################################################################################
#                                                                              #
#                      Checking common prerequisites                           #
#                                                                              #
################################################################################
AC_PREREQ(2.57)
AC_INIT(PandA, 2023.10, panda-info@polimi.it)
AC_CANONICAL_SYSTEM
AM_INIT_AUTOMAKE([-Wno-portability 1.9 tar-pax subdir-objects])
m4_ifdef([AM_SILENT_RULES], [AM_SILENT_RULES([yes])])
AC_CONFIG_SRCDIR([configure.ac])

AC_DISABLE_SHARED
#AC_DISABLE_STATIC
AC_CONFIG_MACRO_DIR(etc/macros)

#Flags have to be emptied since AC_PROG_CXX and AC_PROG_CC set them to "-g -O2"
: ${CFLAGS=""}
: ${CXXFLAGS=""}
CFLAGS_EXT=-O2
CXXFLAGS_EXT=-O2
CXXFLAGS_EXTFPLL=-O2
CXXFLAGS_STD=-O2

# Checks for programs.
AC_PROG_CXX
AC_PROG_CC
AC_DEFINE_UNQUOTED(HOST_GCC, "${CC}", "Define the host compiler")
AC_PROG_CPP
AC_PROG_AWK
AC_PROG_INSTALL
AC_PROG_LN_S
AC_PROG_MAKE_SET
AM_PROG_LEX
AC_PROG_YACC
AC_PROG_F77

AC_ARG_ENABLE(clanglibcpp,         [  --enable-clanglibcpp         Clang is going to use libc++ ],                                                          [panda_clanglibcpp="$enableval"], [panda_clanglibcpp="no"])
AC_ARG_ENABLE(oldclangabi,         [  --enable-oldclangabi         Clang plugins are compiled with the old abi ],                                           [panda_clangoldabi="$enableval"], [panda_clangoldabi="no"])
###################### libc++ support #######################
if test "x$panda_clanglibcpp" = xyes; then
  CXXFLAGS+=" -stdlib=libc++ "
  if test "x$panda_clangoldabi" = xyes; then
    CXXFLAGS+=-D_GLIBCXX_USE_CXX11_ABI=0
  fi
  CXXFLAGS_EXT+=" -stdlib=libc++ "
  if test "x$panda_clangoldabi" = xyes; then
    CXXFLAGS_EXT+=-D_GLIBCXX_USE_CXX11_ABI=0
  fi
  CXXFLAGS_STD+=" -stdlib=libc++ "
  if test "x$panda_clangoldabi" = xyes; then
    CXXFLAGS_STD+=-D_GLIBCXX_USE_CXX11_ABI=0
  fi
fi


# Check if compiler support c++17
AC_COMPILE_STDCXX_17
# Check if compiler support std::hexfloat
AC_HEXFLOAT


############################### c++17 checking ##############################
if test "x$ac_cv_cxx_compile_cxx17_native" = xno; then
   if test "x$ac_cv_cxx_compile_cxx17_cxx" = xyes; then
      CXXFLAGS+=" --std=c++17 "
      CXXFLAGS_EXT+=" --std=c++17 "
      CXXFLAGS_STD+=" --std=c++17 "
   elif test "x$ac_cv_cxx_compile_cxx17_gxx" = xyes; then
      CXXFLAGS+=" --std=g++17 "
      CXXFLAGS_EXT+=" --std=g++17 "
      CXXFLAGS_STD+=" --std=g++17 "
   elif test "x$ac_cv_cxx_compile_cxx17_cxx1z" = xyes; then
      CXXFLAGS+=" --std=c++1z "
      CXXFLAGS_EXT+=" --std=c++1z "
      CXXFLAGS_STD+=" --std=c++1z "
   else
      AC_MSG_ERROR("Compiler does not support C++17")
   fi
fi
AC_SUBST(CXXFLAGS_STD)
AM_CONDITIONAL(BUILD_MOCKTURTLE, test "x$ac_cv_cxx_compile_cxx17_native" = xyes || test "x$ac_cv_cxx_compile_cxx17_cxx" = xyes || test "x$ac_cv_cxx_compile_cxx17_gxx" = xyes || test "x$ac_cv_cxx_compile_cxx17_cxx1z" = xyes)


AM_PO_SUBDIRS

# we need bison instead of yacc
YACC_TRIMMED=$(echo ${YACC}| sed 's/-y//;s/ //')
if test ${YACC_TRIMMED} != bison; then
  AC_MSG_ERROR(bison is required)
fi
#and flex instead of lex
if test "$LEX" != flex; then
    AC_MSG_ERROR(flex is required)
fi
#now we take care of the different versions of bison
bison_27=no
BISON_VERSION=$(${YACC} -V | head -n1 | awk '{print $4}')
AS_VERSION_COMPARE(${BISON_VERSION}, "2.7", bison_27=no, bison_27=yes, bison_27=yes)
if test "$bison_27" = yes; then
  AC_DEFINE(HAVE_BISON_2_7_OR_GREATER, 1, "Define yacc greater or equal than 2.7")
fi
AM_CONDITIONAL(BISON_2_7_OR_GREATER, test "x$bison_27" = xyes)

#now we take care of the different versions of flex
LEX_VERSION=$(${LEX} -V)
AS_VERSION_COMPARE($LEX_VERSION, "2.5.34", flex_2_5_34=no, flex_2_5_34=yex, flex_2_5_34=yes)
if test "$flex_2_5_34" = yes; then
  # This is flex >= 2.5.34
  AC_DEFINE(HAVE_FLEX_2_5_34_OR_GREATER, 1, "Define flex greater or equal than 2.5.35")
fi
AS_VERSION_COMPARE($LEX_VERSION, "2.5.35", flex_2_5_35=no, flex_2_5_35=yex, flex_2_5_35=yes)
if test "$flex_2_5_35" = yes; then
  # This is flex >= 2.5.35
  AC_DEFINE(HAVE_FLEX_2_5_35_OR_GREATER, 1, "Define flex greater or equal than 2.5.35")
fi
# Checks for libraries.
AC_CHECK_LIB([m], [pow])
#AC_CHECK_LIB([dl], [dlopen])
AC_CHECK_LIB([z], [gzopen])


# Checks for header files.
AC_FUNC_ALLOCA

AC_CHECK_HEADERS([float.h limits.h sys/timeb.h zlib.h stddef.h getopt.h ], [],[AC_MSG_ERROR("$ac_header not found")])
AC_HEADER_SYS_WAIT

# Checks for typedefs, structures, and compiler characteristics.
AC_HEADER_STDBOOL
AC_C_CONST
AC_C_INLINE
AC_TYPE_SIZE_T
AC_C_VOLATILE
AC_CHECK_SIZEOF(unsigned long)

# Checks for library functions.
AC_FUNC_ERROR_AT_LINE
AC_PROG_GCC_TRADITIONAL
AC_FUNC_STRTOD
AC_CHECK_FUNCS([floor memset modf pow sqrt strchr strcasecmp ])

AC_LANG_PUSH([C++])
AC_STRUCT_TM

AC_LIBTOOL_DLOPEN
AC_DISABLE_FAST_INSTALL
AC_LIBTOOL_WIN32_DLL
AC_PROG_LIBTOOL

#check MinGW compilation
MINGW_AC_WIN32_NATIVE_HOST
AM_CONDITIONAL([MINGW64], [test x$mingw_cv_win32_host = xyes])
if test "x$mingw_cv_win32_host" = xyes; then
  CXXFLAGS+=" -idirafter /usr/include "
fi

#check doxygen
test -z "$DOXYGEN" && AC_PATH_PROG(DOXYGEN, doxygen, doxygen,  ) 
AC_CHECK_PROG(DOX_HAVE_DOT,dot,YES,NO)

#check svnversion
AC_CHECK_PROG(HAVE_SVNVERSION, svnversion, yes, no)

AC_SUBST(DOX_HAVE_DOT)
DOCUMENTATION_OUTPUTDIR=doc
AC_SUBST(DOCUMENTATION_OUTPUTDIR)

#check BOOST
AX_BOOST_BASE([1.48.0])

AC_DEFINE_UNQUOTED(BOOST_INCLUDE_DIR, "${BOOST_DIR}", "Define the boost include dir")

AC_LINUX_DISTRO

TOPSRCDIR=$(cd $srcdir; pwd)
BUILDDIR=$(pwd)
LAST_DIRECTORY=`echo "$TOPSRCDIR" | awk -F/ '{print $NF}'`


GIT_WORKTREE_PATH=$(echo $TOPSRCDIR/.git)
GIT_PRIVATE_PANDA=no
AC_MSG_CHECKING([if directory is a git repository])
if test -d $GIT_WORKTREE_PATH && test -f $GIT_WORKTREE_PATH/HEAD && test -f $GIT_WORKTREE_PATH/index; then
   AC_MSG_RESULT([yes])
   GIT_REMOTE_URL=$(git --git-dir $GIT_WORKTREE_PATH config --get remote.origin.url)
   AC_MSG_CHECKING([if this is clone of ferrandi/private-PandA-bambu.git])
   if [[[ $GIT_REMOTE_URL == *"private-PandA-bambu.git"* ]]]; then
      GIT_PRIVATE_PANDA=yes
      AC_MSG_RESULT([yes])
   else
      AC_MSG_RESULT([no: $GIT_REMOTE_URL])
   fi
else
   AC_MSG_RESULT([no])
   AC_MSG_CHECKING([if directory is a git worktree])
   if test -f $TOPSRCDIR/.git; then
      GIT_WORKTREE_PATH=$(head -1 $TOPSRCDIR/.git | sed -e 's/^gitdir://g')
      if test -d $GIT_WORKTREE_PATH && test -f $GIT_WORKTREE_PATH/HEAD && test -f $GIT_WORKTREE_PATH/index; then
         AC_MSG_RESULT([yes])
      fi
   else
      AC_MSG_RESULT([no])
   fi
fi

AM_CONDITIONAL(INSIDE_GIT, test -d $GIT_WORKTREE_PATH && test -f $GIT_WORKTREE_PATH/HEAD && test -f $GIT_WORKTREE_PATH/index)
AC_SUBST(GIT_WORKTREE_PATH)

if test $TOPSRCDIR = $PWD; then
   echo "";
   echo "     ERROR: Build and srcs dir must be different";
   echo "";
   exit 1;
fi

if test "$prefix" = "NONE"; then
   PREFIX=$ac_default_prefix
else
   PREFIX=$prefix
fi
AC_DEFINE_UNQUOTED(PANDA_INCLUDE_INSTALLDIR, "${prefix}/include", "Define where panda includes are installed")
AC_DEFINE_UNQUOTED(PANDA_LIB_INSTALLDIR, "${prefix}/lib", "Define where panda libraries are installed")
AC_DEFINE_UNQUOTED(PANDA_DATA_INSTALLDIR, "${prefix}/share", "Define where panda data are installed")

################################################################################
#                                                                              #
#                       Architecture options                                   #
#                                                                              #
################################################################################
############### x86_64 checking ############################
if test "$target_cpu" = x86_64; then
   AC_DEFINE(X86_64, 1, "Define if host system is 64 bits")
fi
AM_CONDITIONAL(TARGET_X86_64, test "$target_cpu" = x86_64)



################################################################################
#                                                                              #
#                          Configure options                                   #
#                                                                              #
################################################################################
#To build a NEW_PROJECT:
#check the configure parameters to see if the --enable-NEW_PROJECT has been activated 
#and set the panda_USE_NEW_PROJECTD variable to $enableval which is the empty string or yes
AC_ARG_ENABLE(all,                 [  --enable-all                 compile all tools],                                    [panda_USE_ALL="$enableval"])

#tools
AC_ARG_ENABLE(spider,                [  --enable-spider              compile spider tool for parse profiling analysis data], [panda_USE_SPIDER="$enableval"])
AC_ARG_ENABLE(bambu,                 [  --enable-bambu               compile bambu tool for High-Level Synthesis],           [panda_USE_BAMBU="$enableval"], [panda_USE_BAMBU="yes"])
AC_ARG_ENABLE(eucalyptus,            [  --enable-eucalyptus          compile eucalyptus tool for RTL characterization],      [panda_USE_EUCALYPTUS="$enableval"])
AC_ARG_ENABLE(treegcc,               [  --enable-treegcc             compile tree-panda-gcc tool for gimple compilation],    [panda_USE_TREE_PANDA_GCC="$enableval"])

#Ext libraries tools

#synthesis wrappers

#aid stuff
AC_ARG_ENABLE(release,             [  --enable-release             compile the source code for release (default enabled)],                                  [panda_RELEASE="$enableval"], [panda_RELEASE="yes"])
AC_ARG_ENABLE(unordered,           [  --enable-unordered           compile the source code with unordered data structure (default disabled)],               [panda_UNORDERED="$enableval"], [panda_UNORDERED="no"])
AC_ARG_ENABLE(Werror,              [  --enable-Werror              compile the source code with Werror option; a subset of possible warning is considered], [panda_WERROR="$enableval"])
AC_ARG_ENABLE(asserts,             [  --disable-asserts            disable most of the runtime check (default enabled)],                                    [panda_ASSERTS="$enableval"], [panda_ASSERTS="yes"])
AC_ARG_ENABLE(debug,               [  --enable-debug               compile the source code with debug symbols (default disabled)],                          [panda_DEBUG="$enableval"], [panda_DEBUG="no"])
AC_ARG_ENABLE(opt,                 [  --enable-opt                 compile the source code with -O2 (default enabled) ],                                    [panda_OPT="$enableval"], [panda_OPT="yes"])
AC_ARG_ENABLE(allstatic,           [  --enable-allstatic           create static binaries ],                                                                [panda_ALLSTATIC="$enableval"], [panda_ALLSTATIC="yes"])
AC_ARG_ENABLE(32bits,              [  --enable-32bits              create 32bits binaries ],                                                                [panda_32BITS="$enableval"])
AC_ARG_ENABLE(experimental,        [  --enable-experimental        compile the source code with experimental features],                                     [panda_USE_EXPERIMENTAL="$enableval"], [panda_USE_EXPERIMENTAL="no"])


#etc/ext stuff
AC_ARG_ENABLE(flopoco,             [  --enable-flopoco             compile FloPoCo external library],                     [panda_USE_FLOPOCO="$enableval"])



################################################################################
#                                                                              #
#                          Variable initialization                             #
#                                                                              #
################################################################################
panda_USE_GENERIC_BASHBACKEND=no
panda_USE_I386_GCC=no;
panda_USE_LIBBAMBU=no;
panda_USE_LIBBDD=no
panda_USE_LIB_ALGORITHMS=no;
panda_USE_LIB_BACKEND=no;
panda_USE_LIB_BEHAVIOR=no;
panda_USE_LIB_CIRCUIT=no;
panda_USE_LIB_CLIQUECOVER=no;
panda_USE_LIB_DOMINANCE=no;
panda_USE_LIB_FROM_C=no;
panda_USE_LIB_FROM_DATA_XML=no;
panda_USE_LIB_GRAPH=no;
panda_USE_LIB_HLS=no;
panda_USE_LIB_HOST_PROFILING=no;
panda_USE_LIB_ILP=no;
panda_USE_LIB_LIBRARY_CHARACTERIZATION=no;
panda_USE_LIB_LOOPS=no;
panda_USE_LIB_PARSER=no;
panda_USE_LIB_POLIXML=no;
panda_USE_LIB_PRAGMA=no;
panda_USE_LIB_RTL_CHARACTERIZATION=no;
panda_USE_LIB_SIMULATION_WRAPPER=no;
panda_USE_LIB_SYNTHESIS_WRAPPER=no;
panda_USE_LIB_TECHNOLOGY=no;
panda_USE_LIB_TO_C=no;
panda_USE_LIB_TO_DATAFILE=no;
panda_USE_LIB_TREE=no;
panda_USE_LIB_TREE_MANIPULATION=no;
panda_USE_LIB_UTILITY=no;
panda_USE_LIB_VCD=no;
panda_USE_LIB_VCD_PARSER=no;
panda_USE_LIB_WRAPPER=no;
panda_USE_LIB_SDC_SOLVER=no;

MIN_GCC_VERSION=0.0.0
MAX_GCC_VERSION=9.9.9

MIN_CLANG_VERSION=0.0.0
MAX_CLANG_VERSION=100.9.9



################################################################################
#                                                                              #
#                Implicated by configure options                               #
#                                                                              #
################################################################################
if test "x$panda_USE_ALL" = xyes; then
  panda_USE_BAMBU=yes;
  panda_USE_EUCALYPTUS=yes;
  panda_USE_SPIDER=yes;
fi

if test "x$panda_USE_BAMBU" != xyes &&  test "x$panda_USE_SPIDER" != xyes && test "x$panda_USE_EUCALYPTUS" != xyes; then
  echo "";
  echo "      ERROR: No tools selected. Please configure with --enable-<tool> or --enable-all"; 
  echo "";
  exit 1;
fi

if test "x$panda_WERROR" != xno && test "x$GIT_PRIVATE_PANDA" == xyes; then
  panda_WERROR=yes;
fi



################################################################################
#                                                                              #
#                            Tool implications                                 #
#                                                                              #
################################################################################

if test "x$panda_USE_EXPERIMENTAL" = xyes; then
    panda_RELEASE=no;
fi


################ Bambu checking ##############################
if test "x$panda_USE_BAMBU" = xyes; then
  panda_USE_ABSEIL=yes;
  panda_USE_BAMBU_RESULTS_XML=yes;
  panda_USE_GENERIC_BASHBACKEND=yes;
  panda_USE_GLPK=yes;
  panda_USE_I386_GCC=yes;
  panda_USE_LIBBAMBU=yes;
  panda_USE_LIB_FROM_C=yes;
  panda_USE_LIB_FROM_PRAGMA=yes;
  panda_USE_LIB_GRAPH=yes;
  panda_USE_LIB_HLS=yes;
  panda_USE_LIB_HOST_PROFILING=yes;
  panda_USE_LIB_PRAGMA=yes;
  panda_USE_LIB_SIMULATION_WRAPPER=yes;
  panda_USE_LIB_SYNTHESIS_WRAPPER=yes;
  panda_USE_LIB_TECHNOLOGY=yes;
  panda_USE_LIB_TO_C=yes;
  panda_USE_LIB_TO_HDL=yes;
  panda_USE_LIB_VCD=yes;
  panda_USE_LIB_VCD_PARSER=yes;
  panda_USE_PARAMETER=yes;
  panda_USE_SPIDER=yes;
  panda_USE_SYNTHESIS_TOOL=yes;
  panda_USE_TASTE=yes;
  panda_USE_TREE_PANDA_GCC=yes;
<<<<<<< HEAD
  panda_USE_LIB_SDC_SOLVER=yes;

  AS_VERSION_COMPARE($MIN_GCC_VERSION, [4.5.0], [MIN_GCC_VERSION=4.5.0],,)
=======
  AS_VERSION_COMPARE($MIN_GCC_VERSION, [4.9.0], [MIN_GCC_VERSION=4.9.0],,)
>>>>>>> c443bf14
  AS_VERSION_COMPARE($MAX_GCC_VERSION, [9.0.0],,,[MAX_GCC_VERSION=9.0.0])
  AS_VERSION_COMPARE($MIN_CLANG_VERSION, [4.0.0], [MIN_CLANG_VERSION=4.0.0],,)
  AS_VERSION_COMPARE($MAX_CLANG_VERSION, [17.0.0],,,[MAX_CLANG_VERSION=17.0.0])

  #characterization requires to configure at least one synthesis toolchain
  if test "x$panda_USE_GENERIC_BASHBACKEND" = xyes; then
    AC_APPEND(ENABLE_DOC,"EUCALYPTUS")
    panda_USE_EUCALYPTUS=yes;
  fi

  AC_CHECK_HEADERS([bdd.h fdd.h bvec.h ], [panda_USE_LIBBDD=yes],[ echo "$ac_header not found: Clang/LLVM Point-to analysis will not be enabled"])
  if test "x$panda_USE_LIBBDD" = xyes; then
  AC_DEFINE(HAVE_LIBBDD, 1, "Define if bambu is built")
  fi

  ###  bambu experimental packages ###
  if test "x$panda_USE_EXPERIMENTAL" = xyes; then
    panda_USE_LIB_TO_DATAFILE=yes;
    #in experimental mode, the FloPoCo library is activated by default
    if test "x$panda_USE_FLOPOCO" != xno; then
       panda_USE_FLOPOCO=yes;
    fi
  else
    panda_USE_COIN_OR=no;
  fi

  AC_APPEND(ENABLE_DOC,"BAMBU")
fi
AM_CONDITIONAL(BUILD_BAMBU,       test "x$panda_USE_BAMBU" = xyes)
AM_CONDITIONAL(BUILD_PTAA,        test "x$panda_USE_LIBBDD" = xyes)


################ Eucalyptus checking ##############################
if test "x$panda_USE_EUCALYPTUS" = xyes; then
  panda_USE_ABSEIL=yes;
  panda_USE_LIB_CIRCUIT=yes;
  panda_USE_LIB_DESIGN_FLOWS=yes;
  panda_USE_LIB_TO_HDL=yes;
  panda_USE_LIB_TECHNOLOGY=yes;
  panda_USE_LIB_RTL_CHARACTERIZATION=yes;
  panda_USE_LIB_SYNTHESIS_WRAPPER=yes;
  panda_USE_LIB_UTILITY=yes;
  if test "x$panda_USE_FLOPOCO" != xno; then
     panda_USE_FLOPOCO=yes;
  fi
  AC_DEFINE(HAVE_EUCALYPTUS_BUILT, 1, "Define if eucalyptus is built")
fi
AM_CONDITIONAL(BUILD_EUCALYPTUS, test "x$panda_USE_EUCALYPTUS" = xyes)


################ Spider checking ##############################
if test "x$panda_USE_SPIDER" = xyes; then
  panda_USE_ABSEIL=yes;
  panda_USE_BAMBU_RESULTS_XML=yes;
  panda_USE_LIB_FROM_DATA_XML=yes;
  panda_USE_LIB_TO_DATAFILE=yes;
  panda_USE_PARAMETER=yes;
  panda_USE_LIB_FROM_DISCREPANCY=yes;
  AC_APPEND(ENABLE_DOC,"SPIDER")
  AC_DEFINE(HAVE_SPIDER_BUILT, 1, "Define if spider is built")
  if test "x$panda_USE_EXPERIMENTAL" = xyes; then
     panda_USE_SOURCE_CODE_STATISTICS_XML=yes;
     panda_USE_LIB_TREE=yes;
  fi
fi
AM_CONDITIONAL(BUILD_SPIDER,      test "x$panda_USE_SPIDER" = xyes)


#################### PandA tree gcc checking #######################
if test "x$panda_USE_TREE_PANDA_GCC" = xyes; then
  AC_DEFINE(HAVE_TREE_PANDA_GCC_BUILT, 1, "Define if tree-panda-gcc is built")
fi
AM_CONDITIONAL(BUILD_TREE_PANDA_GCC, test "x$panda_USE_TREE_PANDA_GCC" = xyes)


##################### Library implications #########################
if test "x$panda_USE_GLPK" = xno && test "x$panda_USE_COIN_OR" = xyes; then
   panda_USE_GLPK=yes;
fi

if test "x$panda_USE_GLPK" = xyes || test "x$panda_USE_COIN_OR" = xyes; then
   panda_USE_LIB_ILP=yes;
fi

if test "x$panda_USE_LIB_FROM_C" = xyes && test "x$panda_USE_I386_GCC" != xyes; then
   panda_USE_I386_GCC=yes;
fi

if test "x$panda_USE_LIB_HLS" = xyes; then
  panda_USE_LIB_CIRCUIT=yes;
  panda_USE_LIB_CLIQUECOVER=yes;
  panda_USE_LIB_TECHNOLOGY=yes;
fi

if test "x$panda_USE_LIB_FROM_C" = xyes; then
  panda_USE_LIB_BEHAVIOR=yes;
  panda_USE_LIB_DOMINANCE=yes;
  panda_USE_LIB_FRONTEND_ANALYSIS=yes;
  panda_USE_LIB_LOOPS=yes;
  panda_USE_LIB_TREE=yes;
  panda_USE_LIB_TREE_MANIPULATION=yes;
  panda_USE_LIB_TREE_PARSER=yes;
fi

if test "x$panda_USE_LIB_FRONTEND_ANALYSIS" = xyes; then
   panda_USE_LIB_DESIGN_FLOWS=yes;
   panda_USE_LIB_POLIXML=yes;
fi
if test "x$panda_USE_LIB_TECHNOLOGY" = xyes; then
  panda_USE_LIB_POLIXML=yes;
fi

if test "x$panda_USE_PARAMETER" = xyes; then
  panda_USE_LIB_POLIXML=yes;
  panda_USE_LIB_UTILITY=yes;
fi

if test "x$panda_USE_LIB_POLIXML" = xyes; then
  panda_USE_LIB_FROM_POLIXML=yes;
fi

if (test "x$panda_USE_LIB_HLS" = xyes && (test "x$panda_USE_GENERIC_BASHBACKEND" = xyes)) then
   panda_USE_LIB_RTL_CHARACTERIZATION=yes;
fi

if test "x$panda_USE_SYNTHESIS_TOOL" = xyes || test "x$panda_USE_CORE_TOOLS" = xyes || test "x$panda_USE_GENERIC_BASHBACKEND" = xyes; then
   panda_USE_LIB_SYNTHESIS_WRAPPER=yes;
fi

if test "x$panda_USE_LIB_SYNTHESIS_WRAPPER" = xyes; then
   panda_USE_LIB_TO_HDL=yes;
fi

if test "x$panda_USE_LIB_FROM_SOURCE_CODE_STATISTICS" = xyes;  then
   panda_USE_SOURCE_CODE_STASTICS_XML=yes;
fi

if test "x$panda_USE_LIB_FROM_PRAGMA" = xyes || test "x$panda_USE_TASTE" = xyes; then
   panda_USE_SOURCE_CODE_MANIPULATION=yes
fi

if test "x$panda_USE_LIB_RTL_CHARACTERIZATION" = xyes; then
   panda_USE_LIB_LIBRARY_CHARACTERIZATION=yes;
fi

if test "x$panda_USE_LIB_TO_DATAFILE" = xyes || test "x$panda_USE_LIB_DESIGN_FLOWS" = xyes; then
   panda_USE_LIB_GRAPH=yes;
fi

if test "$DISTRO" = "arch"; then
   panda_ALLSTATIC=no;
fi

if test "x$panda_USE_TASTE" = xyes; then
   panda_USE_LIB_FROM_AADL_ASN=yes;
fi


###################### libc++ support #######################
if test "x$panda_clanglibcpp" = xyes; then
  AC_DEFINE(EXTRA_CLANGPP_COMPILER_OPTION, " -stdlib=libc++ ", "Define extra compiler options")
else
  AC_DEFINE(EXTRA_CLANGPP_COMPILER_OPTION, "", "Define extra compiler options")
fi


###################### Release and experimental checking #######################
if test "x$panda_RELEASE" = xyes; then
  AC_DEFINE(RELEASE, 1, "Define if a release is built")
  AC_DEFINE(NPROFILE, 1, "Define if profile is disabled") 
  CFLAGS+=" -DNDEBUG "
  CFLAGS_EXT+=" -DNDEBUG "
  CXXFLAGS+=" -DNDEBUG "
  CXXFLAGS_EXT+=" -DNDEBUG "
  CXXFLAGS_EXTFPLL+=" -DNDEBUG "
fi
AM_CONDITIONAL(BUILD_RELEASE, test "x$panda_RELEASE" = xyes)

if test "x$panda_USE_EXPERIMENTAL" = xyes; then
  AC_DEFINE(HAVE_EXPERIMENTAL, 1, "Define if experimental features are added")
fi
AM_CONDITIONAL(BUILD_LIB_EXPERIMENTAL,  test "x$panda_USE_EXPERIMENTAL" = xyes)

if test "x$panda_UNORDERED" = xyes; then
   AC_DEFINE(HAVE_UNORDERED, 1, "Define if unordered data structure are used")
fi
if test "x$panda_ASSERTS" = xyes; then
   AC_DEFINE(HAVE_ASSERTS, 1, "Define if assertions are enabled")
fi



################################################################################
#                                                                              #
#                      External tools and libraries                            #
#                                                                              #
################################################################################

################################### 32bits #####################################
if test "x$panda_32BITS" != x; then
   CFLAGS+=" -m32 "
   CFLAGS_EXT+=" -m32 "
   CXXFLAGS+=" -m32 "
   CXXFLAGS_EXT+=" -m32 "
   CXXFLAGS_EXTFPLL+=" -m32 "
   LDFLAGS+=" -m32 "
fi

if test ! -d ext ; then
   mkdir ext;
fi


################################# ABSEIL stuff ################################
if test "x$panda_USE_ABSEIL" = xyes; then
   $TOPSRCDIR/etc/macros/panda_config_subdir.sh ext/abseil-cpp $ac_configure_args "'CXXFLAGS=${CXXFLAGS_EXT}'" "'CFLAGS=${CFLAGS_EXT}'" "'LDFLAGS=$LDFLAGS'"
   if test $? != 0; then
      AC_MSG_ERROR("Error in abseil configuration")
fi
   AC_DEFINE(HAVE_ABSEIL, 1, "Define if abseil is used")
   ABSEIL_DIR="$TOPSRCDIR/ext/abseil-cpp"
   ABSEIL_OBJDIR="ext/abseil-cpp"
fi
AM_CONDITIONAL(BUILD_ABSEIL, test "x$panda_USE_ABSEIL" = xyes)
AC_SUBST(ABSEIL_DIR)


################################# Coin-Or stuff ################################
if test "x$panda_USE_COIN_OR" = xyes; then
   # Checks for libraries.
   AX_BLAS()
   BLAS_LIBS="$BLAS_LIBS"
   AX_LAPACK()
   LAPACK_LIBS="$LAPACK_LIBS"
   AC_CHECK_LIB([bz2],[BZ2_bzReadOpen], [echo "Checking for libbz2... yes"], [echo "Checking for libbz2... no"; AC_MSG_ERROR("libbz2 not found")])
   $TOPSRCDIR/etc/macros/panda_config_subdir.sh ext/Coin-Cbc $ac_configure_args "'CXXFLAGS=${CXXFLAGS_EXT}'" "'CFLAGS=${CFLAGS_EXT}'" "'LDFLAGS=$LDFLAGS'"
   if test $? != 0; then
      AC_MSG_ERROR("Error in Coin-Cbc configuration")
fi
   AC_DEFINE(HAVE_COIN_OR, 1, "Define if coin-or is used")
   COIN_OR_DIR="$TOPSRCDIR/Coin-Cbc"
   COIN_OR_OBJDIR="ext/Coin-Cbc"
fi
AC_SUBST(COIN_OR_DIR)
AC_SUBST(COIN_OR_OBJDIR)
AC_SUBST(BLAS_LIBS)
AC_SUBST(FLIB)
AC_SUBST(LAPACK_LIBS)
AM_CONDITIONAL(BUILD_COIN_OR, test "x$panda_USE_COIN_OR" = xyes)


################ FloPoCo stuff #############################
if test "x$panda_USE_FLOPOCO" = xyes; then
   AC_CHECK_LIB([gmpxx], [main], [HAVE_LIBGMPXX=yes], [])
   AC_CHECK_LIB([gmp], [main], [HAVE_LIBGMP=yes], [])
   AC_CHECK_LIB([mpfr], [main], [HAVE_LIBMPFR=yes], [])
   if test "x$panda_32BITS" != x; then
      LIBS="-L/usr/lib32/ $LIBS";
   fi
   AC_CHECK_HEADERS([gmpxx.h gmp.h mpfr.h])
   if test -z $HAVE_LIBMPFR || test -z $HAVE_LIBGMP || test -z $HAVE_LIBGMPXX; then
      AC_MSG_ERROR(either libmpfr, libgmp or libgmpxx is missing)
   fi
   $TOPSRCDIR/etc/macros/panda_config_subdir.sh ext/libfplll-4.0.3 $ac_configure_args "'CXXFLAGS=${CXXFLAGS_EXTFPLL}'" "'CFLAGS=${CFLAGS_EXT}'" "'LDFLAGS=$LDFLAGS'" --prefix=${prefix}
   if test $? != 0; then
      AC_MSG_ERROR("Error in fplll configuration")
   fi
   cd ext/libfplll-4.0.3
   make
   make install
   if test $? != 0; then
      AC_MSG_ERROR("Error in fplll compilation")
   fi
   cd ../..

   AC_DEFINE(HAVE_SOLLYA, 1, "Define if Sollya is used")
   AC_DEFINE(HAVE_HOTBM, 1, "")
   AC_DEFINE(HAVE_LNS, 1, "LNS available")
   $TOPSRCDIR/etc/macros/panda_config_subdir.sh ext/sollya $ac_configure_args "'CFLAGS=${CFLAGS_EXT}'" "'CXXFLAGS=${CXXFLAGS_EXTFPLL} -I${prefix}/include'" "'LDFLAGS=${LDFLAGS} -L${prefix}/lib'";
   if test $? != 0; then
      AC_MSG_ERROR("Error in sollya configuration")
   fi
   cd ext/sollya
   make
   make install
   if test $? != 0; then
      AC_MSG_ERROR("Error in sollya compilation")
   fi
   cd ../..
   $TOPSRCDIR/etc/macros/panda_config_subdir.sh ext/flopoco $ac_configure_args "'CXXFLAGS=${CXXFLAGS_EXT}'" "'CFLAGS=${CFLAGS_EXT}'" "'LDFLAGS=${LDFLAGS} -L$BUILDDIR/ext/sollya/.libs'"
   if test $? != 0; then
      AC_MSG_ERROR("Error in flopoco configuration")
   fi
   AC_DEFINE(HAVE_FLOPOCO, 1, "Define if flopoco is used")
   FLOPOCO_DIR="$TOPSRCDIR/ext/flopoco"
   FLOPOCO_OBJDIR="$BUILDDIR/ext/flopoco"
fi
AM_CONDITIONAL(BUILD_FLOPOCO, test "x$panda_USE_FLOPOCO" = xyes)
AC_SUBST(FLOPOCO_DIR)
AC_SUBST(FLOPOCO_OBJDIR)


################################## GLPK stuff ##################################
LIB_SUITESPARSECONFIG=
AM_CONDITIONAL(BUILD_GLPK, test "x$panda_USE_GLPK" = xyes)
if test "x$panda_USE_GLPK" = xyes; then
   AC_LANG_PUSH([C])
   if test "${DISTRO:0:8}" != "centos_6" && test "$DISTRO" != "ubuntu_12.04"; then
      LIB_SUITESPARSECONFIG=-lsuitesparseconfig
      AC_CHECK_LIB([suitesparseconfig],[SuiteSparse_malloc], [echo "Checking for libsuitesparseconfig... yes"], [echo "Checking for libsuitesparseconfig... no"; AC_MSG_ERROR("libsuitesparseconfig not found")])
   fi
   AC_CHECK_LIB([amd],[amd_defaults], [echo "Checking for libamd... yes"], [echo "Checking for libamd... no"; AC_MSG_ERROR("libamd not found")])
   AC_CHECK_LIB([colamd],[symamd], [echo "Checking for libcolamd... yes"], [echo "Checking for libcolamd... no"; AC_MSG_ERROR("libcolamd not found")], [${LIB_SUITESPARSECONFIG}])
   AC_CHECK_LIB([ltdl],[lt_dlerror], [echo "Checking for libltdl... yes"], [echo "Checking for libltd... no"; AC_MSG_ERROR("libltdl not found")])
   AC_CHECK_LIB([glpk],[glp_simplex], [echo "Checking for libglpk... yes"], [echo "Checking for libglpk... no"; AC_MSG_ERROR("libglpk not found")], [-lamd -lcolamd -lltdl -lgmp ${LIB_SUITESPARSECONFIG}])
   AC_LANG_POP([C])
   AC_CHECK_HEADER([glpk.h],GLPK_NESTED_DIR=0,GLPK_NESTED_DIR=-1)
   if test "x$GLPK_NESTED_DIR" != "x0"; then
      AC_CHECK_HEADER([glpk/glpk.h],GLPK_NESTED_DIR=1, AC_MSG_ERROR("glpk.h not found"))
   fi
   AC_DEFINE_UNQUOTED(HAVE_GLPK_NESTED, ${GLPK_NESTED_DIR}, "")
   AC_DEFINE(HAVE_GLPK, 1, "Define if glpk is used")
fi
AC_SUBST(LIB_SUITESPARSECONFIG)


################################ LP-SOLVE stuff ################################
if test "x$panda_USE_LP_SOLVE" = xyes; then
  USE_BFP_NAME=LUSOL
  #etaPFI
  #etaPFI2
  #GLPK
  #LUSOL
  if test ! -f $TOPSRCDIR/ext/lpsolve5/lp_solve_USE_$USE_BFP_NAME; then
     rm -f $TOPSRCDIR/ext/lpsolve5/lp_solve_USE_*
     touch $TOPSRCDIR/ext/lpsolve5/lp_solve_USE_$USE_BFP_NAME
     if test -d  ext/lpsolve5/bfp; then
       (cd ext/lpsolve5/bfp; make clean;)
     fi
     touch $TOPSRCDIR/ext/lpsolve5/configure.in
   fi
   if test $USE_BFP_NAME == etaPFI2; then
      BFP_NAME="bfp_etaPFI"
   else
      BFP_NAME="bfp_$USE_BFP_NAME"
   fi
   $TOPSRCDIR/etc/macros/panda_config_subdir.sh ext/lpsolve5 $ac_configure_args "'CXXFLAGS=${CXXFLAGS_EXT}'" "'CFLAGS=${CFLAGS_EXT}'" "'LDFLAGS=$LDFLAGS'"
   AC_DEFINE(HAVE_LP_SOLVE, 1, "Define if lp solver is used")
   LP_SOLVE_DIR="$TOPSRCDIR/lpsolve5"
fi
AC_SUBST(BFP_NAME)
AC_SUBST(LP_SOLVE_DIR)
AM_CONDITIONAL(BUILD_LP_SOLVE, test "x$panda_USE_LP_SOLVE" = xyes)


################################# TASTE ################################
if test "x$panda_USE_TASTE" = xyes; then
   AC_DEFINE(HAVE_TASTE, 1, "Define if TASTE has to be used")
   AC_DEFINE_UNQUOTED(GRLIB_DIR, "${prefix}/lib/GRLIB", "Define the GRLIB directory")
fi
AM_CONDITIONAL(BUILD_TASTE, test "x$panda_USE_TASTE" = xyes)
AM_CONDITIONAL(USE_GRLIB, test "x$panda_USE_TASTE" = xyes)


#################################### Ext Libraries #############################
if test test "x$ac_cv_cxx_compile_cxx17_native" = xyes || test "x$ac_cv_cxx_compile_cxx17_cxx" = xyes || test "x$ac_cv_cxx_compile_cxx17_gxx" = xyes || test "x$ac_cv_cxx_compile_cxx17_cxx1z" = xyes || "x$panda_USE_ABSEIL" = xyes || test "x$panda_USE_COIN_OR" = xyes || test "x$panda_USE_FLOPOCO" = xyes || test test "x$panda_USE_LP_SOLVE" = xyes; then
  panda_USE_LIB_EXT=yes;
fi 
AM_CONDITIONAL(BUILD_EXT, test "x$panda_USE_LIB_EXT" = xyes)



################################################################################
#                                                                              #
#                              .                                               #
#                                                                              #
################################################################################

################ Makefile creation #############################################
AC_CONFIG_FILES(
                 Makefile
                 panda_regressions/Makefile
                 panda_regressions/hls/Makefile
                 panda_unit/Makefile
                 examples/Makefile
                 documentation/Makefile
                 documentation/img/Makefile
                 src/Makefile
                 style/Makefile
                 style/stylesheet.css
                 style/img/Makefile
                 style/img/panda.png
                 style/img/logoPoli.gif
               )



################################################################################
#                                                                              #
#                              src/algorithms                                  #
#                                                                              #
################################################################################

AM_CONDITIONAL(BUILD_LIB_CLIQUECOVER,  test "x$panda_USE_LIB_CLIQUECOVER" = xyes)
AM_CONDITIONAL(BUILD_LIB_DOMINANCE,  test "x$panda_USE_LIB_DOMINANCE" = xyes)
AM_CONDITIONAL(BUILD_LIB_LOOPS,  test "x$panda_USE_LIB_LOOPS" = xyes)
AM_CONDITIONAL(BUILD_LIB_SDC_SOLVER,  test "x$panda_USE_LIB_SDC_SOLVER" = xyes)

if test "x$panda_USE_LIB_CLIQUECOVER" = xyes || test "x$panda_USE_LIB_DOMINANCE" = xyes || test "x$panda_USE_LIB_LOOPS" = xyes || test "x$panda_USE_LIB_SDC_SOLVER" = xyes; then
  panda_USE_LIB_ALGORITHMS=yes;
fi
AM_CONDITIONAL(BUILD_LIB_ALGORITHMS,  test "x$panda_USE_LIB_ALGORITHMS" = xyes)



################################################################################
#                                                                              #
#                              src/behavior                                    #
#                                                                              #
################################################################################

################################ behavior stuff ################################
if test "x$panda_USE_LIB_BEHAVIOR" = xyes; then
  AC_DEFINE(HAVE_BEHAVIOR_BUILT, 1, "Define if behavior library is built")
fi
AM_CONDITIONAL(BUILD_LIB_BEHAVIOR, test "x$panda_USE_LIB_BEHAVIOR" = xyes)

############################# host profiling stuff #############################
if test "x$panda_USE_LIB_HOST_PROFILING" = xyes; then
   AC_DEFINE(HAVE_HOST_PROFILING_BUILT, 1, "Define if host profiling library is built")
fi
AM_CONDITIONAL(BUILD_LIB_HOST_PROFILING, test "x$panda_USE_LIB_HOST_PROFILING" = xyes)



################################################################################
#                                                                              #
#                              src/circuit                                     #
#                                                                              #
################################################################################
if test "x$panda_USE_LIB_CIRCUIT" = xyes; then
  AC_DEFINE(HAVE_CIRCUIT_BUILT, 1, "Define if circuit library is built")
fi
AM_CONDITIONAL(BUILD_LIB_CIRCUIT,  test "x$panda_USE_LIB_CIRCUIT" = xyes)



################################################################################
#                                                                              #
#                              src/constants                                   #
#                                                                              #
################################################################################
if test "x$panda_USE_BAMBU_RESULTS_XML" = xyes; then
   AC_DEFINE(HAVE_BAMBU_RESULTS_XML, 1, "Define if bambu results xmls are used")
fi
AM_CONDITIONAL(USE_CONSTANTS, test "x$panda_USE_CONSTANTS" = xyes)



################################################################################
#                                                                              #
#                            src/design_flows                                  #
#                                                                              #
################################################################################
if test "x$panda_USE_LIB_BACKEND" = xyes; then
   panda_USE_LIB_DESIGN_FLOWS=yes;
fi
if test "x$panda_USE_LIB_DESIGN_FLOWS" = xyes; then
  AC_DEFINE(HAVE_DESIGN_FLOWS_BUILT, 1, "Define if design flows library is built")
fi
AM_CONDITIONAL(BUILD_LIB_DESIGN_FLOWS, test "x$panda_USE_LIB_DESIGN_FLOWS" = xyes)



################################################################################
#                                                                              #
#                        src/design_flows/backend                              #
#                                                                              #
################################################################################

################ Backend to C #########################
if test "x$panda_USE_LIB_TO_C" = xyes; then
  AC_DEFINE(HAVE_TO_C_BUILT, 1, "Define if C backend library is created")
fi
AM_CONDITIONAL(BUILD_LIB_TO_C,  test "x$panda_USE_LIB_TO_C" = xyes)

################ Backend to DataFile ###########################################
if test "x$panda_USE_LIB_TO_DATAFILE" = xyes; then
  AC_DEFINE(HAVE_TO_DATAFILE_BUILT, 1, "Define if backend datafile library is built")
fi
AM_CONDITIONAL(BUILD_LIB_TO_DATAFILE, test "x$panda_USE_LIB_TO_DATAFILE" = xyes)

################ Backend to HDL #########################
if test "x$panda_USE_LIB_TO_HDL" = xyes; then
  AC_DEFINE(HAVE_TO_HDL_BUILT, 1, "Define if HDL backend library is built")
fi
AM_CONDITIONAL(BUILD_LIB_TO_HDL,  test "x$panda_USE_LIB_TO_HDL" = xyes)

################ Backend stuff #########################
if test "x$panda_USE_LIB_TO_C" = xyes || test "x$panda_USE_LIB_TO_HDL" = xyes || test "x$panda_USE_LIB_TO_DATAFILE" = xyes; then
   panda_USE_LIB_BACKEND=yes;
fi
AM_CONDITIONAL(BUILD_LIB_BACKEND,  test "x$panda_USE_LIB_BACKEND" = xyes)



################################################################################
#                                                                              #
#                         src/frontend_analysis                                #
#                                                                              #
################################################################################
if test "x$panda_USE_LIB_FRONTEND_ANALYSIS" = xyes; then
  AC_DEFINE(HAVE_FRONTEND_ANALYSIS_BUILT, 1, "Define if frontend analysis library is built")
fi
AM_CONDITIONAL(BUILD_SOURCE_CODE_MANIPULATION, test "x$panda_USE_SOURCE_CODE_MANIPULATION" = xyes)
AM_CONDITIONAL(BUILD_LIB_FRONTEND_ANALYSIS, test "x$panda_USE_LIB_FRONTEND_ANALYSIS" = xyes)



################################################################################
#                                                                              #
#                         src/graph                                            #
#                                                                              #
################################################################################
AM_CONDITIONAL(BUILD_LIB_GRAPH,  test "x$panda_USE_LIB_GRAPH" = xyes)



################################################################################
#                                                                              #
#                         src/HLS                                              #
#                                                                              #
################################################################################
if test "x$panda_USE_LIB_HLS" = xyes; then
  AC_DEFINE(HAVE_HLS_BUILT, 1, "Define if HLS library is built")
  AC_CONFIG_FILES(
                   src/HLS/Makefile
                   src/HLS/simulation/Makefile
                 )
fi
AM_CONDITIONAL(BUILD_LIB_HLS,  test "x$panda_USE_LIB_HLS" = xyes)



################################################################################
#                                                                              #
#                              src/ilp                                         #
#                                                                              #
################################################################################
if test "x$panda_USE_LIB_ILP" = xyes; then
  AC_DEFINE(HAVE_ILP_BUILT, 1, "Define if ILP library is built")
fi
AM_CONDITIONAL(BUILD_LIB_ILP,  test "x$panda_USE_LIB_ILP" = xyes)



################################################################################
#                                                                              #
#                     src/intermediate_representations                         #
#                                                                              #
################################################################################
if test "x$panda_USE_LIB_FROM_AADL_ASN" = xyes || test "x$panda_USE_LIB_HLS" = xyes; then
   panda_USE_LIB_INTERMEDIATE_REPRESENTATIONS=yes;
fi
if test "x$panda_USE_LIB_INTERMEDIATE_REPRESENTATIONS" = xyes; then
  AC_DEFINE(HAVE_INTERMEDIATE_REPRESENTATIONS_BUILT, 1, "Define if intermediate representation library is built")
fi
AM_CONDITIONAL(BUILD_LIB_INTERMEDIATE_REPRESENTATIONS, test "x$panda_USE_LIB_INTERMEDIATE_REPRESENTATIONS" = xyes)



################################################################################
#                                                                              #
#                              src/parser                                      #
#                                                                              #
################################################################################

################################### aadl stuff #################################
if test "x$panda_USE_LIB_FROM_AADL_ASN" = xyes; then
  AC_DEFINE(HAVE_FROM_AADL_ASN_BUILT, 1, "Define if from aadl/asn library is built")
  AC_CONFIG_FILES(
                  src/parser/aadl/Makefile
                  src/parser/asn/Makefile
                 )
fi
AM_CONDITIONAL(BUILD_LIB_FROM_AADL_ASN,  test "x$panda_USE_LIB_FROM_AADL_ASN" = xyes)

################ Discrepancy stuff #########################
if test "x$panda_USE_LIB_FROM_DISCREPANCY" = xyes; then
  AC_DEFINE(HAVE_FROM_DISCREPANCY_BUILT, 1, "Define from discrepancy library is built")
  AC_CONFIG_FILES(
                  src/parser/discrepancy/Makefile
                  )
fi
AM_CONDITIONAL(BUILD_LIB_FROM_DISCREPANCY,  test "x$panda_USE_LIB_FROM_DISCREPANCY" = xyes)

################ Polixml stuff #########################
if test "x$panda_USE_LIB_FROM_POLIXML" = xyes; then
  AC_DEFINE(HAVE_FROM_POLIXML_BUILT, 1, "Define if from polixml library is built")
  AC_CONFIG_FILES(
                   src/parser/polixml/Makefile
                 )
fi
AM_CONDITIONAL(BUILD_LIB_FROM_POLIXML,  test "x$panda_USE_LIB_FROM_POLIXML" = xyes)

################ Parsing pragma stuff #########################
if test "x$panda_USE_LIB_FROM_PRAGMA" = xyes; then
  AC_DEFINE(HAVE_FROM_PRAGMA_BUILT, 1, "Define if from pragma library is built")
  AC_CONFIG_FILES(
                   src/parser/pragma/Makefile
                 )
fi
AM_CONDITIONAL(BUILD_LIB_FROM_PRAGMA,  test "x$panda_USE_LIB_FROM_PRAGMA" = xyes)

################ source code statistics stuff ##################################
if test "x$panda_USE_LIB_FROM_DATA_XML" = xyes; then
   AC_DEFINE(HAVE_FROM_DATA_XML_BUILT, 1, "Define if from data xml library is built")
   AC_CONFIG_FILES(
                   src/parser/data_xml/Makefile
                 )
fi
AM_CONDITIONAL(BUILD_LIB_FROM_DATA_XML, test "x$panda_USE_LIB_FROM_DATA_XML" = xyes)

################ Tree Parser #########################
if test "x$panda_USE_LIB_TREE_PARSER" = xyes; then
  AC_DEFINE(HAVE_TREE_PARSER_BUILT, 1, "Define if from tree parser library is built")
  AC_CONFIG_FILES(
                   src/parser/compiler/Makefile
                 )
fi
AM_CONDITIONAL(BUILD_LIB_TREE_PARSER, test "x$panda_USE_LIB_TREE_PARSER" = xyes)

################ Vcd Parser #########################
if test "x$panda_USE_LIB_VCD_PARSER" = xyes; then
  AC_DEFINE(HAVE_VCD_PARSER_BUILT, 1, "Define if from vcd parser library is built")
  AC_CONFIG_FILES(
                   src/parser/vcd/Makefile
                 )
fi
AM_CONDITIONAL(BUILD_LIB_VCD_PARSER, test "x$panda_USE_LIB_VCD_PARSER" = xyes)

################ parser stuff #########################
if test "x$panda_USE_FROM_C" = xyes || test "x$panda_USE_LIB_FROM_PRAGMA" = xyes || test "x$panda_USE_LIB_HLS" = xyes || test "x$panda_USE_LIB_POLIXML" = xyes || test "x$panda_USE_LIB_VCD_PARSER" = xyes; then
   panda_USE_LIB_PARSER=yes;
fi

if test "x$panda_USE_LIB_PARSER" = xyes; then
  AC_CONFIG_FILES(
                   src/parser/Makefile
                 )
fi
AM_CONDITIONAL(BUILD_LIB_PARSER,  test "x$panda_USE_LIB_PARSER" = xyes)



################################################################################
#                                                                              #
#                              src/polixml                                     #
#                                                                              #
################################################################################
if test "x$panda_USE_LIB_POLIXML" = xyes; then
  AC_DEFINE(HAVE_POLIXML_BUILT, 1, "Define if polixml library is built")
fi
AM_CONDITIONAL(BUILD_LIB_POLIXML,  test "x$panda_USE_LIB_POLIXML" = xyes)



################################################################################
#                                                                              #
#                              src/pragma                                      #
#                                                                              #
################################################################################
if test "x$panda_USE_LIB_PRAGMA" = xyes; then
  AC_DEFINE(HAVE_PRAGMA_BUILT, 1, "Define if pragma library is built")
fi
AM_CONDITIONAL(BUILD_LIB_PRAGMA,  test "x$panda_USE_LIB_PRAGMA" = xyes)



################################################################################
#                                                                              #
#                              src/technology                                  #
#                                                                              #
################################################################################

if test "x$panda_USE_LIB_RTL_CHARACTERIZATION" = xyes; then
   AC_DEFINE(HAVE_RTL_CHARACTERIZATION_BUILT, 1, "Define if library characterization library is built")
fi
if test "x$panda_USE_LIB_LIBRARY_CHARACTERIZATION" = xyes; then
   AC_DEFINE(HAVE_LIBRARY_CHARACTERIZATION_BUILT, 1, "Define if library characterization library is built")
fi
AM_CONDITIONAL(BUILD_LIB_LIBRARY_CHARACTERIZATION, test "x$panda_USE_LIB_LIBRARY_CHARACTERIZATION" = xyes)
AM_CONDITIONAL(BUILD_LIB_RTL_CHARACTERIZATION, test "x$panda_USE_LIB_RTL_CHARACTERIZATION" = xyes)

################################## Technology ##################################
if test "x$panda_USE_LIB_TECHNOLOGY" = xyes; then
  AC_DEFINE(HAVE_TECHNOLOGY_BUILT, 1, "Define if technoglogy library is built")
fi
AM_CONDITIONAL(BUILD_LIB_TECHNOLOGY,  test "x$panda_USE_LIB_TECHNOLOGY" = xyes)



################################################################################
#                                                                              #
#                              src/tree                                        #
#                                                                              #
################################################################################

########################## Tree Manipulation ###################################
if test "x$panda_USE_LIB_TREE_MANIPULATION" = xyes; then
    AC_DEFINE(HAVE_TREE_MANIPULATION_BUILT, 1, "Define if tree manipulation library is built")
fi
AM_CONDITIONAL(BUILD_LIB_TREE_MANIPULATION, test "x$panda_USE_LIB_TREE_MANIPULATION" = xyes)

############################## Tree Node #######################################
if test "x$panda_USE_LIB_TREE" = xyes; then
    AC_DEFINE(HAVE_TREE_BUILT, 1, "Define if tree library is built")
fi
AM_CONDITIONAL(BUILD_LIB_TREE, test "x$panda_USE_LIB_TREE" = xyes)



################################################################################
#                                                                              #
#                              src/utility                                     #
#                                                                              #
################################################################################

if test "x$panda_USE_LIB_UTILITY" = xyes; then
  AC_DEFINE(HAVE_UTILITY_BUILT, 1, "Define if utility library is built")
fi
AM_CONDITIONAL(BUILD_LIB_UTILITY,  test "x$panda_USE_LIB_UTILITY" = xyes)



################################################################################
#                                                                              #
#                              src/wrapper                                     #
#                                                                              #
################################################################################

################ Synthesis stuff #########################
AM_CONDITIONAL(BUILD_SYNTHESIS, test "x$panda_USE_LIB_SYNTHESIS_WRAPPER" = xyes)


################ Check for simulation ########################
if test "x$panda_USE_LIB_SIMULATION_WRAPPER" = xyes; then
  AC_DEFINE(HAVE_SIMULATION_WRAPPER_BUILT, 1, "Define if Simulation Tools wrapper is built")
fi
AM_CONDITIONAL(BUILD_SIMULATION, test "x$panda_USE_LIB_SIMULATION_WRAPPER" = xyes)

################ Treegcc wrapper #########################
if test "x$panda_USE_LIB_FROM_C" = xyes; then
  AC_DEFINE(HAVE_FROM_C_BUILT, 1, "Define if gcc wrapper library is built")
fi
AM_CONDITIONAL(BUILD_LIB_FROM_C, test "x$panda_USE_LIB_FROM_C" = xyes)

################ Wrapper stuff ########################
if test "x$panda_USE_SIMULATION_WRAPPER" = xyes || test "x$panda_USE_LIB_SYNTHESIS_WRAPPER" = xyes || test "x$panda_USE_LIB_FROM_C" = xyes || test "x$panda_USE_FLOPOCO" = xyes; then
   panda_USE_LIB_WRAPPER=yes;
fi
AM_CONDITIONAL(BUILD_LIB_WRAPPER,  test "x$panda_USE_LIB_WRAPPER" = xyes)

################ Vcd stuff #############################
if test "x$panda_USE_LIB_VCD" = xyes; then
  AC_DEFINE(HAVE_VCD_BUILT, 1, "Define if vcd library is built")
fi
AM_CONDITIONAL(BUILD_LIB_VCD, test "x$panda_USE_LIB_VCD" = xyes)



################################################################################
#                                                                              #
#                              ETC files                                       #
#                                                                              #
################################################################################
  AC_CONFIG_FILES(
                  etc/Makefile
                  etc/Appimage/Makefile
                  etc/containers/Makefile
                 )



################################################################################
#                                                                              #
#                                 devices                                      #
#                                                                              #
################################################################################

AC_CONFIG_FILES(
   etc/devices/Makefile
   etc/devices/Altera_devices/Makefile
   etc/devices/Xilinx_devices/Makefile
   etc/devices/Lattice_devices/Makefile
   etc/devices/NanoXplore_devices/Makefile
   etc/devices/Generic_devices/Makefile
   )



################################################################################
#                                                                              #
#                           latex_table_format                                 #
#                                                                              #
################################################################################

if test "x$panda_USE_LIB_TO_DATAFILE" = xyes; then
  AC_CONFIG_FILES(
                  etc/scripts/latex_table_format/Makefile
                 )
fi
AM_CONDITIONAL(BUILD_LATEX_TABLE_FORMAT, test "x$panda_USE_LIB_TO_DATAFILE" = xyes)



################################################################################
#                                                                              #
#                                gcc_plugin                                    #
#                                                                              #
################################################################################

################################# I386 Check ###################################
if test "x$panda_USE_I386_GCC" = xyes; then
   if test "x$MAX_GCC_VERSION" = "x"; then
      AC_MSG_ERROR("Oldest not supported version of I386 gcc not set")
   fi
   if test "x$MIN_GCC_VERSION" = "x"; then
      AC_MSG_ERROR("Oldest supported version of I386 gcc not set")
   fi
   EXTRA_CLANG_OPTIONS=
   if test "x$panda_clangoldabi" = xyes; then
     EXTRA_CLANG_OPTIONS=-D_GLIBCXX_USE_CXX11_ABI=0
   fi
   AC_CHECK_GCC_PLUGIN_DIR
   AC_CHECK_GCC49_I386_VERSION($MIN_GCC_VERSION,$MAX_GCC_VERSION)
   AC_CHECK_GCC5_I386_VERSION($MIN_GCC_VERSION,$MAX_GCC_VERSION)
   AC_CHECK_GCC6_I386_VERSION($MIN_GCC_VERSION,$MAX_GCC_VERSION)
   AC_CHECK_GCC7_I386_VERSION($MIN_GCC_VERSION,$MAX_GCC_VERSION)
   AC_CHECK_GCC8_I386_VERSION($MIN_GCC_VERSION,$MAX_GCC_VERSION)
   AC_CHECK_CLANG_PLUGIN_DIR
   AC_CHECK_CLANG4_I386_VERSION($MIN_CLANG_VERSION,$MAX_CLANG_VERSION,$EXTRA_CLANG_OPTIONS)
   AC_CHECK_CLANG5_I386_VERSION($MIN_CLANG_VERSION,$MAX_CLANG_VERSION,$EXTRA_CLANG_OPTIONS)
   AC_CHECK_CLANG6_I386_VERSION($MIN_CLANG_VERSION,$MAX_CLANG_VERSION,$EXTRA_CLANG_OPTIONS)
   AC_CHECK_CLANG7_I386_VERSION($MIN_CLANG_VERSION,$MAX_CLANG_VERSION,$EXTRA_CLANG_OPTIONS)
   AC_CHECK_CLANG8_I386_VERSION($MIN_CLANG_VERSION,$MAX_CLANG_VERSION,$EXTRA_CLANG_OPTIONS)
   AC_CHECK_CLANG9_I386_VERSION($MIN_CLANG_VERSION,$MAX_CLANG_VERSION,$EXTRA_CLANG_OPTIONS)
   AC_CHECK_CLANG10_I386_VERSION($MIN_CLANG_VERSION,$MAX_CLANG_VERSION,$EXTRA_CLANG_OPTIONS)
   AC_CHECK_CLANG11_I386_VERSION($MIN_CLANG_VERSION,$MAX_CLANG_VERSION,$EXTRA_CLANG_OPTIONS)
   AC_CHECK_CLANG12_I386_VERSION($MIN_CLANG_VERSION,$MAX_CLANG_VERSION,$EXTRA_CLANG_OPTIONS)
   AC_CHECK_CLANG13_I386_VERSION($MIN_CLANG_VERSION,$MAX_CLANG_VERSION,$EXTRA_CLANG_OPTIONS)
   AC_CHECK_CLANG16_I386_VERSION($MIN_CLANG_VERSION,$MAX_CLANG_VERSION,$EXTRA_CLANG_OPTIONS)
   AC_CHECK_CLANGVVD_I386_VERSION($MIN_CLANG_VERSION,$MAX_CLANG_VERSION,$EXTRA_CLANG_OPTIONS)

   if test "x$I386_GCC49_PLUGIN_COMPILER" = x && test "x$I386_GCC5_PLUGIN_COMPILER" = x && test "x$I386_GCC6_PLUGIN_COMPILER" = x && test "x$I386_GCC7_PLUGIN_COMPILER" = x && test "x$I386_GCC8_PLUGIN_COMPILER" = x && test "x$I386_CLANG4_PLUGIN_COMPILER" = x && test "x$I386_CLANG5_PLUGIN_COMPILER" = x && test "x$I386_CLANG6_PLUGIN_COMPILER" = x && test "x$I386_CLANG7_PLUGIN_COMPILER" = x && test "x$I386_CLANG8_PLUGIN_COMPILER" = x && test "x$I386_CLANG9_PLUGIN_COMPILER" = x && test "x$I386_CLANG10_PLUGIN_COMPILER" = x && test "x$I386_CLANG11_PLUGIN_COMPILER" = x && test "x$I386_CLANG12_PLUGIN_COMPILER" = x && test "x$I386_CLANG13_PLUGIN_COMPILER" = x && test "x$I386_CLANG16_PLUGIN_COMPILER" = x && test "x$I386_CLANGVVD_PLUGIN_COMPILER" = x; then
      AC_MSG_ERROR("gcc with support to -m32 and plugin not found")
   fi
fi

AM_CONDITIONAL(BUILD_I386_GCC49, test "x$build_I386_GCC49" = xyes)
AM_CONDITIONAL(BUILD_I386_GCC49_EMPTY_PLUGIN, test "x$build_I386_GCC49_EMPTY_PLUGIN" = xyes)
AM_CONDITIONAL(BUILD_I386_GCC49_SSA_PLUGIN, test "x$build_I386_GCC49_SSA_PLUGIN" = xyes)
AM_CONDITIONAL(BUILD_I386_GCC49_SSA_PLUGINCPP, test "x$build_I386_GCC49_SSA_PLUGINCPP" = xyes)
AM_CONDITIONAL(BUILD_I386_GCC49_TOPFNAME_PLUGIN, test "x$build_I386_GCC49_TOPFNAME_PLUGIN" = xyes)

AM_CONDITIONAL(BUILD_I386_GCC5, test "x$build_I386_GCC5" = xyes)
AM_CONDITIONAL(BUILD_I386_GCC5_EMPTY_PLUGIN, test "x$build_I386_GCC5_EMPTY_PLUGIN" = xyes)
AM_CONDITIONAL(BUILD_I386_GCC5_SSA_PLUGIN, test "x$build_I386_GCC5_SSA_PLUGIN" = xyes)
AM_CONDITIONAL(BUILD_I386_GCC5_SSA_PLUGINCPP, test "x$build_I386_GCC5_SSA_PLUGINCPP" = xyes)
AM_CONDITIONAL(BUILD_I386_GCC5_TOPFNAME_PLUGIN, test "x$build_I386_GCC5_TOPFNAME_PLUGIN" = xyes)

AM_CONDITIONAL(BUILD_I386_GCC6, test "x$build_I386_GCC6" = xyes)
AM_CONDITIONAL(BUILD_I386_GCC6_EMPTY_PLUGIN, test "x$build_I386_GCC6_EMPTY_PLUGIN" = xyes)
AM_CONDITIONAL(BUILD_I386_GCC6_SSA_PLUGIN, test "x$build_I386_GCC6_SSA_PLUGIN" = xyes)
AM_CONDITIONAL(BUILD_I386_GCC6_SSA_PLUGINCPP, test "x$build_I386_GCC6_SSA_PLUGINCPP" = xyes)
AM_CONDITIONAL(BUILD_I386_GCC6_TOPFNAME_PLUGIN, test "x$build_I386_GCC6_TOPFNAME_PLUGIN" = xyes)

AM_CONDITIONAL(BUILD_I386_GCC7, test "x$build_I386_GCC7" = xyes)
AM_CONDITIONAL(BUILD_I386_GCC7_EMPTY_PLUGIN, test "x$build_I386_GCC7_EMPTY_PLUGIN" = xyes)
AM_CONDITIONAL(BUILD_I386_GCC7_SSA_PLUGIN, test "x$build_I386_GCC7_SSA_PLUGIN" = xyes)
AM_CONDITIONAL(BUILD_I386_GCC7_SSA_PLUGINCPP, test "x$build_I386_GCC7_SSA_PLUGINCPP" = xyes)
AM_CONDITIONAL(BUILD_I386_GCC7_TOPFNAME_PLUGIN, test "x$build_I386_GCC7_TOPFNAME_PLUGIN" = xyes)

AM_CONDITIONAL(BUILD_I386_GCC8, test "x$build_I386_GCC8" = xyes)
AM_CONDITIONAL(BUILD_I386_GCC8_EMPTY_PLUGIN, test "x$build_I386_GCC8_EMPTY_PLUGIN" = xyes)
AM_CONDITIONAL(BUILD_I386_GCC8_SSA_PLUGIN, test "x$build_I386_GCC8_SSA_PLUGIN" = xyes)
AM_CONDITIONAL(BUILD_I386_GCC8_SSA_PLUGINCPP, test "x$build_I386_GCC8_SSA_PLUGINCPP" = xyes)
AM_CONDITIONAL(BUILD_I386_GCC8_TOPFNAME_PLUGIN, test "x$build_I386_GCC8_TOPFNAME_PLUGIN" = xyes)

AM_CONDITIONAL(BUILD_I386_CLANG4, test "x$build_I386_CLANG4" = xyes)
AM_CONDITIONAL(BUILD_I386_CLANG4_EMPTY_PLUGIN, test "x$build_I386_CLANG4_EMPTY_PLUGIN" = xyes)
AM_CONDITIONAL(BUILD_I386_CLANG4_SSA_PLUGIN, test "x$build_I386_CLANG4_SSA_PLUGIN" = xyes)
AM_CONDITIONAL(BUILD_I386_CLANG4_SSA_PLUGINCPP, test "x$build_I386_CLANG4_SSA_PLUGINCPP" = xyes)
AM_CONDITIONAL(BUILD_I386_CLANG4_EXPANDMEMOPS_PLUGIN, test "x$build_I386_CLANG4_EXPANDMEMOPS_PLUGIN" = xyes)
AM_CONDITIONAL(BUILD_I386_CLANG4_GEPICANON_PLUGIN, test "x$build_I386_CLANG4_GEPICANON_PLUGIN" = xyes)
AM_CONDITIONAL(BUILD_I386_CLANG4_CSROA_PLUGIN, test "x$build_I386_CLANG4_CSROA_PLUGIN" = xyes)
AM_CONDITIONAL(BUILD_I386_CLANG4_TOPFNAME_PLUGIN, test "x$build_I386_CLANG4_TOPFNAME_PLUGIN" = xyes)
AM_CONDITIONAL(BUILD_I386_CLANG4_ASTANALYZER_PLUGIN, test "x$build_I386_CLANG4_ASTANALYZER_PLUGIN" = xyes)

AM_CONDITIONAL(BUILD_I386_CLANG5, test "x$build_I386_CLANG5" = xyes)
AM_CONDITIONAL(BUILD_I386_CLANG5_EMPTY_PLUGIN, test "x$build_I386_CLANG5_EMPTY_PLUGIN" = xyes)
AM_CONDITIONAL(BUILD_I386_CLANG5_SSA_PLUGIN, test "x$build_I386_CLANG5_SSA_PLUGIN" = xyes)
AM_CONDITIONAL(BUILD_I386_CLANG5_SSA_PLUGINCPP, test "x$build_I386_CLANG5_SSA_PLUGINCPP" = xyes)
AM_CONDITIONAL(BUILD_I386_CLANG5_EXPANDMEMOPS_PLUGIN, test "x$build_I386_CLANG5_EXPANDMEMOPS_PLUGIN" = xyes)
AM_CONDITIONAL(BUILD_I386_CLANG5_GEPICANON_PLUGIN, test "x$build_I386_CLANG5_GEPICANON_PLUGIN" = xyes)
AM_CONDITIONAL(BUILD_I386_CLANG5_CSROA_PLUGIN, test "x$build_I386_CLANG5_CSROA_PLUGIN" = xyes)
AM_CONDITIONAL(BUILD_I386_CLANG5_TOPFNAME_PLUGIN, test "x$build_I386_CLANG5_TOPFNAME_PLUGIN" = xyes)
AM_CONDITIONAL(BUILD_I386_CLANG5_ASTANALYZER_PLUGIN, test "x$build_I386_CLANG5_ASTANALYZER_PLUGIN" = xyes)

AM_CONDITIONAL(BUILD_I386_CLANG6, test "x$build_I386_CLANG6" = xyes)
AM_CONDITIONAL(BUILD_I386_CLANG6_EMPTY_PLUGIN, test "x$build_I386_CLANG6_EMPTY_PLUGIN" = xyes)
AM_CONDITIONAL(BUILD_I386_CLANG6_SSA_PLUGIN, test "x$build_I386_CLANG6_SSA_PLUGIN" = xyes)
AM_CONDITIONAL(BUILD_I386_CLANG6_SSA_PLUGINCPP, test "x$build_I386_CLANG6_SSA_PLUGINCPP" = xyes)
AM_CONDITIONAL(BUILD_I386_CLANG6_EXPANDMEMOPS_PLUGIN, test "x$build_I386_CLANG6_EXPANDMEMOPS_PLUGIN" = xyes)
AM_CONDITIONAL(BUILD_I386_CLANG6_GEPICANON_PLUGIN, test "x$build_I386_CLANG6_GEPICANON_PLUGIN" = xyes)
AM_CONDITIONAL(BUILD_I386_CLANG6_CSROA_PLUGIN, test "x$build_I386_CLANG6_CSROA_PLUGIN" = xyes)
AM_CONDITIONAL(BUILD_I386_CLANG6_TOPFNAME_PLUGIN, test "x$build_I386_CLANG6_TOPFNAME_PLUGIN" = xyes)
AM_CONDITIONAL(BUILD_I386_CLANG6_ASTANALYZER_PLUGIN, test "x$build_I386_CLANG6_ASTANALYZER_PLUGIN" = xyes)

AM_CONDITIONAL(BUILD_I386_CLANG7, test "x$build_I386_CLANG7" = xyes)
AM_CONDITIONAL(BUILD_I386_CLANG7_EMPTY_PLUGIN, test "x$build_I386_CLANG7_EMPTY_PLUGIN" = xyes)
AM_CONDITIONAL(BUILD_I386_CLANG7_SSA_PLUGIN, test "x$build_I386_CLANG7_SSA_PLUGIN" = xyes)
AM_CONDITIONAL(BUILD_I386_CLANG7_SSA_PLUGINCPP, test "x$build_I386_CLANG7_SSA_PLUGINCPP" = xyes)
AM_CONDITIONAL(BUILD_I386_CLANG7_EXPANDMEMOPS_PLUGIN, test "x$build_I386_CLANG7_EXPANDMEMOPS_PLUGIN" = xyes)
AM_CONDITIONAL(BUILD_I386_CLANG7_GEPICANON_PLUGIN, test "x$build_I386_CLANG7_GEPICANON_PLUGIN" = xyes)
AM_CONDITIONAL(BUILD_I386_CLANG7_CSROA_PLUGIN, test "x$build_I386_CLANG7_CSROA_PLUGIN" = xyes)
AM_CONDITIONAL(BUILD_I386_CLANG7_TOPFNAME_PLUGIN, test "x$build_I386_CLANG7_TOPFNAME_PLUGIN" = xyes)
AM_CONDITIONAL(BUILD_I386_CLANG7_ASTANALYZER_PLUGIN, test "x$build_I386_CLANG7_ASTANALYZER_PLUGIN" = xyes)

AM_CONDITIONAL(BUILD_I386_CLANG8, test "x$build_I386_CLANG8" = xyes)
AM_CONDITIONAL(BUILD_I386_CLANG8_EMPTY_PLUGIN, test "x$build_I386_CLANG8_EMPTY_PLUGIN" = xyes)
AM_CONDITIONAL(BUILD_I386_CLANG8_SSA_PLUGIN, test "x$build_I386_CLANG8_SSA_PLUGIN" = xyes)
AM_CONDITIONAL(BUILD_I386_CLANG8_SSA_PLUGINCPP, test "x$build_I386_CLANG8_SSA_PLUGINCPP" = xyes)
AM_CONDITIONAL(BUILD_I386_CLANG8_EXPANDMEMOPS_PLUGIN, test "x$build_I386_CLANG8_EXPANDMEMOPS_PLUGIN" = xyes)
AM_CONDITIONAL(BUILD_I386_CLANG8_GEPICANON_PLUGIN, test "x$build_I386_CLANG8_GEPICANON_PLUGIN" = xyes)
AM_CONDITIONAL(BUILD_I386_CLANG8_CSROA_PLUGIN, test "x$build_I386_CLANG8_CSROA_PLUGIN" = xyes)
AM_CONDITIONAL(BUILD_I386_CLANG8_TOPFNAME_PLUGIN, test "x$build_I386_CLANG8_TOPFNAME_PLUGIN" = xyes)
AM_CONDITIONAL(BUILD_I386_CLANG8_ASTANALYZER_PLUGIN, test "x$build_I386_CLANG8_ASTANALYZER_PLUGIN" = xyes)

AM_CONDITIONAL(BUILD_I386_CLANG9, test "x$build_I386_CLANG9" = xyes)
AM_CONDITIONAL(BUILD_I386_CLANG9_EMPTY_PLUGIN, test "x$build_I386_CLANG9_EMPTY_PLUGIN" = xyes)
AM_CONDITIONAL(BUILD_I386_CLANG9_SSA_PLUGIN, test "x$build_I386_CLANG9_SSA_PLUGIN" = xyes)
AM_CONDITIONAL(BUILD_I386_CLANG9_SSA_PLUGINCPP, test "x$build_I386_CLANG9_SSA_PLUGINCPP" = xyes)
AM_CONDITIONAL(BUILD_I386_CLANG9_EXPANDMEMOPS_PLUGIN, test "x$build_I386_CLANG9_EXPANDMEMOPS_PLUGIN" = xyes)
AM_CONDITIONAL(BUILD_I386_CLANG9_GEPICANON_PLUGIN, test "x$build_I386_CLANG9_GEPICANON_PLUGIN" = xyes)
AM_CONDITIONAL(BUILD_I386_CLANG9_CSROA_PLUGIN, test "x$build_I386_CLANG9_CSROA_PLUGIN" = xyes)
AM_CONDITIONAL(BUILD_I386_CLANG9_TOPFNAME_PLUGIN, test "x$build_I386_CLANG9_TOPFNAME_PLUGIN" = xyes)
AM_CONDITIONAL(BUILD_I386_CLANG9_ASTANALYZER_PLUGIN, test "x$build_I386_CLANG9_ASTANALYZER_PLUGIN" = xyes)

AM_CONDITIONAL(BUILD_I386_CLANG10, test "x$build_I386_CLANG10" = xyes)
AM_CONDITIONAL(BUILD_I386_CLANG10_EMPTY_PLUGIN, test "x$build_I386_CLANG10_EMPTY_PLUGIN" = xyes)
AM_CONDITIONAL(BUILD_I386_CLANG10_SSA_PLUGIN, test "x$build_I386_CLANG10_SSA_PLUGIN" = xyes)
AM_CONDITIONAL(BUILD_I386_CLANG10_SSA_PLUGINCPP, test "x$build_I386_CLANG10_SSA_PLUGINCPP" = xyes)
AM_CONDITIONAL(BUILD_I386_CLANG10_EXPANDMEMOPS_PLUGIN, test "x$build_I386_CLANG10_EXPANDMEMOPS_PLUGIN" = xyes)
AM_CONDITIONAL(BUILD_I386_CLANG10_GEPICANON_PLUGIN, test "x$build_I386_CLANG10_GEPICANON_PLUGIN" = xyes)
AM_CONDITIONAL(BUILD_I386_CLANG10_CSROA_PLUGIN, test "x$build_I386_CLANG10_CSROA_PLUGIN" = xyes)
AM_CONDITIONAL(BUILD_I386_CLANG10_TOPFNAME_PLUGIN, test "x$build_I386_CLANG10_TOPFNAME_PLUGIN" = xyes)
AM_CONDITIONAL(BUILD_I386_CLANG10_ASTANALYZER_PLUGIN, test "x$build_I386_CLANG10_ASTANALYZER_PLUGIN" = xyes)

AM_CONDITIONAL(BUILD_I386_CLANG11, test "x$build_I386_CLANG11" = xyes)
AM_CONDITIONAL(BUILD_I386_CLANG11_EMPTY_PLUGIN, test "x$build_I386_CLANG11_EMPTY_PLUGIN" = xyes)
AM_CONDITIONAL(BUILD_I386_CLANG11_SSA_PLUGIN, test "x$build_I386_CLANG11_SSA_PLUGIN" = xyes)
AM_CONDITIONAL(BUILD_I386_CLANG11_SSA_PLUGINCPP, test "x$build_I386_CLANG11_SSA_PLUGINCPP" = xyes)
AM_CONDITIONAL(BUILD_I386_CLANG11_EXPANDMEMOPS_PLUGIN, test "x$build_I386_CLANG11_EXPANDMEMOPS_PLUGIN" = xyes)
AM_CONDITIONAL(BUILD_I386_CLANG11_GEPICANON_PLUGIN, test "x$build_I386_CLANG11_GEPICANON_PLUGIN" = xyes)
AM_CONDITIONAL(BUILD_I386_CLANG11_CSROA_PLUGIN, test "x$build_I386_CLANG11_CSROA_PLUGIN" = xyes)
AM_CONDITIONAL(BUILD_I386_CLANG11_TOPFNAME_PLUGIN, test "x$build_I386_CLANG11_TOPFNAME_PLUGIN" = xyes)
AM_CONDITIONAL(BUILD_I386_CLANG11_ASTANALYZER_PLUGIN, test "x$build_I386_CLANG11_ASTANALYZER_PLUGIN" = xyes)

AM_CONDITIONAL(BUILD_I386_CLANG12, test "x$build_I386_CLANG12" = xyes)
AM_CONDITIONAL(BUILD_I386_CLANG12_EMPTY_PLUGIN, test "x$build_I386_CLANG12_EMPTY_PLUGIN" = xyes)
AM_CONDITIONAL(BUILD_I386_CLANG12_SSA_PLUGIN, test "x$build_I386_CLANG12_SSA_PLUGIN" = xyes)
AM_CONDITIONAL(BUILD_I386_CLANG12_SSA_PLUGINCPP, test "x$build_I386_CLANG12_SSA_PLUGINCPP" = xyes)
AM_CONDITIONAL(BUILD_I386_CLANG12_EXPANDMEMOPS_PLUGIN, test "x$build_I386_CLANG12_EXPANDMEMOPS_PLUGIN" = xyes)
AM_CONDITIONAL(BUILD_I386_CLANG12_GEPICANON_PLUGIN, test "x$build_I386_CLANG12_GEPICANON_PLUGIN" = xyes)
AM_CONDITIONAL(BUILD_I386_CLANG12_CSROA_PLUGIN, test "x$build_I386_CLANG12_CSROA_PLUGIN" = xyes)
AM_CONDITIONAL(BUILD_I386_CLANG12_TOPFNAME_PLUGIN, test "x$build_I386_CLANG12_TOPFNAME_PLUGIN" = xyes)
AM_CONDITIONAL(BUILD_I386_CLANG12_ASTANALYZER_PLUGIN, test "x$build_I386_CLANG12_ASTANALYZER_PLUGIN" = xyes)

AM_CONDITIONAL(BUILD_I386_CLANG13, test "x$build_I386_CLANG13" = xyes)
AM_CONDITIONAL(BUILD_I386_CLANG13_EMPTY_PLUGIN, test "x$build_I386_CLANG13_EMPTY_PLUGIN" = xyes)
AM_CONDITIONAL(BUILD_I386_CLANG13_SSA_PLUGIN, test "x$build_I386_CLANG13_SSA_PLUGIN" = xyes)
AM_CONDITIONAL(BUILD_I386_CLANG13_SSA_PLUGINCPP, test "x$build_I386_CLANG13_SSA_PLUGINCPP" = xyes)
AM_CONDITIONAL(BUILD_I386_CLANG13_EXPANDMEMOPS_PLUGIN, test "x$build_I386_CLANG13_EXPANDMEMOPS_PLUGIN" = xyes)
AM_CONDITIONAL(BUILD_I386_CLANG13_GEPICANON_PLUGIN, test "x$build_I386_CLANG13_GEPICANON_PLUGIN" = xyes)
AM_CONDITIONAL(BUILD_I386_CLANG13_CSROA_PLUGIN, test "x$build_I386_CLANG13_CSROA_PLUGIN" = xyes)
AM_CONDITIONAL(BUILD_I386_CLANG13_TOPFNAME_PLUGIN, test "x$build_I386_CLANG13_TOPFNAME_PLUGIN" = xyes)
AM_CONDITIONAL(BUILD_I386_CLANG13_ASTANALYZER_PLUGIN, test "x$build_I386_CLANG13_ASTANALYZER_PLUGIN" = xyes)

AM_CONDITIONAL(BUILD_I386_CLANG16, test "x$build_I386_CLANG16" = xyes)
AM_CONDITIONAL(BUILD_I386_CLANG16_EMPTY_PLUGIN, test "x$build_I386_CLANG16_EMPTY_PLUGIN" = xyes)
AM_CONDITIONAL(BUILD_I386_CLANG16_SSA_PLUGIN, test "x$build_I386_CLANG16_SSA_PLUGIN" = xyes)
AM_CONDITIONAL(BUILD_I386_CLANG16_SSA_PLUGINCPP, test "x$build_I386_CLANG16_SSA_PLUGINCPP" = xyes)
AM_CONDITIONAL(BUILD_I386_CLANG16_EXPANDMEMOPS_PLUGIN, test "x$build_I386_CLANG16_EXPANDMEMOPS_PLUGIN" = xyes)
AM_CONDITIONAL(BUILD_I386_CLANG16_GEPICANON_PLUGIN, test "x$build_I386_CLANG16_GEPICANON_PLUGIN" = xyes)
AM_CONDITIONAL(BUILD_I386_CLANG16_CSROA_PLUGIN, test "x$build_I386_CLANG16_CSROA_PLUGIN" = xyes)
AM_CONDITIONAL(BUILD_I386_CLANG16_TOPFNAME_PLUGIN, test "x$build_I386_CLANG16_TOPFNAME_PLUGIN" = xyes)
AM_CONDITIONAL(BUILD_I386_CLANG16_ASTANALYZER_PLUGIN, test "x$build_I386_CLANG16_ASTANALYZER_PLUGIN" = xyes)
AM_CONDITIONAL(BUILD_I386_CLANG16_ASTANNOTATE_PLUGIN, test "x$build_I386_CLANG16_ASTANNOTATE_PLUGIN" = xyes)

AM_CONDITIONAL(BUILD_I386_CLANGVVD, test "x$build_I386_CLANGVVD" = xyes)
AM_CONDITIONAL(BUILD_I386_CLANGVVD_EMPTY_PLUGIN, test "x$build_I386_CLANGVVD_EMPTY_PLUGIN" = xyes)
AM_CONDITIONAL(BUILD_I386_CLANGVVD_SSA_PLUGIN, test "x$build_I386_CLANGVVD_SSA_PLUGIN" = xyes)
AM_CONDITIONAL(BUILD_I386_CLANGVVD_SSA_PLUGINCPP, test "x$build_I386_CLANGVVD_SSA_PLUGINCPP" = xyes)
AM_CONDITIONAL(BUILD_I386_CLANGVVD_EXPANDMEMOPS_PLUGIN, test "x$build_I386_CLANGVVD_EXPANDMEMOPS_PLUGIN" = xyes)
AM_CONDITIONAL(BUILD_I386_CLANGVVD_GEPICANON_PLUGIN, test "x$build_I386_CLANGVVD_GEPICANON_PLUGIN" = xyes)
AM_CONDITIONAL(BUILD_I386_CLANGVVD_CSROA_PLUGIN, test "x$build_I386_CLANGVVD_CSROA_PLUGIN" = xyes)
AM_CONDITIONAL(BUILD_I386_CLANGVVD_TOPFNAME_PLUGIN, test "x$build_I386_CLANGVVD_TOPFNAME_PLUGIN" = xyes)
AM_CONDITIONAL(BUILD_I386_CLANGVVD_ASTANALYZER_PLUGIN, test "x$build_I386_CLANGVVD_ASTANALYZER_PLUGIN" = xyes)

if test "x$panda_USE_I386_GCC" = xyes; then
   AC_CONFIG_FILES(
      etc/gcc_plugin/Makefile
      etc/clang_plugin/Makefile
   )
fi
AM_CONDITIONAL(BUILD_GCC_PLUGIN, test "x$panda_USE_I386_GCC" = xyes)
AM_CONDITIONAL(ENABLE_WERROR, test "x$panda_WERROR" = xyes)



################################################################################
#                                                                              #
#                                   libbambu                                   #
#                                                                              #
################################################################################
if test "x$panda_USE_LIBBAMBU" = xyes; then
   LIBBAMBU_SRCDIR="$TOPSRCDIR/libbambu"
   AC_DEFINE_UNQUOTED(LIBBAMBU_SRCDIR, "${LIBBAMBU_SRCDIR}", "Define the directory where the libbambu files are")

   AC_CONFIG_FILES(
      etc/lib/Makefile
      etc/lib/technology/Makefile
      etc/libbambu/Makefile
      etc/libbambu/libm/Makefile
      etc/libbambu/libmdpi/Makefile
      etc/libbambu/pthread/Makefile
      etc/libbambu/softfloat/Makefile
      etc/libbambu/soft-fp/Makefile
      etc/libbambu/ac_types/Makefile
      etc/libbambu/ac_math/Makefile
   )
fi
AM_CONDITIONAL(BUILD_LIBBAMBU, test "x$panda_USE_LIBBAMBU" = "xyes")



################################################################################
#                                                                              #
#                                  macros                                      #
#                                                                              #
################################################################################
AC_CONFIG_FILES(etc/macros/Makefile)



################################################################################
#                                                                              #
#                                 scripts                                      #
#                                                                              #
################################################################################
AC_CONFIG_FILES(etc/scripts/Makefile)



################################################################################
#                                                                              #
#                              EXT files                                       #
#                                                                              #
################################################################################
AC_CONFIG_FILES(ext/Makefile)



################################################################################
#                                                                              #
#                              FLAGS checking                                  #
#                                                                              #
################################################################################

############### Final check for static linking #############################################
if test "x$panda_ALLSTATIC" = xyes ;then
  AM_LDFLAGS="-lstdc++fs -all-static -pthread";
  LDFLAGS+="-all-static -pthread -static";
else
  AM_LDFLAGS="-lstdc++fs -pthread";
fi
AC_SUBST(AM_LDFLAGS)

AC_MSG_CHECKING([if std::filesystem requires linking stdc++fs])
AC_LANG_PUSH([C++])
AC_LINK_IFELSE(
    [AC_LANG_SOURCE([
        #include <filesystem>
        int main() {
            std::error_code ec;
            std::filesystem::create_directory("/dev/null", &ec);
        }
    ])],
    [ac_cv_fs_stdlib=no],
    [ac_cv_fs_stdlib=yes]
)
AC_LANG_POP([C++])
if test "x$ac_cv_fs_stdlib" = xyes; then
    AC_MSG_RESULT(yes)
    AM_LDFLAGS="$AM_LDFLAGS -lstdc++fs"
else
    AC_MSG_RESULT(no)
fi

case "${host_os}" in
  darwin*)
      PTHREAD_HACK=" -XCClinker '-framework CoreFoundation' "
      ;;
  mingw*)
      PTHREAD_HACK=" -limagehlp -lshlwapi -XCClinker '-Wl,--allow-multiple-definition -Wl,-Bstatic -lpthread -Wl,-Bdynamic' "
      ;;
  *)
      PTHREAD_HACK=" -XCClinker '-Wl,--whole-archive -lpthread -Wl,--no-whole-archive' "
      ;;
esac
AC_SUBST(PTHREAD_HACK)


openmp_ok=no
AC_LANG_PUSH([C++])
m4_ifdef([AC_OPENMP], [AC_OPENMP], [AX_OPENMP([openmp_ok=yes],[openmp_ok=no])])
if test "x$ac_cv_prog_cxx_openmp" != "xunsupported" && test "x$ac_cv_prog_cxx_openmp" != "x"; then
   openmp_ok=yes
fi
if test "x$openmp_ok" = "xyes"; then
   dnl We have it, now set up the flags
   CXXFLAGS+=" $OPENMP_CXXFLAGS "
   AC_DEFINE(HAVE_OPENMP, 1, "Define if OpenMP is supported")
fi
AC_LANG_POP([C++])

################ Debug checking ##############################
if test "x$panda_DEBUG" = xyes; then
  AC_DEFINE(PANDA_DEBUG, 1, "Define if a debug version is built")
  CXXFLAGS+=" -g3 "
  AC_DEFINE(HAVE_PRINT_STACK,1, "Define if call stack is printed on error")
fi

################ Werror checking ##############################
if test "x$panda_WERROR" = xyes; then
   AC_DEFINE(WERROR, 1, "Define if panda is compiled with -Werror")
   AC_DEFINE(SKIP_WARNING_SECTIONS, 1, "Define if warnings in non-cleaned sections are allowed")
fi



################################################################################
#                                                                              #
#                                Autoheader                                    #
#                                                                              #
################################################################################

cd $TOPSRCDIR && autoheader configure.ac && cp lconfig.h.in $BUILDDIR && cd $BUILDDIR
AC_CONFIG_HEADERS(lconfig.h:lconfig.h.in)
if test ! -d config_headers ; then
   mkdir config_headers
fi
for file in `find $BUILDDIR/config_headers -name *hpp`; do
   keyword=$(grep "#define" $file | awk '{print $2}')
   found=$(grep $keyword $BUILDDIR/lconfig.h.in )
   if test "x$found" = x; then
      echo "removing $file"
      rm $file
      if test -f $file.in; then
         echo "removing $file.in"
         rm $file.in
      fi
   fi
done;

for keyword in `grep "#undef" $BUILDDIR/lconfig.h | awk '{print $3}'`; do
   if test ! -f config_headers/config_"$keyword".hpp; then
      echo Creating config_headers/config_"$keyword".hpp
      echo "#define "$keyword 0 > config_headers/config_"$keyword".hpp
   else
      echo "#define "$keyword 0 > configtest.hpp
      if diff configtest.hpp config_headers/config_"$keyword".hpp >/dev/null 2>&1; then
      { echo config_headers/config_"$keyword".hpp is unchanged >&5
echo config_headers/config_"$keyword".hpp is unchanged >&6;}
    else
      echo config_headers/config_"$keyword".hpp is changed
      rm -f config_headers/config_"$keyword".hpp
      mv configtest.hpp config_headers/config_"$keyword".hpp
    fi
   fi
done;

for keyword in `grep "#define" $BUILDDIR/lconfig.h | awk '{print $2}'`; do
   if test ! -f config_headers/config_"$keyword".hpp; then
      echo Creating config_headers/config_"$keyword".hpp
      grep $keyword $BUILDDIR/lconfig.h > config_headers/config_"$keyword".hpp
   else
      grep $keyword $BUILDDIR/lconfig.h > configtest.hpp
      if diff configtest.hpp config_headers/config_"$keyword".hpp >/dev/null 2>&1; then
      { echo config_headers/config_"$keyword".hpp is unchanged >&5
echo config_headers/config_"$keyword".hpp is unchanged >&6;}
    else
      echo config_headers/config_"$keyword".hpp is changed
      rm -f config_headers/config_"$keyword".hpp
      mv configtest.hpp config_headers/config_"$keyword".hpp
    fi
   fi
done;

all_includes=" -I$BUILDDIR/config_headers"


################ Werror checking ##############################
#Checking should performed at the end since macros for checking boost library does not work with -WError
if test "x$panda_WERROR" = xyes; then
   CXXFLAGS+=" \
   -Wall \
   -Werror \
   -Wextra \
   -Wconversion \
   -Wno-deprecated \
   -Winit-self \
   -Wsign-conversion \
   -Wredundant-decls \
   -Wvla -Wshadow -Wctor-dtor-privacy -Wnon-virtual-dtor -Woverloaded-virtual \
   -Winit-self \
   -Wpointer-arith \
   -Wcast-qual \
   -Wcast-align \
   -Wdouble-promotion \
   -Wold-style-cast -Wno-error=old-style-cast \
   -Wsign-promo \
   -Wswitch-enum \
   -Wswitch-default \
   -Wundef \
   -Wno-unknown-pragmas"
   AX_CHECK_COMPILE_FLAG("-Wmissing-include-dirs", CXXFLAGS+=" -Wmissing-include-dirs ",,"-Werror") #it is not doing any real test
   AX_CHECK_COMPILE_FLAG("-Wlogical-op", CXXFLAGS+=" -Wlogical-op ",,"-Werror")
   AX_CHECK_COMPILE_FLAG("-Wunused-local-typedefs", CXXFLAGS+=" -Wunused-local-typedefs ",,"-Werror")
   #Disabled as error because of BOOST_FOREACH
   AX_CXXFLAGS_GCC_OPTION(-Wzero-as-null-pointer-constant,, CXXFLAGS+=" -Wzero-as-null-pointer-constant -Wno-error=zero-as-null-pointer-constant ",)
   AX_CXXFLAGS_GCC_OPTION(-Wuse-after-free,, CXXFLAGS+=" -Wuse-after-free -Wno-error=use-after-free ",)

   AC_COMPILE_WPEDANTIC
   if test "x$panda_WPEDANTIC" = xyes; then
      CXXFLAGS+=" -Wpedantic "
   fi
   AX_CHECK_COMPILE_FLAG("-Wmismatched-tags", CXXFLAGS+=" -Wno-mismatched-tags ",,"-Werror")
   AX_CHECK_COMPILE_FLAG("-Woverlength-strings", CXXFLAGS+=" -Wno-overlength-strings ",,"-Werror")
   AX_CXXFLAGS_GCC_OPTION(-Wdeprecated-copy,, CXXFLAGS+=" -Wno-deprecated-copy -Wno-error=deprecated-copy ",)
   AX_CXXFLAGS_GCC_OPTION(-Wunused-but-set-parameter,, CXXFLAGS+=" -Wno-unused-but-set-parameter -Wno-error=unused-but-set-parameter ",)
else
   CXXFLAGS+=" -w "
fi

AX_CHECK_COMPILE_FLAG("-fdiagnostics-show-option", CXXFLAGS+=" -fdiagnostics-show-option ",,"-Werror")

AM_CONDITIONAL(ENABLE_WERROR, test "x$panda_WERROR" = xyes)


############################# Optimization setup ##############################
optlevel=""
AC_ARG_WITH(opt-level, [  --with-opt-level=<level> set the optimization level with which panda is compiled], [optlevel="$withval" ])

if test "x$optlevel" != x; then
  CXXFLAGS+=" -O$optlevel "
  CFLAGS+=" -O$optlevel "
else
  if test "x$panda_OPT" = xyes; then
    CXXFLAGS+=" -Ofast -march=native -mtune=native "
    CFLAGS+=" -Ofast -march=native -mtune=native "
  else
    if test "x$panda_WERROR" = xyes; then
      CXXFLAGS+=" -O1 "
    else
      CXXFLAGS+=" -O0 "
    fi
  fi
fi




################################################################################
#                                                                              #
#                             Final generation                                 #
#                                                                              #
################################################################################

AC_SUBST(CXXFLAGS)
AC_SUBST(CFLAGS)
AC_SUBST(LDFLAGS)
AC_SUBST(ENABLE_DOC)
AC_SUBST(all_includes)


AC_OUTPUT

if test "$no_create" = yes; then
/bin/bash ./config.status lconfig.h
fi

for keyword in `grep "#undef" $BUILDDIR/lconfig.h | awk '{print $3}'`; do
   if test ! -f config_headers/config_"$keyword".hpp; then
      echo Creating config_headers/config_"$keyword".hpp
      echo "#define "$keyword 0 > config_headers/config_"$keyword".hpp
   else
      echo "#define "$keyword 0 > configtest.hpp
      if diff configtest.hpp config_headers/config_"$keyword".hpp >/dev/null 2>&1; then
      { echo config_headers/config_"$keyword".hpp is unchanged >&5
echo config_headers/config_"$keyword".hpp is unchanged >&6;}
    else
      echo config_headers/config_"$keyword".hpp is changed
      rm -f config_headers/config_"$keyword".hpp
      mv configtest.hpp config_headers/config_"$keyword".hpp
    fi
   fi
done;

for keyword in `grep "#define" $BUILDDIR/lconfig.h | awk '{print $2}'`; do
   if test ! -f config_headers/config_"$keyword".hpp; then
      echo Creating config_headers/config_"$keyword".hpp
      grep $keyword $BUILDDIR/lconfig.h > config_headers/config_"$keyword".hpp
   else
      grep $keyword $BUILDDIR/lconfig.h > configtest.hpp
      if diff configtest.hpp config_headers/config_"$keyword".hpp >/dev/null 2>&1; then
      { echo config_headers/config_"$keyword".hpp is unchanged >&5
echo config_headers/config_"$keyword".hpp is unchanged >&6;}
    else
      echo config_headers/config_"$keyword".hpp is changed
      rm -f config_headers/config_"$keyword".hpp
      mv configtest.hpp config_headers/config_"$keyword".hpp
    fi
   fi
done;<|MERGE_RESOLUTION|>--- conflicted
+++ resolved
@@ -370,6 +370,7 @@
   panda_USE_LIB_HLS=yes;
   panda_USE_LIB_HOST_PROFILING=yes;
   panda_USE_LIB_PRAGMA=yes;
+  panda_USE_LIB_SDC_SOLVER=yes;
   panda_USE_LIB_SIMULATION_WRAPPER=yes;
   panda_USE_LIB_SYNTHESIS_WRAPPER=yes;
   panda_USE_LIB_TECHNOLOGY=yes;
@@ -382,13 +383,8 @@
   panda_USE_SYNTHESIS_TOOL=yes;
   panda_USE_TASTE=yes;
   panda_USE_TREE_PANDA_GCC=yes;
-<<<<<<< HEAD
-  panda_USE_LIB_SDC_SOLVER=yes;
-
-  AS_VERSION_COMPARE($MIN_GCC_VERSION, [4.5.0], [MIN_GCC_VERSION=4.5.0],,)
-=======
+  
   AS_VERSION_COMPARE($MIN_GCC_VERSION, [4.9.0], [MIN_GCC_VERSION=4.9.0],,)
->>>>>>> c443bf14
   AS_VERSION_COMPARE($MAX_GCC_VERSION, [9.0.0],,,[MAX_GCC_VERSION=9.0.0])
   AS_VERSION_COMPARE($MIN_CLANG_VERSION, [4.0.0], [MIN_CLANG_VERSION=4.0.0],,)
   AS_VERSION_COMPARE($MAX_CLANG_VERSION, [17.0.0],,,[MAX_CLANG_VERSION=17.0.0])
@@ -607,7 +603,7 @@
    $TOPSRCDIR/etc/macros/panda_config_subdir.sh ext/abseil-cpp $ac_configure_args "'CXXFLAGS=${CXXFLAGS_EXT}'" "'CFLAGS=${CFLAGS_EXT}'" "'LDFLAGS=$LDFLAGS'"
    if test $? != 0; then
       AC_MSG_ERROR("Error in abseil configuration")
-fi
+   fi
    AC_DEFINE(HAVE_ABSEIL, 1, "Define if abseil is used")
    ABSEIL_DIR="$TOPSRCDIR/ext/abseil-cpp"
    ABSEIL_OBJDIR="ext/abseil-cpp"
@@ -627,7 +623,7 @@
    $TOPSRCDIR/etc/macros/panda_config_subdir.sh ext/Coin-Cbc $ac_configure_args "'CXXFLAGS=${CXXFLAGS_EXT}'" "'CFLAGS=${CFLAGS_EXT}'" "'LDFLAGS=$LDFLAGS'"
    if test $? != 0; then
       AC_MSG_ERROR("Error in Coin-Cbc configuration")
-fi
+   fi
    AC_DEFINE(HAVE_COIN_OR, 1, "Define if coin-or is used")
    COIN_OR_DIR="$TOPSRCDIR/Coin-Cbc"
    COIN_OR_OBJDIR="ext/Coin-Cbc"
