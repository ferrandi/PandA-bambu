--- conflicted
+++ resolved
@@ -1,11 +1,6 @@
 int adders(int a, int b, int c, int d, int e, int f, int g, int h, int i, int j, int k, int l)
 {
-<<<<<<< HEAD
-   #pragma HLS_pipeline 2
-=======
-
-   #pragma HLS pipeline II=1
->>>>>>> 73c37cab
+   #pragma HLS pipeline II=2
    
    int aa = a + b;
    int ab = aa + c;
