int __attribute__((noinline)) called_sumprod(int a, int b, int c, int d)
{
<<<<<<< HEAD
#pragma HLS pipeline style = frp
=======
#pragma HLS pipeline II=1 style = frp
>>>>>>> 5916b834

   return a + b + c * d;
}

int main_caller(int a, int b, int c, int d, int e)
{
<<<<<<< HEAD
#pragma HLS pipeline

=======
   #pragma HLS pipeline II=2
>>>>>>> 5916b834
   int aa = called_sumprod(a, b, c, d);
   int ab = called_sumprod(b, c, d, e);
   int ac = called_sumprod(c, d, e, a);
   int ad = called_sumprod(d, e, a, b);

   return called_sumprod(aa, ab, ac, ad);
}<|MERGE_RESOLUTION|>--- conflicted
+++ resolved
@@ -1,22 +1,13 @@
 int __attribute__((noinline)) called_sumprod(int a, int b, int c, int d)
 {
-<<<<<<< HEAD
-#pragma HLS pipeline style = frp
-=======
-#pragma HLS pipeline II=1 style = frp
->>>>>>> 5916b834
+#pragma HLS pipeline II = 1 style = frp
 
    return a + b + c * d;
 }
 
 int main_caller(int a, int b, int c, int d, int e)
 {
-<<<<<<< HEAD
-#pragma HLS pipeline
-
-=======
-   #pragma HLS pipeline II=2
->>>>>>> 5916b834
+#pragma HLS pipeline II = 2
    int aa = called_sumprod(a, b, c, d);
    int ab = called_sumprod(b, c, d, e);
    int ac = called_sumprod(c, d, e, a);
