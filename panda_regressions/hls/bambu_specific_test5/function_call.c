int __attribute__((noinline)) called_sumprod(int a, int b, int c, int d)
{
<<<<<<< HEAD
   #pragma HLS_pipeline 1  
=======

   #pragma HLS pipeline
   
>>>>>>> 73c37cab
   return a + b + c * d;
}

int main_caller(int a, int b, int c, int d, int e)
{
<<<<<<< HEAD
   #pragma HLS_pipeline 2
=======

   #pragma HLS pipeline
   
>>>>>>> 73c37cab
   int aa = called_sumprod(a, b, c, d);
   int ab = called_sumprod(b, c, d, e);
   int ac = called_sumprod(c, d, e, a);
   int ad = called_sumprod(d, e, a, b);
   
   return called_sumprod(aa, ab, ac, ad);
}<|MERGE_RESOLUTION|>--- conflicted
+++ resolved
@@ -1,24 +1,12 @@
 int __attribute__((noinline)) called_sumprod(int a, int b, int c, int d)
 {
-<<<<<<< HEAD
-   #pragma HLS_pipeline 1  
-=======
-
-   #pragma HLS pipeline
-   
->>>>>>> 73c37cab
+   #pragma HLS pipeline II=1
    return a + b + c * d;
 }
 
 int main_caller(int a, int b, int c, int d, int e)
 {
-<<<<<<< HEAD
-   #pragma HLS_pipeline 2
-=======
-
-   #pragma HLS pipeline
-   
->>>>>>> 73c37cab
+   #pragma HLS pipeline II=2
    int aa = called_sumprod(a, b, c, d);
    int ab = called_sumprod(b, c, d, e);
    int ac = called_sumprod(c, d, e, a);
