--- conflicted
+++ resolved
@@ -1,22 +1,13 @@
 int __attribute__((noinline)) called_sumprod(int a, int b, int c, int d)
 {
-<<<<<<< HEAD
-   #pragma HLS pipeline II=1
-=======
-#pragma HLS pipeline style = frp
+#pragma HLS pipeline II=1 style = frp
 
->>>>>>> 9dc4c8b1
    return a + b + c * d;
 }
 
 int main_caller(int a, int b, int c, int d, int e)
 {
-<<<<<<< HEAD
    #pragma HLS pipeline II=2
-=======
-#pragma HLS pipeline
-
->>>>>>> 9dc4c8b1
    int aa = called_sumprod(a, b, c, d);
    int ab = called_sumprod(b, c, d, e);
    int ac = called_sumprod(c, d, e, a);
