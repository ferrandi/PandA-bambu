--- conflicted
+++ resolved
@@ -267,23 +267,23 @@
 #undef DEFTREECODE
 #undef DEFGSCODE
 
-#define DEFTREECODE(SYM, STRING, TYPE, NARGS)                                                                   \
+#define DEFTREECODE(SYM, STRING, TYPE, NARGS)                                                                       \
    ((TYPE) == tcc_unary                                                              ? GIMPLE_UNARY_RHS :       \
     ((TYPE) == tcc_binary || (TYPE) == tcc_comparison)                               ? GIMPLE_BINARY_RHS :      \
     ((TYPE) == tcc_constant || (TYPE) == tcc_declaration || (TYPE) == tcc_reference) ? GIMPLE_SINGLE_RHS :      \
-    (GT(SYM) == GT(TRUTH_AND_EXPR) || GT(SYM) == GT(TRUTH_OR_EXPR) || GT(SYM) == GT(TRUTH_XOR_EXPR)) ?          \
-                                                                                       GIMPLE_BINARY_RHS :      \
+        (GT(SYM) == GT(TRUTH_AND_EXPR) || GT(SYM) == GT(TRUTH_OR_EXPR) || GT(SYM) == GT(TRUTH_XOR_EXPR)) ?          \
+        GIMPLE_BINARY_RHS :                                                                                         \
     GT(SYM) == GT(TRUTH_NOT_EXPR)                                                    ? GIMPLE_UNARY_RHS :       \
-    (GT(SYM) == GT(COND_EXPR) || GT(SYM) == GT(WIDEN_MULT_PLUS_EXPR) || GT(SYM) == GT(WIDEN_MULT_MINUS_EXPR) || \
-     GT(SYM) == GT(DOT_PROD_EXPR) || GT(SYM) == GT(SAD_EXPR) || GT(SYM) == GT(REALIGN_LOAD_EXPR) ||             \
-     GT(SYM) == GT(VEC_COND_EXPR) || GT(SYM) == GT(VEC_PERM_EXPR) || GT(SYM) == GT(BIT_INSERT_EXPR) ||          \
-     GT(SYM) == GT(FMA_EXPR) || GT(SYM) == GT(FSHL_EXPR) || GT(SYM) == GT(FSHR_EXPR) ||                         \
-     GT(SYM) == GT(INSERTELEMENT)) ?                                                                            \
-                                    GIMPLE_TERNARY_RHS :                                                        \
-    (GT(SYM) == GT(CONSTRUCTOR) || GT(SYM) == GT(OBJ_TYPE_REF) || GT(SYM) == GT(ASSERT_EXPR) ||                 \
-     GT(SYM) == GT(ADDR_EXPR) || GT(SYM) == GT(WITH_SIZE_EXPR) || GT(SYM) == GT(SSA_NAME)) ?                    \
-                                    GIMPLE_SINGLE_RHS :                                                         \
-                                    GIMPLE_INVALID_RHS),
+        (GT(SYM) == GT(COND_EXPR) || GT(SYM) == GT(WIDEN_MULT_PLUS_EXPR) || GT(SYM) == GT(WIDEN_MULT_MINUS_EXPR) || \
+         GT(SYM) == GT(DOT_PROD_EXPR) || GT(SYM) == GT(SAD_EXPR) || GT(SYM) == GT(REALIGN_LOAD_EXPR) ||             \
+         GT(SYM) == GT(VEC_COND_EXPR) || GT(SYM) == GT(VEC_PERM_EXPR) || GT(SYM) == GT(BIT_INSERT_EXPR) ||          \
+         GT(SYM) == GT(FMA_EXPR) || GT(SYM) == GT(FSHL_EXPR) || GT(SYM) == GT(FSHR_EXPR) ||                         \
+         GT(SYM) == GT(INSERTELEMENT)) ?                                                                            \
+        GIMPLE_TERNARY_RHS :                                                                                        \
+        (GT(SYM) == GT(CONSTRUCTOR) || GT(SYM) == GT(OBJ_TYPE_REF) || GT(SYM) == GT(ASSERT_EXPR) ||                 \
+         GT(SYM) == GT(ADDR_EXPR) || GT(SYM) == GT(WITH_SIZE_EXPR) || GT(SYM) == GT(SSA_NAME)) ?                    \
+        GIMPLE_SINGLE_RHS :                                                                                         \
+        GIMPLE_INVALID_RHS),
 #define END_OF_BASE_TREE_CODES GIMPLE_INVALID_RHS,
 #define DEFGSCODE(SYM, NAME, GSSCODE) GIMPLE_INVALID_RHS,
    const DumpGimpleRaw::gimple_rhs_class DumpGimpleRaw::gimple_rhs_class_table[] = {
@@ -5960,26 +5960,26 @@
                      if(val && !isa<llvm::Constant>(val) && MetaDataMap.find(val) == MetaDataMap.end())
                      {
                         MetaDataMap[val] = dbgInstrCall->getRawVariable();
-                        // auto DIExpr = dbgInstrCall->getExpression();
-                        // if(DIExpr)
+                        //                        auto DIExpr = dbgInstrCall->getExpression();
+                        //                        if(DIExpr)
                         // {
-                        //    llvm::errs() << "Inst: ";
-                        //    inst.print(llvm::errs());
-                        //    llvm::errs() << "\n";
-                        //    llvm::errs() << "Value: ";
-                        //    val->print(llvm::errs());
-                        //    llvm::errs() << "\n";
-                        //    llvm::errs() << "Metadata: ";
-                        //    dbgInstrCall->getRawVariable()->print(llvm::errs());
-                        //    llvm::errs() <<"\n";
+                           //                           llvm::errs() << "Inst: ";
+                           //                           inst.print(llvm::errs());
+                           //                           llvm::errs() << "\n";
+                           //                           llvm::errs() << "Value: ";
+                           //                           val->print(llvm::errs());
+                           //                           llvm::errs() << "\n";
+                           //                           llvm::errs() << "Metadata: ";
+                           //                           dbgInstrCall->getRawVariable()->print(llvm::errs());
+                           //                           llvm::errs() <<"\n";
                         // }
+                        }
                      }
                   }
                }
             }
          }
       }
-   }
 
    /// Intrinsic lowering
    bool DumpGimpleRaw::lowerMemIntrinsics(llvm::Module& M)
@@ -6325,7 +6325,7 @@
             for(unsigned i = 0, e = NumElts; i != e; ++i)
             {
                Elts.push_back(Init->getAggregateElement(i));
-            }
+         }
          }
       };
 
@@ -6921,7 +6921,6 @@
          }
       }
    }
-<<<<<<< HEAD
 
    bool DumpGimpleRaw::exec(llvm::Module& M, const std::string& _TopFunctionName,
                             llvm::function_ref<llvm::TargetLibraryInfo&(llvm::Function&)> _GetTLI,
@@ -6930,11 +6929,7 @@
                             llvm::function_ref<llvm::LoopInfo&(llvm::Function&)> _GetLI,
                             llvm::function_ref<MemorySSAAnalysisResult&(llvm::Function&)> _GetMSSA,
                             llvm::function_ref<llvm::LazyValueInfo&(llvm::Function&)> _GetLVI,
-                            llvm::function_ref<llvm::AssumptionCache&(llvm::Function&)> _GetAC)
-=======
-   bool DumpGimpleRaw::runOnModule(llvm::Module& M, llvm::ModulePass* _modulePass, const std::string& _TopFunctionName,
-                                   const std::string& costTable)
->>>>>>> 40bbbc7d
+                            llvm::function_ref<llvm::AssumptionCache&(llvm::Function&)> _GetAC, const std::string& costTable)
    {
       DL = &M.getDataLayout();
       GetTLI = _GetTLI;
@@ -6947,8 +6942,6 @@
       moduleContext = &M.getContext();
       TopFunctionName = _TopFunctionName;
       bool res = false;
-<<<<<<< HEAD
-=======
 #if __clang_major__ > 5
       if(!costTable.empty())
       {
@@ -6956,7 +6949,6 @@
          res |= THR.runOnModule(M, modulePass, costTable);
       }
 #endif
->>>>>>> 40bbbc7d
 
 #if PRINT_DBG_MSG
       llvm::errs() << "Computing e-SSA\n";
@@ -6979,21 +6971,21 @@
          res |= lowerIntrinsics(M);
 #if HAVE_LIBBDD
          if(!onlyGlobals)
-         {
+      {
             if(TopFunctionName != "")
-            {
+         {
 #define ANDERSEN 1
 #if PRINT_DBG_MSG
-               llvm::errs() << "Performing alias analysis\n";
+            llvm::errs() << "Performing alias analysis\n";
 #endif
 #if ANDERSEN
                PtoSets_AA = new Andersen_AA(TopFunctionName);
 #else
                PtoSets_AA = new Staged_Flow_Sensitive_AA(TopFunctionName);
 #endif
-               PtoSets_AA->computePointToSet(M);
-            }
-         }
+            PtoSets_AA->computePointToSet(M);
+         }
+      }
 #endif
       }
 
@@ -7019,15 +7011,15 @@
       if(!earlyAnalysis)
       {
          if(!onlyGlobals)
-         {
-            for(const auto& fun : M.getFunctionList())
-            {
-               if(!fun.isDeclaration() && !fun.isIntrinsic())
-               {
+      {
+         for(const auto& fun : M.getFunctionList())
+         {
+            if(!fun.isDeclaration() && !fun.isIntrinsic())
+            {
                   computeMAEntryDefs(&fun, CurrentListofMAEntryDef);
-               }
-            }
-         }
+            }
+         }
+      }
 
          for(const auto& globalVar : M.getGlobalList())
          {
@@ -7038,26 +7030,26 @@
             SerializeGimpleGlobalTreeNode(assignCodeAuto(&globalVar));
          }
          if(!onlyGlobals)
-         {
-            for(const auto& fun : M.getFunctionList())
-            {
-               if(fun.isIntrinsic())
-               {
+      {
+         for(const auto& fun : M.getFunctionList())
+         {
+            if(fun.isIntrinsic())
+            {
 #if PRINT_DBG_MSG
                   llvm::errs() << "Function intrinsic skipped: " << getName(&fun) << "|"
                                << ValueTyNames[fun.getValueID()] << "\n";
 #endif
-               }
-               else
-               {
+            }
+            else
+            {
 #if PRINT_DBG_MSG
-                  llvm::errs() << "Found function: " << getName(&fun) << "|" << ValueTyNames[fun.getValueID()] << "\n";
-#endif
-                  SerializeGimpleGlobalTreeNode(assignCodeAuto(&fun));
-               }
-            }
-            CurrentListofMAEntryDef.clear();
-         }
+               llvm::errs() << "Found function: " << getName(&fun) << "|" << ValueTyNames[fun.getValueID()] << "\n";
+#endif
+               SerializeGimpleGlobalTreeNode(assignCodeAuto(&fun));
+            }
+         }
+         CurrentListofMAEntryDef.clear();
+      }
       }
 
 #if HAVE_LIBBDD
