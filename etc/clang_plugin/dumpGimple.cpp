--- conflicted
+++ resolved
@@ -7010,13 +7010,7 @@
                }
             }
          }
-<<<<<<< HEAD
-
-=======
-      }
-      if(!earlyAnalysis)
-      {
->>>>>>> 775b3349
+
          for(const auto& globalVar : M.getGlobalList())
          {
 #if PRINT_DBG_MSG
