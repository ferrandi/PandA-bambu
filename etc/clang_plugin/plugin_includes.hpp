--- conflicted
+++ resolved
@@ -817,7 +817,6 @@
       DumpGimpleRaw(const std::string& _outdir_name, const std::string& _InFile, bool onlyGlobals,
                     std::map<std::string, std::vector<std::string>>* fun2params, bool early);
 
-<<<<<<< HEAD
       bool exec(llvm::Module& M, const std::string& _TopFunctionName,
                 llvm::function_ref<llvm::TargetLibraryInfo&(llvm::Function&)> GetTLI,
                 llvm::function_ref<llvm::TargetTransformInfo&(llvm::Function&)> GetTTI,
@@ -825,11 +824,7 @@
                 llvm::function_ref<llvm::LoopInfo&(llvm::Function&)> GetLI,
                 llvm::function_ref<MemorySSAAnalysisResult&(llvm::Function&)> GetMSSA,
                 llvm::function_ref<llvm::LazyValueInfo&(llvm::Function&)> GetLVI,
-                llvm::function_ref<llvm::AssumptionCache&(llvm::Function&)> GetAC);
-=======
-      bool runOnModule(llvm::Module& M, llvm::ModulePass* modulePass, const std::string& TopFunctionName,
-                       const std::string& costTable);
->>>>>>> 40bbbc7d
+                llvm::function_ref<llvm::AssumptionCache&(llvm::Function&)> GetAC, const std::string& costTable);
    };
 } // namespace llvm
 
