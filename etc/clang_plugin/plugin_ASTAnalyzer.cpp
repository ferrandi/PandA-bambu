--- conflicted
+++ resolved
@@ -53,12 +53,9 @@
 #include "clang/Sema/Sema.h"
 #include "llvm/Support/raw_ostream.h"
 
-<<<<<<< HEAD
-#include <boost/algorithm/string/predicate.hpp>
-=======
 #include <cstdlib>
 #include <iostream>
->>>>>>> 79cb16dd
+#include <boost/algorithm/string/predicate.hpp>
 
 static std::map<std::string, std::map<clang::SourceLocation, std::pair<std::string, std::string>>> HLS_interface_PragmaMap;
 static std::map<std::string, std::map<clang::SourceLocation, std::pair<std::string, std::string>>> HLS_interface_PragmaMapArraySize;
@@ -784,8 +781,8 @@
                      {
                         HLS_stallable_pipelineMap[funName] = loc_pair.second;
                      }
-         }
-      }
+                  }
+               }
                else
                {
                   DiagnosticsEngine& D = CI.getDiagnostics();
@@ -1173,7 +1170,7 @@
          HLS_simple_pipeline_PragmaMap[filename].push_back(loc);
       }
    };
-
+   
    class HLS_stallable_pipeline_PragmaHandler : public PragmaHandler
    {
     public:
@@ -1223,8 +1220,8 @@
          }
          HLS_pipeline_PragmaMap[filename].push_back(loc);
          HLS_stallable_pipeline_PragmaMap[filename][loc] = time;
-      }
-   };
+       }
+    };
 
    class CLANG_VERSION_SYMBOL(_plugin_ASTAnalyzer) : public PluginASTAction
    {
