/*
 *
 *                   _/_/_/    _/_/   _/    _/ _/_/_/    _/_/
 *                  _/   _/ _/    _/ _/_/  _/ _/   _/ _/    _/
 *                 _/_/_/  _/_/_/_/ _/  _/_/ _/   _/ _/_/_/_/
 *                _/      _/    _/ _/    _/ _/   _/ _/    _/
 *               _/      _/    _/ _/    _/ _/_/_/  _/    _/
 *
 *             ***********************************************
 *                              PandA Project
 *                     URL: http://panda.dei.polimi.it
 *                       Politecnico di Milano - DEIB
 *                        System Architectures Group
 *             ***********************************************
 *              Copyright (C) 2018-2020 Politecnico di Milano
 *
 *   This file is part of the PandA framework.
 *
 *   The PandA framework is free software; you can redistribute it and/or modify
 *   it under the terms of the GNU General Public License as published by
 *   the Free Software Foundation; either version 3 of the License, or
 *   (at your option) any later version.
 *
 *   This program is distributed in the hope that it will be useful,
 *   but WITHOUT ANY WARRANTY; without even the implied warranty of
 *   MERCHANTABILITY or FITNESS FOR A PARTICULAR PURPOSE.  See the
 *   GNU General Public License for more details.
 *
 *   You should have received a copy of the GNU General Public License
 *   along with this program.  If not, see <http://www.gnu.org/licenses/>.
 *
 */
/**
 * @file plugin_ASTAnalyzer.cpp
 * @brief Plugin analyzing the Clang AST retrieving useful information for PandA
 *
 * @author Fabrizio Ferrandi <fabrizio.ferrandi@polimi.it>
 *
 */

#include "plugin_includes.hpp"

#include "clang/AST/AST.h"
#include "clang/AST/ASTConsumer.h"
#include "clang/AST/DeclCXX.h"
#include "clang/AST/Mangle.h"
#include "clang/AST/RecursiveASTVisitor.h"
#include "clang/AST/Type.h"
#include "clang/Frontend/CompilerInstance.h"
#include "clang/Frontend/FrontendPluginRegistry.h"
#include "clang/Lex/LexDiagnostic.h"
#include "clang/Lex/Preprocessor.h"
#include "clang/Sema/Sema.h"
#include "llvm/Support/raw_ostream.h"

#include <boost/algorithm/string/predicate.hpp>
#include <cstdlib>
#include <iostream>

static std::map<std::string, std::map<clang::SourceLocation, std::pair<std::string, std::string>>> HLS_interface_PragmaMap;
static std::map<std::string, std::map<clang::SourceLocation, std::pair<std::string, std::string>>> HLS_interface_PragmaMapArraySize;
static std::map<std::string, std::map<clang::SourceLocation, std::pair<std::string, std::string>>> HLS_interface_PragmaMapAttribute2;
static std::map<std::string, std::map<clang::SourceLocation, std::pair<std::string, std::string>>> HLS_interface_PragmaMapAttribute3;

static std::map<std::string, std::vector<clang::SourceLocation>> HLS_pipeline_PragmaMap;
static std::map<std::string, std::vector<clang::SourceLocation>> HLS_simple_pipeline_PragmaMap;
static std::map<std::string, std::map<clang::SourceLocation, std::string>> HLS_stallable_pipeline_PragmaMap;

enum mask_type : uint8_t
{
   mt_Invalid = 0,
   mt_Sign = 1,
   mt_Exponent = 2,
   mt_Significand = 4,
   mt_Bitmask = 8
};
struct MaskInfo
{
   uint8_t mt;
   bool sign;
   int16_t min_exp;
   int16_t max_exp;
   uint8_t significand_bits;
   uint64_t bitmask;

   MaskInfo& operator|=(const MaskInfo& rhs)
   {
      mt |= rhs.mt;
      sign |= rhs.sign;
      min_exp |= rhs.min_exp;
      max_exp |= rhs.max_exp;
      significand_bits |= rhs.significand_bits;
      bitmask |= rhs.bitmask;
      return *this;
   }
};
static std::map<std::string, std::map<clang::SourceLocation, std::pair<std::string, MaskInfo>>> HLS_mask_PragmaMap;

namespace clang
{
   class FunctionArgConsumer : public clang::ASTConsumer
   {
      CompilerInstance& CI;
      std::string topfname;
      std::string outdir_name;
      std::string InFile;

      std::map<std::string, std::vector<std::string>> Fun2Params;
      std::map<std::string, std::vector<std::string>> Fun2ParamType;
      std::map<std::string, std::map<std::string, std::string>> Fun2ParamSize;
      std::map<std::string, std::map<std::string, std::string>> Fun2ParamAttribute2;
      std::map<std::string, std::map<std::string, std::string>> Fun2ParamAttribute3;
      std::map<std::string, std::vector<std::string>> Fun2ParamInclude;
      std::map<std::string, std::string> Fun2Demangled;
      std::map<std::string, clang::SourceLocation> prevLoc;

      std::map<std::string, std::vector<std::string>> HLS_interfaceMap;
      std::map<std::string, std::map<std::string, std::string>> HLS_interfaceArraySizeMap;
      std::set<std::string> HLS_pipelineSet;
      std::set<std::string> HLS_simple_pipelineSet;
      std::map<std::string, std::string> HLS_stallable_pipelineMap;

      std::map<std::string, std::vector<MaskInfo>> HLS_maskMap;

      std::string create_file_basename_string(const std::string& on, const std::string& original_filename)
      {
         std::size_t found = original_filename.find_last_of("/\\");
         std::string dump_base_name;
         if(found == std::string::npos)
         {
            dump_base_name = original_filename;
         }
         else
         {
            dump_base_name = original_filename.substr(found + 1);
         }
         return on + "/" + dump_base_name;
      }

      void convert_unescaped(std::string& ioString) const
      {
         std::string::size_type lPos = 0;
         while((lPos = ioString.find_first_of("&<>'\"", lPos)) != std::string::npos)
         {
            switch(ioString[lPos])
            {
               case '&':
                  ioString.replace(lPos++, 1, "&amp;");
                  break;
               case '<':
                  ioString.replace(lPos++, 1, "&lt;");
                  break;
               case '>':
                  ioString.replace(lPos++, 1, "&gt;");
                  break;
               case '\'':
                  ioString.replace(lPos++, 1, "&apos;");
                  break;
               case '"':
                  ioString.replace(lPos++, 1, "&quot;");
                  break;
               default:
               {
                  // Do nothing
               }
            }
         }
      }

      void writeXML_maskFile(const std::string& filename, const std::string& TopFunctionName) const
      {
         std::error_code EC;
#if __clang_major__ >= 7
         llvm::raw_fd_ostream stream(filename, EC, llvm::sys::fs::FA_Read | llvm::sys::fs::FA_Write);
#else
         llvm::raw_fd_ostream stream(filename, EC, llvm::sys::fs::F_RW);
#endif
         stream << "<?xml version=\"1.0\"?>\n";
         stream << "<module>\n";
         for(auto funArgPair : Fun2Params)
         {
            if(!TopFunctionName.empty() && Fun2Demangled.find(funArgPair.first)->second != TopFunctionName && funArgPair.first != TopFunctionName)
            {
               continue;
            }
            auto maskInfoIT = HLS_maskMap.find(funArgPair.first);
            if(maskInfoIT != HLS_maskMap.end())
            {
               auto pushMaskInfoAttributes = [](const MaskInfo& maskInfo, llvm::raw_fd_ostream& str) {
                  if(maskInfo.mt != mt_Invalid)
                  {
                     if(maskInfo.mt & mt_Sign)
                     {
                        str << " sign=\"" << +maskInfo.sign << "\"";
                     }
                     if(maskInfo.mt & mt_Exponent)
                     {
                        str << " exp_range=\"" << +maskInfo.min_exp << "," << +maskInfo.max_exp << "\"";
                     }
                     if(maskInfo.mt & mt_Significand)
                     {
                        str << " sig_bitwidth=\"" << +maskInfo.significand_bits << "\"";
                     }
                     if(maskInfo.mt & mt_Bitmask)
                     {
                        str << " bitmask=\"" << +maskInfo.bitmask << "\"";
                     }
                  }
               };
               const auto& maskInfos = maskInfoIT->second;

               stream << "  <function id=\"" << funArgPair.first << "\"";
               pushMaskInfoAttributes(maskInfos.back(), stream);
               stream << ">\n";

               unsigned int ArgIndex = 0;
               for(const auto& par : funArgPair.second)
               {
                  stream << "    <arg id=\"" << par << "\"";
                  pushMaskInfoAttributes(maskInfos.at(ArgIndex), stream);
                  stream << "/>\n";
                  ++ArgIndex;
               }

               stream << "  </function>\n";
            }
         }
         stream << "</module>\n";
      }

      void writeXML_interfaceFile(const std::string& filename, const std::string& TopFunctionName) const
      {
         std::error_code EC;
#if __clang_major__ >= 7
         llvm::raw_fd_ostream stream(filename, EC, llvm::sys::fs::FA_Read | llvm::sys::fs::FA_Write);
#else
         llvm::raw_fd_ostream stream(filename, EC, llvm::sys::fs::F_RW);
#endif
         stream << "<?xml version=\"1.0\"?>\n";
         stream << "<module>\n";
         for(auto funArgPair : Fun2Params)
         {
            if(!TopFunctionName.empty() && Fun2Demangled.find(funArgPair.first)->second != TopFunctionName && funArgPair.first != TopFunctionName)
            {
               continue;
            }
            bool hasInterfaceType = HLS_interfaceMap.find(funArgPair.first) != HLS_interfaceMap.end();
            if(hasInterfaceType)
            {
               stream << "  <function id=\"" << funArgPair.first << "\">\n";
               const auto& interfaceTypeVec = HLS_interfaceMap.find(funArgPair.first)->second;
               const auto& interfaceTypenameVec = Fun2ParamType.find(funArgPair.first)->second;
               const auto& interfaceTypenameIncludeVec = Fun2ParamInclude.find(funArgPair.first)->second;
               unsigned int ArgIndex = 0;
               for(const auto& par : funArgPair.second)
               {
                  std::string typenameArg = interfaceTypenameVec.at(ArgIndex);
                  convert_unescaped(typenameArg);
                  stream << "    <arg id=\"" << par << "\" interface_type=\"" << interfaceTypeVec.at(ArgIndex) << "\" interface_typename=\"" << typenameArg << "\"";
                  if(Fun2ParamSize.find(funArgPair.first) != Fun2ParamSize.end() && Fun2ParamSize.find(funArgPair.first)->second.find(par) != Fun2ParamSize.find(funArgPair.first)->second.end())
                     stream << " size=\"" << Fun2ParamSize.find(funArgPair.first)->second.find(par)->second << "\"";
                  if(Fun2ParamAttribute2.find(funArgPair.first) != Fun2ParamAttribute2.end() && Fun2ParamAttribute2.find(funArgPair.first)->second.find(par) != Fun2ParamAttribute2.find(funArgPair.first)->second.end())
                     stream << " attribute2=\"" << Fun2ParamAttribute2.find(funArgPair.first)->second.find(par)->second << "\"";
                  if(Fun2ParamAttribute3.find(funArgPair.first) != Fun2ParamAttribute3.end() && Fun2ParamAttribute3.find(funArgPair.first)->second.find(par) != Fun2ParamAttribute3.find(funArgPair.first)->second.end())
                     stream << " attribute3=\"" << Fun2ParamAttribute3.find(funArgPair.first)->second.find(par)->second << "\"";
                  stream << " interface_typename_include=\"" << interfaceTypenameIncludeVec.at(ArgIndex) << "\"/>\n";
                  ++ArgIndex;
               }
               stream << "  </function>\n";
            }
         }
         stream << "</module>\n";
      }

      void writeXML_pipelineFile(const std::string& filename, const std::string& TopFunctionName) const
      {
         std::error_code EC;
#if __clang_major__ >= 7
         llvm::raw_fd_ostream stream(filename, EC, llvm::sys::fs::FA_Read | llvm::sys::fs::FA_Write);
#else
         llvm::raw_fd_ostream stream(filename, EC, llvm::sys::fs::F_RW);
#endif
         stream << "<?xml version=\"1.0\"?>\n";
         stream << "<module>\n";
         for(auto function : Fun2Params)
         {
            std::string function_name = function.first;
            std::string is_pipelined = "no";
            std::string simple_pipeline = "no";
            std::string initiation_time = "1";
            if(HLS_pipelineSet.find(function_name) != HLS_pipelineSet.end())
            {
               is_pipelined = "yes";
               if(HLS_simple_pipelineSet.find(function_name) != HLS_simple_pipelineSet.end())
               {
                  simple_pipeline = "yes";
               }
               else if(HLS_stallable_pipelineMap.find(function_name) != HLS_stallable_pipelineMap.end())
               {
                  initiation_time = HLS_stallable_pipelineMap.find(function_name)->second;
               }
               else
               {
                  DiagnosticsEngine& D = CI.getDiagnostics();
                  D.Report(D.getCustomDiagID(DiagnosticsEngine::Error, "The defined pipeline is not simple nor stallable"));
               }
               stream << "  <function id=\"" << function_name << "\" is_pipelined=\"" << is_pipelined << "\" is_simple=\"" << simple_pipeline << "\" initiation_time=\"" << initiation_time << "\"/>\n";
            }
         }
         stream << "</module>\n";
      }

      void writeFun2Params(const std::string& filename) const
      {
         std::error_code EC;
#if __clang_major__ >= 7
         llvm::raw_fd_ostream stream(filename, EC, llvm::sys::fs::FA_Read | llvm::sys::fs::FA_Write);
#else
         llvm::raw_fd_ostream stream(filename, EC, llvm::sys::fs::F_RW);
#endif
         for(auto fun2parms_el : Fun2Params)
         {
            stream << fun2parms_el.first;
            for(auto par : fun2parms_el.second)
               stream << " " << par;
            stream << "\n";
         }
      }
      const NamedDecl* getBaseTypeDecl(const QualType& qt) const
      {
         const Type* ty = qt.getTypePtr();
         NamedDecl* ND = nullptr;

         if(ty->isPointerType() || ty->isReferenceType())
         {
            return getBaseTypeDecl(ty->getPointeeType());
         }
         if(ty->isRecordType())
         {
            ND = ty->getAs<RecordType>()->getDecl();
         }
         else if(ty->isEnumeralType())
         {
            ND = ty->getAs<EnumType>()->getDecl();
         }
         else if(ty->getTypeClass() == Type::Typedef)
         {
            ND = ty->getAs<TypedefType>()->getDecl();
         }
         else if(ty->isArrayType())
         {
            return getBaseTypeDecl(ty->castAsArrayTypeUnsafe()->getElementType());
         }
         return ND;
      }

      QualType RemoveTypedef(QualType t) const
      {
         if(t->getTypeClass() == Type::Typedef)
            return RemoveTypedef(t->getAs<TypedefType>()->getDecl()->getUnderlyingType());
         else if(t->getTypeClass() == Type::TemplateSpecialization)
         {
            return t;
         }
         else
            return t;
      }

      std::string GetTypeNameCanonical(QualType t) const
      {
         auto typeName = t->getCanonicalTypeInternal().getAsString();
         auto key = std::string("class ");
         if(typeName.find(key) == 0)
            typeName = typeName.substr(key.size());
         return typeName;
      }

      std::string getMangledName(const FunctionDecl* decl)
      {
         auto mangleContext = decl->getASTContext().createMangleContext();

         if(!mangleContext->shouldMangleDeclName(decl))
         {
            return decl->getNameInfo().getName().getAsString();
         }
         std::string mangledName;
         llvm::raw_string_ostream ostream(mangledName);
         mangleContext->mangleName(decl, ostream);
         ostream.flush();
         delete mangleContext;
         return mangledName;
      }

      void maskAnalyzeFD(const FunctionDecl* FD)
      {
         auto& SM = FD->getASTContext().getSourceManager();
         std::map<std::string, MaskInfo> mask_PragmaMap;
         auto locEnd = FD->getSourceRange().getEnd();
         auto filename = SM.getPresumedLoc(locEnd, false).getFilename();
         if(HLS_mask_PragmaMap.find(filename) != HLS_mask_PragmaMap.end())
         {
            SourceLocation prev;
            if(prevLoc.find(filename) != prevLoc.end())
            {
               prev = prevLoc.find(filename)->second;
            }
            for(auto& loc2pair : HLS_mask_PragmaMap.find(filename)->second)
            {
               if((prev.isInvalid() || prev < loc2pair.first) && (loc2pair.first < locEnd))
               {
                  auto maskInfoIT = mask_PragmaMap.find(loc2pair.second.first);
                  if(maskInfoIT == mask_PragmaMap.end())
                  {
                     mask_PragmaMap[loc2pair.second.first] = loc2pair.second.second;
                  }
                  else
                  {
                     maskInfoIT->second |= loc2pair.second.second;
                  }
               }
            }
         }

         auto maskInfoParser = [&](MaskInfo& userMaskInfo, clang::QualType argType) {
            if(userMaskInfo.mt == mt_Invalid)
            {
               return;
            }

            if(argType->isFloatingType())
            {
               if(userMaskInfo.mt & mt_Bitmask)
               {
                  DiagnosticsEngine& D = CI.getDiagnostics();
                  D.Report(D.getCustomDiagID(DiagnosticsEngine::Error, "#pragma mask non-consistent with parameter of floating point type: use sign/exponent/significand directives"));
               }
               int exp_halfrange;
               int s_bits;
               const auto* BT = dyn_cast<BuiltinType>(argType);
               if(BT && BT->getKind() == BuiltinType::Double)
               {
                  exp_halfrange = 1024;
                  s_bits = 52;
               }
               else if(BT && BT->getKind() == BuiltinType::Float)
               {
                  exp_halfrange = 128;
                  s_bits = 23;
               }
               else
               {
                  DiagnosticsEngine& D = CI.getDiagnostics();
                  D.Report(D.getCustomDiagID(DiagnosticsEngine::Error, "#pragma mask sign/exponent/significand directives are valid for 32/64bits IEEE754 floating point types only"));
               }
               if(userMaskInfo.mt & mt_Exponent)
               {
                  if(userMaskInfo.min_exp <= -exp_halfrange || userMaskInfo.max_exp > exp_halfrange)
                  {
                     DiagnosticsEngine& D = CI.getDiagnostics();
                     D.Report(D.getCustomDiagID(DiagnosticsEngine::Error, "#pragma mask exponent: range out of bounds"));
                  }
                  // Exponent range is stored as unsigned value range of exponent bits (not actual exponent number)
                  userMaskInfo.min_exp += exp_halfrange - 1;
                  userMaskInfo.max_exp += exp_halfrange - 1;
               }
               if(userMaskInfo.mt & mt_Significand)
               {
                  if(userMaskInfo.significand_bits > s_bits)
                  {
                     DiagnosticsEngine& D = CI.getDiagnostics();
                     D.Report(D.getCustomDiagID(DiagnosticsEngine::Error, "#pragma mask significand: too many bits for parameter type"));
                  }
               }
            }
            else if(argType->isIntegerType())
            {
               if(userMaskInfo.mt != mt_Invalid && userMaskInfo.mt != mt_Bitmask)
               {
                  DiagnosticsEngine& D = CI.getDiagnostics();
                  D.Report(D.getCustomDiagID(DiagnosticsEngine::Error, "#pragma mask non-consistent with parameter of integer type: use bitmask directive"));
               }
            }
            else
            {
               DiagnosticsEngine& D = CI.getDiagnostics();
               if(userMaskInfo.mt == mt_Bitmask)
               {
                  D.Report(D.getCustomDiagID(DiagnosticsEngine::Error, "#pragma mask non-consistent with parameter of non-integer type"));
               }
               else
               {
                  D.Report(D.getCustomDiagID(DiagnosticsEngine::Error, "#pragma mask non-consistent with parameter of non-floating-point type"));
               }
            }
         };

         if(!FD->isVariadic() && FD->hasBody())
         {
            auto funName = getMangledName(FD);
            bool storeInfos = false;
            std::vector<MaskInfo> fpInfos;
            for(const auto par : FD->parameters())
            {
               if(const ParmVarDecl* ND = dyn_cast<ParmVarDecl>(par))
               {
                  MaskInfo userMaskInfo = {mt_Invalid, false, 0, 0, 0, 0};
                  auto parName = ND->getNameAsString();
                  auto maskInfoIT = mask_PragmaMap.find(parName);
                  if(maskInfoIT != mask_PragmaMap.end())
                  {
                     userMaskInfo = maskInfoIT->second;
                     maskInfoParser(userMaskInfo, ND->getType());
                     storeInfos = true;
                  }
                  fpInfos.push_back(std::move(userMaskInfo));
               }
            }
            MaskInfo returnMaskInfo = {mt_Invalid, false, 0, 0, 0, 0};
            const auto returnUI = mask_PragmaMap.find("@");
            if(returnUI != mask_PragmaMap.end())
            {
               returnMaskInfo = returnUI->second;
               maskInfoParser(returnMaskInfo, FD->getReturnType());
               storeInfos = true;
            }
            fpInfos.push_back(std::move(returnMaskInfo));

            if(storeInfos)
            {
               HLS_maskMap[funName] = std::move(fpInfos);
            }
         }
      }

      void AnalyzeFunctionDecl(const FunctionDecl* FD)
      {
         auto& SM = FD->getASTContext().getSourceManager();
         std::map<std::string, std::string> interface_PragmaMap;
         std::map<std::string, std::string> interface_PragmaMapArraySize;
         std::map<std::string, std::string> interface_PragmaMapAttribute2;
         std::map<std::string, std::string> interface_PragmaMapAttribute3;
         auto locEnd = FD->getSourceRange().getEnd();
         auto filename = SM.getPresumedLoc(locEnd, false).getFilename();
         if(HLS_interface_PragmaMap.find(filename) != HLS_interface_PragmaMap.end())
         {
            SourceLocation prev;
            if(prevLoc.find(filename) != prevLoc.end())
            {
               prev = prevLoc.find(filename)->second;
            }
            for(auto& loc2pair : HLS_interface_PragmaMap.find(filename)->second)
            {
               if((prev.isInvalid() || prev < loc2pair.first) && (loc2pair.first < locEnd))
               {
                  interface_PragmaMap[loc2pair.second.first] = loc2pair.second.second;
               }
            }
            if(HLS_interface_PragmaMapArraySize.find(filename) != HLS_interface_PragmaMapArraySize.end())
            {
               for(auto& loc2pair : HLS_interface_PragmaMapArraySize.find(filename)->second)
               {
                  if((prev.isInvalid() || prev < loc2pair.first) && (loc2pair.first < locEnd))
                  {
                     interface_PragmaMapArraySize[loc2pair.second.first] = loc2pair.second.second;
                  }
               }
            }
            if(HLS_interface_PragmaMapAttribute2.find(filename) != HLS_interface_PragmaMapAttribute2.end())
            {
               for(auto& loc2pair : HLS_interface_PragmaMapAttribute2.find(filename)->second)
               {
                  if((prev.isInvalid() || prev < loc2pair.first) && (loc2pair.first < locEnd))
                  {
                     interface_PragmaMapAttribute2[loc2pair.second.first] = loc2pair.second.second;
                  }
               }
            }
            if(HLS_interface_PragmaMapAttribute3.find(filename) != HLS_interface_PragmaMapAttribute3.end())
            {
               for(auto& loc2pair : HLS_interface_PragmaMapAttribute3.find(filename)->second)
               {
                  if((prev.isInvalid() || prev < loc2pair.first) && (loc2pair.first < locEnd))
                  {
                     interface_PragmaMapAttribute3[loc2pair.second.first] = loc2pair.second.second;
                  }
               }
            }
         }

         if(!FD->isVariadic() && FD->hasBody())
         {
            auto funName = getMangledName(FD);
            Fun2Demangled[funName] = FD->getNameInfo().getName().getAsString();
            // llvm::errs()<<"funName:"<<funName<<"\n";
            for(const auto par : FD->parameters())
            {
               if(const ParmVarDecl* ND = dyn_cast<ParmVarDecl>(par))
               {
                  std::string interfaceType = "default";
                  std::string arraySize;
                  std::string attribute2;
                  std::string attribute3;
                  std::string UserDefinedInterfaceType;
                  std::string ParamTypeName;
                  auto parName = ND->getNameAsString();
                  bool UDIT_p = false;
                  bool UDIT_attribute2_p = false;
                  bool UDIT_attribute3_p = false;

                  if(interface_PragmaMap.find(parName) != interface_PragmaMap.end())
                  {
                     UserDefinedInterfaceType = interface_PragmaMap.find(parName)->second;
                     UDIT_p = true;
                     if(interface_PragmaMapAttribute2.find(parName) != interface_PragmaMapAttribute2.end())
                     {
                        attribute2 = interface_PragmaMapAttribute2.find(parName)->second;
                        UDIT_attribute2_p = true;
                     }
                     if(interface_PragmaMapAttribute3.find(parName) != interface_PragmaMapAttribute3.end())
                     {
                        attribute3 = interface_PragmaMapAttribute3.find(parName)->second;
                        UDIT_attribute3_p = true;
                     }
                  }
                  auto argType = ND->getType();
                  // argType->dump (llvm::errs() );
                  if(isa<DecayedType>(argType))
                  {
                     auto DT = cast<DecayedType>(argType);
                     if(DT->getOriginalType()->isConstantArrayType())
                     {
                        auto CA = cast<ConstantArrayType>(DT->getOriginalType());
                        auto OrigTotArraySize = CA->getSize();
                        while(CA->getElementType()->isConstantArrayType())
                        {
                           CA = cast<ConstantArrayType>(CA->getElementType());
                           OrigTotArraySize *= CA->getSize();
                        }
                        if(CA->getElementType()->getTypeClass() == Type::Typedef)
                           ParamTypeName = GetTypeNameCanonical(RemoveTypedef(CA->getElementType())) + " *";
                        else
                           ParamTypeName = GetTypeNameCanonical(CA->getElementType()) + " *";
                        interfaceType = "array";
                        arraySize = OrigTotArraySize.toString(10, false);
                        assert(arraySize != "0");
                     }
                     if(UDIT_p)
                     {
                        if(UserDefinedInterfaceType != "handshake" && UserDefinedInterfaceType != "fifo" && UserDefinedInterfaceType.find("array") == std::string::npos && UserDefinedInterfaceType != "bus" && UserDefinedInterfaceType != "m_axi" &&
                           UserDefinedInterfaceType != "axis")
                        {
                           DiagnosticsEngine& D = CI.getDiagnostics();
                           D.Report(D.getCustomDiagID(DiagnosticsEngine::Error, "#pragma HLS_interface non-consistent with parameter of constant array type, where user defined interface is: %0")).AddString(UserDefinedInterfaceType);
                        }
                        else
                        {
                           interfaceType = UserDefinedInterfaceType;
                           if(interfaceType == "array")
                           {
                              if(interface_PragmaMapArraySize.find(parName) == interface_PragmaMapArraySize.end())
                              {
                                 DiagnosticsEngine& D = CI.getDiagnostics();
                                 D.Report(D.getCustomDiagID(DiagnosticsEngine::Error, "#pragma HLS_interface inconsistent internal data structure: %0")).AddString(UserDefinedInterfaceType);
                              }
                              else
                                 arraySize = interface_PragmaMapArraySize.find(parName)->second;
                           }
                        }
                     }
                  }
                  else if(argType->isPointerType() || argType->isReferenceType())
                  {
                     auto PT = dyn_cast<PointerType>(argType);
                     if(PT && PT->getPointeeType()->getTypeClass() == Type::Typedef)
                        ParamTypeName = GetTypeNameCanonical(RemoveTypedef(PT->getPointeeType())) + " *";
                     auto RT = dyn_cast<ReferenceType>(argType);
                     if(RT && RT->getPointeeType()->getTypeClass() == Type::Typedef)
                        ParamTypeName = GetTypeNameCanonical(RemoveTypedef(RT->getPointeeType())) + " &";
                     interfaceType = "ptrdefault";
                     if(UDIT_p)
                     {
                        if(UserDefinedInterfaceType != "none" && UserDefinedInterfaceType != "none_registered" && UserDefinedInterfaceType != "handshake" && UserDefinedInterfaceType != "valid" && UserDefinedInterfaceType != "ovalid" &&
                           UserDefinedInterfaceType != "acknowledge" && UserDefinedInterfaceType != "fifo" && UserDefinedInterfaceType != "bus" && UserDefinedInterfaceType != "m_axi" && UserDefinedInterfaceType != "axis")
                        {
                           DiagnosticsEngine& D = CI.getDiagnostics();
                           D.Report(D.getCustomDiagID(DiagnosticsEngine::Error, "#pragma HLS_interface non-consistent with parameter of pointer type, where user defined interface is: %0")).AddString(UserDefinedInterfaceType);
                        }
                        else
                        {
                           interfaceType = UserDefinedInterfaceType;
                        }
                     }
                  }
                  else
                  {
                     if(argType->getTypeClass() == Type::Typedef)
                        ParamTypeName = GetTypeNameCanonical(RemoveTypedef(argType));
                     if(!argType->isBuiltinType() && !argType->isEnumeralType())
                     {
                        interfaceType = "none";
                     }
                     if(UDIT_p)
                     {
                        if(UserDefinedInterfaceType != "none" && UserDefinedInterfaceType != "none_registered" && UserDefinedInterfaceType != "handshake" && UserDefinedInterfaceType != "valid" && UserDefinedInterfaceType != "ovalid" &&
                           UserDefinedInterfaceType != "acknowledge")
                        {
                           DiagnosticsEngine& D = CI.getDiagnostics();
                           D.Report(D.getCustomDiagID(DiagnosticsEngine::Error, "#pragma HLS_interface non-consistent with parameter of builtin type, where user defined interface is: %0")).AddString(UserDefinedInterfaceType);
                        }
                        else
                        {
                           interfaceType = UserDefinedInterfaceType;
                        }
                        if((argType->isBuiltinType() || argType->isEnumeralType()) && interfaceType == "none")
                        {
                           interfaceType = "default";
                        }
                     }
                  }

                  HLS_interfaceMap[funName].push_back(interfaceType);
                  Fun2Params[funName].push_back(parName);
                  if(ParamTypeName.empty())
                     ParamTypeName = GetTypeNameCanonical(ND->getType());
                  Fun2ParamType[funName].push_back(ParamTypeName);
                  if(interfaceType == "array")
                     Fun2ParamSize[funName][parName] = arraySize;
                  if(interfaceType == "m_axi" && UDIT_attribute2_p)
                     Fun2ParamAttribute2[funName][parName] = attribute2;
                  if(interfaceType == "m_axi" && UDIT_attribute3_p)
                     Fun2ParamAttribute3[funName][parName] = attribute3;
                  if(auto BTD = getBaseTypeDecl(ND->getType()))
                  {
                     Fun2ParamInclude[funName].push_back(SM.getPresumedLoc(BTD->getSourceRange().getBegin(), false).getFilename());
                  }
                  else
                  {
                     Fun2ParamInclude[funName].push_back("");
                  }
               }
            }

            if(HLS_pipeline_PragmaMap.find(filename) != HLS_pipeline_PragmaMap.end())
            {
               SourceLocation prev;
               if(prevLoc.find(filename) != prevLoc.end())
               {
                  prev = prevLoc.find(filename)->second;
               }
               for(auto& loc : HLS_pipeline_PragmaMap.find(filename)->second)
               {
                  if((prev.isInvalid() || prev < loc) && (loc < locEnd))
                  {
                     HLS_pipelineSet.insert(funName);
                  }
               }
               if(HLS_simple_pipeline_PragmaMap.find(filename) != HLS_simple_pipeline_PragmaMap.end())
               {
                  if(prevLoc.find(filename) != prevLoc.end())
                  {
                     prev = prevLoc.find(filename)->second;
                  }
                  for(auto& loc : HLS_simple_pipeline_PragmaMap.find(filename)->second)
                  {
                     if((prev.isInvalid() || prev < loc) && (loc < locEnd))
                     {
                        HLS_simple_pipelineSet.insert(funName);
                     }
                  }
               }
               else if(HLS_stallable_pipeline_PragmaMap.find(filename) != HLS_stallable_pipeline_PragmaMap.end())
               {
                  if(prevLoc.find(filename) != prevLoc.end())
                  {
                     prev = prevLoc.find(filename)->second;
                  }
                  for(auto& loc_pair : HLS_stallable_pipeline_PragmaMap.find(filename)->second)
                  {
                     if((prev.isInvalid() || prev < loc_pair.first) && (loc_pair.first < locEnd))
                     {
                        HLS_stallable_pipelineMap[funName] = loc_pair.second;
                     }
                  }
               }
               else
               {
                  DiagnosticsEngine& D = CI.getDiagnostics();
                  D.Report(D.getCustomDiagID(DiagnosticsEngine::Error, "Pipeline parser has an error"));
               }
            }
         }
      }

    public:
      FunctionArgConsumer(CompilerInstance& Instance, const std::string& _topfname, const std::string& _outdir_name, std::string _InFile) : CI(Instance), topfname(_topfname), outdir_name(_outdir_name), InFile(_InFile)
      {
      }

      bool HandleTopLevelDecl(DeclGroupRef DG) override
      {
         for(auto D : DG)
         {
            if(const auto* FD = dyn_cast<FunctionDecl>(D))
            {
               AnalyzeFunctionDecl(FD);
               maskAnalyzeFD(FD);
               auto endLoc = FD->getSourceRange().getEnd();
               auto& SM = FD->getASTContext().getSourceManager();
               auto filename = SM.getPresumedLoc(endLoc, false).getFilename();
               prevLoc[filename] = endLoc;
            }
            else if(const auto* LSD = dyn_cast<LinkageSpecDecl>(D))
            {
               for(auto d : LSD->decls())
               {
                  if(const FunctionDecl* fd = dyn_cast<FunctionDecl>(d))
                  {
                     AnalyzeFunctionDecl(fd);
                     maskAnalyzeFD(fd);
                     auto endLoc = fd->getSourceRange().getEnd();
                     auto& SM = fd->getASTContext().getSourceManager();
                     auto filename = SM.getPresumedLoc(endLoc, false).getFilename();
                     prevLoc[filename] = endLoc;
                  }
               }
            }
         }
         auto baseFilename = create_file_basename_string(outdir_name, InFile);
         std::string interface_fun2parms_filename = baseFilename + ".params.txt";
         writeFun2Params(interface_fun2parms_filename);
         return true;
      }

      void HandleTranslationUnit(ASTContext&) override
      {
         auto baseFilename = create_file_basename_string(outdir_name, InFile);
         std::string interface_XML_filename = baseFilename + ".interface.xml";
         std::string pipeline_XML_filename = baseFilename + ".pipeline.xml";
         writeXML_interfaceFile(interface_XML_filename, topfname);
         writeXML_maskFile(baseFilename + ".mask.xml", topfname);
         writeXML_pipelineFile(pipeline_XML_filename, topfname);
      }
   };

   class HLS_interface_PragmaHandler : public PragmaHandler
   {
    public:
      HLS_interface_PragmaHandler() : PragmaHandler("HLS_interface")
      {
      }

      void HandlePragma(Preprocessor& PP,
#if __clang_major__ >= 9
                        PragmaIntroducer
#else
                        PragmaIntroducerKind
#endif
                        /*Introducer*/,
                        Token& PragmaTok) override
      {
         Token Tok{};
         unsigned int index = 0;
         std::string par;
         std::string interface;
         std::string ArraySize;
         std::string Attribute2;
         std::string Attribute3;
         bool bundle_p = false;
         bool equal_p = false;
         auto loc = PragmaTok.getLocation();
         while(Tok.isNot(tok::eod))
         {
            PP.Lex(Tok);
            if(Tok.isNot(tok::eod))
            {
               if(index == 0)
               {
                  par = PP.getSpelling(Tok);
               }
               else if(index >= 1)
               {
                  auto tokString = PP.getSpelling(Tok);
                  if(index == 1)
                  {
                     if(tokString != "none" && tokString != "none_registered" && tokString != "array" && tokString != "bus" && tokString != "fifo" && tokString != "handshake" && tokString != "valid" && tokString != "ovalid" && tokString != "acknowledge" &&
                        tokString != "m_axi" && tokString != "axis")
                     {
                        DiagnosticsEngine& D = PP.getDiagnostics();
                        unsigned ID = D.getCustomDiagID(DiagnosticsEngine::Error, "#pragma HLS_interface unexpected interface type. Currently accepted keywords are: none,none_registered,array,bus,fifo,handshake,valid,ovalid,acknowledge");
                        D.Report(PragmaTok.getLocation(), ID);
                     }
                     interface += tokString;
                  }
                  else if(index == 2)
                  {
                     if((Tok.isNot(tok::numeric_constant) && interface == "array") || ((tokString != "direct" && tokString != "axi_slave" && tokString != "bundle") && interface == "m_axi") || (interface != "array" && interface != "m_axi"))
                     {
                        DiagnosticsEngine& D = PP.getDiagnostics();
                        unsigned ID = D.getCustomDiagID(DiagnosticsEngine::Error, "#pragma HLS_interface malformed1");
                        D.Report(PragmaTok.getLocation(), ID);
                     }
                     if(interface == "array")
                        ArraySize = tokString;
                     else if(interface == "m_axi" && tokString == "bundle")
                     {
                        bundle_p = true;
                     }
                     else if(interface == "m_axi")
                        Attribute2 = tokString;
                  }
                  else if(index == 3)
                  {
                     if(interface == "m_axi" && tokString == "=" && bundle_p)
                        equal_p = true;
                     else if(interface == "m_axi" && tokString == "bundle")
                     {
                        bundle_p = true;
                     }
                     else
                     {
                        DiagnosticsEngine& D = PP.getDiagnostics();
                        unsigned ID = D.getCustomDiagID(DiagnosticsEngine::Error, "#pragma HLS_interface malformed2");
                        D.Report(PragmaTok.getLocation(), ID);
                     }
                  }
                  else if(index == 4)
                  {
                     if(interface == "m_axi" && bundle_p && equal_p)
                        Attribute3 = tokString;
                     else if(interface == "m_axi" && tokString == "=" && bundle_p)
                        equal_p = true;
                     else
                     {
                        DiagnosticsEngine& D = PP.getDiagnostics();
                        unsigned ID = D.getCustomDiagID(DiagnosticsEngine::Error, "#pragma HLS_interface malformed2");
                        D.Report(PragmaTok.getLocation(), ID);
                     }
                  }
                  else if(index == 5)
                  {
                     if(interface == "m_axi" && bundle_p && equal_p)
                        Attribute3 = tokString;
                     else
                     {
                        DiagnosticsEngine& D = PP.getDiagnostics();
                        unsigned ID = D.getCustomDiagID(DiagnosticsEngine::Error, "#pragma HLS_interface malformed2");
                        D.Report(PragmaTok.getLocation(), ID);
                     }
                  }
               }
               ++index;
            }
         }
         if(index >= 2)
         {
            auto& SM = PP.getSourceManager();
            auto filename = SM.getPresumedLoc(loc, false).getFilename();
            if(ArraySize != "" && ArraySize != "0" && interface != "array" && interface != "m_axi")
            {
               DiagnosticsEngine& D = PP.getDiagnostics();
               unsigned ID = D.getCustomDiagID(DiagnosticsEngine::Error, "#pragma HLS_interface malformed");
               D.Report(PragmaTok.getLocation(), ID);
            }
            HLS_interface_PragmaMap[filename][loc] = std::make_pair(par, interface);
            if(interface == "array")
            {
               HLS_interface_PragmaMapArraySize[filename][loc] = std::make_pair(par, ArraySize);
            }
            if(interface == "m_axi" && Attribute2 != "")
            {
               HLS_interface_PragmaMapAttribute2[filename][loc] = std::make_pair(par, Attribute2);
            }
            if(interface == "m_axi" && Attribute3 != "")
            {
               HLS_interface_PragmaMapAttribute3[filename][loc] = std::make_pair(par, Attribute3);
            }
         }
         else
         {
            DiagnosticsEngine& D = PP.getDiagnostics();
            unsigned ID = D.getCustomDiagID(DiagnosticsEngine::Error, "#pragma HLS_interface malformed");
            D.Report(PragmaTok.getLocation(), ID);
         }
      }
   };

   class Mask_PragmaHandler : public PragmaHandler
   {
    public:
      Mask_PragmaHandler() : PragmaHandler("mask")
      {
      }

      void HandlePragma(Preprocessor& PP,
#if __clang_major__ >= 9
                        PragmaIntroducer
#else
                        PragmaIntroducerKind
#endif
                        /*Introducer*/,
                        Token& PragmaTok) override
      {
         Token Tok{};
         unsigned int index = 0;
         std::string par;
         unsigned long long mask;
         bool sign = false;
         int16_t exp_l = 0;
         int16_t exp_u = 0;
         uint8_t s_bits = 0;
         auto loc = PragmaTok.getLocation();
         while(Tok.isNot(tok::eod))
         {
            PP.Lex(Tok);
            if(Tok.isNot(tok::eod))
            {
               if(index == 0)
               {
                  par = PP.getSpelling(Tok);
               }
               else if(index >= 1)
               {
                  auto tokString = PP.getSpelling(Tok);
                  if(Tok.is(tok::minus))
                  {
                     PP.Lex(Tok);
                     tokString += PP.getSpelling(Tok);
                  }
                  if(index == 1)
                  {
                     if(Tok.is(tok::numeric_constant))
                     {
                        mask = std::strtoull(tokString.data(), nullptr, 0);
                     }
                     else
                     {
                        if(tokString == "sign")
                        {
                           mask = 1;
                        }
                        else if(tokString == "exponent")
                        {
                           mask = 2;
                        }
                        else if(tokString == "significand")
                        {
                           mask = 4;
                        }
                        else
                        {
                           DiagnosticsEngine& D = PP.getDiagnostics();
                           unsigned ID = D.getCustomDiagID(DiagnosticsEngine::Error, "#pragma mask unexpected token. Currently accepted keywords are: <numeric_const>, sign, exponent, significand");
                           D.Report(Tok.getLocation(), ID);
                        }
                     }
                  }
                  else if(index == 2)
                  {
                     if(mask == 1)
                     {
                        int s = std::strtol(tokString.data(), nullptr, 0);
                        if(Tok.isNot(tok::numeric_constant) || (s != 0 && s != 1))
                        {
                           DiagnosticsEngine& D = PP.getDiagnostics();
                           unsigned ID = D.getCustomDiagID(DiagnosticsEngine::Error, "#pragma mask sign unexpected sign value. Currently accepted sign values are 0 or 1");
                           D.Report(Tok.getLocation(), ID);
                        }
                        sign = static_cast<bool>(s);
                        index = 3;
                     }
                     else if(mask == 2)
                     {
                        exp_l = std::strtol(tokString.data(), nullptr, 0);
                     }
                     else if(mask == 4)
                     {
                        s_bits = std::strtoull(tokString.data(), nullptr, 0);
                        if(s_bits <= 0)
                        {
                           DiagnosticsEngine& D = PP.getDiagnostics();
                           unsigned ID = D.getCustomDiagID(DiagnosticsEngine::Error, "#pragma mask significand unexpected value. Only positive integers expected");
                           D.Report(Tok.getLocation(), ID);
                        }
                        index = 3;
                     }
                  }
                  else if(index == 3)
                  {
                     exp_u = std::strtol(tokString.data(), nullptr, 0);
                     if(exp_l >= exp_u)
                     {
                        DiagnosticsEngine& D = PP.getDiagnostics();
                        unsigned ID = D.getCustomDiagID(DiagnosticsEngine::Error, "#pragma mask exponent unexpected value");
                        D.Report(Tok.getLocation(), ID);
                     }
                  }
               }
               ++index;
            }
         }
         if(index == 2)
         {
            auto& SM = PP.getSourceManager();
            auto filename = SM.getPresumedLoc(loc, false).getFilename();
            HLS_mask_PragmaMap[filename][loc] = std::make_pair(par, (MaskInfo){mt_Bitmask, false, 0, 0, 0, mask});
         }
         else if(index == 4)
         {
            auto& SM = PP.getSourceManager();
            auto filename = SM.getPresumedLoc(loc, false).getFilename();
            if(mask == 1)
            {
               HLS_mask_PragmaMap[filename][loc] = std::make_pair(par, (MaskInfo){mt_Sign, sign, 0, 0, 0, 0});
            }
            else if(mask == 2)
            {
               HLS_mask_PragmaMap[filename][loc] = std::make_pair(par, (MaskInfo){mt_Exponent, false, exp_l, exp_u, 0, 0});
            }
            else if(mask == 4)
            {
               HLS_mask_PragmaMap[filename][loc] = std::make_pair(par, (MaskInfo){mt_Significand, false, 0, 0, s_bits, 0});
            }
         }
         else
         {
            DiagnosticsEngine& D = PP.getDiagnostics();
            unsigned ID = D.getCustomDiagID(DiagnosticsEngine::Error, "#pragma mask malformed");
            D.Report(PragmaTok.getLocation(), ID);
         }
      }
   };

   class HLS_simple_pipeline_PragmaHandler : public PragmaHandler
   {
    public:
      HLS_simple_pipeline_PragmaHandler() : PragmaHandler("HLS_simple_pipeline")
      {
      }

      void HandlePragma(Preprocessor& PP,
#if __clang_major__ >= 9
                        PragmaIntroducer
#else
                        PragmaIntroducerKind
#endif
                        /*Introducer*/,
                        Token& PragmaTok) override
      {
         Token Tok{};
         auto loc = PragmaTok.getLocation();
         auto& SM = PP.getSourceManager();
         auto filename = SM.getPresumedLoc(loc, false).getFilename();

         while(Tok.isNot(tok::eod))
         {
            PP.Lex(Tok);
            if(Tok.isNot(tok::eod))
            {
               DiagnosticsEngine& D = PP.getDiagnostics();
               unsigned ID = D.getCustomDiagID(DiagnosticsEngine::Error, "#pragma HLS_pipeline malformed");
               D.Report(PragmaTok.getLocation(), ID);
            }
         }
         HLS_pipeline_PragmaMap[filename].push_back(loc);
         HLS_simple_pipeline_PragmaMap[filename].push_back(loc);
      }
   };

   class HLS_stallable_pipeline_PragmaHandler : public PragmaHandler
   {
    public:
      HLS_stallable_pipeline_PragmaHandler() : PragmaHandler("HLS_stallable_pipeline")
      {
      }

      void HandlePragma(Preprocessor& PP,
#if __clang_major__ >= 9
                        PragmaIntroducer
#else
                        PragmaIntroducerKind
#endif
                        /*Introducer*/,
                        Token& PragmaTok) override
      {
         Token Tok{};
         auto loc = PragmaTok.getLocation();
         auto& SM = PP.getSourceManager();
         auto filename = SM.getPresumedLoc(loc, false).getFilename();
         std::string time;
         int index = 0;
         while(Tok.isNot(tok::eod))
         {
            PP.Lex(Tok);
            if(Tok.isNot(tok::eod))
            {
               auto tokString = PP.getSpelling(Tok);
               if(index == 0)
               {
                  time = tokString;
                  if(Tok.isNot(tok::numeric_constant))
                  {
                     DiagnosticsEngine& D = PP.getDiagnostics();
                     unsigned ID = D.getCustomDiagID(DiagnosticsEngine::Error, "#pragma HLS_stallable_pipeline malformed");
                     D.Report(PragmaTok.getLocation(), ID);
                  }
               }
               else
               {
                  DiagnosticsEngine& D = PP.getDiagnostics();
                  unsigned ID = D.getCustomDiagID(DiagnosticsEngine::Error, "#pragma HLS_stallable_pipeline malformed");
                  D.Report(PragmaTok.getLocation(), ID);
               }
               ++index;
            }
         }
         HLS_pipeline_PragmaMap[filename].push_back(loc);
         HLS_stallable_pipeline_PragmaMap[filename][loc] = time;
      }
   };

   class CLANG_VERSION_SYMBOL(_plugin_ASTAnalyzer) : public PluginASTAction
   {
      std::string topfname;
      std::string outdir_name;

    protected:
      std::unique_ptr<ASTConsumer> CreateASTConsumer(CompilerInstance& CI, llvm::StringRef InFile) override
      {
         DiagnosticsEngine& D = CI.getDiagnostics();
         if(outdir_name.empty())
         {
            D.Report(D.getCustomDiagID(DiagnosticsEngine::Error, "outputdir argument not specified"));
         }
         clang::Preprocessor& PP = CI.getPreprocessor();
         PP.AddPragmaHandler(new HLS_interface_PragmaHandler());
         PP.AddPragmaHandler(new Mask_PragmaHandler());
         PP.AddPragmaHandler(new HLS_simple_pipeline_PragmaHandler());
         PP.AddPragmaHandler(new HLS_stallable_pipeline_PragmaHandler());
<<<<<<< HEAD
#if __clang_major__ >= 10
=======
#if __clang_major__ > 9
>>>>>>> 044140c2
         return std::make_unique<FunctionArgConsumer>(CI, topfname, outdir_name, InFile);
#else
         return llvm::make_unique<FunctionArgConsumer>(CI, topfname, outdir_name, InFile);
#endif
      }

      bool ParseArgs(const CompilerInstance& CI, const std::vector<std::string>& args) override
      {
         DiagnosticsEngine& D = CI.getDiagnostics();
         for(size_t i = 0, e = args.size(); i != e; ++i)
         {
            if(args.at(i) == "-topfname")
            {
               if(i + 1 >= e)
               {
                  D.Report(D.getCustomDiagID(DiagnosticsEngine::Error, "missing topfname argument"));
                  return false;
               }
               ++i;
               topfname = args.at(i);
            }
            else if(args.at(i) == "-outputdir")
            {
               if(i + 1 >= e)
               {
                  D.Report(D.getCustomDiagID(DiagnosticsEngine::Error, "missing outputdir argument"));
                  return false;
               }
               ++i;
               outdir_name = args.at(i);
            }
         }
         if(!args.empty() && args.at(0) == "-help")
         {
            PrintHelp(llvm::errs());
         }

         if(outdir_name.empty())
         {
            D.Report(D.getCustomDiagID(DiagnosticsEngine::Error, "outputdir not specified"));
         }
         return true;
      }
      void PrintHelp(llvm::raw_ostream& ros)
      {
         ros << "Help for " CLANG_VERSION_STRING(_plugin_ASTAnalyzer) " plugin\n";
         ros << "-outputdir <directory>\n";
         ros << "  Directory where the raw file will be written\n";
         ros << "-topfname <function name>\n";
         ros << "  Function from which the Point-To analysis has to start\n";
      }

      PluginASTAction::ActionType getActionType() override
      {
         return AddAfterMainAction;
      }

    public:
      CLANG_VERSION_SYMBOL(_plugin_ASTAnalyzer)()
      {
      }
      CLANG_VERSION_SYMBOL(_plugin_ASTAnalyzer)(const CLANG_VERSION_SYMBOL(_plugin_ASTAnalyzer) & step) = delete;
      CLANG_VERSION_SYMBOL(_plugin_ASTAnalyzer) & operator=(const CLANG_VERSION_SYMBOL(_plugin_ASTAnalyzer) &) = delete;
   };

#ifdef _WIN32

   void initializeplugin_ASTAnalyzer()
   {
      static clang::FrontendPluginRegistry::Add<clang::CLANG_VERSION_SYMBOL(_plugin_ASTAnalyzer)> X(CLANG_VERSION_STRING(_plugin_ASTAnalyzer), "Analyze Clang AST to retrieve information useful for PandA");
   }
#endif
} // namespace clang

#ifndef _WIN32
static clang::FrontendPluginRegistry::Add<clang::CLANG_VERSION_SYMBOL(_plugin_ASTAnalyzer)> X(CLANG_VERSION_STRING(_plugin_ASTAnalyzer), "Analyze Clang AST to retrieve information useful for PandA");
#endif<|MERGE_RESOLUTION|>--- conflicted
+++ resolved
@@ -1236,11 +1236,7 @@
          PP.AddPragmaHandler(new Mask_PragmaHandler());
          PP.AddPragmaHandler(new HLS_simple_pipeline_PragmaHandler());
          PP.AddPragmaHandler(new HLS_stallable_pipeline_PragmaHandler());
-<<<<<<< HEAD
-#if __clang_major__ >= 10
-=======
 #if __clang_major__ > 9
->>>>>>> 044140c2
          return std::make_unique<FunctionArgConsumer>(CI, topfname, outdir_name, InFile);
 #else
          return llvm::make_unique<FunctionArgConsumer>(CI, topfname, outdir_name, InFile);
