/*
 *
 *                   _/_/_/    _/_/   _/    _/ _/_/_/    _/_/
 *                  _/   _/ _/    _/ _/_/  _/ _/   _/ _/    _/
 *                 _/_/_/  _/_/_/_/ _/  _/_/ _/   _/ _/_/_/_/
 *                _/      _/    _/ _/    _/ _/   _/ _/    _/
 *               _/      _/    _/ _/    _/ _/_/_/  _/    _/
 *
 *             ***********************************************
 *                              PandA Project
 *                     URL: http://panda.dei.polimi.it
 *                       Politecnico di Milano - DEIB
 *                        System Architectures Group
 *             ***********************************************
 *              Copyright (C) 2018-2020 Politecnico di Milano
 *
 *   This file is part of the PandA framework.
 *
 *   The PandA framework is free software; you can redistribute it and/or modify
 *   it under the terms of the GNU General Public License as published by
 *   the Free Software Foundation; either version 3 of the License, or
 *   (at your option) any later version.
 *
 *   This program is distributed in the hope that it will be useful,
 *   but WITHOUT ANY WARRANTY; without even the implied warranty of
 *   MERCHANTABILITY or FITNESS FOR A PARTICULAR PURPOSE.  See the
 *   GNU General Public License for more details.
 *
 *   You should have received a copy of the GNU General Public License
 *   along with this program.  If not, see <http://www.gnu.org/licenses/>.
 *
 */
/**
 * @file plugin_ASTAnalyzer.cpp
 * @brief Plugin analyzing the Clang AST retrieving useful information for PandA
 *
 * @author Fabrizio Ferrandi <fabrizio.ferrandi@polimi.it>
 *
 */

#include "plugin_includes.hpp"

#include "clang/AST/AST.h"
#include "clang/AST/ASTConsumer.h"
#include "clang/AST/DeclCXX.h"
#include "clang/AST/Mangle.h"
#include "clang/AST/RecursiveASTVisitor.h"
#include "clang/AST/Type.h"
#include "clang/Frontend/CompilerInstance.h"
#include "clang/Frontend/FrontendPluginRegistry.h"
#include "clang/Lex/LexDiagnostic.h"
#include "clang/Lex/Preprocessor.h"
#include "clang/Sema/Sema.h"
#include "llvm/Support/raw_ostream.h"

#include <cstdlib>
#include <iostream>

static std::map<std::string, std::map<clang::SourceLocation, std::pair<std::string, std::string>>> HLS_interface_PragmaMap;
static std::map<std::string, std::map<clang::SourceLocation, std::pair<std::string, std::string>>> HLS_interface_PragmaMapArraySize;
static std::map<std::string, std::vector<clang::SourceLocation>> HLS_pipeline_PragmaMap;
static std::map<std::string, std::vector<clang::SourceLocation>> HLS_simple_pipeline_PragmaMap;
static std::map<std::string, std::map<clang::SourceLocation, std::string>> HLS_stallable_pipeline_PragmaMap;

enum mask_type : uint8_t
{
   mt_Invalid = 0,
   mt_Sign = 1,
   mt_Exponent = 2,
   mt_Significand = 4,
   mt_Bitmask = 8
};
struct MaskInfo 
{
   uint8_t mt;
   bool sign;
   int16_t min_exp;
   int16_t max_exp;
   uint8_t significand_bits;
   uint64_t bitmask;
   
   MaskInfo& operator|=(const MaskInfo& rhs)
   {
      mt |= rhs.mt;
      sign |= rhs.sign;
      min_exp |= rhs.min_exp;
      max_exp |= rhs.max_exp;
      significand_bits |= rhs.significand_bits;
      bitmask |= rhs.bitmask;
      return *this;
   }
};
static std::map<std::string, std::map<clang::SourceLocation, std::pair<std::string, MaskInfo>>> HLS_mask_PragmaMap;

namespace clang
{
   class FunctionArgConsumer : public clang::ASTConsumer
   {
      CompilerInstance& CI;
      std::string topfname;
      std::string outdir_name;
      std::string InFile;

      std::map<std::string, std::vector<std::string>> Fun2Params;
      std::map<std::string, std::vector<std::string>> Fun2ParamType;
      std::map<std::string, std::map<std::string, std::string>> Fun2ParamSize;
      std::map<std::string, std::vector<std::string>> Fun2ParamInclude;
      std::map<std::string, std::string> Fun2Demangled;
      std::map<std::string, clang::SourceLocation> prevLoc;

      std::map<std::string, std::vector<std::string>> HLS_interfaceMap;
      std::map<std::string, std::map<std::string, std::string>> HLS_interfaceArraySizeMap;
      std::set<std::string> HLS_pipelineSet;
      std::set<std::string> HLS_simple_pipelineSet;
      std::map<std::string, std::string> HLS_stallable_pipelineMap;

      std::map<std::string, std::vector<MaskInfo>> HLS_maskMap;

      std::string create_file_basename_string(const std::string& on, const std::string& original_filename)
      {
         std::size_t found = original_filename.find_last_of("/\\");
         std::string dump_base_name;
         if(found == std::string::npos)
         {
            dump_base_name = original_filename;
         }
         else
         {
            dump_base_name = original_filename.substr(found + 1);
         }
         return on + "/" + dump_base_name;
      }

      void convert_unescaped(std::string& ioString) const
      {
         std::string::size_type lPos = 0;
         while((lPos = ioString.find_first_of("&<>'\"", lPos)) != std::string::npos)
         {
            switch(ioString[lPos])
            {
               case '&':
                  ioString.replace(lPos++, 1, "&amp;");
                  break;
               case '<':
                  ioString.replace(lPos++, 1, "&lt;");
                  break;
               case '>':
                  ioString.replace(lPos++, 1, "&gt;");
                  break;
               case '\'':
                  ioString.replace(lPos++, 1, "&apos;");
                  break;
               case '"':
                  ioString.replace(lPos++, 1, "&quot;");
                  break;
               default:
               {
                  // Do nothing
               }
            }
         }
      }

      void writeXML_maskFile(const std::string& filename, const std::string& TopFunctionName) const
      {
         std::error_code EC;
#if __clang_major__ >= 7
         llvm::raw_fd_ostream stream(filename, EC, llvm::sys::fs::FA_Read | llvm::sys::fs::FA_Write);
#else
         llvm::raw_fd_ostream stream(filename, EC, llvm::sys::fs::F_RW);
#endif
         stream << "<?xml version=\"1.0\"?>\n";
         stream << "<module>\n";
         for(auto funArgPair : Fun2Params)
         {
            if(!TopFunctionName.empty() && Fun2Demangled.find(funArgPair.first)->second != TopFunctionName && funArgPair.first != TopFunctionName)
            {
               continue;
            }
            if(auto maskInfoIT = HLS_maskMap.find(funArgPair.first); maskInfoIT != HLS_maskMap.end())
            {
               auto pushMaskInfoAttributes = [] (const MaskInfo& maskInfo, llvm::raw_fd_ostream& str)
               {
                  if(maskInfo.mt != mt_Invalid)
                  {
                     if(maskInfo.mt & mt_Sign)
                     {
                        str << " sign=\"" << +maskInfo.sign << "\"";
                     }
                     if(maskInfo.mt & mt_Exponent)
                     {
                        str << " exp_range=\"" << +maskInfo.min_exp << "," << +maskInfo.max_exp << "\"";
                     }
                     if(maskInfo.mt & mt_Significand)
                     {
                        str << " sig_bitwidth=\"" << +maskInfo.significand_bits << "\"";
                     }
                     if(maskInfo.mt & mt_Bitmask)
                     {
                        str << " bitmask=\"" << +maskInfo.bitmask << "\"";
                     }
                  }
               };
               const auto& maskInfos = maskInfoIT->second;
               
               stream << "  <function id=\"" << funArgPair.first << "\"";
               pushMaskInfoAttributes(maskInfos.back(), stream);
               stream << ">\n";

               unsigned int ArgIndex = 0;
               for(const auto& par : funArgPair.second)
               {
                  stream << "    <arg id=\"" << par << "\"";
                  pushMaskInfoAttributes(maskInfos.at(ArgIndex), stream);
                  stream << "/>\n";
                  ++ArgIndex;
               }

               stream << "  </function>\n";
            }
         }
         stream << "</module>\n";
      }

      void writeXML_interfaceFile(const std::string& filename, const std::string& TopFunctionName) const
      {
         std::error_code EC;
#if __clang_major__ >= 7
         llvm::raw_fd_ostream stream(filename, EC, llvm::sys::fs::FA_Read | llvm::sys::fs::FA_Write);
#else
         llvm::raw_fd_ostream stream(filename, EC, llvm::sys::fs::F_RW);
#endif
         stream << "<?xml version=\"1.0\"?>\n";
         stream << "<module>\n";
         for(auto funArgPair : Fun2Params)
         {
            if(!TopFunctionName.empty() && Fun2Demangled.find(funArgPair.first)->second != TopFunctionName && funArgPair.first != TopFunctionName)
            {
               continue;
            }
            bool hasInterfaceType = HLS_interfaceMap.find(funArgPair.first) != HLS_interfaceMap.end();
            if(hasInterfaceType)
            {
               stream << "  <function id=\"" << funArgPair.first << "\">\n";
               const auto& interfaceTypeVec = HLS_interfaceMap.find(funArgPair.first)->second;
               const auto& interfaceTypenameVec = Fun2ParamType.find(funArgPair.first)->second;
               const auto& interfaceTypenameIncludeVec = Fun2ParamInclude.find(funArgPair.first)->second;
               unsigned int ArgIndex = 0;
               for(const auto& par : funArgPair.second)
               {
                  std::string typenameArg = interfaceTypenameVec.at(ArgIndex);
                  convert_unescaped(typenameArg);
                  stream << "    <arg id=\"" << par << "\" interface_type=\"" << interfaceTypeVec.at(ArgIndex) << "\" interface_typename=\"" << typenameArg << "\"";
                  if(Fun2ParamSize.find(funArgPair.first) != Fun2ParamSize.end() && Fun2ParamSize.find(funArgPair.first)->second.find(par) != Fun2ParamSize.find(funArgPair.first)->second.end())
                     stream << " size=\"" << Fun2ParamSize.find(funArgPair.first)->second.find(par)->second << "\"";
                  stream << " interface_typename_include=\"" << interfaceTypenameIncludeVec.at(ArgIndex) << "\"/>\n";
                  ++ArgIndex;
               }
               stream << "  </function>\n";
            }
         }
         stream << "</module>\n";
      }

      void writeXML_pipelineFile(const std::string& filename, const std::string& TopFunctionName) const
      {
         std::error_code EC;
#if __clang_major__ >= 7
         llvm::raw_fd_ostream stream(filename, EC, llvm::sys::fs::FA_Read | llvm::sys::fs::FA_Write);
#else
         llvm::raw_fd_ostream stream(filename, EC, llvm::sys::fs::F_RW);
#endif
         stream << "<?xml version=\"1.0\"?>\n";
         stream << "<module>\n";
         for(auto function : Fun2Params)
         {
            std::string function_name = function.first;
            std::string is_pipelined = "no";            
            std::string simple_pipeline = "no";
            std::string initiation_time = "1";
            if(HLS_pipelineSet.find(function_name) != HLS_pipelineSet.end())
            {
               is_pipelined = "yes";
               if(HLS_simple_pipelineSet.find(function_name) != HLS_simple_pipelineSet.end())
               {
                  simple_pipeline = "yes";
               }
               else if(HLS_stallable_pipelineMap.find(function_name) != HLS_stallable_pipelineMap.end())
               {
                  initiation_time = HLS_stallable_pipelineMap.find(function_name)->second;
               }
               else
               {
                  DiagnosticsEngine& D = CI.getDiagnostics();
                  D.Report(D.getCustomDiagID(DiagnosticsEngine::Error, "The defined pipeline is not simple nor stallable"));
               }
               stream << "  <function id=\"" << function_name << "\" is_pipelined=\"" << is_pipelined << "\" is_simple=\"" << simple_pipeline << "\" initiation_time=\"" << initiation_time << "\"/>\n";
            }
         }
         stream << "</module>\n";
      }

      void writeFun2Params(const std::string& filename) const
      {
         std::error_code EC;
#if __clang_major__ >= 7
         llvm::raw_fd_ostream stream(filename, EC, llvm::sys::fs::FA_Read | llvm::sys::fs::FA_Write);
#else
         llvm::raw_fd_ostream stream(filename, EC, llvm::sys::fs::F_RW);
#endif
         for(auto fun2parms_el : Fun2Params)
         {
            stream << fun2parms_el.first;
            for(auto par : fun2parms_el.second)
               stream << " " << par;
            stream << "\n";
         }
      }
      const NamedDecl* getBaseTypeDecl(const QualType& qt) const
      {
         const Type* ty = qt.getTypePtr();
         NamedDecl* ND = nullptr;

         if(ty->isPointerType() || ty->isReferenceType())
         {
            return getBaseTypeDecl(ty->getPointeeType());
         }
         if(ty->isRecordType())
         {
            ND = ty->getAs<RecordType>()->getDecl();
         }
         else if(ty->isEnumeralType())
         {
            ND = ty->getAs<EnumType>()->getDecl();
         }
         else if(ty->getTypeClass() == Type::Typedef)
         {
            ND = ty->getAs<TypedefType>()->getDecl();
         }
         else if(ty->isArrayType())
         {
            return getBaseTypeDecl(ty->castAsArrayTypeUnsafe()->getElementType());
         }
         return ND;
      }

      QualType RemoveTypedef(QualType t) const
      {
         if(t->getTypeClass() == Type::Typedef)
            return RemoveTypedef(t->getAs<TypedefType>()->getDecl()->getUnderlyingType());
         else if(t->getTypeClass() == Type::TemplateSpecialization)
         {
            return t;
         }
         else
            return t;
      }

      std::string GetTypeNameCanonical(QualType t) const
      {
         auto typeName = t->getCanonicalTypeInternal().getAsString();
         auto key = std::string("class ");
         if(typeName.find(key) == 0)
            typeName = typeName.substr(key.size());
         return typeName;
      }

      std::string getMangledName(const FunctionDecl* decl)
      {
         auto mangleContext = decl->getASTContext().createMangleContext();

         if(!mangleContext->shouldMangleDeclName(decl))
         {
            return decl->getNameInfo().getName().getAsString();
         }
         std::string mangledName;
         llvm::raw_string_ostream ostream(mangledName);
         mangleContext->mangleName(decl, ostream);
         ostream.flush();
         delete mangleContext;
         return mangledName;
      }

      void maskAnalyzeFD(const FunctionDecl* FD)
      {
         auto& SM = FD->getASTContext().getSourceManager();
         std::map<std::string, MaskInfo> mask_PragmaMap;
         auto locEnd = FD->getSourceRange().getEnd();
         auto filename = SM.getPresumedLoc(locEnd, false).getFilename();
         if(HLS_mask_PragmaMap.find(filename) != HLS_mask_PragmaMap.end())
         {
            SourceLocation prev;
            if(prevLoc.find(filename) != prevLoc.end())
            {
               prev = prevLoc.find(filename)->second;
            }
            for(auto& loc2pair : HLS_mask_PragmaMap.find(filename)->second)
            {
               if((prev.isInvalid() || prev < loc2pair.first) && (loc2pair.first < locEnd))
               {
                  auto maskInfoIT = mask_PragmaMap.find(loc2pair.second.first);
                  if(maskInfoIT == mask_PragmaMap.end())
                  {
                     mask_PragmaMap[loc2pair.second.first] = loc2pair.second.second;
                  }
                  else
                  {
                     maskInfoIT->second |= loc2pair.second.second;
                  }
               }
            }
         }

         auto maskInfoParser = [&](MaskInfo& userMaskInfo, clang::QualType argType)
         {
            if(userMaskInfo.mt == mt_Invalid)
            {
               return;
            }

            if(argType->isFloatingType())
            {
               if(userMaskInfo.mt & mt_Bitmask)
               {
                  DiagnosticsEngine& D = CI.getDiagnostics();
                  D.Report(D.getCustomDiagID(DiagnosticsEngine::Error, "#pragma mask non-consistent with parameter of floating point type: use sign/exponent/significand directives"));
               }
               int exp_halfrange;
               int s_bits;
               const auto* BT = dyn_cast<BuiltinType>(argType);
               if(BT && BT->getKind() == BuiltinType::Double)
               {
                  exp_halfrange = 1024;
                  s_bits = 52;
               }
               else if(BT && BT->getKind() == BuiltinType::Float)
               {
                  exp_halfrange = 128;
                  s_bits = 23;
               }
               else
               {
                  DiagnosticsEngine& D = CI.getDiagnostics();
                  D.Report(D.getCustomDiagID(DiagnosticsEngine::Error, "#pragma mask sign/exponent/significand directives are valid for 32/64bits IEEE754 floating point types only"));
               }
               if(userMaskInfo.mt & mt_Exponent)
               {
                  if(userMaskInfo.min_exp <= -exp_halfrange || userMaskInfo.max_exp > exp_halfrange)
                  {
                     DiagnosticsEngine& D = CI.getDiagnostics();
                     D.Report(D.getCustomDiagID(DiagnosticsEngine::Error, "#pragma mask exponent: range out of bounds"));
                  }
                  // Exponent range is stored as unsigned value range of exponent bits (not actual exponent number)
                  userMaskInfo.min_exp += exp_halfrange - 1;
                  userMaskInfo.max_exp += exp_halfrange - 1;
               }
               if(userMaskInfo.mt & mt_Significand)
               {
                  if(userMaskInfo.significand_bits > s_bits)
                  {
                     DiagnosticsEngine& D = CI.getDiagnostics();
                     D.Report(D.getCustomDiagID(DiagnosticsEngine::Error, "#pragma mask significand: too many bits for parameter type"));
                  }
               }
            }
            else if(argType->isIntegerType())
            {
               if(userMaskInfo.mt != mt_Invalid && userMaskInfo.mt != mt_Bitmask)
               {
                  DiagnosticsEngine& D = CI.getDiagnostics();
                  D.Report(D.getCustomDiagID(DiagnosticsEngine::Error, "#pragma mask non-consistent with parameter of integer type: use bitmask directive"));
               }
            }
            else
            {
               DiagnosticsEngine& D = CI.getDiagnostics();
               if(userMaskInfo.mt == mt_Bitmask)
               {
                  D.Report(D.getCustomDiagID(DiagnosticsEngine::Error, "#pragma mask non-consistent with parameter of non-integer type"));
               }
               else
               {
                  D.Report(D.getCustomDiagID(DiagnosticsEngine::Error, "#pragma mask non-consistent with parameter of non-floating-point type"));
               }
            }
         };

         if(!FD->isVariadic() && FD->hasBody())
         {
            auto funName = getMangledName(FD);
            bool storeInfos = false;
            std::vector<MaskInfo> fpInfos;
            for(const auto par : FD->parameters())
            {
               if(const ParmVarDecl* ND = dyn_cast<ParmVarDecl>(par))
               {
                  MaskInfo userMaskInfo = {mt_Invalid, false, 0, 0, 0, 0};
                  auto parName = ND->getNameAsString();
                  if(auto maskInfoIT = mask_PragmaMap.find(parName); maskInfoIT != mask_PragmaMap.end())
                  {
                     userMaskInfo = maskInfoIT->second;
                     maskInfoParser(userMaskInfo, ND->getType());
                     storeInfos = true;
                  }
                  fpInfos.push_back(std::move(userMaskInfo));
               }
            }
            MaskInfo returnMaskInfo = {mt_Invalid, false, 0, 0, 0, 0};
            if(const auto returnUI = mask_PragmaMap.find("@"); returnUI != mask_PragmaMap.end())
            {
               returnMaskInfo = returnUI->second;
               maskInfoParser(returnMaskInfo, FD->getReturnType());
               storeInfos = true;
            }
            fpInfos.push_back(std::move(returnMaskInfo));

            if(storeInfos)
            {
               HLS_maskMap[funName] = std::move(fpInfos);
            }
         }
      }

      void AnalyzeFunctionDecl(const FunctionDecl* FD)
      {
         auto& SM = FD->getASTContext().getSourceManager();
         std::map<std::string, std::string> interface_PragmaMap;
         std::map<std::string, std::string> interface_PragmaMapArraySize;
         auto locEnd = FD->getSourceRange().getEnd();
         auto filename = SM.getPresumedLoc(locEnd, false).getFilename();
         if(HLS_interface_PragmaMap.find(filename) != HLS_interface_PragmaMap.end())
         {
            SourceLocation prev;
            if(prevLoc.find(filename) != prevLoc.end())
            {
               prev = prevLoc.find(filename)->second;
            }
            for(auto& loc2pair : HLS_interface_PragmaMap.find(filename)->second)
            {
               if((prev.isInvalid() || prev < loc2pair.first) && (loc2pair.first < locEnd))
               {
                  interface_PragmaMap[loc2pair.second.first] = loc2pair.second.second;
               }
            }
            if(HLS_interface_PragmaMapArraySize.find(filename) != HLS_interface_PragmaMapArraySize.end())
            {
               for(auto& loc2pair : HLS_interface_PragmaMapArraySize.find(filename)->second)
               {
                  if((prev.isInvalid() || prev < loc2pair.first) && (loc2pair.first < locEnd))
                  {
                     interface_PragmaMapArraySize[loc2pair.second.first] = loc2pair.second.second;
                  }
               }
            }
         }

         if(!FD->isVariadic() && FD->hasBody())
         {
            auto funName = getMangledName(FD);
            Fun2Demangled[funName] = FD->getNameInfo().getName().getAsString();
            // llvm::errs()<<"funName:"<<funName<<"\n";
            for(const auto par : FD->parameters())
            {
               if(const ParmVarDecl* ND = dyn_cast<ParmVarDecl>(par))
               {
                  std::string interfaceType = "default";
                  std::string arraySize;
                  std::string UserDefinedInterfaceType;
                  std::string ParamTypeName;
                  auto parName = ND->getNameAsString();
                  bool UDIT_p = false;
                  if(interface_PragmaMap.find(parName) != interface_PragmaMap.end())
                  {
                     UserDefinedInterfaceType = interface_PragmaMap.find(parName)->second;
                     UDIT_p = true;
                  }
                  auto argType = ND->getType();
                  // argType->dump (llvm::errs() );
                  if(isa<DecayedType>(argType))
                  {
                     auto DT = cast<DecayedType>(argType);
                     if(DT->getOriginalType()->isConstantArrayType())
                     {
                        auto CA = cast<ConstantArrayType>(DT->getOriginalType());
                        auto OrigTotArraySize = CA->getSize();
                        while(CA->getElementType()->isConstantArrayType())
                        {
                           CA = cast<ConstantArrayType>(CA->getElementType());
                           OrigTotArraySize *= CA->getSize();
                        }
                        if(CA->getElementType()->getTypeClass() == Type::Typedef)
                           ParamTypeName = GetTypeNameCanonical(RemoveTypedef(CA->getElementType())) + " *";
                        else
                           ParamTypeName = GetTypeNameCanonical(CA->getElementType()) + " *";
                        interfaceType = "array";
                        arraySize = OrigTotArraySize.toString(10, false);
                        assert(arraySize != "0");
                     }
                     if(UDIT_p)
                     {
                        if(UserDefinedInterfaceType != "handshake" && UserDefinedInterfaceType != "fifo" && UserDefinedInterfaceType.find("array") == std::string::npos && UserDefinedInterfaceType != "bus")
                        {
                           DiagnosticsEngine& D = CI.getDiagnostics();
                           D.Report(D.getCustomDiagID(DiagnosticsEngine::Error, "#pragma HLS_interface non-consistent with parameter of constant array type, where user defined interface is: %0")).AddString(UserDefinedInterfaceType);
                        }
                        else
                        {
                           interfaceType = UserDefinedInterfaceType;
                           if(interfaceType == "array")
                           {
                              if(interface_PragmaMapArraySize.find(parName) == interface_PragmaMapArraySize.end())
                              {
                                 DiagnosticsEngine& D = CI.getDiagnostics();
                                 D.Report(D.getCustomDiagID(DiagnosticsEngine::Error, "#pragma HLS_interface inconsistent internal data structure: %0")).AddString(UserDefinedInterfaceType);
                              }
                              else
                                 arraySize = interface_PragmaMapArraySize.find(parName)->second;
                           }
                        }
                     }
                  }
                  else if(argType->isPointerType() || argType->isReferenceType())
                  {
                     auto PT = dyn_cast<PointerType>(argType);
                     if(PT && PT->getPointeeType()->getTypeClass() == Type::Typedef)
                        ParamTypeName = GetTypeNameCanonical(RemoveTypedef(PT->getPointeeType())) + " *";
                     auto RT = dyn_cast<ReferenceType>(argType);
                     if(RT && RT->getPointeeType()->getTypeClass() == Type::Typedef)
                        ParamTypeName = GetTypeNameCanonical(RemoveTypedef(RT->getPointeeType())) + " &";
                     interfaceType = "ptrdefault";
                     if(UDIT_p)
                     {
                        if(UserDefinedInterfaceType != "none" && UserDefinedInterfaceType != "none_registered" && UserDefinedInterfaceType != "handshake" && UserDefinedInterfaceType != "valid" && UserDefinedInterfaceType != "ovalid" &&
                           UserDefinedInterfaceType != "acknowledge" && UserDefinedInterfaceType != "fifo" && UserDefinedInterfaceType != "bus")
                        {
                           DiagnosticsEngine& D = CI.getDiagnostics();
                           D.Report(D.getCustomDiagID(DiagnosticsEngine::Error, "#pragma HLS_interface non-consistent with parameter of pointer type, where user defined interface is: %0")).AddString(UserDefinedInterfaceType);
                        }
                        else
                        {
                           interfaceType = UserDefinedInterfaceType;
                        }
                     }
                  }
                  else
                  {
                     if(argType->getTypeClass() == Type::Typedef)
                        ParamTypeName = GetTypeNameCanonical(RemoveTypedef(argType));
                     if(!argType->isBuiltinType() && !argType->isEnumeralType())
                     {
                        interfaceType = "none";
                     }
                     if(UDIT_p)
                     {
                        if(UserDefinedInterfaceType != "none" && UserDefinedInterfaceType != "none_registered" && UserDefinedInterfaceType != "handshake" && UserDefinedInterfaceType != "valid" && UserDefinedInterfaceType != "ovalid" &&
                           UserDefinedInterfaceType != "acknowledge")
                        {
                           DiagnosticsEngine& D = CI.getDiagnostics();
                           D.Report(D.getCustomDiagID(DiagnosticsEngine::Error, "#pragma HLS_interface non-consistent with parameter of builtin type, where user defined interface is: %0")).AddString(UserDefinedInterfaceType);
                        }
                        else
                        {
                           interfaceType = UserDefinedInterfaceType;
                        }
                        if((argType->isBuiltinType() || argType->isEnumeralType()) && interfaceType == "none")
                        {
                           interfaceType = "default";
                        }
                     }
                  }

                  HLS_interfaceMap[funName].push_back(interfaceType);
                  Fun2Params[funName].push_back(parName);
                  if(ParamTypeName.empty())
                     ParamTypeName = GetTypeNameCanonical(ND->getType());
                  Fun2ParamType[funName].push_back(ParamTypeName);
                  if(interfaceType == "array")
                     Fun2ParamSize[funName][parName] = arraySize;
                  if(auto BTD = getBaseTypeDecl(ND->getType()))
                  {
                     Fun2ParamInclude[funName].push_back(SM.getPresumedLoc(BTD->getSourceRange().getBegin(), false).getFilename());
                  }
                  else
                  {
                     Fun2ParamInclude[funName].push_back("");
                  }
               }
            }

            if(HLS_pipeline_PragmaMap.find(filename) != HLS_pipeline_PragmaMap.end())
            {
               SourceLocation prev;
               if(prevLoc.find(filename) != prevLoc.end())
               {
                  prev = prevLoc.find(filename)->second;
               }
               for(auto& loc : HLS_pipeline_PragmaMap.find(filename)->second)
               {
                  if((prev.isInvalid() || prev < loc) && (loc < locEnd))
                  {
                     HLS_pipelineSet.insert(funName);
                  }
               }
               if(HLS_simple_pipeline_PragmaMap.find(filename) != HLS_simple_pipeline_PragmaMap.end())
               {
                  if(prevLoc.find(filename) != prevLoc.end())
                  {
                     prev = prevLoc.find(filename)->second;
                  }
                  for(auto& loc : HLS_simple_pipeline_PragmaMap.find(filename)->second)
                  {
                     if((prev.isInvalid() || prev < loc) && (loc < locEnd))
                     {
                        HLS_simple_pipelineSet.insert(funName);
                     }
                  }
               }
               else if(HLS_stallable_pipeline_PragmaMap.find(filename) != HLS_stallable_pipeline_PragmaMap.end())
               {
                  if(prevLoc.find(filename) != prevLoc.end())
                  {
                     prev = prevLoc.find(filename)->second;
                  }
                  for(auto& loc_pair : HLS_stallable_pipeline_PragmaMap.find(filename)->second)
                  {
                     if((prev.isInvalid() || prev < loc_pair.first) && (loc_pair.first < locEnd))
                     {
                        HLS_stallable_pipelineMap[funName] = loc_pair.second;
                     }
                  }
               }
               else
               {
                  DiagnosticsEngine& D = CI.getDiagnostics();
                  D.Report(D.getCustomDiagID(DiagnosticsEngine::Error, "Pipeline parser has an error"));
               }
            }
         }
      }

    public:
      FunctionArgConsumer(CompilerInstance& Instance, const std::string& _topfname, const std::string& _outdir_name, std::string _InFile) : CI(Instance), topfname(_topfname), outdir_name(_outdir_name), InFile(_InFile)
      {
      }

      bool HandleTopLevelDecl(DeclGroupRef DG) override
      {
         for(auto D : DG)
         {
            if(const auto* FD = dyn_cast<FunctionDecl>(D))
            {
               AnalyzeFunctionDecl(FD);
               maskAnalyzeFD(FD);
               auto endLoc = FD->getSourceRange().getEnd();
               auto& SM = FD->getASTContext().getSourceManager();
               auto filename = SM.getPresumedLoc(endLoc, false).getFilename();
               prevLoc[filename] = endLoc;
            }
            else if(const auto* LSD = dyn_cast<LinkageSpecDecl>(D))
            {
               for(auto d : LSD->decls())
               {
                  if(const FunctionDecl* fd = dyn_cast<FunctionDecl>(d))
                  {
                     AnalyzeFunctionDecl(fd);
                     maskAnalyzeFD(fd);
                     auto endLoc = fd->getSourceRange().getEnd();
                     auto& SM = fd->getASTContext().getSourceManager();
                     auto filename = SM.getPresumedLoc(endLoc, false).getFilename();
                     prevLoc[filename] = endLoc;
                  }
               }
            }
         }
         auto baseFilename = create_file_basename_string(outdir_name, InFile);
         std::string interface_fun2parms_filename = baseFilename + ".params.txt";
         writeFun2Params(interface_fun2parms_filename);
         return true;
      }

      void HandleTranslationUnit(ASTContext&) override
      {
         auto baseFilename = create_file_basename_string(outdir_name, InFile);
         std::string interface_XML_filename = baseFilename + ".interface.xml";
         std::string pipeline_XML_filename = baseFilename + ".pipeline.xml";
         writeXML_interfaceFile(interface_XML_filename, topfname);
<<<<<<< HEAD
         writeXML_maskFile(baseFilename + ".mask.xml", topfname);
=======
         writeXML_pipelineFile(pipeline_XML_filename, topfname);
>>>>>>> 11a6bb2d
      }
   };

   class HLS_interface_PragmaHandler : public PragmaHandler
   {
    public:
      HLS_interface_PragmaHandler() : PragmaHandler("HLS_interface")
      {
      }

      void HandlePragma(Preprocessor& PP,
#if __clang_major__ >= 9
                        PragmaIntroducer
#else
                        PragmaIntroducerKind
#endif
                        /*Introducer*/,
                        Token& PragmaTok) override
      {
         Token Tok{};
         unsigned int index = 0;
         std::string par;
         std::string interface;
         std::string ArraySize;
         auto loc = PragmaTok.getLocation();
         while(Tok.isNot(tok::eod))
         {
            PP.Lex(Tok);
            if(Tok.isNot(tok::eod))
            {
               if(index == 0)
               {
                  par = PP.getSpelling(Tok);
               }
               else if(index >= 1)
               {
                  auto tokString = PP.getSpelling(Tok);
                  if(index == 1)
                  {
                     if(tokString != "none" && tokString != "none_registered" && tokString != "array" && tokString != "bus" && tokString != "fifo" && tokString != "handshake" && tokString != "valid" && tokString != "ovalid" && tokString != "acknowledge")
                     {
                        DiagnosticsEngine& D = PP.getDiagnostics();
                        unsigned ID = D.getCustomDiagID(DiagnosticsEngine::Error, "#pragma HLS_interface unexpected interface type. Currently accepted keywords are: none,none_registered,array,bus,fifo,handshake,valid,ovalid,acknowledge");
                        D.Report(PragmaTok.getLocation(), ID);
                     }
                     interface += tokString;
                  }
                  else if(index == 2)
                  {
                     if(Tok.isNot(tok::numeric_constant) || interface != "array")
                     {
                        DiagnosticsEngine& D = PP.getDiagnostics();
                        unsigned ID = D.getCustomDiagID(DiagnosticsEngine::Error, "#pragma HLS_interface malformed");
                        D.Report(PragmaTok.getLocation(), ID);
                     }
                     ArraySize = tokString;
                  }
               }
               ++index;
            }
         }
         if(index >= 2)
         {
            auto& SM = PP.getSourceManager();
            auto filename = SM.getPresumedLoc(loc, false).getFilename();
            if(ArraySize != "" && ArraySize != "0" && interface != "array")
            {
               DiagnosticsEngine& D = PP.getDiagnostics();
               unsigned ID = D.getCustomDiagID(DiagnosticsEngine::Error, "#pragma HLS_interface malformed");
               D.Report(PragmaTok.getLocation(), ID);
            }
            HLS_interface_PragmaMap[filename][loc] = std::make_pair(par, interface);
            if(interface == "array")
            {
               HLS_interface_PragmaMapArraySize[filename][loc] = std::make_pair(par, ArraySize);
            }
         }
         else
         {
            DiagnosticsEngine& D = PP.getDiagnostics();
            unsigned ID = D.getCustomDiagID(DiagnosticsEngine::Error, "#pragma HLS_interface malformed");
            D.Report(PragmaTok.getLocation(), ID);
         }
      }
   };

<<<<<<< HEAD
   class Mask_PragmaHandler : public PragmaHandler
   {
    public:
      Mask_PragmaHandler() : PragmaHandler("mask")
=======
   class HLS_simple_pipeline_PragmaHandler : public PragmaHandler
   {
    public:
      HLS_simple_pipeline_PragmaHandler() : PragmaHandler("HLS_simple_pipeline")
>>>>>>> 11a6bb2d
      {
      }

      void HandlePragma(Preprocessor& PP,
#if __clang_major__ >= 9
                        PragmaIntroducer
#else
                        PragmaIntroducerKind
#endif
                        /*Introducer*/,
                        Token& PragmaTok) override
      {
         Token Tok{};
<<<<<<< HEAD
         unsigned int index = 0;
         std::string par;
         unsigned long long mask;
         bool sign = false;
         int16_t exp_l = 0;
         int16_t exp_u = 0;
         uint8_t s_bits = 0;
         auto loc = PragmaTok.getLocation();
=======
         auto loc = PragmaTok.getLocation();
         auto& SM = PP.getSourceManager();
         auto filename = SM.getPresumedLoc(loc, false).getFilename();
         int index = 0;
>>>>>>> 11a6bb2d
         while(Tok.isNot(tok::eod))
         {
            PP.Lex(Tok);
            if(Tok.isNot(tok::eod))
            {
<<<<<<< HEAD
               if(index == 0)
               {
                  par = PP.getSpelling(Tok);
               }
               else if(index >= 1)
               {
                  auto tokString = PP.getSpelling(Tok);
                  if(Tok.is(tok::minus))
                  {
                     PP.Lex(Tok);
                     tokString += PP.getSpelling(Tok);
                  }
                  if(index == 1)
                  {
                     if(Tok.is(tok::numeric_constant))
                     {
                        mask = std::strtoull(tokString.data(), nullptr, 0);
                     }
                     else
                     {
                        if(tokString == "sign")
                        {
                           mask = 1;
                        }
                        else if(tokString == "exponent")
                        {
                           mask = 2;
                        }
                        else if(tokString == "significand")
                        {
                           mask = 4;
                        }
                        else
                        {
                           DiagnosticsEngine& D = PP.getDiagnostics();
                           unsigned ID = D.getCustomDiagID(DiagnosticsEngine::Error, "#pragma mask unexpected token. Currently accepted keywords are: <numeric_const>, sign, exponent, significand");
                           D.Report(Tok.getLocation(), ID);
                        }
                     }
                  }
                  else if(index == 2)
                  {
                     if(mask == 1)
                     {
                        int s = std::strtol(tokString.data(), nullptr, 0);
                        if(Tok.isNot(tok::numeric_constant) || (s != 0 && s != 1))
                        {
                           DiagnosticsEngine& D = PP.getDiagnostics();
                           unsigned ID = D.getCustomDiagID(DiagnosticsEngine::Error, "#pragma mask sign unexpected sign value. Currently accepted sign values are 0 or 1");
                           D.Report(Tok.getLocation(), ID);
                        }
                        sign = static_cast<bool>(s);
                        index = 3;
                     }
                     else if(mask == 2)
                     {
                        exp_l = std::strtol(tokString.data(), nullptr, 0);
                     }
                     else if(mask == 4)
                     {
                        s_bits = std::strtoull(tokString.data(), nullptr, 0);
                        if(s_bits <= 0)
                        {
                           DiagnosticsEngine& D = PP.getDiagnostics();
                           unsigned ID = D.getCustomDiagID(DiagnosticsEngine::Error, "#pragma mask significand unexpected value. Only positive integers expected");
                           D.Report(Tok.getLocation(), ID);
                        }
                        index = 3;
                     }
                  }
                  else if(index == 3)
                  {
                     exp_u = std::strtol(tokString.data(), nullptr, 0);
                     if(exp_l >= exp_u)
                     {
                        DiagnosticsEngine& D = PP.getDiagnostics();
                        unsigned ID = D.getCustomDiagID(DiagnosticsEngine::Error, "#pragma mask exponent unexpected value");
                        D.Report(Tok.getLocation(), ID);
                     }
                  }
               }
               ++index;
            }
         }
         if(index == 2)
         {
            auto& SM = PP.getSourceManager();
            auto filename = SM.getPresumedLoc(loc, false).getFilename();
            auto maskInfo = HLS_mask_PragmaMap[filename].find(loc);
            HLS_mask_PragmaMap[filename][loc] = std::make_pair(par, (MaskInfo){mt_Bitmask, false, 0, 0, 0, mask});
         }
         else if(index == 4)
         {
            auto& SM = PP.getSourceManager();
            auto filename = SM.getPresumedLoc(loc, false).getFilename();
            if(mask == 1)
            {
               auto maskInfo = HLS_mask_PragmaMap[filename].find(loc);
               HLS_mask_PragmaMap[filename][loc] = std::make_pair(par, (MaskInfo){mt_Sign, sign, 0, 0, 0, 0});
            }
            else if(mask == 2)
            {
               auto maskInfo = HLS_mask_PragmaMap[filename].find(loc);
               HLS_mask_PragmaMap[filename][loc] = std::make_pair(par, (MaskInfo){mt_Exponent, false, exp_l, exp_u, 0, 0});
            }
            else if(mask == 4)
            {
               auto maskInfo = HLS_mask_PragmaMap[filename].find(loc);
               HLS_mask_PragmaMap[filename][loc] = std::make_pair(par, (MaskInfo){mt_Significand, false, 0, 0, s_bits, 0});
            }
         }
         else
         {
            DiagnosticsEngine& D = PP.getDiagnostics();
            unsigned ID = D.getCustomDiagID(DiagnosticsEngine::Error, "#pragma mask malformed");
            D.Report(PragmaTok.getLocation(), ID);
         }
      }
   };
=======
               DiagnosticsEngine& D = PP.getDiagnostics();
               unsigned ID = D.getCustomDiagID(DiagnosticsEngine::Error, "#pragma HLS_pipeline malformed");
               D.Report(PragmaTok.getLocation(), ID);
            }
         }
         HLS_pipeline_PragmaMap[filename].push_back(loc);
         HLS_simple_pipeline_PragmaMap[filename].push_back(loc);
      }
   };
   
   class HLS_stallable_pipeline_PragmaHandler : public PragmaHandler
   {
    public:
      HLS_stallable_pipeline_PragmaHandler() : PragmaHandler("HLS_stallable_pipeline")
      {
      }

      void HandlePragma(Preprocessor& PP,
#if __clang_major__ >= 9
                        PragmaIntroducer
#else
                        PragmaIntroducerKind
#endif
                        /*Introducer*/,
                        Token& PragmaTok) override
      {
         Token Tok{};
         auto loc = PragmaTok.getLocation();
         auto& SM = PP.getSourceManager();
         auto filename = SM.getPresumedLoc(loc, false).getFilename();
         std::string time;
         int index = 0;
         while(Tok.isNot(tok::eod))
         {
            PP.Lex(Tok);
            if(Tok.isNot(tok::eod))
            {
               auto tokString = PP.getSpelling(Tok);
               if(index == 0)
               {
                  time = tokString;
                  if(Tok.isNot(tok::numeric_constant))
                  {
                     DiagnosticsEngine& D = PP.getDiagnostics();
                     unsigned ID = D.getCustomDiagID(DiagnosticsEngine::Error, "#pragma HLS_stallable_pipeline malformed");
                     D.Report(PragmaTok.getLocation(), ID);
                  }
               }
               else
               {
                  DiagnosticsEngine& D = PP.getDiagnostics();
                  unsigned ID = D.getCustomDiagID(DiagnosticsEngine::Error, "#pragma HLS_stallable_pipeline malformed");
                  D.Report(PragmaTok.getLocation(), ID);
               }
               ++index;
            }
         }
         HLS_pipeline_PragmaMap[filename].push_back(loc);
         HLS_stallable_pipeline_PragmaMap[filename][loc] = time;
       }
    };
>>>>>>> 11a6bb2d

   class CLANG_VERSION_SYMBOL(_plugin_ASTAnalyzer) : public PluginASTAction
   {
      std::string topfname;
      std::string outdir_name;

    protected:
      std::unique_ptr<ASTConsumer> CreateASTConsumer(CompilerInstance& CI, llvm::StringRef InFile) override
      {
         DiagnosticsEngine& D = CI.getDiagnostics();
         if(outdir_name.empty())
         {
            D.Report(D.getCustomDiagID(DiagnosticsEngine::Error, "outputdir argument not specified"));
         }
         clang::Preprocessor& PP = CI.getPreprocessor();
         PP.AddPragmaHandler(new HLS_interface_PragmaHandler());
<<<<<<< HEAD
         PP.AddPragmaHandler(new Mask_PragmaHandler());
=======
         PP.AddPragmaHandler(new HLS_simple_pipeline_PragmaHandler());
         PP.AddPragmaHandler(new HLS_stallable_pipeline_PragmaHandler());
>>>>>>> 11a6bb2d
         return llvm::make_unique<FunctionArgConsumer>(CI, topfname, outdir_name, InFile);
      }

      bool ParseArgs(const CompilerInstance& CI, const std::vector<std::string>& args) override
      {
         DiagnosticsEngine& D = CI.getDiagnostics();
         for(size_t i = 0, e = args.size(); i != e; ++i)
         {
            if(args.at(i) == "-topfname")
            {
               if(i + 1 >= e)
               {
                  D.Report(D.getCustomDiagID(DiagnosticsEngine::Error, "missing topfname argument"));
                  return false;
               }
               ++i;
               topfname = args.at(i);
            }
            else if(args.at(i) == "-outputdir")
            {
               if(i + 1 >= e)
               {
                  D.Report(D.getCustomDiagID(DiagnosticsEngine::Error, "missing outputdir argument"));
                  return false;
               }
               ++i;
               outdir_name = args.at(i);
            }
         }
         if(!args.empty() && args.at(0) == "-help")
         {
            PrintHelp(llvm::errs());
         }

         if(outdir_name.empty())
         {
            D.Report(D.getCustomDiagID(DiagnosticsEngine::Error, "outputdir not specified"));
         }
         return true;
      }
      void PrintHelp(llvm::raw_ostream& ros)
      {
         ros << "Help for " CLANG_VERSION_STRING(_plugin_ASTAnalyzer) " plugin\n";
         ros << "-outputdir <directory>\n";
         ros << "  Directory where the raw file will be written\n";
         ros << "-topfname <function name>\n";
         ros << "  Function from which the Point-To analysis has to start\n";
      }

      PluginASTAction::ActionType getActionType() override
      {
         return AddAfterMainAction;
      }

    public:
      CLANG_VERSION_SYMBOL(_plugin_ASTAnalyzer)()
      {
      }
      CLANG_VERSION_SYMBOL(_plugin_ASTAnalyzer)(const CLANG_VERSION_SYMBOL(_plugin_ASTAnalyzer) & step) = delete;
      CLANG_VERSION_SYMBOL(_plugin_ASTAnalyzer) & operator=(const CLANG_VERSION_SYMBOL(_plugin_ASTAnalyzer) &) = delete;
   };

#ifdef _WIN32

   void initializeplugin_ASTAnalyzer()
   {
      static clang::FrontendPluginRegistry::Add<clang::CLANG_VERSION_SYMBOL(_plugin_ASTAnalyzer)> X(CLANG_VERSION_STRING(_plugin_ASTAnalyzer), "Analyze Clang AST to retrieve information useful for PandA");
   }
#endif
} // namespace clang

#ifndef _WIN32
static clang::FrontendPluginRegistry::Add<clang::CLANG_VERSION_SYMBOL(_plugin_ASTAnalyzer)> X(CLANG_VERSION_STRING(_plugin_ASTAnalyzer), "Analyze Clang AST to retrieve information useful for PandA");
#endif<|MERGE_RESOLUTION|>--- conflicted
+++ resolved
@@ -784,11 +784,8 @@
          std::string interface_XML_filename = baseFilename + ".interface.xml";
          std::string pipeline_XML_filename = baseFilename + ".pipeline.xml";
          writeXML_interfaceFile(interface_XML_filename, topfname);
-<<<<<<< HEAD
          writeXML_maskFile(baseFilename + ".mask.xml", topfname);
-=======
          writeXML_pipelineFile(pipeline_XML_filename, topfname);
->>>>>>> 11a6bb2d
       }
    };
 
@@ -875,17 +872,10 @@
       }
    };
 
-<<<<<<< HEAD
    class Mask_PragmaHandler : public PragmaHandler
    {
     public:
       Mask_PragmaHandler() : PragmaHandler("mask")
-=======
-   class HLS_simple_pipeline_PragmaHandler : public PragmaHandler
-   {
-    public:
-      HLS_simple_pipeline_PragmaHandler() : PragmaHandler("HLS_simple_pipeline")
->>>>>>> 11a6bb2d
       {
       }
 
@@ -899,7 +889,6 @@
                         Token& PragmaTok) override
       {
          Token Tok{};
-<<<<<<< HEAD
          unsigned int index = 0;
          std::string par;
          unsigned long long mask;
@@ -908,18 +897,11 @@
          int16_t exp_u = 0;
          uint8_t s_bits = 0;
          auto loc = PragmaTok.getLocation();
-=======
-         auto loc = PragmaTok.getLocation();
-         auto& SM = PP.getSourceManager();
-         auto filename = SM.getPresumedLoc(loc, false).getFilename();
-         int index = 0;
->>>>>>> 11a6bb2d
          while(Tok.isNot(tok::eod))
          {
             PP.Lex(Tok);
             if(Tok.isNot(tok::eod))
             {
-<<<<<<< HEAD
                if(index == 0)
                {
                   par = PP.getSpelling(Tok);
@@ -1039,21 +1021,11 @@
          }
       }
    };
-=======
-               DiagnosticsEngine& D = PP.getDiagnostics();
-               unsigned ID = D.getCustomDiagID(DiagnosticsEngine::Error, "#pragma HLS_pipeline malformed");
-               D.Report(PragmaTok.getLocation(), ID);
-            }
-         }
-         HLS_pipeline_PragmaMap[filename].push_back(loc);
-         HLS_simple_pipeline_PragmaMap[filename].push_back(loc);
-      }
-   };
-   
-   class HLS_stallable_pipeline_PragmaHandler : public PragmaHandler
+
+   class HLS_simple_pipeline_PragmaHandler : public PragmaHandler
    {
     public:
-      HLS_stallable_pipeline_PragmaHandler() : PragmaHandler("HLS_stallable_pipeline")
+      HLS_simple_pipeline_PragmaHandler() : PragmaHandler("HLS_simple_pipeline")
       {
       }
 
@@ -1070,6 +1042,42 @@
          auto loc = PragmaTok.getLocation();
          auto& SM = PP.getSourceManager();
          auto filename = SM.getPresumedLoc(loc, false).getFilename();
+         int index = 0;
+         while(Tok.isNot(tok::eod))
+         {
+            PP.Lex(Tok);
+            if(Tok.isNot(tok::eod))
+            {
+               DiagnosticsEngine& D = PP.getDiagnostics();
+               unsigned ID = D.getCustomDiagID(DiagnosticsEngine::Error, "#pragma HLS_pipeline malformed");
+               D.Report(PragmaTok.getLocation(), ID);
+            }
+         }
+         HLS_pipeline_PragmaMap[filename].push_back(loc);
+         HLS_simple_pipeline_PragmaMap[filename].push_back(loc);
+      }
+   };
+
+   class HLS_stallable_pipeline_PragmaHandler : public PragmaHandler
+   {
+    public:
+      HLS_stallable_pipeline_PragmaHandler() : PragmaHandler("HLS_stallable_pipeline")
+      {
+      }
+
+      void HandlePragma(Preprocessor& PP,
+#if __clang_major__ >= 9
+                        PragmaIntroducer
+#else
+                        PragmaIntroducerKind
+#endif
+                        /*Introducer*/,
+                        Token& PragmaTok) override
+      {
+         Token Tok{};
+         auto loc = PragmaTok.getLocation();
+         auto& SM = PP.getSourceManager();
+         auto filename = SM.getPresumedLoc(loc, false).getFilename();
          std::string time;
          int index = 0;
          while(Tok.isNot(tok::eod))
@@ -1099,9 +1107,8 @@
          }
          HLS_pipeline_PragmaMap[filename].push_back(loc);
          HLS_stallable_pipeline_PragmaMap[filename][loc] = time;
-       }
-    };
->>>>>>> 11a6bb2d
+      }
+   };
 
    class CLANG_VERSION_SYMBOL(_plugin_ASTAnalyzer) : public PluginASTAction
    {
@@ -1118,12 +1125,9 @@
          }
          clang::Preprocessor& PP = CI.getPreprocessor();
          PP.AddPragmaHandler(new HLS_interface_PragmaHandler());
-<<<<<<< HEAD
          PP.AddPragmaHandler(new Mask_PragmaHandler());
-=======
          PP.AddPragmaHandler(new HLS_simple_pipeline_PragmaHandler());
          PP.AddPragmaHandler(new HLS_stallable_pipeline_PragmaHandler());
->>>>>>> 11a6bb2d
          return llvm::make_unique<FunctionArgConsumer>(CI, topfname, outdir_name, InFile);
       }
 
