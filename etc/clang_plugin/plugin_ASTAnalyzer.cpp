--- conflicted
+++ resolved
@@ -547,9 +547,6 @@
       auto& func_attr = GetFuncAttr(FD).attrs;
       for(const auto& attr : p.attrs)
       {
-<<<<<<< HEAD
-         if(iequals(attr.first.id, "ii"))
-=======
          if(iequals(attr.first.id, "style"))
          {
             if(!iequals(attr.second, "frp"))
@@ -558,7 +555,6 @@
             }
          }
          else if(iequals(attr.first.id, "II"))
->>>>>>> 73c37cab
          {
             if(std::stoi(attr.second) <= 0)
             {
@@ -584,10 +580,6 @@
       if(func_attr.find(key_loc_t("pipeline_style", SourceLocation())) == func_attr.end())
       {
          func_attr.emplace(key_loc_t("pipeline_style", p.loc), "frp");
-      }
-      if(func_attr.find(key_loc_t("pipeline_ii", SourceLocation())) == func_attr.end())
-      {
-         func_attr.emplace(key_loc_t("pipeline_ii", p.loc), "1");
       }
       if(func_attr.find(key_loc_t("pipeline_ii", SourceLocation())) == func_attr.end())
       {
