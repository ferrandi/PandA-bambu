--- conflicted
+++ resolved
@@ -517,18 +517,10 @@
                      attr_val["SizeInBytes"] = std::to_string(getSizeInBytes(ptdType));
                      if(isa<ConstantArrayType>(ptdType))
                      {
-<<<<<<< HEAD
-                        getSizeInBytes(argType->getPointeeType().IgnoreParens());
-                        manageArray(cast<ConstantArrayType>(argType->getPointeeType().IgnoreParens()), false);
-                        }
-                        else
-                        {
-=======
                         manageArray(cast<ConstantArrayType>(ptdType), false);
                      }
                      else
                      {
->>>>>>> 5b039e8b
                         const auto suffix = argType->isPointerType() ? "*" : "&";
                         const auto paramTypeRemTD = RemoveTypedef(ptdType);
                         ParamTypeName = GetTypeNameCanonical(paramTypeRemTD, pp) + suffix;
