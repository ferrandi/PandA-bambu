/*
 *
 *                   _/_/_/    _/_/   _/    _/ _/_/_/    _/_/
 *                  _/   _/ _/    _/ _/_/  _/ _/   _/ _/    _/
 *                 _/_/_/  _/_/_/_/ _/  _/_/ _/   _/ _/_/_/_/
 *                _/      _/    _/ _/    _/ _/   _/ _/    _/
 *               _/      _/    _/ _/    _/ _/_/_/  _/    _/
 *
 *             ***********************************************
 *                              PandA Project
 *                     URL: http://panda.dei.polimi.it
 *                       Politecnico di Milano - DEIB
 *                        System Architectures Group
 *             ***********************************************
 *              Copyright (C) 2018-2020 Politecnico di Milano
 *
 *   This file is part of the PandA framework.
 *
 *   The PandA framework is free software; you can redistribute it and/or modify
 *   it under the terms of the GNU General Public License as published by
 *   the Free Software Foundation; either version 3 of the License, or
 *   (at your option) any later version.
 *
 *   This program is distributed in the hope that it will be useful,
 *   but WITHOUT ANY WARRANTY; without even the implied warranty of
 *   MERCHANTABILITY or FITNESS FOR A PARTICULAR PURPOSE.  See the
 *   GNU General Public License for more details.
 *
 *   You should have received a copy of the GNU General Public License
 *   along with this program.  If not, see <http://www.gnu.org/licenses/>.
 *
 */
/**
 * @file plugin_ASTAnalyzer.cpp
 * @brief Plugin analyzing the Clang AST retrieving useful information for PandA
 *
 * @author Fabrizio Ferrandi <fabrizio.ferrandi@polimi.it>
 *
 */

#include "plugin_includes.hpp"

#include "clang/AST/AST.h"
#include "clang/AST/ASTConsumer.h"
#include "clang/AST/DeclCXX.h"
#include "clang/AST/Mangle.h"
#include "clang/AST/RecursiveASTVisitor.h"
#include "clang/AST/Type.h"
#include "clang/Frontend/CompilerInstance.h"
#include "clang/Frontend/FrontendPluginRegistry.h"
#include "clang/Lex/LexDiagnostic.h"
#include "clang/Lex/Preprocessor.h"
#include "clang/Sema/Sema.h"
#include "llvm/Support/raw_ostream.h"

static std::map<std::string, std::map<clang::SourceLocation, std::pair<std::string, std::string>>> HLS_interface_PragmaMap;
static std::map<std::string, std::map<clang::SourceLocation, std::pair<std::string, std::string>>> HLS_interface_PragmaMapArraySize;
static std::map<std::string, std::vector<clang::SourceLocation>> HLS_pipeline_PragmaMap;
static std::map<std::string, std::vector<clang::SourceLocation>> HLS_simple_pipeline_PragmaMap;
static std::map<std::string, std::map<clang::SourceLocation, std::string>> HLS_stallable_pipeline_PragmaMap;

namespace clang
{
   class FunctionArgConsumer : public clang::ASTConsumer
   {
      CompilerInstance& CI;
      std::string topfname;
      std::string outdir_name;
      std::string InFile;

      std::map<std::string, std::vector<std::string>> Fun2Params;
      std::map<std::string, std::vector<std::string>> Fun2ParamType;
      std::map<std::string, std::map<std::string, std::string>> Fun2ParamSize;
      std::map<std::string, std::vector<std::string>> Fun2ParamInclude;
      std::map<std::string, std::string> Fun2Demangled;
      std::map<std::string, clang::SourceLocation> prevLoc;

      std::map<std::string, std::vector<std::string>> HLS_interfaceMap;
      std::map<std::string, std::map<std::string, std::string>> HLS_interfaceArraySizeMap;
      std::set<std::string> HLS_pipelineSet;
      std::set<std::string> HLS_simple_pipelineSet;
      std::map<std::string, std::string> HLS_stallable_pipelineMap;

      std::string create_file_basename_string(const std::string& on, const std::string& original_filename)
      {
         std::size_t found = original_filename.find_last_of("/\\");
         std::string dump_base_name;
         if(found == std::string::npos)
         {
            dump_base_name = original_filename;
         }
         else
         {
            dump_base_name = original_filename.substr(found + 1);
         }
         return on + "/" + dump_base_name;
      }

      void convert_unescaped(std::string& ioString) const
      {
         std::string::size_type lPos = 0;
         while((lPos = ioString.find_first_of("&<>'\"", lPos)) != std::string::npos)
         {
            switch(ioString[lPos])
            {
               case '&':
                  ioString.replace(lPos++, 1, "&amp;");
                  break;
               case '<':
                  ioString.replace(lPos++, 1, "&lt;");
                  break;
               case '>':
                  ioString.replace(lPos++, 1, "&gt;");
                  break;
               case '\'':
                  ioString.replace(lPos++, 1, "&apos;");
                  break;
               case '"':
                  ioString.replace(lPos++, 1, "&quot;");
                  break;
               default:
               {
                  // Do nothing
               }
            }
         }
      }

      void writeXML_interfaceFile(const std::string& filename, const std::string& TopFunctionName) const
      {
         std::error_code EC;
#if __clang_major__ >= 7
         llvm::raw_fd_ostream stream(filename, EC, llvm::sys::fs::FA_Read | llvm::sys::fs::FA_Write);
#else
         llvm::raw_fd_ostream stream(filename, EC, llvm::sys::fs::F_RW);
#endif
         stream << "<?xml version=\"1.0\"?>\n";
         stream << "<module>\n";
         for(auto funArgPair : Fun2Params)
         {
            if(!TopFunctionName.empty() && Fun2Demangled.find(funArgPair.first)->second != TopFunctionName && funArgPair.first != TopFunctionName)
            {
               continue;
            }
            bool hasInterfaceType = HLS_interfaceMap.find(funArgPair.first) != HLS_interfaceMap.end();
            if(hasInterfaceType)
            {
               stream << "  <function id=\"" << funArgPair.first << "\">\n";
               const auto& interfaceTypeVec = HLS_interfaceMap.find(funArgPair.first)->second;
               const auto& interfaceTypenameVec = Fun2ParamType.find(funArgPair.first)->second;
               const auto& interfaceTypenameIncludeVec = Fun2ParamInclude.find(funArgPair.first)->second;
               unsigned int ArgIndex = 0;
               for(const auto& par : funArgPair.second)
               {
                  std::string typenameArg = interfaceTypenameVec.at(ArgIndex);
                  convert_unescaped(typenameArg);
                  stream << "    <arg id=\"" << par << "\" interface_type=\"" << interfaceTypeVec.at(ArgIndex) << "\" interface_typename=\"" << typenameArg << "\"";
                  if(Fun2ParamSize.find(funArgPair.first) != Fun2ParamSize.end() && Fun2ParamSize.find(funArgPair.first)->second.find(par) != Fun2ParamSize.find(funArgPair.first)->second.end())
                     stream << " size=\"" << Fun2ParamSize.find(funArgPair.first)->second.find(par)->second << "\"";
                  stream << " interface_typename_include=\"" << interfaceTypenameIncludeVec.at(ArgIndex) << "\"/>\n";
                  ++ArgIndex;
               }
               stream << "  </function>\n";
            }
         }
         stream << "</module>\n";
      }

      void writeXML_pipelineFile(const std::string& filename, const std::string& TopFunctionName) const
      {
         std::error_code EC;
#if __clang_major__ >= 7
         llvm::raw_fd_ostream stream(filename, EC, llvm::sys::fs::FA_Read | llvm::sys::fs::FA_Write);
#else
         llvm::raw_fd_ostream stream(filename, EC, llvm::sys::fs::F_RW);
#endif
         stream << "<?xml version=\"1.0\"?>\n";
         stream << "<module>\n";
         for(auto function : Fun2Params)
         {
            std::string function_name = function.first;
            if(!TopFunctionName.empty() && Fun2Demangled.find(function_name)->second != TopFunctionName && function_name != TopFunctionName)
            {
               continue;
            }
            std::string is_pipelined = "no";
            std::string simple_pipeline = "no";
            std::string initiation_time = "1";
            if(HLS_pipelineSet.find(function_name) != HLS_pipelineSet.end())
            {
               is_pipelined = "yes";
               if(HLS_simple_pipelineSet.find(function_name) != HLS_simple_pipelineSet.end())
               {
                  simple_pipeline = "yes";
               }
               else if(HLS_stallable_pipelineMap.find(function_name) != HLS_stallable_pipelineMap.end())
               {
                  initiation_time = HLS_stallable_pipelineMap.find(function_name)->second;
               }
               else
               {
                  DiagnosticsEngine& D = CI.getDiagnostics();
                  D.Report(D.getCustomDiagID(DiagnosticsEngine::Error, "The defined pipeline isn't simple nor stallable"));
               }
            }
            stream << "  <function id=\"" << function_name << "\" is_pipelined=\"" << is_pipelined << "\" is_simple=\"" << simple_pipeline << "\" initiation_time=\"" << initiation_time << "\"/>\n";
         }
         stream << "</module>\n";
      }

      void writeFun2Params(const std::string& filename) const
      {
         std::error_code EC;
#if __clang_major__ >= 7
         llvm::raw_fd_ostream stream(filename, EC, llvm::sys::fs::FA_Read | llvm::sys::fs::FA_Write);
#else
         llvm::raw_fd_ostream stream(filename, EC, llvm::sys::fs::F_RW);
#endif
         for(auto fun2parms_el : Fun2Params)
         {
            stream << fun2parms_el.first;
            for(auto par : fun2parms_el.second)
               stream << " " << par;
            stream << "\n";
         }
      }
      const NamedDecl* getBaseTypeDecl(const QualType& qt) const
      {
         const Type* ty = qt.getTypePtr();
         NamedDecl* ND = nullptr;

         if(ty->isPointerType() || ty->isReferenceType())
         {
            return getBaseTypeDecl(ty->getPointeeType());
         }
         if(ty->isRecordType())
         {
            ND = ty->getAs<RecordType>()->getDecl();
         }
         else if(ty->isEnumeralType())
         {
            ND = ty->getAs<EnumType>()->getDecl();
         }
         else if(ty->getTypeClass() == Type::Typedef)
         {
            ND = ty->getAs<TypedefType>()->getDecl();
         }
         else if(ty->isArrayType())
         {
            return getBaseTypeDecl(ty->castAsArrayTypeUnsafe()->getElementType());
         }
         return ND;
      }

      QualType RemoveTypedef(QualType t) const
      {
         if(t->getTypeClass() == Type::Typedef)
            return RemoveTypedef(t->getAs<TypedefType>()->getDecl()->getUnderlyingType());
         else if(t->getTypeClass() == Type::TemplateSpecialization)
         {
            return t;
         }
         else
            return t;
      }

      std::string GetTypeNameCanonical(QualType t) const
      {
         auto typeName = t->getCanonicalTypeInternal().getAsString();
         auto key = std::string("class ");
         if(typeName.find(key) == 0)
            typeName = typeName.substr(key.size());
         return typeName;
      }

      void AnalyzeFunctionDecl(const FunctionDecl* FD)
      {
         auto& SM = FD->getASTContext().getSourceManager();
         std::map<std::string, std::string> interface_PragmaMap;
         std::map<std::string, std::string> interface_PragmaMapArraySize;
         auto locEnd = FD->getSourceRange().getEnd();
         auto filename = SM.getPresumedLoc(locEnd, false).getFilename();
         if(HLS_interface_PragmaMap.find(filename) != HLS_interface_PragmaMap.end())
         {
            SourceLocation prev;
            if(prevLoc.find(filename) != prevLoc.end())
            {
               prev = prevLoc.find(filename)->second;
            }
            for(auto& loc2pair : HLS_interface_PragmaMap.find(filename)->second)
            {
               if((prev.isInvalid() || prev < loc2pair.first) && (loc2pair.first < locEnd))
               {
                  interface_PragmaMap[loc2pair.second.first] = loc2pair.second.second;
               }
            }
            if(HLS_interface_PragmaMapArraySize.find(filename) != HLS_interface_PragmaMapArraySize.end())
            {
               for(auto& loc2pair : HLS_interface_PragmaMapArraySize.find(filename)->second)
               {
                  if((prev.isInvalid() || prev < loc2pair.first) && (loc2pair.first < locEnd))
                  {
                     interface_PragmaMapArraySize[loc2pair.second.first] = loc2pair.second.second;
                  }
               }
            }
         }

         if(!FD->isVariadic() && FD->hasBody())
         {
            const auto getMangledName = [&](const FunctionDecl* decl) {
               auto mangleContext = decl->getASTContext().createMangleContext();

               if(!mangleContext->shouldMangleDeclName(decl))
               {
                  return decl->getNameInfo().getName().getAsString();
               }
               std::string mangledName;
               llvm::raw_string_ostream ostream(mangledName);
               mangleContext->mangleName(decl, ostream);
               ostream.flush();
               delete mangleContext;
               return mangledName;
            };
            auto funName = getMangledName(FD);
            Fun2Demangled[funName] = FD->getNameInfo().getName().getAsString();
            // llvm::errs()<<"funName:"<<funName<<"\n";
            for(const auto par : FD->parameters())
            {
               if(const ParmVarDecl* ND = dyn_cast<ParmVarDecl>(par))
               {
                  std::string interfaceType = "default";
                  std::string arraySize;
                  std::string UserDefinedInterfaceType;
                  std::string ParamTypeName;
                  auto parName = ND->getNameAsString();
                  bool UDIT_p = false;
                  if(interface_PragmaMap.find(parName) != interface_PragmaMap.end())
                  {
                     UserDefinedInterfaceType = interface_PragmaMap.find(parName)->second;
                     UDIT_p = true;
                  }
                  auto argType = ND->getType();
                  // argType->dump (llvm::errs() );
                  if(isa<DecayedType>(argType))
                  {
                     auto DT = cast<DecayedType>(argType);
                     if(DT->getOriginalType()->isConstantArrayType())
                     {
                        auto CA = cast<ConstantArrayType>(DT->getOriginalType());
                        auto OrigTotArraySize = CA->getSize();
                        while(CA->getElementType()->isConstantArrayType())
                        {
                           CA = cast<ConstantArrayType>(CA->getElementType());
                           OrigTotArraySize *= CA->getSize();
                        }
                        if(CA->getElementType()->getTypeClass() == Type::Typedef)
                           ParamTypeName = GetTypeNameCanonical(RemoveTypedef(CA->getElementType())) + " *";
                        else
                           ParamTypeName = GetTypeNameCanonical(CA->getElementType()) + " *";
                        interfaceType = "array";
                        arraySize = OrigTotArraySize.toString(10, false);
                        assert(arraySize != "0");
                     }
                     if(UDIT_p)
                     {
                        if(UserDefinedInterfaceType != "handshake" && UserDefinedInterfaceType != "fifo" && UserDefinedInterfaceType.find("array") == std::string::npos && UserDefinedInterfaceType != "bus")
                        {
                           DiagnosticsEngine& D = CI.getDiagnostics();
                           D.Report(D.getCustomDiagID(DiagnosticsEngine::Error, "#pragma HLS_interface non-consistent with parameter of constant array type, where user defined interface is: %0")).AddString(UserDefinedInterfaceType);
                        }
                        else
                        {
                           interfaceType = UserDefinedInterfaceType;
                           if(interfaceType == "array")
                           {
                              if(interface_PragmaMapArraySize.find(parName) == interface_PragmaMapArraySize.end())
                              {
                                 DiagnosticsEngine& D = CI.getDiagnostics();
                                 D.Report(D.getCustomDiagID(DiagnosticsEngine::Error, "#pragma HLS_interface inconsistent internal data structure: %0")).AddString(UserDefinedInterfaceType);
                              }
                              else
                                 arraySize = interface_PragmaMapArraySize.find(parName)->second;
                           }
                        }
                     }
                  }
                  else if(argType->isPointerType() || argType->isReferenceType())
                  {
                     auto PT = dyn_cast<PointerType>(argType);
                     if(PT && PT->getPointeeType()->getTypeClass() == Type::Typedef)
                        ParamTypeName = GetTypeNameCanonical(RemoveTypedef(PT->getPointeeType())) + " *";
                     auto RT = dyn_cast<ReferenceType>(argType);
                     if(RT && RT->getPointeeType()->getTypeClass() == Type::Typedef)
                        ParamTypeName = GetTypeNameCanonical(RemoveTypedef(RT->getPointeeType())) + " &";
                     interfaceType = "ptrdefault";
                     if(UDIT_p)
                     {
                        if(UserDefinedInterfaceType != "none" && UserDefinedInterfaceType != "none_registered" && UserDefinedInterfaceType != "handshake" && UserDefinedInterfaceType != "valid" && UserDefinedInterfaceType != "ovalid" &&
                           UserDefinedInterfaceType != "acknowledge" && UserDefinedInterfaceType != "fifo" && UserDefinedInterfaceType != "bus")
                        {
                           DiagnosticsEngine& D = CI.getDiagnostics();
                           D.Report(D.getCustomDiagID(DiagnosticsEngine::Error, "#pragma HLS_interface non-consistent with parameter of pointer type, where user defined interface is: %0")).AddString(UserDefinedInterfaceType);
                        }
                        else
                        {
                           interfaceType = UserDefinedInterfaceType;
                        }
                     }
                  }
                  else
                  {
                     if(argType->getTypeClass() == Type::Typedef)
                        ParamTypeName = GetTypeNameCanonical(RemoveTypedef(argType));
                     if(!argType->isBuiltinType() && !argType->isEnumeralType())
                     {
                        interfaceType = "none";
                     }
                     if(UDIT_p)
                     {
                        if(UserDefinedInterfaceType != "none" && UserDefinedInterfaceType != "none_registered" && UserDefinedInterfaceType != "handshake" && UserDefinedInterfaceType != "valid" && UserDefinedInterfaceType != "ovalid" &&
                           UserDefinedInterfaceType != "acknowledge")
                        {
                           DiagnosticsEngine& D = CI.getDiagnostics();
                           D.Report(D.getCustomDiagID(DiagnosticsEngine::Error, "#pragma HLS_interface non-consistent with parameter of builtin type, where user defined interface is: %0")).AddString(UserDefinedInterfaceType);
                        }
                        else
                        {
                           interfaceType = UserDefinedInterfaceType;
                        }
                        if((argType->isBuiltinType() || argType->isEnumeralType()) && interfaceType == "none")
                        {
                           interfaceType = "default";
                        }
                     }
                  }

                  HLS_interfaceMap[funName].push_back(interfaceType);
                  Fun2Params[funName].push_back(parName);
                  if(ParamTypeName.empty())
                     ParamTypeName = GetTypeNameCanonical(ND->getType());
                  Fun2ParamType[funName].push_back(ParamTypeName);
                  if(interfaceType == "array")
                     Fun2ParamSize[funName][parName] = arraySize;
                  if(auto BTD = getBaseTypeDecl(ND->getType()))
                  {
                     Fun2ParamInclude[funName].push_back(SM.getPresumedLoc(BTD->getSourceRange().getBegin(), false).getFilename());
                  }
                  else
                  {
                     Fun2ParamInclude[funName].push_back("");
                  }
               }
            }

            if(HLS_pipeline_PragmaMap.find(filename) != HLS_pipeline_PragmaMap.end())
            {
               SourceLocation prev;
               if(prevLoc.find(filename) != prevLoc.end())
               {
                  prev = prevLoc.find(filename)->second;
               }
               for(auto& loc : HLS_pipeline_PragmaMap.find(filename)->second)
               {
                  if((prev.isInvalid() || prev < loc) && (loc < locEnd))
                  {
                     HLS_pipelineSet.insert(funName);
                  }
               }
               if(HLS_simple_pipeline_PragmaMap.find(filename) != HLS_simple_pipeline_PragmaMap.end())
               {
                  if(prevLoc.find(filename) != prevLoc.end())
                  {
                     prev = prevLoc.find(filename)->second;
                  }
                  for(auto& loc : HLS_simple_pipeline_PragmaMap.find(filename)->second)
                  {
                     if((prev.isInvalid() || prev < loc) && (loc < locEnd))
                     {
                        HLS_simple_pipelineSet.insert(funName);
                     }
                  }
               }
               else if(HLS_stallable_pipeline_PragmaMap.find(filename) != HLS_stallable_pipeline_PragmaMap.end())
               {
                  if(prevLoc.find(filename) != prevLoc.end())
                  {
                     prev = prevLoc.find(filename)->second;
                  }
                  for(auto& loc : HLS_stallable_pipeline_PragmaMap.find(filename)->second)
                  {
                     if((prev.isInvalid() || prev < loc.first) && (loc.first < locEnd))
                     {
                        HLS_stallable_pipelineMap[funName] = HLS_stallable_pipeline_PragmaMap[filename][loc.first];
                     }
                  }
               }
               else
               {
                  DiagnosticsEngine& D = CI.getDiagnostics();
                  D.Report(D.getCustomDiagID(DiagnosticsEngine::Error, "Pipeline parser has an error"));
               }
            }
         }
      }

    public:
      FunctionArgConsumer(CompilerInstance& Instance, const std::string& _topfname, const std::string& _outdir_name, std::string _InFile) : CI(Instance), topfname(_topfname), outdir_name(_outdir_name), InFile(_InFile)
      {
      }

      bool HandleTopLevelDecl(DeclGroupRef DG) override
      {
         for(auto D : DG)
         {
            if(const auto* FD = dyn_cast<FunctionDecl>(D))
            {
               AnalyzeFunctionDecl(FD);
               auto endLoc = FD->getSourceRange().getEnd();
               auto& SM = FD->getASTContext().getSourceManager();
               auto filename = SM.getPresumedLoc(endLoc, false).getFilename();
               prevLoc[filename] = endLoc;
            }
            else if(const auto* LSD = dyn_cast<LinkageSpecDecl>(D))
            {
               for(auto d : LSD->decls())
               {
                  if(const FunctionDecl* fd = dyn_cast<FunctionDecl>(d))
                  {
                     AnalyzeFunctionDecl(fd);
                     auto endLoc = fd->getSourceRange().getEnd();
                     auto& SM = fd->getASTContext().getSourceManager();
                     auto filename = SM.getPresumedLoc(endLoc, false).getFilename();
                     prevLoc[filename] = endLoc;
                  }
               }
            }
         }
         auto baseFilename = create_file_basename_string(outdir_name, InFile);
         std::string interface_fun2parms_filename = baseFilename + ".params.txt";
         writeFun2Params(interface_fun2parms_filename);
         return true;
      }

      void HandleTranslationUnit(ASTContext&) override
      {
         auto baseFilename = create_file_basename_string(outdir_name, InFile);
         std::string interface_XML_filename = baseFilename + ".interface.xml";
         std::string pipeline_XML_filename = baseFilename + ".pipeline.xml";
         writeXML_interfaceFile(interface_XML_filename, topfname);
         writeXML_pipelineFile(pipeline_XML_filename, topfname);
      }
   };

   class HLS_interface_PragmaHandler : public PragmaHandler
   {
    public:
      HLS_interface_PragmaHandler() : PragmaHandler("HLS_interface")
      {
      }

      void HandlePragma(Preprocessor& PP,
#if __clang_major__ >= 9
                        PragmaIntroducer
#else
                        PragmaIntroducerKind
#endif
                        /*Introducer*/,
                        Token& PragmaTok) override
      {
         Token Tok{};
         unsigned int index = 0;
         std::string par;
         std::string interface;
         std::string ArraySize;
         auto loc = PragmaTok.getLocation();
         while(Tok.isNot(tok::eod))
         {
            PP.Lex(Tok);
            if(Tok.isNot(tok::eod))
            {
               if(index == 0)
               {
                  par = PP.getSpelling(Tok);
               }
               else if(index >= 1)
               {
                  auto tokString = PP.getSpelling(Tok);
                  if(index == 1)
                  {
                     if(tokString != "none" && tokString != "none_registered" && tokString != "array" && tokString != "bus" && tokString != "fifo" && tokString != "handshake" && tokString != "valid" && tokString != "ovalid" && tokString != "acknowledge")
                     {
                        DiagnosticsEngine& D = PP.getDiagnostics();
                        unsigned ID = D.getCustomDiagID(DiagnosticsEngine::Error, "#pragma HLS_interface unexpected interface type. Currently accepted keywords are: none,none_registered,array,bus,fifo,handshake,valid,ovalid,acknowledge");
                        D.Report(PragmaTok.getLocation(), ID);
                     }
                     interface += tokString;
                  }
                  else if(index == 2)
                  {
                     if(Tok.isNot(tok::numeric_constant) || interface != "array")
                     {
                        DiagnosticsEngine& D = PP.getDiagnostics();
                        unsigned ID = D.getCustomDiagID(DiagnosticsEngine::Error, "#pragma HLS_interface malformed");
                        D.Report(PragmaTok.getLocation(), ID);
                     }
                     ArraySize = tokString;
                  }
               }
               ++index;
            }
         }
         if(index >= 2)
         {
            auto& SM = PP.getSourceManager();
            auto filename = SM.getPresumedLoc(loc, false).getFilename();
            if(ArraySize != "" && ArraySize != "0" && interface != "array")
            {
               DiagnosticsEngine& D = PP.getDiagnostics();
               unsigned ID = D.getCustomDiagID(DiagnosticsEngine::Error, "#pragma HLS_interface malformed");
               D.Report(PragmaTok.getLocation(), ID);
            }
            HLS_interface_PragmaMap[filename][loc] = std::make_pair(par, interface);
            if(interface == "array")
            {
               HLS_interface_PragmaMapArraySize[filename][loc] = std::make_pair(par, ArraySize);
            }
         }
         else
         {
            DiagnosticsEngine& D = PP.getDiagnostics();
            unsigned ID = D.getCustomDiagID(DiagnosticsEngine::Error, "#pragma HLS_interface malformed");
            D.Report(PragmaTok.getLocation(), ID);
         }
      }
   };

   class HLS_simple_pipeline_PragmaHandler : public PragmaHandler
   {
    public:
      HLS_simple_pipeline_PragmaHandler() : PragmaHandler("HLS_simple_pipeline")
      {
      }

<<<<<<< HEAD
      void HandlePragma(Preprocessor& PP,
#if __clang_major__ >= 9
                        PragmaIntroducer
#else
                        PragmaIntroducerKind
#endif
                        /*Introducer*/,
                        Token& PragmaTok) override
=======
      void HandlePragma(Preprocessor& PP, PragmaIntroducerKind /*Introducer*/, Token& PragmaTok) override
>>>>>>> a0ffe9cb
      {
         Token Tok{};
         auto loc = PragmaTok.getLocation();
         auto& SM = PP.getSourceManager();
         auto filename = SM.getPresumedLoc(loc, false).getFilename();
         std::string par;
<<<<<<< HEAD
         PP.Lex(Tok);
         par = PP.getSpelling(Tok);
         if(Tok.isNot(tok::eod))
         {
            DiagnosticsEngine& D = PP.getDiagnostics();
            unsigned ID = D.getCustomDiagID(DiagnosticsEngine::Error, "#pragma HLS_pipeline malformed");
            D.Report(PragmaTok.getLocation(), ID);
         }
         HLS_pipeline_PragmaMap[filename].push_back(loc);
         HLS_simple_pipeline_PragmaMap[filename].push_back(loc);
=======
         int index = 0;
         while(Tok.isNot(tok::eod))
         {
            PP.Lex(Tok);
            if(Tok.isNot(tok::eod))
            {
               par = PP.getSpelling(Tok);
               if(index >= 1)
               {
                  DiagnosticsEngine& D = PP.getDiagnostics();
                  unsigned ID = D.getCustomDiagID(DiagnosticsEngine::Error, "#pragma HLS_pipeline malformed");
                  D.Report(PragmaTok.getLocation(), ID);
               }
               HLS_pipeline_PragmaMap[filename].push_back(loc);
               HLS_simple_pipeline_PragmaMap[filename].push_back(loc);
               ++index;
            }
         }
>>>>>>> a0ffe9cb
      }
   };
   
   class HLS_stallable_pipeline_PragmaHandler : public PragmaHandler
   {
    public:
      HLS_stallable_pipeline_PragmaHandler() : PragmaHandler("HLS_stallable_pipeline")
      {
      }

<<<<<<< HEAD
      void HandlePragma(Preprocessor& PP,
#if __clang_major__ >= 9
                        PragmaIntroducer
#else
                        PragmaIntroducerKind
#endif
                        /*Introducer*/,
                        Token& PragmaTok) override
=======
      void HandlePragma(Preprocessor& PP, PragmaIntroducerKind /*Introducer*/, Token& PragmaTok) override
>>>>>>> a0ffe9cb
      {
         Token Tok{};
         auto loc = PragmaTok.getLocation();
         auto& SM = PP.getSourceManager();
         auto filename = SM.getPresumedLoc(loc, false).getFilename();
         std::string par;
         std::string time;
<<<<<<< HEAD
         PP.Lex(Tok);
         par = PP.getSpelling(Tok);
         if(Tok.isNot(tok::numeric_constant))
         {
            DiagnosticsEngine& D = PP.getDiagnostics();
            unsigned ID = D.getCustomDiagID(DiagnosticsEngine::Error, "#pragma HLS_stallable_pipeline lacks initiation time definition");
            D.Report(PragmaTok.getLocation(), ID);
         }
         time = PP.getSpelling(Tok);
         if(Tok.isNot(tok::eod))
         {
            DiagnosticsEngine& D = PP.getDiagnostics();
            unsigned ID = D.getCustomDiagID(DiagnosticsEngine::Error, "#pragma HLS_stallable_pipeline malformed");
            D.Report(PragmaTok.getLocation(), ID);
=======
         int index = 0;
         while(Tok.isNot(tok::eod))
         {
            PP.Lex(Tok);
            if(Tok.isNot(tok::eod))
            {
               if(index == 0)
               {
                  par = PP.getSpelling(Tok);
               }
               else if(index == 1)
               {
                  if(Tok.isNot(tok::numeric_constant))
                  {
                     DiagnosticsEngine& D = PP.getDiagnostics();
                     unsigned ID = D.getCustomDiagID(DiagnosticsEngine::Error, "#pragma HLS_stallable_pipeline lacks initiation time definition");
                     D.Report(PragmaTok.getLocation(), ID);
                  }
                  time = PP.getSpelling(Tok);
               }
               else
               {
                  DiagnosticsEngine& D = PP.getDiagnostics();
                  unsigned ID = D.getCustomDiagID(DiagnosticsEngine::Error, "#pragma HLS_stallable_pipeline malformed");
                  D.Report(PragmaTok.getLocation(), ID);
               }
               ++index;
            }
>>>>>>> a0ffe9cb
         }
         HLS_pipeline_PragmaMap[filename].push_back(loc);
         HLS_stallable_pipeline_PragmaMap[filename][loc] = time;
       }
    };

   class CLANG_VERSION_SYMBOL(_plugin_ASTAnalyzer) : public PluginASTAction
   {
      std::string topfname;
      std::string outdir_name;

    protected:
      std::unique_ptr<ASTConsumer> CreateASTConsumer(CompilerInstance& CI, llvm::StringRef InFile) override
      {
         DiagnosticsEngine& D = CI.getDiagnostics();
         if(outdir_name.empty())
         {
            D.Report(D.getCustomDiagID(DiagnosticsEngine::Error, "outputdir argument not specified"));
         }
         clang::Preprocessor& PP = CI.getPreprocessor();
         PP.AddPragmaHandler(new HLS_interface_PragmaHandler());
<<<<<<< HEAD
         //PP.AddPragmaHandler(new HLS_simple_pipeline_PragmaHandler());
         //PP.AddPragmaHandler(new HLS_stallable_pipeline_PragmaHandler());
=======
         PP.AddPragmaHandler(new HLS_simple_pipeline_PragmaHandler());
         PP.AddPragmaHandler(new HLS_stallable_pipeline_PragmaHandler());
>>>>>>> a0ffe9cb
         return llvm::make_unique<FunctionArgConsumer>(CI, topfname, outdir_name, InFile);
      }

      bool ParseArgs(const CompilerInstance& CI, const std::vector<std::string>& args) override
      {
         DiagnosticsEngine& D = CI.getDiagnostics();
         for(size_t i = 0, e = args.size(); i != e; ++i)
         {
            if(args.at(i) == "-topfname")
            {
               if(i + 1 >= e)
               {
                  D.Report(D.getCustomDiagID(DiagnosticsEngine::Error, "missing topfname argument"));
                  return false;
               }
               ++i;
               topfname = args.at(i);
            }
            else if(args.at(i) == "-outputdir")
            {
               if(i + 1 >= e)
               {
                  D.Report(D.getCustomDiagID(DiagnosticsEngine::Error, "missing outputdir argument"));
                  return false;
               }
               ++i;
               outdir_name = args.at(i);
            }
         }
         if(!args.empty() && args.at(0) == "-help")
         {
            PrintHelp(llvm::errs());
         }

         if(outdir_name.empty())
         {
            D.Report(D.getCustomDiagID(DiagnosticsEngine::Error, "outputdir not specified"));
         }
         return true;
      }
      void PrintHelp(llvm::raw_ostream& ros)
      {
         ros << "Help for " CLANG_VERSION_STRING(_plugin_ASTAnalyzer) " plugin\n";
         ros << "-outputdir <directory>\n";
         ros << "  Directory where the raw file will be written\n";
         ros << "-topfname <function name>\n";
         ros << "  Function from which the Point-To analysis has to start\n";
      }

      PluginASTAction::ActionType getActionType() override
      {
         return AddAfterMainAction;
      }

    public:
      CLANG_VERSION_SYMBOL(_plugin_ASTAnalyzer)()
      {
      }
      CLANG_VERSION_SYMBOL(_plugin_ASTAnalyzer)(const CLANG_VERSION_SYMBOL(_plugin_ASTAnalyzer) & step) = delete;
      CLANG_VERSION_SYMBOL(_plugin_ASTAnalyzer) & operator=(const CLANG_VERSION_SYMBOL(_plugin_ASTAnalyzer) &) = delete;
   };

#ifdef _WIN32

   void initializeplugin_ASTAnalyzer()
   {
      static clang::FrontendPluginRegistry::Add<clang::CLANG_VERSION_SYMBOL(_plugin_ASTAnalyzer)> X(CLANG_VERSION_STRING(_plugin_ASTAnalyzer), "Analyze Clang AST to retrieve information useful for PandA");
   }
#endif
} // namespace clang

#ifndef _WIN32
static clang::FrontendPluginRegistry::Add<clang::CLANG_VERSION_SYMBOL(_plugin_ASTAnalyzer)> X(CLANG_VERSION_STRING(_plugin_ASTAnalyzer), "Analyze Clang AST to retrieve information useful for PandA");
#endif<|MERGE_RESOLUTION|>--- conflicted
+++ resolved
@@ -642,7 +642,6 @@
       {
       }
 
-<<<<<<< HEAD
       void HandlePragma(Preprocessor& PP,
 #if __clang_major__ >= 9
                         PragmaIntroducer
@@ -651,27 +650,12 @@
 #endif
                         /*Introducer*/,
                         Token& PragmaTok) override
-=======
-      void HandlePragma(Preprocessor& PP, PragmaIntroducerKind /*Introducer*/, Token& PragmaTok) override
->>>>>>> a0ffe9cb
       {
          Token Tok{};
          auto loc = PragmaTok.getLocation();
          auto& SM = PP.getSourceManager();
          auto filename = SM.getPresumedLoc(loc, false).getFilename();
          std::string par;
-<<<<<<< HEAD
-         PP.Lex(Tok);
-         par = PP.getSpelling(Tok);
-         if(Tok.isNot(tok::eod))
-         {
-            DiagnosticsEngine& D = PP.getDiagnostics();
-            unsigned ID = D.getCustomDiagID(DiagnosticsEngine::Error, "#pragma HLS_pipeline malformed");
-            D.Report(PragmaTok.getLocation(), ID);
-         }
-         HLS_pipeline_PragmaMap[filename].push_back(loc);
-         HLS_simple_pipeline_PragmaMap[filename].push_back(loc);
-=======
          int index = 0;
          while(Tok.isNot(tok::eod))
          {
@@ -690,7 +674,6 @@
                ++index;
             }
          }
->>>>>>> a0ffe9cb
       }
    };
    
@@ -701,7 +684,6 @@
       {
       }
 
-<<<<<<< HEAD
       void HandlePragma(Preprocessor& PP,
 #if __clang_major__ >= 9
                         PragmaIntroducer
@@ -710,9 +692,6 @@
 #endif
                         /*Introducer*/,
                         Token& PragmaTok) override
-=======
-      void HandlePragma(Preprocessor& PP, PragmaIntroducerKind /*Introducer*/, Token& PragmaTok) override
->>>>>>> a0ffe9cb
       {
          Token Tok{};
          auto loc = PragmaTok.getLocation();
@@ -720,22 +699,6 @@
          auto filename = SM.getPresumedLoc(loc, false).getFilename();
          std::string par;
          std::string time;
-<<<<<<< HEAD
-         PP.Lex(Tok);
-         par = PP.getSpelling(Tok);
-         if(Tok.isNot(tok::numeric_constant))
-         {
-            DiagnosticsEngine& D = PP.getDiagnostics();
-            unsigned ID = D.getCustomDiagID(DiagnosticsEngine::Error, "#pragma HLS_stallable_pipeline lacks initiation time definition");
-            D.Report(PragmaTok.getLocation(), ID);
-         }
-         time = PP.getSpelling(Tok);
-         if(Tok.isNot(tok::eod))
-         {
-            DiagnosticsEngine& D = PP.getDiagnostics();
-            unsigned ID = D.getCustomDiagID(DiagnosticsEngine::Error, "#pragma HLS_stallable_pipeline malformed");
-            D.Report(PragmaTok.getLocation(), ID);
-=======
          int index = 0;
          while(Tok.isNot(tok::eod))
          {
@@ -764,7 +727,6 @@
                }
                ++index;
             }
->>>>>>> a0ffe9cb
          }
          HLS_pipeline_PragmaMap[filename].push_back(loc);
          HLS_stallable_pipeline_PragmaMap[filename][loc] = time;
@@ -786,13 +748,8 @@
          }
          clang::Preprocessor& PP = CI.getPreprocessor();
          PP.AddPragmaHandler(new HLS_interface_PragmaHandler());
-<<<<<<< HEAD
          //PP.AddPragmaHandler(new HLS_simple_pipeline_PragmaHandler());
          //PP.AddPragmaHandler(new HLS_stallable_pipeline_PragmaHandler());
-=======
-         PP.AddPragmaHandler(new HLS_simple_pipeline_PragmaHandler());
-         PP.AddPragmaHandler(new HLS_stallable_pipeline_PragmaHandler());
->>>>>>> a0ffe9cb
          return llvm::make_unique<FunctionArgConsumer>(CI, topfname, outdir_name, InFile);
       }
 
