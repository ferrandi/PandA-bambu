--- conflicted
+++ resolved
@@ -89,7 +89,6 @@
       CLANG_VERSION_SYMBOL(_plugin_dumpGimpleEmpty)
       () : ModulePass(ID)
       {
-<<<<<<< HEAD
          initializeLoopInfoWrapperPassPass(*PassRegistry::getPassRegistry());
          initializeLazyValueInfoWrapperPassPass(*PassRegistry::getPassRegistry());
          initializeMemorySSAWrapperPassPass(*PassRegistry::getPassRegistry());
@@ -97,18 +96,9 @@
          initializeTargetLibraryInfoWrapperPassPass(*PassRegistry::getPassRegistry());
          initializeAssumptionCacheTrackerPass(*PassRegistry::getPassRegistry());
          initializeDominatorTreeWrapperPassPass(*PassRegistry::getPassRegistry());
-=======
-         initializeLoopInfoWrapperPassPass(*PassRegistry::getPassRegistry());            //
-         initializeLazyValueInfoWrapperPassPass(*PassRegistry::getPassRegistry());       //
-         initializeMemorySSAWrapperPassPass(*PassRegistry::getPassRegistry());           //
-         initializeTargetTransformInfoWrapperPassPass(*PassRegistry::getPassRegistry()); //
-         initializeTargetLibraryInfoWrapperPassPass(*PassRegistry::getPassRegistry());   //
-         initializeAssumptionCacheTrackerPass(*PassRegistry::getPassRegistry());         //
-         initializeDominatorTreeWrapperPassPass(*PassRegistry::getPassRegistry());       //
 #if __clang_major__ > 5
          initializeOptimizationRemarkEmitterWrapperPassPass(*PassRegistry::getPassRegistry());
 #endif
->>>>>>> e785829e
       }
 
 #if __clang_major__ >= 13
@@ -175,13 +165,6 @@
          auto GetAC = [&](llvm::Function& F) -> llvm::AssumptionCache& {
             return getAnalysis<llvm::AssumptionCacheTracker>().getAssumptionCache(F);
          };
-<<<<<<< HEAD
-         return exec(M, GetTLI, GetTTI, GetDomTree, GetLI, GetMSSA, GetLVI, GetAC);
-#else
-         assert(false && "Call to runOnModule not expected");
-         return false;
-#endif
-=======
 #if __clang_major__ > 5
          auto GetORE = [&](llvm::Function& F) -> llvm::OptimizationRemarkEmitter& {
 #if __clang_major__ >= 11
@@ -198,7 +181,10 @@
                      GetORE
 #endif
          );
->>>>>>> e785829e
+#else
+         assert(false && "Call to runOnModule not expected");
+         return false;
+#endif
       }
 
       StringRef getPassName() const override
