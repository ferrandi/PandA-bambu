/*
 *
 *                   _/_/_/    _/_/   _/    _/ _/_/_/    _/_/
 *                  _/   _/ _/    _/ _/_/  _/ _/   _/ _/    _/
 *                 _/_/_/  _/_/_/_/ _/  _/_/ _/   _/ _/_/_/_/
 *                _/      _/    _/ _/    _/ _/   _/ _/    _/
 *               _/      _/    _/ _/    _/ _/_/_/  _/    _/
 *
 *             ***********************************************
 *                              PandA Project
 *                     URL: http://panda.dei.polimi.it
 *                       Politecnico di Milano - DEIB
 *                        System Architectures Group
 *             ***********************************************
 *              Copyright (C) 2018-2022 Politecnico di Milano
 *
 *   This file is part of the PandA framework.
 *
 *   The PandA framework is free software; you can redistribute it and/or modify
 *   it under the terms of the GNU General Public License as published by
 *   the Free Software Foundation; either version 3 of the License, or
 *   (at your option) any later version.
 *
 *   This program is distributed in the hope that it will be useful,
 *   but WITHOUT ANY WARRANTY; without even the implied warranty of
 *   MERCHANTABILITY or FITNESS FOR A PARTICULAR PURPOSE.  See the
 *   GNU General Public License for more details.
 *
 *   You should have received a copy of the GNU General Public License
 *   along with this program.  If not, see <http://www.gnu.org/licenses/>.
 *
 */
/**
 * @file plugin_dumpGimpleSSA.cpp
 * @brief Plugin to dump functions and global variables in gimple raw format starting from LLVM IR
 *
 * @author Fabrizio Ferrandi <fabrizio.ferrandi@polimi.it>
 *
 */

#include "plugin_includes.hpp"

#include "llvm/Analysis/AliasAnalysis.h"
#include "llvm/Analysis/AssumptionCache.h"
#include "llvm/Analysis/CFLSteensAliasAnalysis.h"
#include "llvm/Analysis/DominanceFrontier.h"
#include "llvm/Analysis/LazyValueInfo.h"
#include "llvm/Analysis/LoopInfo.h"
#include "llvm/Analysis/MemoryDependenceAnalysis.h"
#if __clang_major__ > 5
#include "llvm/Analysis/OptimizationRemarkEmitter.h"
#endif
#include "llvm/Analysis/TargetLibraryInfo.h"
#include "llvm/Analysis/TargetTransformInfo.h"
#include "llvm/Analysis/TypeBasedAliasAnalysis.h"
#include "llvm/IR/Dominators.h"
#include "llvm/IR/LegacyPassManager.h"
#include "llvm/IR/PassManager.h"
#include "llvm/Pass.h"
#include "llvm/PassRegistry.h"
#include "llvm/Transforms/IPO/PassManagerBuilder.h"
#include "llvm/Transforms/Scalar/GVN.h"
#include "llvm/Transforms/Utils/LoopUtils.h"
#if __clang_major__ != 4
#include "llvm/Analysis/MemorySSA.h"
#else
#include "llvm/Transforms/Utils/MemorySSA.h"
#endif
#include "llvm-c/Transforms/Scalar.h"
#if __clang_major__ >= 7
#include "llvm/Transforms/InstCombine/InstCombine.h"
#endif
#include "llvm/CodeGen/Passes.h"
#include "llvm/InitializePasses.h"
#include "llvm/Support/CommandLine.h"
#include "llvm/Support/MemoryBuffer.h"
#include "llvm/Transforms/IPO.h"
#include "llvm/Transforms/Scalar.h"
#include "llvm/Transforms/Utils/UnifyFunctionExitNodes.h"
#if __clang_major__ >= 7 && !defined(VVD)
#include "llvm/Transforms/Utils.h"
#endif
#if __clang_major__ >= 13
#include "llvm/Analysis/CGSCCPassManager.h"
#include "llvm/Passes/PassBuilder.h"
#include "llvm/Passes/PassPlugin.h"
#include "llvm/Transforms/IPO/ArgumentPromotion.h"
#include "llvm/Transforms/IPO/GlobalOpt.h"
#include "llvm/Transforms/InstCombine/InstCombine.h"
#include "llvm/Transforms/Scalar/LowerAtomic.h"
#include "llvm/Transforms/Utils/BreakCriticalEdges.h"
#include "llvm/Transforms/Utils/Mem2Reg.h"
#include "llvm/Transforms/Utils/UnifyFunctionExitNodes.h"
#endif
#include <sstream>
#include <string>

#include <boost/tokenizer.hpp>

#define PRINT_DBG_MSG 0

namespace llvm
{
   cl::opt<std::string> TopFunctionName("panda-topfname", cl::desc("Specify the name of the top function"),
                                        cl::value_desc("name of the top function"));
   cl::opt<std::string> outdir_name("panda-outputdir",
                                    cl::desc("Specify the directory where the gimple raw file will be written"),
                                    cl::value_desc("directory path"));
   cl::opt<std::string> InFile("panda-infile", cl::desc("Specify the name of the compiled source file"),
                               cl::value_desc("filename path"));
   cl::opt<std::string> CostTable("panda-cost-table", cl::desc("Specify the cost per operation"),
                                  cl::value_desc("cost table"));

   struct CLANG_VERSION_SYMBOL(_plugin_dumpGimpleSSA)
       :
#if __clang_major__ < 13
         public ModulePass
#else
         public PassInfoMixin<CLANG_VERSION_SYMBOL(_plugin_dumpGimpleSSA)>
#endif
   {
#if __clang_major__ < 13
      static char ID;
#endif
      bool earlyAnalysis;

      CLANG_VERSION_SYMBOL(_plugin_dumpGimpleSSA)
      (bool _earlyAnalysis = false)
          :
#if __clang_major__ < 13
            ModulePass(ID),
#endif
            earlyAnalysis(_earlyAnalysis)
      {
         initializeLoopInfoWrapperPassPass(*PassRegistry::getPassRegistry());            //
         initializeLazyValueInfoWrapperPassPass(*PassRegistry::getPassRegistry());       //
         initializeMemorySSAWrapperPassPass(*PassRegistry::getPassRegistry());           //
         initializeTargetTransformInfoWrapperPassPass(*PassRegistry::getPassRegistry()); //
         initializeTargetLibraryInfoWrapperPassPass(*PassRegistry::getPassRegistry());   //
         initializeAssumptionCacheTrackerPass(*PassRegistry::getPassRegistry());         //
         initializeDominatorTreeWrapperPassPass(*PassRegistry::getPassRegistry());       //
#if __clang_major__ > 5
         initializeOptimizationRemarkEmitterWrapperPassPass(*PassRegistry::getPassRegistry());
#endif
      }

#if __clang_major__ >= 13
      CLANG_VERSION_SYMBOL(_plugin_dumpGimpleSSA)
      (const CLANG_VERSION_SYMBOL(_plugin_dumpGimpleSSA) & other)
          : CLANG_VERSION_SYMBOL(_plugin_dumpGimpleSSA)(other.earlyAnalysis)
      {
      }
#endif

      std::string create_file_basename_string(const std::string& on, const std::string& original_filename) const
      {
         std::size_t found = original_filename.find_last_of("/\\");
         std::string dump_base_name;
         if(found == std::string::npos)
         {
            dump_base_name = original_filename;
         }
         else
         {
            dump_base_name = original_filename.substr(found + 1);
         }
         return on + "/" + dump_base_name;
      }

      bool exec(Module& M, llvm::function_ref<llvm::TargetLibraryInfo&(llvm::Function&)> GetTLI,
                llvm::function_ref<llvm::TargetTransformInfo&(llvm::Function&)> GetTTI,
                llvm::function_ref<llvm::DominatorTree&(llvm::Function&)> GetDomTree,
                llvm::function_ref<llvm::LoopInfo&(llvm::Function&)> GetLI,
                llvm::function_ref<MemorySSAAnalysisResult&(llvm::Function&)> GetMSSA,
                llvm::function_ref<llvm::LazyValueInfo&(llvm::Function&)> GetLVI,
                llvm::function_ref<llvm::AssumptionCache&(llvm::Function&)> GetAC)
      {
         llvm::errs() << "Running module pass\n";
         if(outdir_name.empty())
         {
            llvm::report_fatal_error("-panda-outdir parameter not specified");
         }
         if(InFile.empty())
         {
            llvm::report_fatal_error("-panda-infile parameter not specified");
         }

         /// load parameter names
         boost::char_separator<char> sep(",");
         boost::tokenizer<boost::char_separator<char>> FileTokenizer(InFile, sep);
         std::map<std::string, std::vector<std::string>> Fun2Params;
         for(const auto& file_string : FileTokenizer)
         {
            auto parms_file_name = create_file_basename_string(outdir_name, file_string) + ".params.txt";
            ErrorOr<std::unique_ptr<MemoryBuffer>> BufOrErr = MemoryBuffer::getFile(parms_file_name);
            if(BufOrErr)
            {
               std::unique_ptr<MemoryBuffer> Buffer = std::move(BufOrErr.get());
               std::string buf = Buffer->getBuffer().data();
               std::stringstream ss(buf);
               std::string item;
               while(std::getline(ss, item, '\n'))
               {
                  bool is_first = true;
                  std::stringstream ss_inner(item);
                  std::string item_inner;
                  std::string funName;
                  while(std::getline(ss_inner, item_inner, ' '))
                  {
                     if(is_first)
                     {
                        funName = item_inner;
                        is_first = false;
                     }
                     else
                     {
                        Fun2Params[funName].push_back(item_inner);
                     }
                  }
               }
            }
         }
         DumpGimpleRaw gimpleRawWriter(outdir_name, *(FileTokenizer.begin()), false, &Fun2Params, earlyAnalysis);

#if PRINT_DBG_MSG
         if(!TopFunctionName.empty())
            llvm::errs() << "Top function name: " << TopFunctionName << "\n";
#endif
<<<<<<< HEAD

         auto res = gimpleRawWriter.exec(M, TopFunctionName, GetTLI, GetTTI, GetDomTree, GetLI, GetMSSA, GetLVI, GetAC);
=======
         auto res = gimpleRawWriter.runOnModule(M, this, TopFunctionName, CostTable);
>>>>>>> 40bbbc7d
         return res;
      }

#if __clang_major__ < 13
      bool runOnModule(Module& M) override
      {
#if __clang_major__ >= 10
         auto GetTLI = [&](llvm::Function& F) -> llvm::TargetLibraryInfo& {
            return getAnalysis<llvm::TargetLibraryInfoWrapperPass>().getTLI(F);
         };
#else
         auto GetTLI = [&](llvm::Function&) -> llvm::TargetLibraryInfo& {
            return getAnalysis<llvm::TargetLibraryInfoWrapperPass>().getTLI();
         };
#endif
         auto GetTTI = [&](llvm::Function& F) -> llvm::TargetTransformInfo& {
            return getAnalysis<llvm::TargetTransformInfoWrapperPass>().getTTI(F);
         };
         auto GetDomTree = [&](llvm::Function& F) -> llvm::DominatorTree& {
            return getAnalysis<llvm::DominatorTreeWrapperPass>(F).getDomTree();
         };
         auto GetLI = [&](llvm::Function& F) -> llvm::LoopInfo& {
            return getAnalysis<llvm::LoopInfoWrapperPass>(F).getLoopInfo();
         };
         auto GetMSSA = [&](llvm::Function& F) -> MemorySSAAnalysisResult& {
            return getAnalysis<llvm::MemorySSAWrapperPass>(F);
         };
         auto GetLVI = [&](llvm::Function& F) -> llvm::LazyValueInfo& {
            return getAnalysis<llvm::LazyValueInfoWrapperPass>(F).getLVI();
         };
         auto GetAC = [&](llvm::Function& F) -> llvm::AssumptionCache& {
            return getAnalysis<llvm::AssumptionCacheTracker>().getAssumptionCache(F);
         };

         return exec(M, GetTLI, GetTTI, GetDomTree, GetLI, GetMSSA, GetLVI, GetAC);
      }

      StringRef getPassName() const override
      {
         return CLANG_VERSION_STRING(_plugin_dumpGimpleSSA);
      }

      void getAnalysisUsage(AnalysisUsage& AU) const override
      {
         AU.addRequired<LoopInfoWrapperPass>();
         AU.addPreserved<MemorySSAWrapperPass>();
<<<<<<< HEAD
         AU.addRequired<MemorySSAWrapperPass>();
         AU.addRequired<LazyValueInfoWrapperPass>();
         AU.addRequired<TargetTransformInfoWrapperPass>();
         AU.addRequired<TargetLibraryInfoWrapperPass>();
         AU.addRequired<AssumptionCacheTracker>();
         AU.addRequired<DominatorTreeWrapperPass>();
=======
         AU.addRequired<MemorySSAWrapperPass>();           //
         AU.addRequired<LazyValueInfoWrapperPass>();       //
         AU.addRequired<TargetTransformInfoWrapperPass>(); //
         AU.addRequired<TargetLibraryInfoWrapperPass>();   //
         AU.addRequired<AssumptionCacheTracker>();         //
         AU.addRequired<DominatorTreeWrapperPass>();       //
#if __clang_major__ > 5
         AU.addRequired<OptimizationRemarkEmitterWrapperPass>();
#endif
>>>>>>> 40bbbc7d
      }
#else
      llvm::PreservedAnalyses run(llvm::Module& M, llvm::ModuleAnalysisManager& MAM)
      {
         MAM.invalidate(M, llvm::PreservedAnalyses::none());
         auto& FAM = MAM.getResult<FunctionAnalysisManagerModuleProxy>(M).getManager();
         auto GetTLI = [&](llvm::Function& F) -> llvm::TargetLibraryInfo& {
            return FAM.getResult<llvm::TargetLibraryAnalysis>(F);
         };
         auto GetTTI = [&](llvm::Function& F) -> llvm::TargetTransformInfo& {
            return FAM.getResult<llvm::TargetIRAnalysis>(F);
         };
         auto GetDomTree = [&](llvm::Function& F) -> llvm::DominatorTree& {
            return FAM.getResult<llvm::DominatorTreeAnalysis>(F);
         };
         auto GetLI = [&](llvm::Function& F) -> llvm::LoopInfo& { return FAM.getResult<llvm::LoopAnalysis>(F); };
         auto GetMSSA = [&](llvm::Function& F) -> MemorySSAAnalysisResult& {
            return FAM.getResult<llvm::MemorySSAAnalysis>(F);
         };
         auto GetLVI = [&](llvm::Function& F) -> llvm::LazyValueInfo& {
            return FAM.getResult<llvm::LazyValueAnalysis>(F);
         };
         auto GetAC = [&](llvm::Function& F) -> llvm::AssumptionCache& {
            return FAM.getResult<llvm::AssumptionAnalysis>(F);
         };

         const auto changed = exec(M, GetTLI, GetTTI, GetDomTree, GetLI, GetMSSA, GetLVI, GetAC);
         return (changed ? llvm::PreservedAnalyses::none() : llvm::PreservedAnalyses::all());
      }
#endif
   };

#if __clang_major__ < 13
   char CLANG_VERSION_SYMBOL(_plugin_dumpGimpleSSA)::ID = 0;
#endif

} // namespace llvm

// Currently there is no difference between c++ or c serialization
#if !defined(_WIN32) && __clang_major__ < 13
#if CPP_LANGUAGE
// static llvm::RegisterPass<llvm::CLANG_VERSION_SYMBOL(_plugin_dumpGimpleSSA)<true>>
// XPassEarly(CLANG_VERSION_STRING(_plugin_dumpGimpleSSACppEarly), "Custom Value Range Based optimization step: LLVM
// pass", false /* Only looks at CFG */, false /* Analysis Pass */);
static llvm::RegisterPass<llvm::CLANG_VERSION_SYMBOL(_plugin_dumpGimpleSSA)>
    XPass(CLANG_VERSION_STRING(_plugin_dumpGimpleSSACpp), "Dump gimple ssa raw format starting from LLVM IR: LLVM pass",
          false /* Only looks at CFG */, false /* Analysis Pass */);
#else
// static llvm::RegisterPass<llvm::CLANG_VERSION_SYMBOL(_plugin_dumpGimpleSSA)<true>>
// XPassEarly(CLANG_VERSION_STRING(_plugin_dumpGimpleSSAEarly), "Custom Value Range Based optimization step: LLVM pass",
// false /* Only looks at CFG */, false /* Analysis Pass */);
static llvm::RegisterPass<llvm::CLANG_VERSION_SYMBOL(_plugin_dumpGimpleSSA)>
    XPass(CLANG_VERSION_STRING(_plugin_dumpGimpleSSA), "Dump gimple ssa raw format starting from LLVM IR: LLVM pass",
          false /* Only looks at CFG */, false /* Analysis Pass */);
#endif
#endif

#if ADD_RSP

#if __clang_major__ >= 13

llvm::PassPluginLibraryInfo CLANG_PLUGIN_INFO(_plugin_dumpGimpleSSA)()
{
   return {LLVM_PLUGIN_API_VERSION, CLANG_VERSION_STRING(_plugin_dumpGimpleSSA), "v0.12", [](llvm::PassBuilder& PB) {
              PB.registerOptimizerLastEPCallback(
                  [](llvm::ModulePassManager& MPM, llvm::PassBuilder::OptimizationLevel) {
                     llvm::FunctionPassManager FPM1;
                     FPM1.addPass(llvm::LowerAtomicPass());
                     FPM1.addPass(llvm::PromotePass());
                     MPM.addPass(llvm::createModuleToFunctionPassAdaptor(std::move(FPM1)));
                     MPM.addPass(llvm::GlobalOptPass());
                     MPM.addPass(llvm::createModuleToPostOrderCGSCCPassAdaptor(llvm::ArgumentPromotionPass(256)));
                     llvm::FunctionPassManager FPM2;
                     FPM2.addPass(llvm::InstCombinePass());
                     FPM2.addPass(llvm::BreakCriticalEdgesPass());
                     FPM2.addPass(llvm::UnifyFunctionExitNodesPass());
                     MPM.addPass(llvm::createModuleToFunctionPassAdaptor(std::move(FPM2)));
                     MPM.addPass(llvm::CLANG_VERSION_SYMBOL(_plugin_dumpGimpleSSA)());
                     return true;
                  });
           }};
}

// This part is the new way of registering your pass
extern "C" ::llvm::PassPluginLibraryInfo LLVM_ATTRIBUTE_WEAK llvmGetPassPluginInfo()
{
   return CLANG_PLUGIN_INFO(_plugin_dumpGimpleSSA)();
}
#else
// This function is of type PassManagerBuilder::ExtensionFn
static void loadPass(const llvm::PassManagerBuilder&, llvm::legacy::PassManagerBase& PM)
{
   //   PM.add(llvm::createGVNPass());
   //   PM.add(llvm::createGVNHoistPass());
   //   PM.add(llvm::createMergedLoadStoreMotionPass());
   PM.add(llvm::createLowerAtomicPass());
   PM.add(llvm::createPromoteMemoryToRegisterPass());
   PM.add(llvm::createGlobalOptimizerPass());
   PM.add(llvm::createArgumentPromotionPass(256));
   PM.add(llvm::createInstructionCombiningPass(true));
   PM.add(llvm::createBreakCriticalEdgesPass());
   PM.add(llvm::createUnifyFunctionExitNodesPass());

   PM.add(new llvm::CLANG_VERSION_SYMBOL(_plugin_dumpGimpleSSA)());
}

static llvm::RegisterStandardPasses llvmtoolLoader_Ox(llvm::PassManagerBuilder::EP_OptimizerLast, loadPass);

//    static void loadPassEarly(const llvm::PassManagerBuilder&, llvm::legacy::PassManagerBase& PM)
//    {
//       PM.add(llvm::createPromoteMemoryToRegisterPass());
//       PM.add(llvm::createGlobalOptimizerPass());
//       PM.add(llvm::createBreakCriticalEdgesPass());
//       PM.add(new llvm::CLANG_VERSION_SYMBOL(_plugin_dumpGimpleSSA) < true > ());
//    }
// These constructors add our pass to a list of global extensions.

// static llvm::RegisterStandardPasses llvmtoolLoader_O0(llvm::PassManagerBuilder::EP_ModuleOptimizerEarly,
// loadPassEarly);
#endif
#endif

// namespace llvm
// {
//    void CLANG_PLUGIN_INIT(_plugin_dumpGimpleSSA)(PassRegistry&);
// } // namespace llvm
//
// using namespace llvm;
//
// INITIALIZE_PASS_BEGIN(CLANG_VERSION_SYMBOL(_plugin_dumpGimpleSSA), CLANG_VERSION_STRING(_plugin_dumpGimpleSSA),
//                       "Dump gimple ssa raw format starting from LLVM IR: LLVM pass", false, false)
// INITIALIZE_PASS_DEPENDENCY(MemoryDependenceWrapperPass)
// INITIALIZE_PASS_DEPENDENCY(MemorySSAWrapperPass)
// INITIALIZE_PASS_DEPENDENCY(LazyValueInfoWrapperPass)
// INITIALIZE_PASS_DEPENDENCY(AAResultsWrapperPass)
// INITIALIZE_PASS_DEPENDENCY(TargetTransformInfoWrapperPass)
// INITIALIZE_PASS_DEPENDENCY(TargetLibraryInfoWrapperPass)
// INITIALIZE_PASS_DEPENDENCY(AssumptionCacheTracker)
// INITIALIZE_PASS_DEPENDENCY(DominatorTreeWrapperPass)
// INITIALIZE_PASS_DEPENDENCY(DominanceFrontierWrapperPass)
// INITIALIZE_PASS_END(CLANG_VERSION_SYMBOL(_plugin_dumpGimpleSSA), CLANG_VERSION_STRING(_plugin_dumpGimpleSSA),
//                     "Dump gimple ssa raw format starting from LLVM IR: LLVM pass", false, false)<|MERGE_RESOLUTION|>--- conflicted
+++ resolved
@@ -226,12 +226,8 @@
          if(!TopFunctionName.empty())
             llvm::errs() << "Top function name: " << TopFunctionName << "\n";
 #endif
-<<<<<<< HEAD
-
-         auto res = gimpleRawWriter.exec(M, TopFunctionName, GetTLI, GetTTI, GetDomTree, GetLI, GetMSSA, GetLVI, GetAC);
-=======
-         auto res = gimpleRawWriter.runOnModule(M, this, TopFunctionName, CostTable);
->>>>>>> 40bbbc7d
+
+         auto res = gimpleRawWriter.exec(M, TopFunctionName, GetTLI, GetTTI, GetDomTree, GetLI, GetMSSA, GetLVI, GetAC, CostTable);
          return res;
       }
 
@@ -278,24 +274,15 @@
       {
          AU.addRequired<LoopInfoWrapperPass>();
          AU.addPreserved<MemorySSAWrapperPass>();
-<<<<<<< HEAD
          AU.addRequired<MemorySSAWrapperPass>();
          AU.addRequired<LazyValueInfoWrapperPass>();
          AU.addRequired<TargetTransformInfoWrapperPass>();
          AU.addRequired<TargetLibraryInfoWrapperPass>();
          AU.addRequired<AssumptionCacheTracker>();
          AU.addRequired<DominatorTreeWrapperPass>();
-=======
-         AU.addRequired<MemorySSAWrapperPass>();           //
-         AU.addRequired<LazyValueInfoWrapperPass>();       //
-         AU.addRequired<TargetTransformInfoWrapperPass>(); //
-         AU.addRequired<TargetLibraryInfoWrapperPass>();   //
-         AU.addRequired<AssumptionCacheTracker>();         //
-         AU.addRequired<DominatorTreeWrapperPass>();       //
 #if __clang_major__ > 5
          AU.addRequired<OptimizationRemarkEmitterWrapperPass>();
 #endif
->>>>>>> 40bbbc7d
       }
 #else
       llvm::PreservedAnalyses run(llvm::Module& M, llvm::ModuleAnalysisManager& MAM)
