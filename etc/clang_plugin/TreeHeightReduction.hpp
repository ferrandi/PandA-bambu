--- conflicted
+++ resolved
@@ -42,10 +42,6 @@
 // The porting has been done by Fabrizio Ferrandi. The main change is related to the operations latencies and on some
 // assumptions.
 
-<<<<<<< HEAD
-=======
-#include <iostream>
->>>>>>> 5916b834
 #include "llvm/ADT/DepthFirstIterator.h"
 #include "llvm/ADT/SmallVector.h"
 #include "llvm/ADT/Twine.h"
@@ -118,7 +114,7 @@
          if(UserInst && isa<T>(*UserInst))
          {
             return true;
-      }
+         }
       }
       return false;
    }
@@ -146,8 +142,8 @@
          default:
          {
             return false;
-      }
-   }
+         }
+      }
    }
 
    // Return true if 'I' is floating-point type and is target instruction
@@ -172,8 +168,8 @@
          default:
          {
             return false;
-      }
-   }
+         }
+      }
    }
 
    class Node
@@ -206,7 +202,7 @@
             if(Node* R = CurNode->getRight())
             {
                Nodes.push_back(R);
-         }
+            }
          }
 
          return Nodes;
@@ -499,8 +495,8 @@
             {
                // We don't have any information on this instruction.
                return 0;
-         }
-      }
+            }
+         }
       }
 
       /// Update current node's latency.
@@ -513,8 +509,8 @@
          }
          else
          {
-         setLatency(0);
-         setTotalCost(0);
+            setLatency(0);
+            setTotalCost(0);
          }
          if(isLeaf())
          {
@@ -557,7 +553,7 @@
             default:
             {
                llvm_unreachable("Should not reach here.");
-         }
+            }
          }
 
          assert(SubNode && "Left or right node should not be nullptr.");
@@ -664,7 +660,7 @@
          while(std::getline(ss, token, delim))
          {
             cont.push_back(token);
-      }
+         }
       }
       void __buildMap(const std::string& input, std::map<std::pair<std::string, std::string>, double>& _map)
       {
@@ -725,10 +721,10 @@
                            if(EnableFpTHR)
                            {
                               changed |= runOnBasicBlock(BB, TargetInstTy::FLOATING_POINT, ORE);
+                           }
                         }
                      }
                   }
-               }
                }
                else if(!currentFunction->empty())
                {
@@ -741,10 +737,10 @@
                      if(EnableFpTHR)
                      {
                         changed |= runOnBasicBlock(&BB, TargetInstTy::FLOATING_POINT, ORE);
+                     }
                   }
                }
             }
-         }
          }
          return changed;
       }
@@ -776,7 +772,7 @@
             if(NumLeaves >= 2)
             {
                return true;
-         }
+            }
          }
 
          return false;
@@ -789,7 +785,7 @@
             if(I)
             {
                I->eraseFromParent();
-      }
+            }
          }
       }
 
@@ -881,8 +877,8 @@
             default:
             {
                return false;
-         }
-      }
+            }
+         }
       }
 
       // Construct operation tree from value 'V'.
@@ -929,7 +925,7 @@
          for(auto* CurNode : Nodes)
          {
             delete CurNode;
-      }
+         }
       }
 
       // Collect original instructions to be erased from BasicBlock.
@@ -943,7 +939,7 @@
             {
                Insts.push_back(CurNode->getOrgInst());
             }
-      }
+         }
       }
 
       // Apply tree height reduction to 'N'.
@@ -991,7 +987,7 @@
             else
             {
                Parent->setRight(NewNode);
-         }
+            }
          }
          // Return value has meaning only if 'Parent' is nullptr because
          // this means 'Node' is a root node.
@@ -1024,8 +1020,8 @@
             if(Node* Right = CurNode->getRight())
             {
                Worklist.push_back(Right);
-         }
-      }
+            }
+         }
       }
 
       // Apply tree height reduction to under a node 'N', and construct
@@ -1156,7 +1152,7 @@
             {
                assert(0);
                return nullptr;
-         }
+            }
          }
 
          // Take over the original instruction IR flags.
@@ -1197,8 +1193,8 @@
                auto* UserInst = dyn_cast<Instruction>(U);
                if(UserInst && isTHRTargetInst(UserInst, CurTargetInstTy))
                {
-            return false;
-         }
+                  return false;
+               }
             }
             return true;
          }
@@ -1238,7 +1234,7 @@
          if(Node* Right = N->getRight())
          {
             printTree(Right, Indent + 2);
-      }
+         }
       }
 
       void printLeaves(const std::vector<Node*>& Leaves, bool isBefore) const
@@ -1254,7 +1250,7 @@
          for(auto* Node : Leaves)
          {
             printTree(Node, 2);
-      }
+         }
       }
    };
 
