//===------------ TreeHeightReduction.hpp - Reduce tree height ------------===//
//
//                     The LLVM Compiler Infrastructure
//
// This file is distributed under the University of Illinois Open Source
// License. See LICENSE.TXT for details.
//
//===----------------------------------------------------------------------===//
//
// This pass implements a tree-height-reduction pass.
//
// Tree height reduction is an optimization to increase instruction level
// parallelism by transforming an operation tree like the following.
//
//            Before                                  After
//
//                    _ N1 _                  _________ N1 _________
//                   |      |                |                      |
//                 _ N2 _   L1           ___ N2 ___             ___ N3 ___
//                |      |              |          |           |          |
//              _ N3 _   L2     --->  _ N4 _     _ N5 _      _ N6 _     _ N7 _
//             |      |              |      |   |      |    |      |   |      |
//           _ N4 _   L3             L1     L2  L3     L4   L5     L6  L7     L8
//          |      |
//        _ N5 _   L4
//       |      |
//     _ N6 _   L5
//    |      |
//  _ N7 _   L6
// |      |
// L7     L8
//
//===----------------------------------------------------------------------===//
//
// An algorithm of tree height reduction is based on the paper:
//  Katherine Coons, Warren Hunt, Bertrand A. Maher, Doug Burger,
//  Kathryn S. McKinley. Optimal Huffman Tree-Height Reduction for
//  Instruction-Level Parallelism.
//
// The code has been adapted starting from this PR: https://reviews.llvm.org/D67383.
// The author of the original code is masakazu.ueno
// The porting has been done by Fabrizio Ferrandi. The main change is related to the operations latencies and on some
// assumptions.

<<<<<<< HEAD
#include <iostream>
#undef NDEBUG
=======
//#undef NDEBUG
>>>>>>> 39c7d99e
#include "llvm/ADT/DepthFirstIterator.h"
#include "llvm/ADT/SmallVector.h"
#include "llvm/ADT/Twine.h"
#include "llvm/Analysis/LoopInfo.h"
#include "llvm/Analysis/OptimizationRemarkEmitter.h"
#include "llvm/IR/BasicBlock.h"
#include "llvm/IR/IRBuilder.h"
#include "llvm/IR/Instruction.h"
#include "llvm/IR/Type.h"
#include "llvm/IR/User.h"
#include "llvm/IR/Value.h"
#include "llvm/Support/raw_ostream.h"
#include <cstdlib>
#include <map>
#include <queue>
#include <set>
#include <sstream>
#include <string>
#include <utility>
#include <vector>

#define THR_NAME "tree-height-reduction"
#define DEBUG_TYPE THR_NAME

#if __cplusplus > 201103L
#define STR(x) std::to_string(x)
#else
inline std::string __to_string(long long value)
{
   char buf[16];
   int len = std::sprintf(&buf[0], "%lld", value);
   return std::string(buf, len);
}
#define STR(x) __to_string(x)
#endif

namespace llvm
{
   static inline unsigned int resize_to_1_8_16_32_64(unsigned int value)
   {
      if(value == 1)
      {
         return 1;
      }
      else if(value <= 8)
      {
         return 8;
      }
      else if(value <= 16)
      {
         return 16;
      }
      else if(value <= 32)
      {
         return 32;
      }
      else
      {
         return 64;
      }
   }

   template <typename T>
   static bool isUsedAtCmpInst(Instruction* I)
   {
      for(User* U : I->users())
      {
         auto* UserInst = dyn_cast<Instruction>(U);
         if(UserInst && isa<T>(*UserInst))
         {
            return true;
         }
      }
      return false;
   }

   // Return true if 'I' is integer type and is target instruction of tree
   // height reduction.
   static bool isIntgerInstTHRTarget(Instruction* I)
   {
      if(!I->getType()->isIntegerTy())
      {
         return false;
      }
      // 'I' which is used at ICmpInst may be an induction variable.
      if(isUsedAtCmpInst<ICmpInst>(I))
      {
         return false;
      }
      switch(I->getOpcode())
      {
         case Instruction::Add:
         case Instruction::Mul:
         {
            return true;
         }
         default:
         {
            return false;
         }
      }
   }

   // Return true if 'I' is floating-point type and is target instruction
   // of tree height reduction.
   static bool isFpInstTHRTarget(Instruction* I)
   {
      if(!I->getType()->isFloatingPointTy())
      {
         return false;
      }
      if(!I->isFast())
      {
         return false;
      }
      switch(I->getOpcode())
      {
         case Instruction::FAdd:
         case Instruction::FMul:
         {
            return true;
         }
         default:
         {
            return false;
         }
      }
   }

   class Node
   {
    public:
      explicit Node(Value* V)
          : Inst(nullptr), Opcode(0), DefOp(V), Parent(nullptr), Left(nullptr), Right(nullptr), Latency(0), TotalCost(0)
      {
         if(auto* I = dyn_cast<Instruction>(V))
         {
            Inst = I;
            Opcode = I->getOpcode();
         }
      }

      static std::map<std::pair<std::string, std::string>, double> InstructionLatencyTable;

      // BFS: Breadth First Search
      static std::vector<Node*> getNodesAndLeavesByBFS(Node* N)
      {
         std::vector<Node*> Nodes = {N};

         for(unsigned i = 0; i < Nodes.size(); ++i)
         {
            Node* CurNode = Nodes[i];
            if(Node* L = CurNode->getLeft())
            {
               Nodes.push_back(L);
            }
            if(Node* R = CurNode->getRight())
            {
               Nodes.push_back(R);
            }
         }

         return Nodes;
      }

      /// Set parent node of current node.
      void setParent(Node* P)
      {
         Parent = P;
      }

      /// Set left node of current node.
      void setLeft(Node* L)
      {
         Left = L;
      }

      /// Set right node of current node.
      void setRight(Node* R)
      {
         Right = R;
      }

      /// Set latency of current node.
      void setLatency(double L)
      {
         Latency = L;
      }

      /// Set total cost of current node.
      void setTotalCost(int C)
      {
         TotalCost = C;
      }

      /// Get original instruction of current node.
      Instruction* getOrgInst() const
      {
         assert(Inst && "Inst should not be nullptr.");
         return Inst;
      }

      /// Get parent node of current node.
      Node* getParent() const
      {
         return Parent;
      }

      /// Get left node of current node.
      Node* getLeft() const
      {
         return Left;
      }

      /// Get right node of current node.
      Node* getRight() const
      {
         return Right;
      }

      /// Get operator code of current node.
      unsigned getOpcode() const
      {
         return Opcode;
      }

      /// Get latency of current node.
      double getLatency() const
      {
         return Latency;
      }

      /// Get total cost of current node.
      double getTotalCost() const
      {
         return TotalCost;
      }

      /// Get defined value of current node.
      Value* getDefinedValue() const
      {
         assert(DefOp && "DefOp should not be nullptr");
         return DefOp;
      }

      /// Return true if current node is a node.
      bool isNode() const
      {
         return Left != nullptr && Right != nullptr;
      }

      /// Return true if current node is a pure leaf.
      bool isLeaf() const
      {
         return !isNode();
      }

      bool isPhi() const
      {
         return Inst && isa<PHINode>(Inst);
      }

      /// Return true if current node is a root.
      bool isRoot() const
      {
         return Parent == nullptr;
      }

      /// Return true if current node is considered as a leaf node.
      /// Tree height reduction is applied only to nodes whose operator code is
      /// same, so it is necessary to consider a node whose operation is not
      /// commutative or whose operator code is different from its parent's
      /// operator code as a leaf node.
      bool isConsideredAsLeaf() const
      {
         if(isLeaf())
         {
            return true;
         }
         if(!getOrgInst()->isCommutative())
         {
            return true;
         }
         if(!isRoot() && getOpcode() != getParent()->getOpcode())
         {
            return true;
         }
         return false;
      }

      /// Update tree's latecy under current node.
      void updateTreeLatency()
      {
         std::vector<Node*> Nodes = getNodesAndLeavesByBFS(this);
         // Update node latency by bottom-up order.
         for(auto Begin = Nodes.rbegin(), End = Nodes.rend(); Begin != End; ++Begin)
         {
            Node* CurNode = *Begin;
            assert(CurNode);
            CurNode->updateNodeLatency();
         }
      }

      double getInstructionLatency(const Instruction* I) const
      {
         const auto getCost = [&](unsigned bits, const std::string& op) -> double {
            auto key = std::make_pair(op, STR(bits));
            if(InstructionLatencyTable.find(key) != InstructionLatencyTable.end())
            {
               return InstructionLatencyTable.find(key)->second;
            }
            else
            {
               llvm::errs() << "latency not defined for " << op << " " << bits << "\n";
               return 0.0;
            }
         };
         auto ty = I->getType();
         auto bits = resize_to_1_8_16_32_64(ty->getScalarSizeInBits());
         switch(I->getOpcode())
         {
            case Instruction::GetElementPtr:
            case Instruction::Add:
            case Instruction::Sub:
            {
               return getCost(bits, "plus_expr");
            }
            case Instruction::Mul:
            {
               return getCost(bits, "mult_expr");
            }
<<<<<<< HEAD
=======
            case Instruction::Ret:
>>>>>>> 39c7d99e
            case Instruction::PHI:
            case Instruction::Ret:
            case Instruction::Br:
            {
               return 0;
            }
            case Instruction::FAdd:
            case Instruction::FSub:
            {
               return getCost(bits, "Fplus_expr");
            }
            case Instruction::FMul:
            {
               return getCost(bits, "Fmult_expr");
            }
            case Instruction::UDiv:
            case Instruction::SDiv:
            {
               return getCost(bits, "trunc_div_expr");
            }
            case Instruction::FDiv:
            {
               return getCost(bits, "Frdiv_expr");
            }
            case Instruction::URem:
            case Instruction::SRem:
            {
               return getCost(bits, "trunc_mod_expr");
            }
            case Instruction::FRem:
            {
               llvm_unreachable("floating point remainder not foreseen yet");
               return 0;
            }
            case Instruction::Shl:
            {
               return getCost(bits, "lshift_expr");
            }
            case Instruction::LShr:
            case Instruction::AShr:
            {
               return getCost(bits, "rshift_expr");
            }
            case Instruction::And:
            {
               return getCost(bits, "bit_and_expr");
            }
            case Instruction::Or:
            {
               return getCost(bits, "bit_ior_expr");
            }
            case Instruction::Xor:
            {
               return getCost(bits, "bit_xor_expr");
            }
#if __clang_major__ >= 10
            case Instruction::FNeg:
            {
               return 0;
            }
#endif
            case Instruction::Select:
            {
               return getCost(bits, "cond_expr");
            }
            case Instruction::ICmp:
            {
               return 0;
            }
            case Instruction::FCmp:
            {
<<<<<<< HEAD
               // simplified
               return getCost(bits, "Fplus_expr");
=======
               return getCost(bits, "Fplus_expr"); // simplified
>>>>>>> 39c7d99e
            }
            case Instruction::Store:
            {
               return getCost(32, "store_expr");
            }
            case Instruction::Load:
            {
               return getCost(32, "load_expr");
            }
            case Instruction::ZExt:
            case Instruction::SExt:
            {
               return 0;
            }
            case Instruction::PtrToInt:
            case Instruction::IntToPtr:
            case Instruction::Trunc:
            {
               return 0;
            }
            case Instruction::FPToUI:
            case Instruction::FPToSI:
            case Instruction::FPExt:
            case Instruction::SIToFP:
            case Instruction::UIToFP:
            case Instruction::FPTrunc:
            {
               return getCost(32, "nop_expr");
            }

            case Instruction::BitCast:
            case Instruction::AddrSpaceCast:
            case Instruction::ExtractElement:
            case Instruction::InsertElement:
            case Instruction::ExtractValue:
            case Instruction::ShuffleVector:
            {
               return 0;
            }
            case Instruction::Call:
            case Instruction::Switch:
            {
               return 0;
            }
            default:
            {
               // We don't have any information on this instruction.
               return 0;
            }
         }
      }

      /// Update current node's latency.
      void updateNodeLatency()
      {
         if(isPhi())
         {
            setLatency(100000);
            setTotalCost(100000);
         }
         else
         {
            setLatency(0);
            setTotalCost(0);
         }
         if(isLeaf())
         {
            return;
         }

         updateLeftOrRightNodeLatency(UpdateLatecy::UL_Left);
         updateLeftOrRightNodeLatency(UpdateLatecy::UL_Right);

         auto* _Inst = dyn_cast<Instruction>(getDefinedValue());
         auto InstLatency = _Inst ? getInstructionLatency(_Inst) : 0;
         setLatency(getLatency() + InstLatency);
         setTotalCost(getTotalCost() + InstLatency);
      }

      enum struct UpdateLatecy
      {
         UL_Left,
         UL_Right
      };

      // Update left or right node's latency of current node.
      void updateLeftOrRightNodeLatency(UpdateLatecy UL)
      {
         const auto _Latency = getLatency();

         Node* SubNode = nullptr;
         switch(UL)
         {
            case UpdateLatecy::UL_Left:
            {
               SubNode = getLeft();
               break;
            }
            case UpdateLatecy::UL_Right:
            {
               SubNode = getRight();
               break;
            }
            default:
            {
               llvm_unreachable("Should not reach here.");
            }
         }

         assert(SubNode && "Left or right node should not be nullptr.");
         const auto SubNodeLatency = SubNode->getLatency();
         if(SubNodeLatency > _Latency)
         {
            setLatency(SubNodeLatency);
         }
         setTotalCost(getTotalCost() + SubNode->getTotalCost());
      }

    private:
      // An original instruction of current node.
      Instruction* Inst;
      // A operator code of current node.
      unsigned Opcode;

      // A defined operand used at current node.
      // This also includes constant value.
      Value* DefOp;

      // A parent node of current node.
      Node* Parent;
      // A left node and a right node of current node.
      Node *Left, *Right;

      // Instruction latency.
      double Latency;
      // Total cost of nodes under current nodes.
      double TotalCost;
   };

   static std::vector<Node*> getOnlyNodes(Node* N)
   {
      std::vector<Node*> Nodes = Node::getNodesAndLeavesByBFS(N);

      // Exclude only leaves.
      auto Iter = Nodes.begin();
      while(Iter != Nodes.end())
      {
         if((*Iter)->isNode())
         {
            ++Iter;
         }
         else
         {
            Iter = Nodes.erase(Iter);
         }
      }
      return Nodes;
   }

   static void setLeftAndRightOperand(Value*& LeftOp, Value*& RightOp, Node* N, std::queue<Value*>& Ops)
   {
      auto frontPopVal = [](std::queue<Value*>& Ops) -> Value* {
         Value* V = Ops.front();
         Ops.pop();
         return V;
      };

      Node* L = N->getLeft();
      assert(L);
      Node* R = N->getRight();
      assert(R);

      if(L->isLeaf() && R->isLeaf())
      {
         // Both left child and right child of 'N' are leaves.
         LeftOp = L->getDefinedValue();
         RightOp = R->getDefinedValue();
      }
      else
      {
         assert(!Ops.empty());
         if(L->isLeaf())
         {
            // Left child is a leaf and right child is a node.
            LeftOp = L->getDefinedValue();
            RightOp = frontPopVal(Ops);
         }
         else if(R->isLeaf())
         {
            // Left child is a node and right child is a leaf.
            LeftOp = frontPopVal(Ops);
            RightOp = R->getDefinedValue();
         }
         else
         {
            // Both left child and right child of 'N' are nodes.
            LeftOp = frontPopVal(Ops);
            RightOp = frontPopVal(Ops);
         }
      }
   }

   std::map<std::pair<std::string, std::string>, double> Node::InstructionLatencyTable;

   class TreeHeightReduction
   {
      void __split(std::vector<std::string>& cont, const std::string& str, char delim)
      {
         std::stringstream ss(str);
         std::string token;
         while(std::getline(ss, token, delim))
         {
            cont.push_back(token);
         }
      }
      void __buildMap(const std::string& input, std::map<std::pair<std::string, std::string>, double>& _map)
      {
         std::vector<std::string> vec_value;
         __split(vec_value, input, ',');
         for(auto& el : vec_value)
         {
            std::vector<std::string> vec_pair;
            __split(vec_pair, el, '=');
            std::vector<std::string> key_pair;
            __split(key_pair, vec_pair.at(0), '|');
            _map[std::make_pair(key_pair.at(0), key_pair.at(1))] = std::atof(vec_pair.at(1).c_str());
         }
      }

    public:
      explicit TreeHeightReduction() = default;

      bool runOnModule(const llvm::Module& M, llvm::function_ref<llvm::LoopInfo&(llvm::Function&)> _GetLI,
                       llvm::function_ref<llvm::OptimizationRemarkEmitter&(llvm::Function&)> _GetORE,
                       const std::string& costTable, bool DisableIntTHR = false, bool EnableFpTHR = true)
      {
         __buildMap(costTable, Node::InstructionLatencyTable);
         bool changed = false;
         for(auto& fun : M.getFunctionList())
         {
            if(!fun.isIntrinsic() && !fun.isDeclaration())
            {
               auto* currentFunction = const_cast<llvm::Function*>(&fun);
               auto& LI = _GetLI(*currentFunction);
               auto ORE = &_GetORE(*currentFunction);
               if(!LI.empty())
               {
                  for(auto L : LI)
                  {
                     // Tree height reduction is applied only to inner-most loop.
                     SmallVector<Loop*, 4> Worklist;
<<<<<<< HEAD
                     for(Loop* CurLoop : depth_first(L))
=======
                     for(Loop* CurLoop : llvm::depth_first(L))
>>>>>>> 39c7d99e
                     {
#if __clang_major__ >= 12
                        if(CurLoop->isInnermost())
#else
                        if(CurLoop->empty())
#endif
                        {
                           Worklist.push_back(CurLoop);
                        }
                     }
<<<<<<< HEAD
=======

>>>>>>> 39c7d99e
                     for(Loop* l : Worklist)
                     {
                        auto& LoopBlocks = l->getBlocksVector();
                        for(auto* BB : LoopBlocks)
                        {
                           if(!DisableIntTHR)
                           {
                              changed |= runOnBasicBlock(BB, TargetInstTy::INTEGER, ORE);
                           }
                           if(EnableFpTHR)
                           {
                              changed |= runOnBasicBlock(BB, TargetInstTy::FLOATING_POINT, ORE);
                           }
                        }
                     }
                  }
               }
               else if(!currentFunction->empty())
               {
                  for(auto& BB : *currentFunction)
                  {
                     if(!DisableIntTHR)
                     {
                        changed |= runOnBasicBlock(&BB, TargetInstTy::INTEGER, ORE);
                     }
                     if(EnableFpTHR)
                     {
                        changed |= runOnBasicBlock(&BB, TargetInstTy::FLOATING_POINT, ORE);
                     }
                  }
               }
            }
         }
         return changed;
      }

    private:
      // 'GeneratedInsts' has instructions generated when tree height reduction
      // is applied. If it is not applied, 'GeneratedInsts' has nothing.
      std::set<Instruction*> GeneratedInsts;

      enum struct TargetInstTy
      {
         INTEGER,
         FLOATING_POINT
      };

      static bool isLegalToApply(Node* Root)
      {
         std::vector<Node*> Worklist = Node::getNodesAndLeavesByBFS(Root);
         int NumLeaves = 0;

         for(auto* N : Worklist)
         {
            if(N->isLeaf())
            {
               ++NumLeaves;
            }
            // We consider that it is worth applying tree height reduction
<<<<<<< HEAD
            // if the number of leaves is equal to or more than 2.
            if(NumLeaves >= 2)
=======
            // if the number of leaves is equal to or more than 4.
            if(NumLeaves >= 4)
>>>>>>> 39c7d99e
            {
               return true;
            }
         }

         return false;
      }

      static void eraseOrgInsts(std::vector<Instruction*>& Insts)
      {
         for(auto* I : Insts)
         {
            if(I)
            {
               I->eraseFromParent();
            }
         }
      }

      // Tree height reduction is applied to each basic block which
      // innermost loop contains.
      bool runOnBasicBlock(BasicBlock* BB, const TargetInstTy TIT, OptimizationRemarkEmitter* ORE)
      {
         bool Applied = false;

         // Search target instruction in basic block reversely.
         for(auto Begin = BB->rbegin(); Begin != BB->rend(); ++Begin)
         {
            Instruction& I = *Begin;
            if(GeneratedInsts.count(&I) == 1)
            {
               continue;
            }
            if(!isRootCandidate(I, TIT))
            {
               continue;
            }

            // Construct operation tree from root instruction.
            auto* V = dyn_cast<Value>(&I);
            assert(V && "Defined value should not be nullptr.");
            Node* OrgTree = constructTree(V, TIT);
            if(!OrgTree)
            {
               continue;
            }

            if(!isLegalToApply(OrgTree))
            {
               destructTree(OrgTree);
               continue;
            }

            std::vector<Instruction*> Insts;
            collectInstsToBeErasedFrom(OrgTree, Insts);

            // Apply tree height reduction to constructed tree 'OrgTree',
            // and get tree 'ReducedTree' to which it is applied.
            Node* ReducedTree = applyTreeHeightReduction(OrgTree, true, TIT);
            if(!ReducedTree)
            {
               destructTree(OrgTree);
               continue;
            }

            assert(ReducedTree->getOrgInst() == OrgTree->getOrgInst() &&
                   "OrgInst of ReducedTree and OrgTree should be same.");

            // Create IRs from tree to which tree height reduction is applied.
            if(createIRs(ReducedTree))
            {
               // The following optimization message output process must be called
               // before 'eraseOrgInsts' because 'I' is erase there.
               ORE->emit([&]() {
                  return OptimizationRemark(DEBUG_TYPE, "TreeHeightReduction", &I) << "reduced tree height";
               });

               --Begin;
               eraseOrgInsts(Insts);
               Applied = true;
            }

            // 'OrgTree' and 'ReducedTree' shares memory, so it is enough to
            // release memory of 'ReducedTree'.
            destructTree(ReducedTree);
         }

         GeneratedInsts.clear();
         return Applied;
      }

      // Return true if 'I' is a target instruction of tree height reduction.
      bool isTHRTargetInst(Instruction* I, TargetInstTy CurTargetInstTy) const
      {
         switch(CurTargetInstTy)
         {
            case TargetInstTy::INTEGER:
            {
               return isIntgerInstTHRTarget(I);
            }
            case TargetInstTy::FLOATING_POINT:
            {
               return isFpInstTHRTarget(I);
            }
            default:
            {
               return false;
            }
         }
      }

      // Construct operation tree from value 'V'.
      Node* constructTree(Value* V, TargetInstTy CurTargetInstTy)
      {
         if(!isNodeCandidate(V, CurTargetInstTy))
         {
            return new Node(V);
         }

         auto* I = dyn_cast<Instruction>(V);
         assert(I && "Instruction should not be nullptr.");
         assert(I->getNumOperands() == 2 && "The number of operands should be 2.");

         Node* Parent = new Node(V);
         assert(Parent && "Should not be nullptr.");

         Value* LeftOp = I->getOperand(0);
         Node* Left = constructTree(LeftOp, CurTargetInstTy);
         assert(Left && "Should not be nullptr.");

         if(Left)
         {
            Parent->setLeft(Left);
            Left->setParent(Parent);
         }

         Value* RightOp = I->getOperand(1);
         Node* Right = constructTree(RightOp, CurTargetInstTy);
         assert(Right && "Should not be nullptr.");

         if(Right)
         {
            Parent->setRight(Right);
            Right->setParent(Parent);
         }

         return Parent;
      }

      void destructTree(Node* N)
      {
         std::vector<Node*> Nodes = Node::getNodesAndLeavesByBFS(N);
         for(auto* CurNode : Nodes)
         {
            delete CurNode;
         }
      }

      // Collect original instructions to be erased from BasicBlock.
      void collectInstsToBeErasedFrom(Node* N, std::vector<Instruction*>& Insts)
      {
         std::vector<Node*> Nodes = Node::getNodesAndLeavesByBFS(N);
         for(auto* CurNode : Nodes)
         {
            // Instruction belonging to leaf node should be saved.
            if(!CurNode->isLeaf())
            {
               Insts.push_back(CurNode->getOrgInst());
            }
         }
      }

      // Apply tree height reduction to 'N'.
      // Return value is a tree to which tree height reduction is applied.
      Node* applyTreeHeightReduction(Node* N, bool isLeft, TargetInstTy CurTargetInstTy)
      {
         // Postorder depth-first search.
         if(!N->isNode())
         {
            return N;
         }

         if(Node* Left = N->getLeft())
         {
            applyTreeHeightReduction(Left, true, CurTargetInstTy);
         }
         if(Node* Right = N->getRight())
         {
            applyTreeHeightReduction(Right, false, CurTargetInstTy);
         }

         if(!isTHRTargetInst(N->getOrgInst(), CurTargetInstTy))
         {
            return N;
         }

         // Save original parent information.
         Node* Parent = N->getParent();

         std::vector<Node*> Leaves;
         // 'ReusedNodes' holds nodes which is reused when updating parent and child
         // node's relationship at the time of reducing operation tree.
         // By doing so, the amount of memory used can be reduced.
         std::vector<Node*> ReusedNodes;
         collectLeavesAndReusedNodes(N, Leaves, ReusedNodes);

         Node* NewNode = constructOptimizedSubtree(Leaves, ReusedNodes, N);
         NewNode->setParent(Parent);
         if(Parent)
         {
            if(isLeft)
            {
               Parent->setLeft(NewNode);
            }
            else
            {
               Parent->setRight(NewNode);
            }
         }
         // Return value has meaning only if 'Parent' is nullptr because
         // this means 'Node' is a root node.
         return NewNode;
      }

      // Collect leaf nodes and reused nodes under node 'N'.
      void collectLeavesAndReusedNodes(Node* N, std::vector<Node*>& Leaves, std::vector<Node*>& ReusedNodes)
      {
         std::vector<Node*> Worklist = {N};

         // NOTE: Don't use 'getNodesAndLeavesByBFS'! Like this function, the below
         //       processing is the one which collects all nodes and all leaves by
         //       BFS, but it is a little different from this function because
         //       it is BFS with a condition.
         for(unsigned i = 0; i < Worklist.size(); ++i)
         {
            Node* CurNode = Worklist[i];
            if(CurNode->isConsideredAsLeaf())
            {
               Leaves.push_back(CurNode);
               continue;
            }

            ReusedNodes.push_back(CurNode);
            if(Node* Left = CurNode->getLeft())
            {
               Worklist.push_back(Left);
            }
            if(Node* Right = CurNode->getRight())
            {
               Worklist.push_back(Right);
            }
         }
      }

      // Apply tree height reduction to under a node 'N', and construct
      // optimized tree.
      Node* constructOptimizedSubtree(std::vector<Node*>& Leaves, std::vector<Node*>& ReusedNodes, Node* N)
      {
         auto removeNodeFromLeaves = [&](Node* N) -> void {
            auto Begin = Leaves.begin();
            while(Begin != Leaves.end())
            {
               if(*Begin == N)
               {
                  Begin = Leaves.erase(Begin);
               }
               else
               {
                  ++Begin;
               }
            }
         };

         while(Leaves.size() > 1)
         {
            std::sort(Leaves.begin(), Leaves.end(), [](Node* LHS, Node* RHS) -> bool {
               if(LHS->getLatency() != RHS->getLatency())
               {
                  return LHS->getLatency() < RHS->getLatency();
               }
               if(LHS->getTotalCost() != RHS->getTotalCost())
               {
                  return LHS->getTotalCost() < RHS->getTotalCost();
               }
               return false;
            });
            // printLeaves(Leaves, true);

            Node *Op1 = Leaves[0], *Op2 = Leaves[1];
            combineLeaves(Leaves, Op1, Op2, ReusedNodes);
            removeNodeFromLeaves(Op1);
            removeNodeFromLeaves(Op2);

            // printLeaves(Leaves, false);
         }
         // llvm::errs() << "Completed\n";

         Node* NewNode = Leaves.front();
         NewNode->updateTreeLatency();
         return NewNode;
      }

      // Combine 2 leaf elements, create node from them and put it into 'Leaves'.
      void combineLeaves(std::vector<Node*>& Leaves, Node* Op1, Node* Op2, std::vector<Node*>& ReusedNodes)
      {
         Node* N = ReusedNodes.back();
         assert(N);
         assert(Op1);
         assert(Op2);
         ReusedNodes.pop_back();

         // Update child and its parent relationship.
         N->setLeft(Op1);
         N->setRight(Op2);
         Op1->setParent(N);
         Op2->setParent(N);

         N->updateTreeLatency();
         Leaves.push_back(N);
      }

      // Create IRs from root node.
      bool createIRs(Node* Root)
      {
         Instruction* RootInst = Root->getOrgInst();
         assert(RootInst);
         IRBuilder<> Builder(RootInst);
         std::vector<Node*> Nodes = getOnlyNodes(Root);
         std::queue<Value*> Ops;
         while(!Nodes.empty())
         {
            Node* N = Nodes.back();
            assert(N);

            Value *LeftOp = nullptr, *RightOp = nullptr;
            setLeftAndRightOperand(LeftOp, RightOp, N, Ops);

            Value* NewNodeValue = createInst(Builder, N, LeftOp, RightOp);
            Ops.push(NewNodeValue);
            GeneratedInsts.insert(dyn_cast<Instruction>(NewNodeValue));

            Nodes.pop_back();
         }

         assert(Ops.size() == 1 && "The size of queue should be 1.");
         Value* NewRootValue = Ops.front();
         GeneratedInsts.insert(dyn_cast<Instruction>(NewRootValue));
         RootInst->replaceAllUsesWith(NewRootValue);
         return true;
      }

      // Create optimized integer or floating-point instructions from 'Node'.
      // 'Ops' has a operand values.
      Value* createInst(IRBuilder<>& Builder, Node* N, Value* Op1, Value* Op2)
      {
         Value* V;
         switch(N->getOpcode())
         {
            case Instruction::Add:
            {
               V = Builder.CreateAdd(Op1, Op2, Twine("thr.add"));
               break;
            }
            case Instruction::Mul:
            {
               V = Builder.CreateMul(Op1, Op2, Twine("thr.mul"));
               break;
            }
            case Instruction::FAdd:
            {
               V = Builder.CreateFAdd(Op1, Op2, Twine("thr.fadd"));
               break;
            }
            case Instruction::FMul:
            {
               V = Builder.CreateFMul(Op1, Op2, Twine("thr.fmul"));
               break;
            }
            default:
            {
               assert(0);
               return nullptr;
            }
         }

         // Take over the original instruction IR flags.
         auto* NewInst = dyn_cast<Instruction>(V);
         if(Value* OrgDef = N->getDefinedValue())
         {
            NewInst->copyIRFlags(OrgDef, true);
         }

         return V;
      }

      // Return true if 'I' is a root candidate.
      bool isRootCandidate(Instruction& I, TargetInstTy CurTargetInstTy) const
      {
         if(!isTHRTargetInst(&I, CurTargetInstTy))
         {
            return false;
         }
         for(unsigned i = 0; i < I.getNumOperands(); ++i)
         {
            if(isNodeCandidate(I.getOperand(i), CurTargetInstTy))
            {
               return true;
            }
         }
         return false;
      }

      // Return true if 'Op' is a node candidate.
      bool isNodeCandidate(Value* Op, TargetInstTy CurTargetInstTy) const
      {
         assert(Op && "Operand should not be nullptr");
         if(!Op->hasOneUse())
         {
<<<<<<< HEAD
            for(auto U : Op->users())
            {
               auto* UserInst = dyn_cast<Instruction>(U);
               if(UserInst && isTHRTargetInst(UserInst, CurTargetInstTy))
               {
                  return false;
               }
            }
            return true;
=======
            return false;
>>>>>>> 39c7d99e
         }
         if(auto* I = dyn_cast<Instruction>(Op))
         {
            return isTHRTargetInst(I, CurTargetInstTy);
         }
         return false;
      }

      void printTree(Node* N, const int Indent) const
      {
         for(int i = 0; i < Indent; ++i)
         {
            errs() << " ";
         }
         auto _Inst = dyn_cast<Instruction>(N->getDefinedValue());
         if(_Inst)
         {
            _Inst->print(llvm::errs(), true);
         }
         else
         {
            N->getDefinedValue()->print(llvm::errs(), true);
         }
         for(int i = 0; i < Indent + 4; ++i)
         {
            errs() << " ";
         }
         errs() << "Latency: " << N->getLatency();
         errs() << ", TotalCost: " << N->getTotalCost() << "\n";

         if(Node* Left = N->getLeft())
         {
            printTree(Left, Indent + 2);
         }
         if(Node* Right = N->getRight())
         {
            printTree(Right, Indent + 2);
         }
      }

      void printLeaves(const std::vector<Node*>& Leaves, bool isBefore) const
      {
         if(isBefore)
         {
            errs() << "  --- Before ---\n";
         }
         else
         {
            errs() << "  --- After ---\n";
         }
         for(auto* Node : Leaves)
         {
            printTree(Node, 2);
         }
      }
   };

} // namespace llvm<|MERGE_RESOLUTION|>--- conflicted
+++ resolved
@@ -42,12 +42,8 @@
 // The porting has been done by Fabrizio Ferrandi. The main change is related to the operations latencies and on some
 // assumptions.
 
-<<<<<<< HEAD
 #include <iostream>
 #undef NDEBUG
-=======
-//#undef NDEBUG
->>>>>>> 39c7d99e
 #include "llvm/ADT/DepthFirstIterator.h"
 #include "llvm/ADT/SmallVector.h"
 #include "llvm/ADT/Twine.h"
@@ -119,7 +115,7 @@
          if(UserInst && isa<T>(*UserInst))
          {
             return true;
-         }
+      }
       }
       return false;
    }
@@ -147,8 +143,8 @@
          default:
          {
             return false;
-         }
-      }
+      }
+   }
    }
 
    // Return true if 'I' is floating-point type and is target instruction
@@ -173,8 +169,8 @@
          default:
          {
             return false;
-         }
-      }
+      }
+   }
    }
 
    class Node
@@ -207,7 +203,7 @@
             if(Node* R = CurNode->getRight())
             {
                Nodes.push_back(R);
-            }
+         }
          }
 
          return Nodes;
@@ -379,10 +375,6 @@
             {
                return getCost(bits, "mult_expr");
             }
-<<<<<<< HEAD
-=======
-            case Instruction::Ret:
->>>>>>> 39c7d99e
             case Instruction::PHI:
             case Instruction::Ret:
             case Instruction::Br:
@@ -454,12 +446,8 @@
             }
             case Instruction::FCmp:
             {
-<<<<<<< HEAD
                // simplified
                return getCost(bits, "Fplus_expr");
-=======
-               return getCost(bits, "Fplus_expr"); // simplified
->>>>>>> 39c7d99e
             }
             case Instruction::Store:
             {
@@ -508,8 +496,8 @@
             {
                // We don't have any information on this instruction.
                return 0;
-            }
-         }
+         }
+      }
       }
 
       /// Update current node's latency.
@@ -522,8 +510,8 @@
          }
          else
          {
-            setLatency(0);
-            setTotalCost(0);
+         setLatency(0);
+         setTotalCost(0);
          }
          if(isLeaf())
          {
@@ -566,7 +554,7 @@
             default:
             {
                llvm_unreachable("Should not reach here.");
-            }
+         }
          }
 
          assert(SubNode && "Left or right node should not be nullptr.");
@@ -673,7 +661,7 @@
          while(std::getline(ss, token, delim))
          {
             cont.push_back(token);
-         }
+      }
       }
       void __buildMap(const std::string& input, std::map<std::pair<std::string, std::string>, double>& _map)
       {
@@ -711,11 +699,7 @@
                   {
                      // Tree height reduction is applied only to inner-most loop.
                      SmallVector<Loop*, 4> Worklist;
-<<<<<<< HEAD
-                     for(Loop* CurLoop : depth_first(L))
-=======
                      for(Loop* CurLoop : llvm::depth_first(L))
->>>>>>> 39c7d99e
                      {
 #if __clang_major__ >= 12
                         if(CurLoop->isInnermost())
@@ -726,10 +710,6 @@
                            Worklist.push_back(CurLoop);
                         }
                      }
-<<<<<<< HEAD
-=======
-
->>>>>>> 39c7d99e
                      for(Loop* l : Worklist)
                      {
                         auto& LoopBlocks = l->getBlocksVector();
@@ -742,10 +722,10 @@
                            if(EnableFpTHR)
                            {
                               changed |= runOnBasicBlock(BB, TargetInstTy::FLOATING_POINT, ORE);
-                           }
                         }
                      }
                   }
+               }
                }
                else if(!currentFunction->empty())
                {
@@ -758,10 +738,10 @@
                      if(EnableFpTHR)
                      {
                         changed |= runOnBasicBlock(&BB, TargetInstTy::FLOATING_POINT, ORE);
-                     }
                   }
                }
             }
+         }
          }
          return changed;
       }
@@ -789,16 +769,11 @@
                ++NumLeaves;
             }
             // We consider that it is worth applying tree height reduction
-<<<<<<< HEAD
             // if the number of leaves is equal to or more than 2.
             if(NumLeaves >= 2)
-=======
-            // if the number of leaves is equal to or more than 4.
-            if(NumLeaves >= 4)
->>>>>>> 39c7d99e
             {
                return true;
-            }
+         }
          }
 
          return false;
@@ -811,7 +786,7 @@
             if(I)
             {
                I->eraseFromParent();
-            }
+      }
          }
       }
 
@@ -903,8 +878,8 @@
             default:
             {
                return false;
-            }
-         }
+         }
+      }
       }
 
       // Construct operation tree from value 'V'.
@@ -951,7 +926,7 @@
          for(auto* CurNode : Nodes)
          {
             delete CurNode;
-         }
+      }
       }
 
       // Collect original instructions to be erased from BasicBlock.
@@ -965,7 +940,7 @@
             {
                Insts.push_back(CurNode->getOrgInst());
             }
-         }
+      }
       }
 
       // Apply tree height reduction to 'N'.
@@ -1013,7 +988,7 @@
             else
             {
                Parent->setRight(NewNode);
-            }
+         }
          }
          // Return value has meaning only if 'Parent' is nullptr because
          // this means 'Node' is a root node.
@@ -1046,8 +1021,8 @@
             if(Node* Right = CurNode->getRight())
             {
                Worklist.push_back(Right);
-            }
-         }
+         }
+      }
       }
 
       // Apply tree height reduction to under a node 'N', and construct
@@ -1178,7 +1153,7 @@
             {
                assert(0);
                return nullptr;
-            }
+         }
          }
 
          // Take over the original instruction IR flags.
@@ -1214,19 +1189,15 @@
          assert(Op && "Operand should not be nullptr");
          if(!Op->hasOneUse())
          {
-<<<<<<< HEAD
             for(auto U : Op->users())
             {
                auto* UserInst = dyn_cast<Instruction>(U);
                if(UserInst && isTHRTargetInst(UserInst, CurTargetInstTy))
                {
-                  return false;
-               }
+            return false;
+         }
             }
             return true;
-=======
-            return false;
->>>>>>> 39c7d99e
          }
          if(auto* I = dyn_cast<Instruction>(Op))
          {
@@ -1264,7 +1235,7 @@
          if(Node* Right = N->getRight())
          {
             printTree(Right, Indent + 2);
-         }
+      }
       }
 
       void printLeaves(const std::vector<Node*>& Leaves, bool isBefore) const
@@ -1280,7 +1251,7 @@
          for(auto* Node : Leaves)
          {
             printTree(Node, 2);
-         }
+      }
       }
    };
 
