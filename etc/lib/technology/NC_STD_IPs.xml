--- conflicted
+++ resolved
@@ -384,24 +384,14 @@
       </circuit>
     </cell>
     <cell>
-<<<<<<< HEAD
-      <name>TestbenchMEM</name>
-      <circuit>
-        <component_o id="TestbenchMEM">
-=======
       <name>TestbenchMEMMinimal</name>
       <circuit>
         <component_o id="TestbenchMEMMinimal">
->>>>>>> cd8b6b26
           <description>This component is part of the BAMBU/PANDA IP LIBRARY</description>
           <copyright>Copyright (C) 2023 Politecnico di Milano</copyright>
           <authors>Michele Fiorito &lt;michele.fiorito@polimi.it&gt;</authors>
           <license>PANDA_LGPLv3</license>
-<<<<<<< HEAD
-          <structural_type_descriptor id_type="TestbenchMEM"/>
-=======
           <structural_type_descriptor id_type="TestbenchMEMMinimal"/>
->>>>>>> cd8b6b26
           <parameter name="MEM_DELAY_READ">2</parameter>
           <parameter name="MEM_DELAY_WRITE">1</parameter>
           <parameter name="base_addr">1073741824</parameter>
@@ -417,24 +407,6 @@
           <port_o id="M_Rdata_ram" dir="OUT" is_memory="1" is_global="1" is_extern="1" is_data_bus="1">
             <structural_type_descriptor type="VECTOR_BOOL" size="1" vector_size="8"/>
           </port_o>
-<<<<<<< HEAD
-          <port_o id="Min_oe_ram" dir="OUT" is_memory="1" is_master="1">
-            <structural_type_descriptor type="VECTOR_BOOL" size="1"/>
-          </port_o>
-          <port_o id="Min_we_ram" dir="OUT" is_memory="1" is_master="1">
-            <structural_type_descriptor type="VECTOR_BOOL" size="1"/>
-          </port_o>
-          <port_o id="Min_addr_ram" dir="OUT" is_memory="1" is_master="1" is_addr_bus="1">
-            <structural_type_descriptor type="VECTOR_BOOL" size="1" vector_size="1"/>
-          </port_o>
-          <port_o id="Min_data_ram_size" dir="OUT" is_memory="1" is_master="1" is_size_bus="1">
-            <structural_type_descriptor type="VECTOR_BOOL" size="1" vector_size="1"/>
-          </port_o>
-          <port_o id="Min_Wdata_ram" dir="OUT" is_memory="1" is_master="1" is_data_bus="1">
-            <structural_type_descriptor type="VECTOR_BOOL" size="1" vector_size="8"/>
-          </port_o>
-=======
->>>>>>> cd8b6b26
           <port_o id="Mout_oe_ram" dir="IN" is_memory="1" is_master="1">
             <structural_type_descriptor type="VECTOR_BOOL" size="1"/>
           </port_o>
@@ -452,15 +424,9 @@
           </port_o>
           <NP_functionality
             IP_COMPONENT="mem_utils"
-<<<<<<< HEAD
-            LIBRARY="TestbenchMEM MEM_DELAY_READ MEM_DELAY_WRITE base_addr M_DataRdy M_Rdata_ram Min_oe_ram Min_we_ram Min_addr_ram Min_data_ram_size Min_Wdata_ram Mout_oe_ram Mout_we_ram Mout_addr_ram Mout_data_ram_size Mout_Wdata_ram"
-            VERILOG_PROVIDED="
-parameter MEM_MAX_DELAY= MEM_DELAY_READ > MEM_DELAY_WRITE ? MEM_DELAY_READ : MEM_DELAY_WRITE,
-=======
             LIBRARY="TestbenchMEMMinimal MEM_DELAY_READ MEM_DELAY_WRITE base_addr M_DataRdy M_Rdata_ram Mout_oe_ram Mout_we_ram Mout_addr_ram Mout_data_ram_size Mout_Wdata_ram"
             VERILOG_PROVIDED="
 parameter MEM_DELAY_MAX= MEM_DELAY_READ > MEM_DELAY_WRITE ? MEM_DELAY_READ : MEM_DELAY_WRITE,
->>>>>>> cd8b6b26
   CHANNELS_NUMBER= BITSIZE_Mout_oe_ram,
   elm_BITSIZE_Mout_addr_ram= BITSIZE_Mout_addr_ram / CHANNELS_NUMBER,
   elm_BITSIZE_Mout_data_ram_size= BITSIZE_Mout_data_ram_size / CHANNELS_NUMBER,
@@ -475,17 +441,10 @@
 reg [CHANNELS_NUMBER*MEM_DELAY_READ-1:0] Mout_oe_ram_queue_curr;
 reg [CHANNELS_NUMBER*MEM_DELAY_WRITE-1:0] Mout_we_ram_queue_next;
 reg [CHANNELS_NUMBER*MEM_DELAY_WRITE-1:0] Mout_we_ram_queue_curr;
-<<<<<<< HEAD
-reg [BITSIZE_Mout_addr_ram*MEM_MAX_DELAY-1:0] Mout_addr_ram_queue_next;
-reg [BITSIZE_Mout_addr_ram*MEM_MAX_DELAY-1:0] Mout_addr_ram_queue_curr;
-reg [BITSIZE_Mout_data_ram_size*MEM_MAX_DELAY-1:0] Mout_data_ram_size_queue_next;
-reg [BITSIZE_Mout_data_ram_size*MEM_MAX_DELAY-1:0] Mout_data_ram_size_queue_curr;
-=======
 reg [BITSIZE_Mout_addr_ram*MEM_DELAY_MAX-1:0] Mout_addr_ram_queue_next;
 reg [BITSIZE_Mout_addr_ram*MEM_DELAY_MAX-1:0] Mout_addr_ram_queue_curr;
 reg [BITSIZE_Mout_data_ram_size*MEM_DELAY_MAX-1:0] Mout_data_ram_size_queue_next;
 reg [BITSIZE_Mout_data_ram_size*MEM_DELAY_MAX-1:0] Mout_data_ram_size_queue_curr;
->>>>>>> cd8b6b26
 reg [BITSIZE_Mout_Wdata_ram*MEM_DELAY_WRITE-1:0] Mout_Wdata_ram_queue_next;
 reg [BITSIZE_Mout_Wdata_ram*MEM_DELAY_WRITE-1:0] Mout_Wdata_ram_queue_curr;
 
@@ -565,24 +524,6 @@
 endgenerate
 
 generate
-<<<<<<< HEAD
-  if(MEM_MAX_DELAY != 1)
-  begin
-    always @(posedge clock)
-    begin
-      Mout_addr_ram_queue_next[MEM_MAX_DELAY*BITSIZE_Mout_addr_ram-1:BITSIZE_Mout_addr_ram] &lt;= 
-        Mout_addr_ram_queue_curr[(MEM_MAX_DELAY-1)*BITSIZE_Mout_addr_ram-1:0];
-      Mout_data_ram_size_queue_next[MEM_MAX_DELAY*BITSIZE_Mout_data_ram_size-1:BITSIZE_Mout_data_ram_size] &lt;= 
-        Mout_data_ram_size_queue_curr[(MEM_MAX_DELAY-1)*BITSIZE_Mout_data_ram_size-1:0];
-    end
-    always @(*)
-    begin
-      Mout_addr_ram_queue_curr[MEM_MAX_DELAY*BITSIZE_Mout_addr_ram-1:BITSIZE_Mout_addr_ram] = 
-        Mout_addr_ram_queue_next[MEM_MAX_DELAY*BITSIZE_Mout_addr_ram-1:BITSIZE_Mout_addr_ram];
-      Mout_addr_ram_queue_curr[BITSIZE_Mout_addr_ram-1:0] = Mout_addr_ram;
-      Mout_data_ram_size_queue_curr[MEM_MAX_DELAY*BITSIZE_Mout_data_ram_size-1:BITSIZE_Mout_data_ram_size] = 
-        Mout_data_ram_size_queue_next[MEM_MAX_DELAY*BITSIZE_Mout_data_ram_size-1:BITSIZE_Mout_data_ram_size];
-=======
   if(MEM_DELAY_MAX != 1)
   begin
     always @(posedge clock)
@@ -599,7 +540,6 @@
       Mout_addr_ram_queue_curr[BITSIZE_Mout_addr_ram-1:0] = Mout_addr_ram;
       Mout_data_ram_size_queue_curr[MEM_DELAY_MAX*BITSIZE_Mout_data_ram_size-1:BITSIZE_Mout_data_ram_size] = 
         Mout_data_ram_size_queue_next[MEM_DELAY_MAX*BITSIZE_Mout_data_ram_size-1:BITSIZE_Mout_data_ram_size];
->>>>>>> cd8b6b26
       Mout_data_ram_size_queue_curr[BITSIZE_Mout_data_ram_size-1:0] = Mout_data_ram_size;
     end
   end
@@ -679,8 +619,6 @@
       </circuit>
     </cell>
     <cell>
-<<<<<<< HEAD
-=======
       <name>TestbenchMEMWishboneB4</name>
       <circuit>
         <component_o id="TestbenchMEMWishboneB4">
@@ -833,7 +771,6 @@
       </circuit>
     </cell>
     <cell>
->>>>>>> cd8b6b26
       <name>IF_PORT_IN</name>
       <circuit>
         <component_o id="IF_PORT_IN">
@@ -879,8 +816,6 @@
       </circuit>
     </cell>
     <cell>
-<<<<<<< HEAD
-=======
       <name>TestbenchArgMapMinimal</name>
       <circuit>
         <component_o id="TestbenchArgMapMinimal">
@@ -1341,7 +1276,6 @@
       </circuit>
     </cell>
     <cell>
->>>>>>> cd8b6b26
       <name>IF_PORT_OUT</name>
       <circuit>
         <component_o id="IF_PORT_OUT">
