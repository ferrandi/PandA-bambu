<?xml version="1.0"?>
<technology>
  <library>
    <name>STD</name>
    <cell>
      <name>if_utils</name>
      <circuit>
        <component_o id="if_utils">
          <description>This component is part of the BAMBU/PANDA IP LIBRARY</description>
          <copyright>Copyright (C) 2023-2024 Politecnico di Milano</copyright>
          <authors>Michele Fiorito &lt;michele.fiorito@polimi.it&gt;</authors>
          <license>PANDA_LGPLv3</license>
          <structural_type_descriptor id_type="if_utils"/>
          <parameter name="ID">0</parameter>
          <parameter name="BITSIZE_data">32</parameter>
          <NP_functionality LIBRARY="if_utils ID BITSIZE_data" VERILOG_PROVIDED="
import &quot;DPI-C&quot; function int m_read (input byte unsigned id, output logic [4095:0] data, input shortint unsigned bitsize, input ptr_t addr, input byte unsigned shift);
import &quot;DPI-C&quot; function int m_write (input byte unsigned id, input logic [4095:0] data, input shortint unsigned bitsize, input ptr_t addr, input byte unsigned shift);
import &quot;DPI-C&quot; function int m_state (input byte unsigned id, input int data);

function automatic integer log2;
  input integer value;
  `ifdef _SIM_HAVE_CLOG2
    log2 = $clog2(value);
  `else
    automatic integer temp_value = value-1;
    for (log2=0; temp_value &gt; 0; log2=log2+1)
      temp_value = temp_value &gt;&gt; 1;
  `endif
endfunction

localparam BITSIZE_strobe=log2(BITSIZE_data) &gt; 3 ? (1&lt;&lt;(log2(BITSIZE_data)-3)) : 1;

function automatic [BITSIZE_data-1:0] read();
  automatic reg [4095:0] _data = 0;
  m_read(ID, _data, BITSIZE_data, 0, 0);
  return _data[BITSIZE_data-1:0];
endfunction

function automatic [BITSIZE_data-1:0] read_a(input ptr_t addr);
  automatic reg [4095:0] _data = 0;
  m_read(ID, _data, BITSIZE_data, addr, 0);
  return _data[BITSIZE_data-1:0];
endfunction

function automatic [BITSIZE_data-1:0] read_i(output int info);
  automatic reg [4095:0] _data = 0;
  info = m_read(ID, _data, BITSIZE_data, 0, 0);
  return _data[BITSIZE_data-1:0];
endfunction

function automatic [BITSIZE_data-1:0] read_ai(input ptr_t addr, output int info);
  automatic reg [4095:0] _data = 0;
  info = m_read(ID, _data, BITSIZE_data, addr, 0);
  return _data[BITSIZE_data-1:0];
endfunction

function automatic [BITSIZE_data-1:0] pop(output int info);
  automatic reg [4095:0] _data = 0;
  info = m_read(ID, _data, BITSIZE_data, 0, 1);
  return _data[BITSIZE_data-1:0];
endfunction

function automatic int write(input logic [BITSIZE_data-1:0] data);
  automatic reg [4095:0] _data = 0;
  _data[BITSIZE_data-1:0] = data;
  return m_write(ID, _data, BITSIZE_data, 0, 0);
endfunction

function automatic int write_a(input logic [BITSIZE_data-1:0] data, input ptr_t addr);
  automatic reg [4095:0] _data = 0;
  _data[BITSIZE_data-1:0] = data;
  return m_write(ID, _data, BITSIZE_data, addr, 0);
endfunction

function automatic int write_sa(input logic [BITSIZE_data-1:0] data, input shortint unsigned bitsize, input ptr_t addr);
  automatic reg [4095:0] _data = 0;
  _data[BITSIZE_data-1:0] = data;
  return m_write(ID, _data, bitsize, addr, 0);
endfunction

function automatic int write_strobe(input logic [BITSIZE_data-1:0] data, input logic [BITSIZE_strobe-1:0] strobe, input ptr_t addr);
  automatic shortint unsigned size = 0;
  
  while(strobe != 0 &amp;&amp; !strobe[0])
  begin
    addr = addr + 1;
    strobe = strobe &gt;&gt; 1;
  end
  while(strobe[0])
  begin
    size = size + 8;
    strobe = strobe &gt;&gt; 1;
  end
  if(strobe != 0)
  begin
    $display(&quot;Scattered strobe write operations not supported&quot;);
    $finish;
  end

  return write_sa(data, size, addr);
endfunction

function automatic int push(input logic [BITSIZE_data-1:0] data);
  automatic reg [4095:0] _data = 0;
  _data[BITSIZE_data-1:0] = data;
  return m_write(ID, _data, BITSIZE_data, 0, 1);
endfunction

function automatic int state(input int data);
  return m_state(ID, data);
endfunction"/>
        </component_o>
      </circuit>
    </cell>
    <cell>
      <name>TestbenchDUT</name>
      <circuit>
        <component_o id="TestbenchDUT">
          <description>This component is part of the BAMBU/PANDA IP LIBRARY</description>
          <copyright>Copyright (C) 2023-2024 Politecnico di Milano</copyright>
          <authors>Michele Fiorito &lt;michele.fiorito@polimi.it&gt;</authors>
          <license>PANDA_LGPLv3</license>
          <structural_type_descriptor id_type="TestbenchDUT"/>
          <NP_functionality IP_COMPONENT="join_signal,split_signal" VERILOG_GENERATOR="TestbenchDUTModuleGenerator"/>
        </component_o>
      </circuit>
    </cell>
    <cell>
      <name>MinimalAXI4Adapter</name>
      <circuit>
        <component_o id="MinimalAXI4Adapter">
          <description>This component is part of the BAMBU/PANDA IP LIBRARY</description>
          <copyright>Copyright (C) 2023-2024 Politecnico di Milano</copyright>
          <authors>Giovanni Gozzi &lt;giovanni.gozzi@polimi.it&gt;</authors>
          <license>PANDA_LGPLv3</license>
          <parameter name="BURST_TYPE">0</parameter>
          <structural_type_descriptor id_type="MinimalAXI4Adapter"/>
          <port_o id="clock" dir="IN" is_clock="1">
            <structural_type_descriptor type="BOOL" size="1"/>
          </port_o>
          <port_o id="reset" dir="IN">
            <structural_type_descriptor type="BOOL" size="1"/>
          </port_o>
          <port_o id="Mout_oe_ram" dir="IN" is_memory="1" is_slave="1">
            <structural_type_descriptor type="BOOL" size="1" />
          </port_o>
          <port_o id="Mout_we_ram" dir="IN" is_memory="1" is_slave="1">
            <structural_type_descriptor type="BOOL" size="1" />
          </port_o>
          <port_o id="Mout_addr_ram" dir="IN" is_memory="1" is_slave="1" is_addr_bus="1">
            <structural_type_descriptor type="VECTOR_BOOL" size="1" vector_size="1" />
          </port_o>
          <port_o id="Mout_Wdata_ram" dir="IN" is_memory="1" is_slave="1" is_data_bus="1">
            <structural_type_descriptor type="VECTOR_BOOL" size="1" vector_size="1" />
          </port_o>
          <port_o id="Mout_data_ram_size" dir="IN" is_memory="1" is_slave="1" is_size_bus="1">
            <structural_type_descriptor type="VECTOR_BOOL" size="1" vector_size="1" />
          </port_o>
          <port_o id="Mout_accelerator_context" dir="IN" is_memory="1" is_slave="1" is_size_bus="1">
            <structural_type_descriptor type="VECTOR_BOOL" size="1" vector_size="1" />
          </port_o>
          <port_o id="Mout_back_pressure" dir="OUT">
            <structural_type_descriptor type="BOOL" size="1" />
          </port_o>
          <port_o id="M_DataRdy" dir="OUT">
            <structural_type_descriptor type="BOOL" size="1" />
          </port_o>
          <port_o id="M_Rdata_ram" dir="OUT">
            <structural_type_descriptor type="VECTOR_BOOL" size="1" vector_size="1" />
          </port_o>
          <port_o id="M_back_pressure" dir="IN">
            <structural_type_descriptor type="BOOL" size="1" />
          </port_o>
          <port_o id="M_accelerator_context" dir="OUT">
            <structural_type_descriptor type="VECTOR_BOOL" size="1" vector_size="1" />
          </port_o>
          <port_o id="m_axi_arid" dir="OUT">
            <structural_type_descriptor type="VECTOR_BOOL" size="1" vector_size="1"/>
          </port_o>
          <port_o id="m_axi_araddr" dir="OUT">
            <structural_type_descriptor type="VECTOR_BOOL" size="1" vector_size="1"/>
          </port_o>
          <port_o id="m_axi_arlen" dir="OUT">
            <structural_type_descriptor type="VECTOR_BOOL" size="1" vector_size="1"/>
          </port_o>
          <port_o id="m_axi_arsize" dir="OUT">
            <structural_type_descriptor type="VECTOR_BOOL" size="1" vector_size="3"/>
          </port_o>
          <port_o id="m_axi_arburst" dir="OUT">
            <structural_type_descriptor type="VECTOR_BOOL" size="1" vector_size="2"/>
          </port_o>
          <port_o id="m_axi_arlock" dir="OUT">
            <structural_type_descriptor type="VECTOR_BOOL" size="1" vector_size="1"/>
          </port_o>
          <port_o id="m_axi_arcache" dir="OUT">
            <structural_type_descriptor type="VECTOR_BOOL" size="1" vector_size="4"/>
          </port_o>
          <port_o id="m_axi_arprot" dir="OUT">
            <structural_type_descriptor type="VECTOR_BOOL" size="1" vector_size="3"/>
          </port_o>
          <port_o id="m_axi_arqos" dir="OUT">
            <structural_type_descriptor type="VECTOR_BOOL" size="1" vector_size="4"/>
          </port_o>
          <port_o id="m_axi_arregion" dir="OUT">
            <structural_type_descriptor type="VECTOR_BOOL" size="1" vector_size="4"/>
          </port_o>
          <port_o id="m_axi_aruser" dir="OUT">
            <structural_type_descriptor type="VECTOR_BOOL" size="1" vector_size="1"/>
          </port_o>
          <port_o id="m_axi_arvalid" dir="OUT">
            <structural_type_descriptor type="BOOL" size="1"/>
          </port_o>
          <port_o id="m_axi_arready" dir="IN">
            <structural_type_descriptor type="BOOL" size="1"/>
          </port_o>
          <port_o id="m_axi_rid" dir="IN">
            <structural_type_descriptor type="VECTOR_BOOL" size="1" vector_size="1"/>
          </port_o>
          <port_o id="m_axi_rdata" dir="IN">
            <structural_type_descriptor type="VECTOR_BOOL" size="1" vector_size="1"/>
          </port_o>
          <port_o id="m_axi_rresp" dir="IN">
            <structural_type_descriptor type="VECTOR_BOOL" size="1" vector_size="2"/>
          </port_o>
          <port_o id="m_axi_rlast" dir="IN">
            <structural_type_descriptor type="BOOL" size="1"/>
          </port_o>
          <port_o id="m_axi_rvalid" dir="IN">
            <structural_type_descriptor type="BOOL" size="1"/>
          </port_o>
          <port_o id="m_axi_rready" dir="OUT">
            <structural_type_descriptor type="BOOL" size="1"/>
          </port_o>
          <port_o id="m_axi_awid" dir="OUT">
            <structural_type_descriptor type="VECTOR_BOOL" size="1" vector_size="1"/>
          </port_o>
          <port_o id="m_axi_awaddr" dir="OUT">
            <structural_type_descriptor type="VECTOR_BOOL" size="1" vector_size="1"/>
          </port_o>
          <port_o id="m_axi_awlen" dir="OUT">
            <structural_type_descriptor type="VECTOR_BOOL" size="1" vector_size="1"/>
          </port_o>
          <port_o id="m_axi_awsize" dir="OUT">
            <structural_type_descriptor type="VECTOR_BOOL" size="1" vector_size="3"/>
          </port_o>
          <port_o id="m_axi_awburst" dir="OUT">
            <structural_type_descriptor type="VECTOR_BOOL" size="1" vector_size="2"/>
          </port_o>
          <port_o id="m_axi_awlock" dir="OUT">
            <structural_type_descriptor type="VECTOR_BOOL" size="1" vector_size="1"/>
          </port_o>
          <port_o id="m_axi_awcache" dir="OUT">
            <structural_type_descriptor type="VECTOR_BOOL" size="1" vector_size="4"/>
          </port_o>
          <port_o id="m_axi_awprot" dir="OUT">
            <structural_type_descriptor type="VECTOR_BOOL" size="1" vector_size="3"/>
          </port_o>
          <port_o id="m_axi_awqos" dir="OUT">
            <structural_type_descriptor type="VECTOR_BOOL" size="1" vector_size="4"/>
          </port_o>
          <port_o id="m_axi_awregion" dir="OUT">
            <structural_type_descriptor type="VECTOR_BOOL" size="1" vector_size="4"/>
          </port_o>
          <port_o id="m_axi_awuser" dir="OUT">
            <structural_type_descriptor type="VECTOR_BOOL" size="1" vector_size="1"/>
          </port_o>
          <port_o id="m_axi_awvalid" dir="OUT">
            <structural_type_descriptor type="BOOL" size="1"/>
          </port_o>
          <port_o id="m_axi_awready" dir="IN">
            <structural_type_descriptor type="BOOL" size="1"/>
          </port_o>
          <port_o id="m_axi_wdata" dir="OUT">
            <structural_type_descriptor type="VECTOR_BOOL" size="1" vector_size="1"/>
          </port_o>
          <port_o id="m_axi_wstrb" dir="OUT">
            <structural_type_descriptor type="VECTOR_BOOL" size="1" vector_size="1"/>
          </port_o>
          <port_o id="m_axi_wlast" dir="OUT">
            <structural_type_descriptor type="BOOL" size="1"/>
          </port_o>
          <port_o id="m_axi_wvalid" dir="OUT">
            <structural_type_descriptor type="BOOL" size="1"/>
          </port_o>
          <port_o id="m_axi_wready" dir="IN">
            <structural_type_descriptor type="BOOL" size="1"/>
          </port_o>
          <port_o id="m_axi_wuser" dir="OUT">
            <structural_type_descriptor type="VECTOR_BOOL" size="1" vector_size="1"/>
          </port_o>
          <port_o id="m_axi_bid" dir="IN">
            <structural_type_descriptor type="VECTOR_BOOL" size="1" vector_size="1"/>
          </port_o>
          <port_o id="m_axi_bresp" dir="IN">
            <structural_type_descriptor type="VECTOR_BOOL" size="1" vector_size="2"/>
          </port_o>
          <port_o id="m_axi_bvalid" dir="IN">
            <structural_type_descriptor type="BOOL" size="1"/>
          </port_o>
          <port_o id="m_axi_bready" dir="OUT">
            <structural_type_descriptor type="BOOL" size="1"/>
          </port_o>
          <NP_functionality
            LIBRARY="MinimalAXI4Adapter BURST_TYPE Mout_addr_ram Mout_Wdata_ram Mout_data_ram_size Mout_accelerator_context M_Rdata_ram M_accelerator_context m_axi_arid m_axi_araddr m_axi_arlen m_axi_arsize m_axi_arburst m_axi_arcache m_axi_arprot m_axi_arqos m_axi_arregion m_axi_aruser m_axi_rid m_axi_rdata m_axi_rresp m_axi_awid m_axi_awaddr m_axi_awlen m_axi_awsize m_axi_awburst m_axi_awcache m_axi_awprot m_axi_awqos m_axi_awregion m_axi_awuser m_axi_wdata m_axi_wstrb m_axi_wuser m_axi_bid m_axi_bresp" VERILOG_PROVIDED="
assign m_axi_arlen = 0;
assign m_axi_arburst = BURST_TYPE;
assign m_axi_arlock = 0;
assign m_axi_arcache = 0;
assign m_axi_arprot = 0;
assign m_axi_arqos = 0;
assign m_axi_awlen = 0;
assign m_axi_awburst = BURST_TYPE;
assign m_axi_awlock = 0;
assign m_axi_awcache = 0;
assign m_axi_awprot = 0;
assign m_axi_awqos = 0;
assign m_axi_wlast = 1;

`ifndef _SIM_HAVE_CLOG2
  `define CLOG2(x) \
    (x <= 2) ? 1 : \
    (x <= 4) ? 2 : \
    (x <= 8) ? 3 : \
    (x <= 16) ? 4 : \
    (x <= 32) ? 5 : \
    (x <= 64) ? 6 : \
    (x <= 128) ? 7 : \
    -1
`endif

wire [2:0] size_next;

generate
  `ifdef _SIM_HAVE_CLOG2
    assign size_next = $clog2(Mout_data_ram_size >> 3);
  `else
    assign size_next = `CLOG2(Mout_data_ram_size >> 3);
  `endif
endgenerate

reg Mout_back_pressure_reg;
reg double_answer_first;
wire double_answer_first_next;
reg double_answer_second;
wire double_answer_second_next;

reg m_axi_awvalid_reg, m_axi_awvalid_next;
reg m_axi_wvalid_reg, m_axi_wvalid_next;
reg m_axi_arvalid_reg, m_axi_arvalid_next;

always @(*)
begin
  Mout_back_pressure_reg = 0;
  if(m_axi_awvalid_reg &amp;&amp; !m_axi_awready)
  begin
    Mout_back_pressure_reg = 1;
  end
  else if(m_axi_wvalid_reg &amp;&amp; !m_axi_wready)
  begin
    Mout_back_pressure_reg = 1;
  end
  else if(m_axi_arvalid_reg &amp;&amp; !m_axi_arready)
  begin
    Mout_back_pressure_reg = 1;
  end
end

assign Mout_back_pressure = Mout_back_pressure_reg;

reg M_back_pressure_old;
reg [BITSIZE_M_accelerator_context-1:0] m_axi_bid_reg;
wire [BITSIZE_M_accelerator_context-1:0] m_axi_bid_reg_next;
reg [BITSIZE_M_accelerator_context-1:0] m_axi_rid_reg;
wire [BITSIZE_M_accelerator_context-1:0] m_axi_rid_reg_next;

always @(posedge clock 1RESET_EDGE)
begin
  if(1RESET_VALUE)
  begin
    M_back_pressure_old &lt;= 0;
  end
  else
  begin
    M_back_pressure_old &lt;= M_back_pressure;
  end
end

always @(posedge clock 1RESET_EDGE)
begin
  if(1RESET_VALUE)
  begin
    m_axi_bid_reg &lt;= 0;
    m_axi_rid_reg &lt;= 0;
  end
  else
  begin
    m_axi_bid_reg &lt;= m_axi_bid_reg_next;
    m_axi_rid_reg &lt;= m_axi_rid_reg_next;
  end
end

assign m_axi_bid_reg_next = (m_axi_bvalid &amp;&amp; m_axi_bready) ? m_axi_bid : m_axi_bid_reg;
assign m_axi_rid_reg_next = (m_axi_rvalid &amp;&amp; m_axi_rready) ? m_axi_rid : m_axi_rid_reg;

always @(posedge clock 1RESET_EDGE)
begin
  if(1RESET_VALUE)
  begin
    m_axi_awvalid_reg &lt;= 0;
    m_axi_wvalid_reg &lt;= 0;
  end
  else 
  begin
    m_axi_awvalid_reg &lt;= m_axi_awvalid_next;
    m_axi_wvalid_reg &lt;= m_axi_wvalid_next;
  end 
end

always @(*)
begin
  m_axi_awvalid_next = m_axi_awvalid_reg;
  m_axi_wvalid_next = m_axi_wvalid_reg;
  if(Mout_we_ram &amp;&amp; !Mout_back_pressure_reg)
  begin
    m_axi_awvalid_next = 1;
    m_axi_wvalid_next = 1;
  end
  else
  begin
    if(m_axi_awready)
    begin
      m_axi_awvalid_next = 0;  
    end
    if(m_axi_wready)
    begin
      m_axi_wvalid_next = 0;  
    end
  end
end

assign m_axi_wvalid = m_axi_wvalid_reg;
assign m_axi_awvalid = m_axi_awvalid_reg;

reg [BITSIZE_Mout_Wdata_ram-1:0] m_axi_wdata_reg, m_axi_wdata_next;
reg [BITSIZE_m_axi_wstrb-1:0] m_axi_wstrb_reg, m_axi_wstrb_next;

always @(posedge clock 1RESET_EDGE)
begin
  if(1RESET_VALUE)
  begin
    m_axi_wdata_reg &lt;= 0;
    m_axi_wstrb_reg &lt;= 0;
  end
  else
  begin
    m_axi_wdata_reg &lt;= m_axi_wdata_next;
    m_axi_wstrb_reg &lt;= m_axi_wstrb_next;
  end
end

always @(*)
begin
  m_axi_wdata_next = m_axi_wdata_reg;
  m_axi_wstrb_next = m_axi_wstrb_reg;
  if(Mout_we_ram &amp;&amp; (!m_axi_wvalid_reg || m_axi_wready))
  begin
    m_axi_wdata_next = Mout_Wdata_ram;
    m_axi_wstrb_next = ((1 << (Mout_data_ram_size >> 3)) - 1);
  end
end

assign m_axi_wdata = m_axi_wdata_reg; 
assign m_axi_wstrb = m_axi_wstrb_reg;

reg [BITSIZE_m_axi_awaddr-1:0] m_axi_awaddr_reg, m_axi_awaddr_next;
reg [BITSIZE_m_axi_awsize-1:0] m_axi_awsize_reg, m_axi_awsize_next;
reg [BITSIZE_m_axi_awid-1:0] m_axi_awid_reg, m_axi_awid_next;


always @(posedge clock 1RESET_EDGE)
begin
  if(1RESET_VALUE)
  begin
    m_axi_awaddr_reg &lt;= 0;
    m_axi_awid_reg &lt;= 0;
    m_axi_awsize_reg &lt;= 0;
  end
  else
  begin
    m_axi_awaddr_reg &lt;= m_axi_awaddr_next;
    m_axi_awid_reg &lt;= m_axi_awid_next;
    m_axi_awsize_reg &lt;= m_axi_awsize_next;
  end
end

always @(*)
begin
  if(Mout_we_ram &amp;&amp; (!m_axi_awvalid_reg || m_axi_awready))
  begin
    m_axi_awaddr_next = Mout_addr_ram;
    m_axi_awid_next = Mout_accelerator_context;
    m_axi_awsize_next &lt;= size_next;
  end
  else
  begin
    m_axi_awaddr_next = m_axi_awaddr_reg;
    m_axi_awid_next = m_axi_awid_reg;
    m_axi_awsize_next &lt;= m_axi_awsize_reg;
  end
end

assign m_axi_awaddr = m_axi_awaddr_reg;
assign m_axi_awid = m_axi_awid_reg;
assign m_axi_awsize = m_axi_awsize_reg;

always @(posedge clock 1RESET_EDGE)
begin
  if(1RESET_VALUE)
  begin
    m_axi_arvalid_reg &lt;= 0;
  end
  else 
  begin
    m_axi_arvalid_reg &lt;= m_axi_arvalid_next;
  end 
end

always @(*)
begin
  m_axi_arvalid_next = m_axi_arvalid_reg;
  if(Mout_oe_ram &amp;&amp; !Mout_back_pressure_reg)
  begin
    m_axi_arvalid_next = 1;
  end
  else if(m_axi_arready)
  begin
    m_axi_arvalid_next = 0;  
  end
end

assign m_axi_arvalid = m_axi_arvalid_reg;

reg [BITSIZE_m_axi_araddr-1:0] m_axi_araddr_reg, m_axi_araddr_next;
reg [BITSIZE_m_axi_arsize-1:0] m_axi_arsize_reg, m_axi_arsize_next;
reg [BITSIZE_m_axi_awid-1:0] m_axi_arid_reg, m_axi_arid_next;


always @(posedge clock 1RESET_EDGE)
begin
  if(1RESET_VALUE)
  begin
    m_axi_araddr_reg &lt;= 0;
    m_axi_arid_reg &lt;= 0;
    m_axi_arsize_reg &lt;= 0;
  end
  else
  begin
    m_axi_araddr_reg &lt;= m_axi_araddr_next;
    m_axi_arid_reg &lt;= m_axi_arid_next;
    m_axi_arsize_reg &lt;= m_axi_arsize_next;
  end
end

always @(*)
begin
  m_axi_araddr_next = m_axi_araddr_reg;
  m_axi_arid_next = m_axi_arid_reg;
  m_axi_arsize_next = m_axi_arsize_reg;
  if(Mout_oe_ram &amp;&amp; (!m_axi_arvalid_reg || m_axi_arready))
  begin
    m_axi_araddr_next = Mout_addr_ram;
    m_axi_arid_next = Mout_accelerator_context;
    m_axi_arsize_next = size_next;
  end
end

assign m_axi_araddr = m_axi_araddr_reg;
assign m_axi_arid = m_axi_arid_reg;
assign m_axi_arsize = m_axi_arsize_reg;

reg M_DataRdy_reg;

always @(posedge clock 1RESET_EDGE)
begin
  if(1RESET_VALUE)
  begin
    M_DataRdy_reg &lt;= 0;
  end
  else
  begin
    M_DataRdy_reg &lt;= M_back_pressure || double_answer_first_next || double_answer_second_next;
  end
end

assign M_DataRdy = (m_axi_bvalid &amp;&amp; m_axi_bready) || (m_axi_rvalid &amp;&amp; m_axi_rready) || M_DataRdy_reg;

reg [BITSIZE_M_Rdata_ram-1:0] M_Rdata_ram_reg, M_Rdata_ram_next;

always @(posedge clock 1RESET_EDGE)
begin
  if(1RESET_VALUE)
  begin
    M_Rdata_ram_reg &lt;= 0;
  end
  else 
  begin
    M_Rdata_ram_reg &lt;= M_Rdata_ram_next;
  end
end

always @(*)
begin
  if(M_back_pressure_old)
  begin
    M_Rdata_ram_next = M_Rdata_ram_reg;
  end
  else
  begin
    M_Rdata_ram_next = m_axi_rdata;
  end
end

assign M_Rdata_ram = M_Rdata_ram_next;

reg m_axi_bready_reg, m_axi_bready_old;
reg m_axi_rready_reg, m_axi_rready_old;

always @(posedge clock 1RESET_EDGE)
begin
  if(1RESET_VALUE)
  begin
    m_axi_rready_reg &lt;= 0;
    m_axi_bready_reg &lt;= 0;
  end
  else if(M_back_pressure)
  begin
    m_axi_rready_reg &lt;= 0;
    m_axi_bready_reg &lt;= 0;
  end
  else if(double_answer_first_next || double_answer_second_next)
  begin
    m_axi_bready_reg &lt;= 0;
    m_axi_rready_reg &lt;= 0;
  end
  else
  begin
    m_axi_rready_reg &lt;= 1;
    m_axi_bready_reg &lt;= 1;
  end
end

assign m_axi_bready = m_axi_bready_reg;
assign m_axi_rready = m_axi_rready_reg;

reg [BITSIZE_M_accelerator_context-1:0] M_accelerator_context_reg, M_accelerator_context_next;

always @(posedge clock 1RESET_EDGE)
begin
  if(1RESET_VALUE)
  begin
    M_accelerator_context_reg &lt;= 0;
    double_answer_first &lt;= 0;
    double_answer_second &lt;= 0;
  end
  else
  begin
    M_accelerator_context_reg &lt;= M_accelerator_context_next;
    double_answer_first &lt;= double_answer_first_next; 
    double_answer_second &lt;= double_answer_second_next;   
  end
end

assign double_answer_first_next = (M_back_pressure &amp;&amp; (m_axi_rready &amp;&amp; m_axi_rvalid &amp;&amp; m_axi_bready &amp;&amp; m_axi_bvalid)) || (M_back_pressure &amp;&amp; double_answer_first);
assign double_answer_second_next = (m_axi_rready &amp;&amp; m_axi_rvalid &amp;&amp; m_axi_bready &amp;&amp; m_axi_bvalid) || (!double_answer_first_next &amp;&amp; double_answer_first) || (M_back_pressure &amp;&amp; double_answer_second);

always @(*)
begin
  if(M_back_pressure_old)
  begin
    M_accelerator_context_next = M_accelerator_context_reg;
  end
  else if(double_answer_first)
  begin
    M_accelerator_context_next = m_axi_rid_reg;
  end
  else if(double_answer_second)
  begin
    M_accelerator_context_next = m_axi_bid_reg;
  end
  else if(m_axi_rvalid &amp;&amp; m_axi_rready)
  begin
    M_accelerator_context_next = m_axi_rid;
  end
  else if(m_axi_bvalid &amp;&amp; m_axi_bready)
  begin
    M_accelerator_context_next = m_axi_bid;
  end
  else
  begin
    M_accelerator_context_next = 0;
  end
end

assign M_accelerator_context = M_accelerator_context_next;

// synthesis translate_off
always @(posedge clock)
begin
  if(m_axi_bresp != 0 || m_axi_rresp !=0)
  begin
    $display(&quot;ERROR: Sim: Abort incorret AXI answer from slave &quot;);
    $finish;
  end
end
// synthesis translate_on"/>
        </component_o>
      </circuit>
    </cell>
    <cell>
      <name>MinimalAXI4AdapterSingleBeat</name>
      <circuit>
        <component_o id="MinimalAXI4AdapterSingleBeat">
          <description>This component is part of the BAMBU/PANDA IP LIBRARY</description>
          <copyright>Copyright (C) 2023-2024 Politecnico di Milano</copyright>
          <authors>Giovanni Gozzi &lt;michele.fiorito@polimi.it&gt;</authors>
          <license>PANDA_LGPLv3</license>
          <structural_type_descriptor id_type="MinimalAXI4AdapterSingleBeat"/>
          <parameter name="BURST_TYPE">0</parameter>
          <port_o id="clock" dir="IN" is_clock="1">
            <structural_type_descriptor type="BOOL" size="1"/>
          </port_o>
          <port_o id="reset" dir="IN">
            <structural_type_descriptor type="BOOL" size="1"/>
          </port_o>
          <port_o id="Mout_oe_ram" dir="IN" is_memory="1" is_slave="1">
            <structural_type_descriptor type="BOOL" size="1" />
          </port_o>
          <port_o id="Mout_we_ram" dir="IN" is_memory="1" is_slave="1">
            <structural_type_descriptor type="BOOL" size="1" />
          </port_o>
          <port_o id="Mout_addr_ram" dir="IN" is_memory="1" is_slave="1" is_addr_bus="1">
            <structural_type_descriptor type="VECTOR_BOOL" size="1" vector_size="1" />
          </port_o>
          <port_o id="Mout_Wdata_ram" dir="IN" is_memory="1" is_slave="1" is_data_bus="1">
            <structural_type_descriptor type="VECTOR_BOOL" size="1" vector_size="1" />
          </port_o>
          <port_o id="Mout_data_ram_size" dir="IN" is_memory="1" is_slave="1" is_size_bus="1">
            <structural_type_descriptor type="VECTOR_BOOL" size="1" vector_size="1" />
          </port_o>
          <port_o id="M_DataRdy" dir="OUT">
            <structural_type_descriptor type="BOOL" size="1" />
          </port_o>
          <port_o id="M_Rdata_ram" dir="OUT">
            <structural_type_descriptor type="VECTOR_BOOL" size="1" vector_size="1" />
          </port_o>
          <port_o id="m_axi_arid" dir="OUT">
            <structural_type_descriptor type="VECTOR_BOOL" size="1" vector_size="1"/>
          </port_o>
          <port_o id="m_axi_araddr" dir="OUT">
            <structural_type_descriptor type="VECTOR_BOOL" size="1" vector_size="1"/>
          </port_o>
          <port_o id="m_axi_arlen" dir="OUT">
            <structural_type_descriptor type="VECTOR_BOOL" size="1" vector_size="1"/>
          </port_o>
          <port_o id="m_axi_arsize" dir="OUT">
            <structural_type_descriptor type="VECTOR_BOOL" size="1" vector_size="3"/>
          </port_o>
          <port_o id="m_axi_arburst" dir="OUT">
            <structural_type_descriptor type="VECTOR_BOOL" size="1" vector_size="2"/>
          </port_o>
          <port_o id="m_axi_arlock" dir="OUT">
            <structural_type_descriptor type="VECTOR_BOOL" size="1" vector_size="1"/>
          </port_o>
          <port_o id="m_axi_arcache" dir="OUT">
            <structural_type_descriptor type="VECTOR_BOOL" size="1" vector_size="4"/>
          </port_o>
          <port_o id="m_axi_arprot" dir="OUT">
            <structural_type_descriptor type="VECTOR_BOOL" size="1" vector_size="3"/>
          </port_o>
          <port_o id="m_axi_arqos" dir="OUT">
            <structural_type_descriptor type="VECTOR_BOOL" size="1" vector_size="4"/>
          </port_o>
          <port_o id="m_axi_arregion" dir="OUT">
            <structural_type_descriptor type="VECTOR_BOOL" size="1" vector_size="4"/>
          </port_o>
          <port_o id="m_axi_aruser" dir="OUT">
            <structural_type_descriptor type="VECTOR_BOOL" size="1" vector_size="1"/>
          </port_o> 
          <port_o id="m_axi_arvalid" dir="OUT">
            <structural_type_descriptor type="BOOL" size="1"/>
          </port_o>
          <port_o id="m_axi_arready" dir="IN">
            <structural_type_descriptor type="BOOL" size="1"/>
          </port_o>
          <port_o id="m_axi_rid" dir="IN">
            <structural_type_descriptor type="VECTOR_BOOL" size="1" vector_size="1"/>
          </port_o>
          <port_o id="m_axi_rdata" dir="IN">
            <structural_type_descriptor type="VECTOR_BOOL" size="1" vector_size="1"/>
          </port_o>
          <port_o id="m_axi_rresp" dir="IN">
            <structural_type_descriptor type="VECTOR_BOOL" size="1" vector_size="2"/>
          </port_o>
          <port_o id="m_axi_rlast" dir="IN">
            <structural_type_descriptor type="BOOL" size="1"/>
          </port_o>
          <port_o id="m_axi_rvalid" dir="IN">
            <structural_type_descriptor type="BOOL" size="1"/>
          </port_o>
          <port_o id="m_axi_rready" dir="OUT">
            <structural_type_descriptor type="BOOL" size="1"/>
          </port_o>
          <port_o id="m_axi_awid" dir="OUT">
            <structural_type_descriptor type="VECTOR_BOOL" size="1" vector_size="1"/>
          </port_o>
          <port_o id="m_axi_awaddr" dir="OUT">
            <structural_type_descriptor type="VECTOR_BOOL" size="1" vector_size="1"/>
          </port_o>
          <port_o id="m_axi_awlen" dir="OUT">
            <structural_type_descriptor type="VECTOR_BOOL" size="1" vector_size="1"/>
          </port_o>
          <port_o id="m_axi_awsize" dir="OUT">
            <structural_type_descriptor type="VECTOR_BOOL" size="1" vector_size="3"/>
          </port_o>
          <port_o id="m_axi_awburst" dir="OUT">
            <structural_type_descriptor type="VECTOR_BOOL" size="1" vector_size="2"/>
          </port_o>
          <port_o id="m_axi_awlock" dir="OUT">
            <structural_type_descriptor type="VECTOR_BOOL" size="1" vector_size="1"/>
          </port_o>
          <port_o id="m_axi_awcache" dir="OUT">
            <structural_type_descriptor type="VECTOR_BOOL" size="1" vector_size="4"/>
          </port_o>
          <port_o id="m_axi_awprot" dir="OUT">
            <structural_type_descriptor type="VECTOR_BOOL" size="1" vector_size="3"/>
          </port_o>
          <port_o id="m_axi_awqos" dir="OUT">
            <structural_type_descriptor type="VECTOR_BOOL" size="1" vector_size="4"/>
          </port_o>
          <port_o id="m_axi_awregion" dir="OUT">
            <structural_type_descriptor type="VECTOR_BOOL" size="1" vector_size="4"/>
          </port_o>
          <port_o id="m_axi_awuser" dir="OUT">
            <structural_type_descriptor type="VECTOR_BOOL" size="1" vector_size="1"/>
          </port_o>
          <port_o id="m_axi_awvalid" dir="OUT">
            <structural_type_descriptor type="BOOL" size="1"/>
          </port_o>
          <port_o id="m_axi_awready" dir="IN">
            <structural_type_descriptor type="BOOL" size="1"/>
          </port_o>
          <port_o id="m_axi_wdata" dir="OUT">
            <structural_type_descriptor type="VECTOR_BOOL" size="1" vector_size="1"/>
          </port_o>
          <port_o id="m_axi_wstrb" dir="OUT">
            <structural_type_descriptor type="VECTOR_BOOL" size="1" vector_size="1"/>
          </port_o>
          <port_o id="m_axi_wlast" dir="OUT">
            <structural_type_descriptor type="BOOL" size="1"/>
          </port_o>
          <port_o id="m_axi_wvalid" dir="OUT">
            <structural_type_descriptor type="BOOL" size="1"/>
          </port_o>
          <port_o id="m_axi_wready" dir="IN">
            <structural_type_descriptor type="BOOL" size="1"/>
          </port_o>
          <port_o id="m_axi_wuser" dir="OUT">
            <structural_type_descriptor type="VECTOR_BOOL" size="1" vector_size="1"/>
          </port_o>
          <port_o id="m_axi_bid" dir="IN">
            <structural_type_descriptor type="VECTOR_BOOL" size="1" vector_size="1"/>
          </port_o>
          <port_o id="m_axi_bresp" dir="IN">
            <structural_type_descriptor type="VECTOR_BOOL" size="1" vector_size="2"/>
          </port_o>
          <port_o id="m_axi_bvalid" dir="IN">
            <structural_type_descriptor type="BOOL" size="1"/>
          </port_o>
          <port_o id="m_axi_bready" dir="OUT">
            <structural_type_descriptor type="BOOL" size="1"/>
          </port_o>
          <NP_functionality
            LIBRARY="MinimalAXI4AdapterSingleBeat BURST_TYPE Mout_addr_ram Mout_Wdata_ram Mout_data_ram_size M_Rdata_ram m_axi_arid m_axi_araddr m_axi_arlen m_axi_arsize m_axi_arburst m_axi_arcache m_axi_arprot m_axi_arqos m_axi_arregion m_axi_aruser m_axi_rid m_axi_rdata m_axi_rresp m_axi_awid m_axi_awaddr m_axi_awlen m_axi_awsize m_axi_awburst m_axi_awcache m_axi_awprot m_axi_awqos m_axi_awregion m_axi_awuser m_axi_wdata m_axi_wstrb m_axi_wuser m_axi_bid m_axi_bresp" VERILOG_PROVIDED="
assign m_axi_arlen = 0;
assign m_axi_arburst = BURST_TYPE;
assign m_axi_arlock = 0;
assign m_axi_arcache = 0;
assign m_axi_arprot = 0;
assign m_axi_arqos = 0;
assign m_axi_arregion = 0;
assign m_axi_aruser = 0;
assign m_axi_arid = 0;
assign m_axi_awlen = 0;
assign m_axi_awburst = BURST_TYPE;
assign m_axi_awlock = 0;
assign m_axi_awcache = 0;
assign m_axi_awprot = 0;
assign m_axi_awqos = 0;
assign m_axi_awregion = 0;
assign m_axi_awuser = 0;
assign m_axi_awid = 0;
assign m_axi_wlast = 1;
assign m_axi_wuser = 0;

`ifndef _SIM_HAVE_CLOG2
  `define CLOG2(x) \
    (x <= 2) ? 1 : \
    (x <= 4) ? 2 : \
    (x <= 8) ? 3 : \
    (x <= 16) ? 4 : \
    (x <= 32) ? 5 : \
    (x <= 64) ? 6 : \
    (x <= 128) ? 7 : \
    -1
`endif

wire [2:0] size_next;

generate
  `ifdef _SIM_HAVE_CLOG2
    assign size_next = $clog2(Mout_data_ram_size >> 3);
  `else
    assign size_next = `CLOG2(Mout_data_ram_size >> 3);
  `endif
endgenerate

reg double_answer_second;
wire double_answer_second_next;

reg m_axi_awvalid_reg, m_axi_awvalid_next;
reg m_axi_wvalid_reg, m_axi_wvalid_next;
reg m_axi_arvalid_reg, m_axi_arvalid_next;

always @(posedge clock 1RESET_EDGE)
begin
  if(1RESET_VALUE)
  begin
    m_axi_awvalid_reg &lt;= 0;
    m_axi_wvalid_reg &lt;= 0;
  end
  else 
  begin
    m_axi_awvalid_reg &lt;= m_axi_awvalid_next;
    m_axi_wvalid_reg &lt;= m_axi_wvalid_next;
  end 
end

always @(*)
begin
  m_axi_awvalid_next = m_axi_awvalid_reg;
  m_axi_wvalid_next = m_axi_wvalid_reg;
  if(Mout_we_ram)
  begin
    m_axi_awvalid_next = 1;
    m_axi_wvalid_next = 1;
  end
  else
  begin
    if(m_axi_awready)
    begin
      m_axi_awvalid_next = 0;  
    end
    if(m_axi_wready)
    begin
      m_axi_wvalid_next = 0;  
    end
  end
end

assign m_axi_wvalid = m_axi_wvalid_reg;
assign m_axi_awvalid = m_axi_awvalid_reg;

reg [BITSIZE_Mout_Wdata_ram-1:0] m_axi_wdata_reg;
reg [BITSIZE_m_axi_wstrb-1:0] m_axi_wstrb_reg;

always @(posedge clock 1RESET_EDGE)
begin
  if(1RESET_VALUE)
  begin
    m_axi_wdata_reg &lt;= 0;
    m_axi_wstrb_reg &lt;= 0;
  end
  else
  begin
    m_axi_wdata_reg &lt;= Mout_Wdata_ram;
    m_axi_wstrb_reg &lt;= ((1 << (Mout_data_ram_size >> 3)) - 1);
  end
end

assign m_axi_wdata = m_axi_wdata_reg; 
assign m_axi_wstrb = m_axi_wstrb_reg;

reg [BITSIZE_m_axi_awaddr-1:0] m_axi_awaddr_reg;
reg [BITSIZE_m_axi_awsize-1:0] m_axi_awsize_reg;
wire [BITSIZE_m_axi_awsize-1:0] m_axi_awsize_next;

always @(posedge clock 1RESET_EDGE)
begin
  if(1RESET_VALUE)
  begin
    m_axi_awaddr_reg &lt;= 0;
    m_axi_awsize_reg &lt;= 0;
  end
  else
  begin
    m_axi_awaddr_reg &lt;= Mout_addr_ram;
    m_axi_awsize_reg &lt;= size_next;
  end
end

assign m_axi_awsize = m_axi_awsize_reg;
assign m_axi_awaddr = m_axi_awaddr_reg;

always @(posedge clock 1RESET_EDGE)
begin
  if(1RESET_VALUE)
  begin
    m_axi_arvalid_reg &lt;= 0;
  end
  else 
  begin
    m_axi_arvalid_reg &lt;= m_axi_arvalid_next;
  end 
end

always @(*)
begin
  m_axi_arvalid_next = m_axi_arvalid_reg;
  if(Mout_oe_ram)
  begin
    m_axi_arvalid_next = 1;
  end
  else if(m_axi_arready)
  begin
    m_axi_arvalid_next = 0;  
  end
end

assign m_axi_arvalid = m_axi_arvalid_reg;

reg [BITSIZE_m_axi_araddr-1:0] m_axi_araddr_reg;
reg [BITSIZE_m_axi_arsize-1:0] m_axi_arsize_reg;
wire [BITSIZE_m_axi_arsize-1:0] m_axi_arsize_next;

always @(posedge clock 1RESET_EDGE)
begin
  if(1RESET_VALUE)
  begin
    m_axi_araddr_reg &lt;= 0;
    m_axi_arsize_reg &lt;= 0;
  end
  else
  begin
    m_axi_araddr_reg &lt;= Mout_addr_ram;
    m_axi_arsize_reg &lt;= size_next;
  end
end

assign m_axi_arsize = m_axi_arsize_reg;
assign m_axi_araddr = m_axi_araddr_reg;

reg M_DataRdy_reg;

always @(posedge clock 1RESET_EDGE)
begin
  if(1RESET_VALUE)
  begin
    M_DataRdy_reg &lt;= 0;
  end
  else
  begin
    M_DataRdy_reg &lt;= double_answer_second_next;
  end
end

assign M_DataRdy = (m_axi_bvalid &amp;&amp; m_axi_bready) || (m_axi_rvalid &amp;&amp; m_axi_rready) || M_DataRdy_reg;
assign M_Rdata_ram = m_axi_rdata;

reg m_axi_bready_reg, m_axi_bready_old;
reg m_axi_rready_reg, m_axi_rready_old;

always @(posedge clock 1RESET_EDGE)
begin
  if(1RESET_VALUE)
  begin
    m_axi_rready_reg &lt;= 0;
    m_axi_bready_reg &lt;= 0;
  end
  else if(double_answer_second_next)
  begin
    m_axi_bready_reg &lt;= 0;
    m_axi_rready_reg &lt;= 0;
  end
  else
  begin
    m_axi_rready_reg &lt;= 1;
    m_axi_bready_reg &lt;= 1;
  end
end

assign m_axi_bready = m_axi_bready_reg;
assign m_axi_rready = m_axi_rready_reg;

always @(posedge clock 1RESET_EDGE)
begin
  if(1RESET_VALUE)
  begin
    double_answer_second &lt;= 0;
  end
  else
  begin
    double_answer_second &lt;= double_answer_second_next;   
  end
end

assign double_answer_second_next = (m_axi_rready &amp;&amp; m_axi_rvalid &amp;&amp; m_axi_bready &amp;&amp; m_axi_bvalid);

// synthesis translate_off
always @(posedge clock)
begin
  if(m_axi_bresp != 0 || m_axi_rresp !=0)
  begin
    $display(&quot;ERROR: Sim: Abort incorret AXI answer from slave &quot;);
    $finish;
  end
end
// synthesis translate_on
"/>
        </component_o>
      </circuit>
    </cell> 
    <cell>
      <name>MinimalAXI4Adapter</name>
      <circuit>
        <component_o id="MinimalAXI4Adapter">
          <description>This component is part of the BAMBU/PANDA IP LIBRARY</description>
          <copyright>Copyright (C) 2023 Politecnico di Milano</copyright>
          <authors>Giovanni Gozzi &lt;giovanni.gozzi@polimi.it&gt;</authors>
          <license>PANDA_LGPLv3</license>
          <parameter name="BURST_TYPE">0</parameter>
          <structural_type_descriptor id_type="MinimalAXI4Adapter"/>
          <port_o id="clock" dir="IN" is_clock="1">
            <structural_type_descriptor type="BOOL" size="1"/>
          </port_o>
          <port_o id="reset" dir="IN">
            <structural_type_descriptor type="BOOL" size="1"/>
          </port_o>
          <port_o id="Mout_oe_ram" dir="IN" is_memory="1" is_slave="1">
            <structural_type_descriptor type="BOOL" size="1" />
          </port_o>
          <port_o id="Mout_we_ram" dir="IN" is_memory="1" is_slave="1">
            <structural_type_descriptor type="BOOL" size="1" />
          </port_o>
          <port_o id="Mout_addr_ram" dir="IN" is_memory="1" is_slave="1" is_addr_bus="1">
            <structural_type_descriptor type="VECTOR_BOOL" size="1" vector_size="1" />
          </port_o>
          <port_o id="Mout_Wdata_ram" dir="IN" is_memory="1" is_slave="1" is_data_bus="1">
            <structural_type_descriptor type="VECTOR_BOOL" size="1" vector_size="1" />
          </port_o>
          <port_o id="Mout_data_ram_size" dir="IN" is_memory="1" is_slave="1" is_size_bus="1">
            <structural_type_descriptor type="VECTOR_BOOL" size="1" vector_size="1" />
          </port_o>
          <port_o id="Mout_accelerator_context" dir="IN" is_memory="1" is_slave="1" is_size_bus="1">
            <structural_type_descriptor type="VECTOR_BOOL" size="1" vector_size="1" />
          </port_o>
          <port_o id="Mout_back_pressure" dir="OUT">
            <structural_type_descriptor type="BOOL" size="1" />
          </port_o>
          <port_o id="M_DataRdy" dir="OUT">
            <structural_type_descriptor type="BOOL" size="1" />
          </port_o>
          <port_o id="M_Rdata_ram" dir="OUT">
            <structural_type_descriptor type="VECTOR_BOOL" size="1" vector_size="1" />
          </port_o>
          <port_o id="M_back_pressure" dir="IN">
            <structural_type_descriptor type="BOOL" size="1" />
          </port_o>
          <port_o id="M_accelerator_context" dir="OUT">
            <structural_type_descriptor type="VECTOR_BOOL" size="1" vector_size="1" />
          </port_o>
          <port_o id="m_axi_arid" dir="OUT">
            <structural_type_descriptor type="VECTOR_BOOL" size="1" vector_size="1"/>
          </port_o>
          <port_o id="m_axi_araddr" dir="OUT">
            <structural_type_descriptor type="VECTOR_BOOL" size="1" vector_size="1"/>
          </port_o>
          <port_o id="m_axi_arlen" dir="OUT">
            <structural_type_descriptor type="VECTOR_BOOL" size="1" vector_size="1"/>
          </port_o>
          <port_o id="m_axi_arsize" dir="OUT">
            <structural_type_descriptor type="VECTOR_BOOL" size="1" vector_size="3"/>
          </port_o>
          <port_o id="m_axi_arburst" dir="OUT">
            <structural_type_descriptor type="VECTOR_BOOL" size="1" vector_size="2"/>
          </port_o>
          <port_o id="m_axi_arlock" dir="OUT">
            <structural_type_descriptor type="VECTOR_BOOL" size="1" vector_size="1"/>
          </port_o>
          <port_o id="m_axi_arcache" dir="OUT">
            <structural_type_descriptor type="VECTOR_BOOL" size="1" vector_size="4"/>
          </port_o>
          <port_o id="m_axi_arprot" dir="OUT">
            <structural_type_descriptor type="VECTOR_BOOL" size="1" vector_size="3"/>
          </port_o>
          <port_o id="m_axi_arqos" dir="OUT">
            <structural_type_descriptor type="VECTOR_BOOL" size="1" vector_size="4"/>
          </port_o>
          <port_o id="m_axi_arregion" dir="OUT">
            <structural_type_descriptor type="VECTOR_BOOL" size="1" vector_size="4"/>
          </port_o>
          <port_o id="m_axi_aruser" dir="OUT">
            <structural_type_descriptor type="VECTOR_BOOL" size="1" vector_size="1"/>
          </port_o>
          <port_o id="m_axi_arvalid" dir="OUT">
            <structural_type_descriptor type="BOOL" size="1"/>
          </port_o>
          <port_o id="m_axi_arready" dir="IN">
            <structural_type_descriptor type="BOOL" size="1"/>
          </port_o>
          <port_o id="m_axi_rid" dir="IN">
            <structural_type_descriptor type="VECTOR_BOOL" size="1" vector_size="1"/>
          </port_o>
          <port_o id="m_axi_rdata" dir="IN">
            <structural_type_descriptor type="VECTOR_BOOL" size="1" vector_size="1"/>
          </port_o>
          <port_o id="m_axi_rresp" dir="IN">
            <structural_type_descriptor type="VECTOR_BOOL" size="1" vector_size="2"/>
          </port_o>
          <port_o id="m_axi_rlast" dir="IN">
            <structural_type_descriptor type="BOOL" size="1"/>
          </port_o>
          <port_o id="m_axi_rvalid" dir="IN">
            <structural_type_descriptor type="BOOL" size="1"/>
          </port_o>
          <port_o id="m_axi_rready" dir="OUT">
            <structural_type_descriptor type="BOOL" size="1"/>
          </port_o>
          <port_o id="m_axi_awid" dir="OUT">
            <structural_type_descriptor type="VECTOR_BOOL" size="1" vector_size="1"/>
          </port_o>
          <port_o id="m_axi_awaddr" dir="OUT">
            <structural_type_descriptor type="VECTOR_BOOL" size="1" vector_size="1"/>
          </port_o>
          <port_o id="m_axi_awlen" dir="OUT">
            <structural_type_descriptor type="VECTOR_BOOL" size="1" vector_size="1"/>
          </port_o>
          <port_o id="m_axi_awsize" dir="OUT">
            <structural_type_descriptor type="VECTOR_BOOL" size="1" vector_size="3"/>
          </port_o>
          <port_o id="m_axi_awburst" dir="OUT">
            <structural_type_descriptor type="VECTOR_BOOL" size="1" vector_size="2"/>
          </port_o>
          <port_o id="m_axi_awlock" dir="OUT">
            <structural_type_descriptor type="VECTOR_BOOL" size="1" vector_size="1"/>
          </port_o>
          <port_o id="m_axi_awcache" dir="OUT">
            <structural_type_descriptor type="VECTOR_BOOL" size="1" vector_size="4"/>
          </port_o>
          <port_o id="m_axi_awprot" dir="OUT">
            <structural_type_descriptor type="VECTOR_BOOL" size="1" vector_size="3"/>
          </port_o>
          <port_o id="m_axi_awqos" dir="OUT">
            <structural_type_descriptor type="VECTOR_BOOL" size="1" vector_size="4"/>
          </port_o>
          <port_o id="m_axi_awregion" dir="OUT">
            <structural_type_descriptor type="VECTOR_BOOL" size="1" vector_size="4"/>
          </port_o>
          <port_o id="m_axi_awuser" dir="OUT">
            <structural_type_descriptor type="VECTOR_BOOL" size="1" vector_size="1"/>
          </port_o>
          <port_o id="m_axi_awvalid" dir="OUT">
            <structural_type_descriptor type="BOOL" size="1"/>
          </port_o>
          <port_o id="m_axi_awready" dir="IN">
            <structural_type_descriptor type="BOOL" size="1"/>
          </port_o>
          <port_o id="m_axi_wdata" dir="OUT">
            <structural_type_descriptor type="VECTOR_BOOL" size="1" vector_size="1"/>
          </port_o>
          <port_o id="m_axi_wstrb" dir="OUT">
            <structural_type_descriptor type="VECTOR_BOOL" size="1" vector_size="1"/>
          </port_o>
          <port_o id="m_axi_wlast" dir="OUT">
            <structural_type_descriptor type="BOOL" size="1"/>
          </port_o>
          <port_o id="m_axi_wvalid" dir="OUT">
            <structural_type_descriptor type="BOOL" size="1"/>
          </port_o>
          <port_o id="m_axi_wready" dir="IN">
            <structural_type_descriptor type="BOOL" size="1"/>
          </port_o>
          <port_o id="m_axi_wuser" dir="OUT">
            <structural_type_descriptor type="VECTOR_BOOL" size="1" vector_size="1"/>
          </port_o>
          <port_o id="m_axi_bid" dir="IN">
            <structural_type_descriptor type="VECTOR_BOOL" size="1" vector_size="1"/>
          </port_o>
          <port_o id="m_axi_bresp" dir="IN">
            <structural_type_descriptor type="VECTOR_BOOL" size="1" vector_size="2"/>
          </port_o>
          <port_o id="m_axi_bvalid" dir="IN">
            <structural_type_descriptor type="BOOL" size="1"/>
          </port_o>
          <port_o id="m_axi_bready" dir="OUT">
            <structural_type_descriptor type="BOOL" size="1"/>
          </port_o>
          <NP_functionality
            LIBRARY="MinimalAXI4Adapter BURST_TYPE Mout_addr_ram Mout_Wdata_ram Mout_data_ram_size Mout_accelerator_context M_Rdata_ram M_accelerator_context m_axi_arid m_axi_araddr m_axi_arlen m_axi_arsize m_axi_arburst m_axi_arcache m_axi_arprot m_axi_arqos m_axi_arregion m_axi_aruser m_axi_rid m_axi_rdata m_axi_rresp m_axi_awid m_axi_awaddr m_axi_awlen m_axi_awsize m_axi_awburst m_axi_awcache m_axi_awprot m_axi_awqos m_axi_awregion m_axi_awuser m_axi_wdata m_axi_wstrb m_axi_wuser m_axi_bid m_axi_bresp" VERILOG_PROVIDED="
assign m_axi_arlen = 0;
assign m_axi_arburst = BURST_TYPE;
assign m_axi_arlock = 0;
assign m_axi_arcache = 0;
assign m_axi_arprot = 0;
assign m_axi_arqos = 0;
assign m_axi_awlen = 0;
assign m_axi_awburst = BURST_TYPE;
assign m_axi_awlock = 0;
assign m_axi_awcache = 0;
assign m_axi_awprot = 0;
assign m_axi_awqos = 0;
assign m_axi_wlast = 1;

`ifndef _SIM_HAVE_CLOG2
  `define CLOG2(x) \
    (x <= 2) ? 1 : \
    (x <= 4) ? 2 : \
    (x <= 8) ? 3 : \
    (x <= 16) ? 4 : \
    (x <= 32) ? 5 : \
    (x <= 64) ? 6 : \
    (x <= 128) ? 7 : \
    -1
`endif

wire [2:0] size_next;

generate
  `ifdef _SIM_HAVE_CLOG2
    assign size_next = $clog2(Mout_data_ram_size >> 3);
  `else
    assign size_next = `CLOG2(Mout_data_ram_size >> 3);
  `endif
endgenerate

reg Mout_back_pressure_reg;
reg double_answer_first;
wire double_answer_first_next;
reg double_answer_second;
wire double_answer_second_next;

reg m_axi_awvalid_reg, m_axi_awvalid_next;
reg m_axi_wvalid_reg, m_axi_wvalid_next;
reg m_axi_arvalid_reg, m_axi_arvalid_next;

always @(*)
begin
  Mout_back_pressure_reg = 0;
  if(m_axi_awvalid_reg &amp;&amp; !m_axi_awready)
  begin
    Mout_back_pressure_reg = 1;
  end
  else if(m_axi_wvalid_reg &amp;&amp; !m_axi_wready)
  begin
    Mout_back_pressure_reg = 1;
  end
  else if(m_axi_arvalid_reg &amp;&amp; !m_axi_arready)
  begin
    Mout_back_pressure_reg = 1;
  end
end

assign Mout_back_pressure = Mout_back_pressure_reg;

reg M_back_pressure_old;
reg [BITSIZE_M_accelerator_context-1:0] m_axi_bid_reg;
wire [BITSIZE_M_accelerator_context-1:0] m_axi_bid_reg_next;
reg [BITSIZE_M_accelerator_context-1:0] m_axi_rid_reg;
wire [BITSIZE_M_accelerator_context-1:0] m_axi_rid_reg_next;

always @(posedge clock 1RESET_EDGE)
begin
  if(1RESET_VALUE)
  begin
    M_back_pressure_old &lt;= 0;
  end
  else
  begin
    M_back_pressure_old &lt;= M_back_pressure;
  end
end

always @(posedge clock 1RESET_EDGE)
begin
  if(1RESET_VALUE)
  begin
    m_axi_bid_reg &lt;= 0;
    m_axi_rid_reg &lt;= 0;
  end
  else
  begin
    m_axi_bid_reg &lt;= m_axi_bid_reg_next;
    m_axi_rid_reg &lt;= m_axi_rid_reg_next;
  end
end

assign m_axi_bid_reg_next = (m_axi_bvalid &amp;&amp; m_axi_bready) ? m_axi_bid : m_axi_bid_reg;
assign m_axi_rid_reg_next = (m_axi_rvalid &amp;&amp; m_axi_rready) ? m_axi_rid : m_axi_rid_reg;

always @(posedge clock 1RESET_EDGE)
begin
  if(1RESET_VALUE)
  begin
    m_axi_awvalid_reg &lt;= 0;
    m_axi_wvalid_reg &lt;= 0;
  end
  else 
  begin
    m_axi_awvalid_reg &lt;= m_axi_awvalid_next;
    m_axi_wvalid_reg &lt;= m_axi_wvalid_next;
  end 
end

always @(*)
begin
  m_axi_awvalid_next = m_axi_awvalid_reg;
  m_axi_wvalid_next = m_axi_wvalid_reg;
  if(Mout_we_ram &amp;&amp; !Mout_back_pressure_reg)
  begin
    m_axi_awvalid_next = 1;
    m_axi_wvalid_next = 1;
  end
  else
  begin
    if(m_axi_awready)
    begin
      m_axi_awvalid_next = 0;  
    end
    if(m_axi_wready)
    begin
      m_axi_wvalid_next = 0;  
    end
  end
end

assign m_axi_wvalid = m_axi_wvalid_reg;
assign m_axi_awvalid = m_axi_awvalid_reg;

reg [BITSIZE_Mout_Wdata_ram-1:0] m_axi_wdata_reg, m_axi_wdata_next;
reg [BITSIZE_m_axi_wstrb-1:0] m_axi_wstrb_reg, m_axi_wstrb_next;

always @(posedge clock 1RESET_EDGE)
begin
  if(1RESET_VALUE)
  begin
    m_axi_wdata_reg &lt;= 0;
    m_axi_wstrb_reg &lt;= 0;
  end
  else
  begin
    m_axi_wdata_reg &lt;= m_axi_wdata_next;
    m_axi_wstrb_reg &lt;= m_axi_wstrb_next;
  end
end

always @(*)
begin
  m_axi_wdata_next = m_axi_wdata_reg;
  m_axi_wstrb_next = m_axi_wstrb_reg;
  if(Mout_we_ram &amp;&amp; (!m_axi_wvalid_reg || m_axi_wready))
  begin
    m_axi_wdata_next = Mout_Wdata_ram;
    m_axi_wstrb_next = ((1 << (Mout_data_ram_size >> 3)) - 1);
  end
end

assign m_axi_wdata = m_axi_wdata_reg; 
assign m_axi_wstrb = m_axi_wstrb_reg;

reg [BITSIZE_m_axi_awaddr-1:0] m_axi_awaddr_reg, m_axi_awaddr_next;
reg [BITSIZE_m_axi_awsize-1:0] m_axi_awsize_reg, m_axi_awsize_next;
reg [BITSIZE_m_axi_awid-1:0] m_axi_awid_reg, m_axi_awid_next;


always @(posedge clock 1RESET_EDGE)
begin
  if(1RESET_VALUE)
  begin
    m_axi_awaddr_reg &lt;= 0;
    m_axi_awid_reg &lt;= 0;
    m_axi_awsize_reg &lt;= 0;
  end
  else
  begin
    m_axi_awaddr_reg &lt;= m_axi_awaddr_next;
    m_axi_awid_reg &lt;= m_axi_awid_next;
    m_axi_awsize_reg &lt;= m_axi_awsize_next;
  end
end

always @(*)
begin
  if(Mout_we_ram &amp;&amp; (!m_axi_awvalid_reg || m_axi_awready))
  begin
    m_axi_awaddr_next = Mout_addr_ram;
    m_axi_awid_next = Mout_accelerator_context;
    m_axi_awsize_next &lt;= size_next;
  end
  else
  begin
    m_axi_awaddr_next = m_axi_awaddr_reg;
    m_axi_awid_next = m_axi_awid_reg;
    m_axi_awsize_next &lt;= m_axi_awsize_reg;
  end
end

assign m_axi_awaddr = m_axi_awaddr_reg;
assign m_axi_awid = m_axi_awid_reg;
assign m_axi_awsize = m_axi_awsize_reg;

always @(posedge clock 1RESET_EDGE)
begin
  if(1RESET_VALUE)
  begin
    m_axi_arvalid_reg &lt;= 0;
  end
  else 
  begin
    m_axi_arvalid_reg &lt;= m_axi_arvalid_next;
  end 
end

always @(*)
begin
  m_axi_arvalid_next = m_axi_arvalid_reg;
  if(Mout_oe_ram &amp;&amp; !Mout_back_pressure_reg)
  begin
    m_axi_arvalid_next = 1;
  end
  else if(m_axi_arready)
  begin
    m_axi_arvalid_next = 0;  
  end
end

assign m_axi_arvalid = m_axi_arvalid_reg;

reg [BITSIZE_m_axi_araddr-1:0] m_axi_araddr_reg, m_axi_araddr_next;
reg [BITSIZE_m_axi_arsize-1:0] m_axi_arsize_reg, m_axi_arsize_next;
reg [BITSIZE_m_axi_awid-1:0] m_axi_arid_reg, m_axi_arid_next;


always @(posedge clock 1RESET_EDGE)
begin
  if(1RESET_VALUE)
  begin
    m_axi_araddr_reg &lt;= 0;
    m_axi_arid_reg &lt;= 0;
    m_axi_arsize_reg &lt;= 0;
  end
  else
  begin
    m_axi_araddr_reg &lt;= m_axi_araddr_next;
    m_axi_arid_reg &lt;= m_axi_arid_next;
    m_axi_arsize_reg &lt;= m_axi_arsize_next;
  end
end

always @(*)
begin
  m_axi_araddr_next = m_axi_araddr_reg;
  m_axi_arid_next = m_axi_arid_reg;
  m_axi_arsize_next = m_axi_arsize_reg;
  if(Mout_oe_ram &amp;&amp; (!m_axi_arvalid_reg || m_axi_arready))
  begin
    m_axi_araddr_next = Mout_addr_ram;
    m_axi_arid_next = Mout_accelerator_context;
    m_axi_arsize_next = size_next;
  end
end

assign m_axi_araddr = m_axi_araddr_reg;
assign m_axi_arid = m_axi_arid_reg;
assign m_axi_arsize = m_axi_arsize_reg;

reg M_DataRdy_reg;

always @(posedge clock 1RESET_EDGE)
begin
  if(1RESET_VALUE)
  begin
    M_DataRdy_reg &lt;= 0;
  end
  else
  begin
    M_DataRdy_reg &lt;= M_back_pressure || double_answer_first_next || double_answer_second_next;
  end
end

assign M_DataRdy = (m_axi_bvalid &amp;&amp; m_axi_bready) || (m_axi_rvalid &amp;&amp; m_axi_rready) || M_DataRdy_reg;

reg [BITSIZE_M_Rdata_ram-1:0] M_Rdata_ram_reg, M_Rdata_ram_next;

always @(posedge clock 1RESET_EDGE)
begin
  if(1RESET_VALUE)
  begin
    M_Rdata_ram_reg &lt;= 0;
  end
  else 
  begin
    M_Rdata_ram_reg &lt;= M_Rdata_ram_next;
  end
end

always @(*)
begin
  if(M_back_pressure_old)
  begin
    M_Rdata_ram_next = M_Rdata_ram_reg;
  end
  else
  begin
    M_Rdata_ram_next = m_axi_rdata;
  end
end

assign M_Rdata_ram = M_Rdata_ram_next;

reg m_axi_bready_reg, m_axi_bready_old;
reg m_axi_rready_reg, m_axi_rready_old;

always @(posedge clock 1RESET_EDGE)
begin
  if(1RESET_VALUE)
  begin
    m_axi_rready_reg &lt;= 0;
    m_axi_bready_reg &lt;= 0;
  end
  else if(M_back_pressure)
  begin
    m_axi_rready_reg &lt;= 0;
    m_axi_bready_reg &lt;= 0;
  end
  else if(double_answer_first_next || double_answer_second_next)
  begin
    m_axi_bready_reg &lt;= 0;
    m_axi_rready_reg &lt;= 0;
  end
  else
  begin
    m_axi_rready_reg &lt;= 1;
    m_axi_bready_reg &lt;= 1;
  end
end

assign m_axi_bready = m_axi_bready_reg;
assign m_axi_rready = m_axi_rready_reg;

reg [BITSIZE_M_accelerator_context-1:0] M_accelerator_context_reg, M_accelerator_context_next;

always @(posedge clock 1RESET_EDGE)
begin
  if(1RESET_VALUE)
  begin
    M_accelerator_context_reg &lt;= 0;
    double_answer_first &lt;= 0;
    double_answer_second &lt;= 0;
  end
  else
  begin
    M_accelerator_context_reg &lt;= M_accelerator_context_next;
    double_answer_first &lt;= double_answer_first_next; 
    double_answer_second &lt;= double_answer_second_next;   
  end
end

assign double_answer_first_next = (M_back_pressure &amp;&amp; (m_axi_rready &amp;&amp; m_axi_rvalid &amp;&amp; m_axi_bready &amp;&amp; m_axi_bvalid)) || (M_back_pressure &amp;&amp; double_answer_first);
assign double_answer_second_next = (m_axi_rready &amp;&amp; m_axi_rvalid &amp;&amp; m_axi_bready &amp;&amp; m_axi_bvalid) || (!double_answer_first_next &amp;&amp; double_answer_first) || (M_back_pressure &amp;&amp; double_answer_second);

always @(*)
begin
  if(M_back_pressure_old)
  begin
    M_accelerator_context_next = M_accelerator_context_reg;
  end
  else if(double_answer_first)
  begin
    M_accelerator_context_next = m_axi_rid_reg;
  end
  else if(double_answer_second)
  begin
    M_accelerator_context_next = m_axi_bid_reg;
  end
  else if(m_axi_rvalid &amp;&amp; m_axi_rready)
  begin
    M_accelerator_context_next = m_axi_rid;
  end
  else if(m_axi_bvalid &amp;&amp; m_axi_bready)
  begin
    M_accelerator_context_next = m_axi_bid;
  end
  else
  begin
    M_accelerator_context_next = 0;
  end
end

assign M_accelerator_context = M_accelerator_context_next;

// synthesis translate_off
always @(posedge clock)
begin
  if(m_axi_bresp != 0 || m_axi_rresp !=0)
  begin
    $display(&quot;ERROR: Sim: Abort incorret AXI answer from slave &quot;);
    $finish;
  end
end
// synthesis translate_on"/>
        </component_o>
      </circuit>
    </cell>
    <cell>
      <name>MinimalAXI4AdapterSingleBeat</name>
      <circuit>
        <component_o id="MinimalAXI4AdapterSingleBeat">
          <description>This component is part of the BAMBU/PANDA IP LIBRARY</description>
          <copyright>Copyright (C) 2023 Politecnico di Milano</copyright>
          <authors>Giovanni Gozzi &lt;michele.fiorito@polimi.it&gt;</authors>
          <license>PANDA_LGPLv3</license>
          <structural_type_descriptor id_type="MinimalAXI4AdapterSingleBeat"/>
          <parameter name="BURST_TYPE">0</parameter>
          <port_o id="clock" dir="IN" is_clock="1">
            <structural_type_descriptor type="BOOL" size="1"/>
          </port_o>
          <port_o id="reset" dir="IN">
            <structural_type_descriptor type="BOOL" size="1"/>
          </port_o>
          <port_o id="Mout_oe_ram" dir="IN" is_memory="1" is_slave="1">
            <structural_type_descriptor type="BOOL" size="1" />
          </port_o>
          <port_o id="Mout_we_ram" dir="IN" is_memory="1" is_slave="1">
            <structural_type_descriptor type="BOOL" size="1" />
          </port_o>
          <port_o id="Mout_addr_ram" dir="IN" is_memory="1" is_slave="1" is_addr_bus="1">
            <structural_type_descriptor type="VECTOR_BOOL" size="1" vector_size="1" />
          </port_o>
          <port_o id="Mout_Wdata_ram" dir="IN" is_memory="1" is_slave="1" is_data_bus="1">
            <structural_type_descriptor type="VECTOR_BOOL" size="1" vector_size="1" />
          </port_o>
          <port_o id="Mout_data_ram_size" dir="IN" is_memory="1" is_slave="1" is_size_bus="1">
            <structural_type_descriptor type="VECTOR_BOOL" size="1" vector_size="1" />
          </port_o>
          <port_o id="M_DataRdy" dir="OUT">
            <structural_type_descriptor type="BOOL" size="1" />
          </port_o>
          <port_o id="M_Rdata_ram" dir="OUT">
            <structural_type_descriptor type="VECTOR_BOOL" size="1" vector_size="1" />
          </port_o>
          <port_o id="m_axi_arid" dir="OUT">
            <structural_type_descriptor type="VECTOR_BOOL" size="1" vector_size="1"/>
          </port_o>
          <port_o id="m_axi_araddr" dir="OUT">
            <structural_type_descriptor type="VECTOR_BOOL" size="1" vector_size="1"/>
          </port_o>
          <port_o id="m_axi_arlen" dir="OUT">
            <structural_type_descriptor type="VECTOR_BOOL" size="1" vector_size="1"/>
          </port_o>
          <port_o id="m_axi_arsize" dir="OUT">
            <structural_type_descriptor type="VECTOR_BOOL" size="1" vector_size="3"/>
          </port_o>
          <port_o id="m_axi_arburst" dir="OUT">
            <structural_type_descriptor type="VECTOR_BOOL" size="1" vector_size="2"/>
          </port_o>
          <port_o id="m_axi_arlock" dir="OUT">
            <structural_type_descriptor type="VECTOR_BOOL" size="1" vector_size="1"/>
          </port_o>
          <port_o id="m_axi_arcache" dir="OUT">
            <structural_type_descriptor type="VECTOR_BOOL" size="1" vector_size="4"/>
          </port_o>
          <port_o id="m_axi_arprot" dir="OUT">
            <structural_type_descriptor type="VECTOR_BOOL" size="1" vector_size="3"/>
          </port_o>
          <port_o id="m_axi_arqos" dir="OUT">
            <structural_type_descriptor type="VECTOR_BOOL" size="1" vector_size="4"/>
          </port_o>
          <port_o id="m_axi_arregion" dir="OUT">
            <structural_type_descriptor type="VECTOR_BOOL" size="1" vector_size="4"/>
          </port_o>
          <port_o id="m_axi_aruser" dir="OUT">
            <structural_type_descriptor type="VECTOR_BOOL" size="1" vector_size="1"/>
          </port_o> 
          <port_o id="m_axi_arvalid" dir="OUT">
            <structural_type_descriptor type="BOOL" size="1"/>
          </port_o>
          <port_o id="m_axi_arready" dir="IN">
            <structural_type_descriptor type="BOOL" size="1"/>
          </port_o>
          <port_o id="m_axi_rid" dir="IN">
            <structural_type_descriptor type="VECTOR_BOOL" size="1" vector_size="1"/>
          </port_o>
          <port_o id="m_axi_rdata" dir="IN">
            <structural_type_descriptor type="VECTOR_BOOL" size="1" vector_size="1"/>
          </port_o>
          <port_o id="m_axi_rresp" dir="IN">
            <structural_type_descriptor type="VECTOR_BOOL" size="1" vector_size="2"/>
          </port_o>
          <port_o id="m_axi_rlast" dir="IN">
            <structural_type_descriptor type="BOOL" size="1"/>
          </port_o>
          <port_o id="m_axi_rvalid" dir="IN">
            <structural_type_descriptor type="BOOL" size="1"/>
          </port_o>
          <port_o id="m_axi_rready" dir="OUT">
            <structural_type_descriptor type="BOOL" size="1"/>
          </port_o>
          <port_o id="m_axi_awid" dir="OUT">
            <structural_type_descriptor type="VECTOR_BOOL" size="1" vector_size="1"/>
          </port_o>
          <port_o id="m_axi_awaddr" dir="OUT">
            <structural_type_descriptor type="VECTOR_BOOL" size="1" vector_size="1"/>
          </port_o>
          <port_o id="m_axi_awlen" dir="OUT">
            <structural_type_descriptor type="VECTOR_BOOL" size="1" vector_size="1"/>
          </port_o>
          <port_o id="m_axi_awsize" dir="OUT">
            <structural_type_descriptor type="VECTOR_BOOL" size="1" vector_size="3"/>
          </port_o>
          <port_o id="m_axi_awburst" dir="OUT">
            <structural_type_descriptor type="VECTOR_BOOL" size="1" vector_size="2"/>
          </port_o>
          <port_o id="m_axi_awlock" dir="OUT">
            <structural_type_descriptor type="VECTOR_BOOL" size="1" vector_size="1"/>
          </port_o>
          <port_o id="m_axi_awcache" dir="OUT">
            <structural_type_descriptor type="VECTOR_BOOL" size="1" vector_size="4"/>
          </port_o>
          <port_o id="m_axi_awprot" dir="OUT">
            <structural_type_descriptor type="VECTOR_BOOL" size="1" vector_size="3"/>
          </port_o>
          <port_o id="m_axi_awqos" dir="OUT">
            <structural_type_descriptor type="VECTOR_BOOL" size="1" vector_size="4"/>
          </port_o>
          <port_o id="m_axi_awregion" dir="OUT">
            <structural_type_descriptor type="VECTOR_BOOL" size="1" vector_size="4"/>
          </port_o>
          <port_o id="m_axi_awuser" dir="OUT">
            <structural_type_descriptor type="VECTOR_BOOL" size="1" vector_size="1"/>
          </port_o>
          <port_o id="m_axi_awvalid" dir="OUT">
            <structural_type_descriptor type="BOOL" size="1"/>
          </port_o>
          <port_o id="m_axi_awready" dir="IN">
            <structural_type_descriptor type="BOOL" size="1"/>
          </port_o>
          <port_o id="m_axi_wdata" dir="OUT">
            <structural_type_descriptor type="VECTOR_BOOL" size="1" vector_size="1"/>
          </port_o>
          <port_o id="m_axi_wstrb" dir="OUT">
            <structural_type_descriptor type="VECTOR_BOOL" size="1" vector_size="1"/>
          </port_o>
          <port_o id="m_axi_wlast" dir="OUT">
            <structural_type_descriptor type="BOOL" size="1"/>
          </port_o>
          <port_o id="m_axi_wvalid" dir="OUT">
            <structural_type_descriptor type="BOOL" size="1"/>
          </port_o>
          <port_o id="m_axi_wready" dir="IN">
            <structural_type_descriptor type="BOOL" size="1"/>
          </port_o>
          <port_o id="m_axi_wuser" dir="OUT">
            <structural_type_descriptor type="VECTOR_BOOL" size="1" vector_size="1"/>
          </port_o>
          <port_o id="m_axi_bid" dir="IN">
            <structural_type_descriptor type="VECTOR_BOOL" size="1" vector_size="1"/>
          </port_o>
          <port_o id="m_axi_bresp" dir="IN">
            <structural_type_descriptor type="VECTOR_BOOL" size="1" vector_size="2"/>
          </port_o>
          <port_o id="m_axi_bvalid" dir="IN">
            <structural_type_descriptor type="BOOL" size="1"/>
          </port_o>
          <port_o id="m_axi_bready" dir="OUT">
            <structural_type_descriptor type="BOOL" size="1"/>
          </port_o>
          <NP_functionality
            LIBRARY="MinimalAXI4AdapterSingleBeat BURST_TYPE Mout_addr_ram Mout_Wdata_ram Mout_data_ram_size M_Rdata_ram m_axi_arid m_axi_araddr m_axi_arlen m_axi_arsize m_axi_arburst m_axi_arcache m_axi_arprot m_axi_arqos m_axi_arregion m_axi_aruser m_axi_rid m_axi_rdata m_axi_rresp m_axi_awid m_axi_awaddr m_axi_awlen m_axi_awsize m_axi_awburst m_axi_awcache m_axi_awprot m_axi_awqos m_axi_awregion m_axi_awuser m_axi_wdata m_axi_wstrb m_axi_wuser m_axi_bid m_axi_bresp" VERILOG_PROVIDED="
assign m_axi_arlen = 0;
assign m_axi_arburst = BURST_TYPE;
assign m_axi_arlock = 0;
assign m_axi_arcache = 0;
assign m_axi_arprot = 0;
assign m_axi_arqos = 0;
assign m_axi_arregion = 0;
assign m_axi_aruser = 0;
assign m_axi_arid = 0;
assign m_axi_awlen = 0;
assign m_axi_awburst = BURST_TYPE;
assign m_axi_awlock = 0;
assign m_axi_awcache = 0;
assign m_axi_awprot = 0;
assign m_axi_awqos = 0;
assign m_axi_awregion = 0;
assign m_axi_awuser = 0;
assign m_axi_awid = 0;
assign m_axi_wlast = 1;
assign m_axi_wuser = 0;

`ifndef _SIM_HAVE_CLOG2
  `define CLOG2(x) \
    (x <= 2) ? 1 : \
    (x <= 4) ? 2 : \
    (x <= 8) ? 3 : \
    (x <= 16) ? 4 : \
    (x <= 32) ? 5 : \
    (x <= 64) ? 6 : \
    (x <= 128) ? 7 : \
    -1
`endif

wire [2:0] size_next;

generate
  `ifdef _SIM_HAVE_CLOG2
    assign size_next = $clog2(Mout_data_ram_size >> 3);
  `else
    assign size_next = `CLOG2(Mout_data_ram_size >> 3);
  `endif
endgenerate

reg double_answer_second;
wire double_answer_second_next;

reg m_axi_awvalid_reg, m_axi_awvalid_next;
reg m_axi_wvalid_reg, m_axi_wvalid_next;
reg m_axi_arvalid_reg, m_axi_arvalid_next;

always @(posedge clock 1RESET_EDGE)
begin
  if(1RESET_VALUE)
  begin
    m_axi_awvalid_reg &lt;= 0;
    m_axi_wvalid_reg &lt;= 0;
  end
  else 
  begin
    m_axi_awvalid_reg &lt;= m_axi_awvalid_next;
    m_axi_wvalid_reg &lt;= m_axi_wvalid_next;
  end 
end

always @(*)
begin
  m_axi_awvalid_next = m_axi_awvalid_reg;
  m_axi_wvalid_next = m_axi_wvalid_reg;
  if(Mout_we_ram)
  begin
    m_axi_awvalid_next = 1;
    m_axi_wvalid_next = 1;
  end
  else
  begin
    if(m_axi_awready)
    begin
      m_axi_awvalid_next = 0;  
    end
    if(m_axi_wready)
    begin
      m_axi_wvalid_next = 0;  
    end
  end
end

assign m_axi_wvalid = m_axi_wvalid_reg;
assign m_axi_awvalid = m_axi_awvalid_reg;

reg [BITSIZE_Mout_Wdata_ram-1:0] m_axi_wdata_reg;
reg [BITSIZE_m_axi_wstrb-1:0] m_axi_wstrb_reg;

always @(posedge clock 1RESET_EDGE)
begin
  if(1RESET_VALUE)
  begin
    m_axi_wdata_reg &lt;= 0;
    m_axi_wstrb_reg &lt;= 0;
  end
  else
  begin
    m_axi_wdata_reg &lt;= Mout_Wdata_ram;
    m_axi_wstrb_reg &lt;= ((1 << (Mout_data_ram_size >> 3)) - 1);
  end
end

assign m_axi_wdata = m_axi_wdata_reg; 
assign m_axi_wstrb = m_axi_wstrb_reg;

reg [BITSIZE_m_axi_awaddr-1:0] m_axi_awaddr_reg;
reg [BITSIZE_m_axi_awsize-1:0] m_axi_awsize_reg;
wire [BITSIZE_m_axi_awsize-1:0] m_axi_awsize_next;

always @(posedge clock 1RESET_EDGE)
begin
  if(1RESET_VALUE)
  begin
    m_axi_awaddr_reg &lt;= 0;
    m_axi_awsize_reg &lt;= 0;
  end
  else
  begin
    m_axi_awaddr_reg &lt;= Mout_addr_ram;
    m_axi_awsize_reg &lt;= size_next;
  end
end

assign m_axi_awsize = m_axi_awsize_reg;
assign m_axi_awaddr = m_axi_awaddr_reg;

always @(posedge clock 1RESET_EDGE)
begin
  if(1RESET_VALUE)
  begin
    m_axi_arvalid_reg &lt;= 0;
  end
  else 
  begin
    m_axi_arvalid_reg &lt;= m_axi_arvalid_next;
  end 
end

always @(*)
begin
  m_axi_arvalid_next = m_axi_arvalid_reg;
  if(Mout_oe_ram)
  begin
    m_axi_arvalid_next = 1;
  end
  else if(m_axi_arready)
  begin
    m_axi_arvalid_next = 0;  
  end
end

assign m_axi_arvalid = m_axi_arvalid_reg;

reg [BITSIZE_m_axi_araddr-1:0] m_axi_araddr_reg;
reg [BITSIZE_m_axi_arsize-1:0] m_axi_arsize_reg;
wire [BITSIZE_m_axi_arsize-1:0] m_axi_arsize_next;

always @(posedge clock 1RESET_EDGE)
begin
  if(1RESET_VALUE)
  begin
    m_axi_araddr_reg &lt;= 0;
    m_axi_arsize_reg &lt;= 0;
  end
  else
  begin
    m_axi_araddr_reg &lt;= Mout_addr_ram;
    m_axi_arsize_reg &lt;= size_next;
  end
end

assign m_axi_arsize = m_axi_arsize_reg;
assign m_axi_araddr = m_axi_araddr_reg;

reg M_DataRdy_reg;

always @(posedge clock 1RESET_EDGE)
begin
  if(1RESET_VALUE)
  begin
    M_DataRdy_reg &lt;= 0;
  end
  else
  begin
    M_DataRdy_reg &lt;= double_answer_second_next;
  end
end

assign M_DataRdy = (m_axi_bvalid &amp;&amp; m_axi_bready) || (m_axi_rvalid &amp;&amp; m_axi_rready) || M_DataRdy_reg;
assign M_Rdata_ram = m_axi_rdata;

reg m_axi_bready_reg, m_axi_bready_old;
reg m_axi_rready_reg, m_axi_rready_old;

always @(posedge clock 1RESET_EDGE)
begin
  if(1RESET_VALUE)
  begin
    m_axi_rready_reg &lt;= 0;
    m_axi_bready_reg &lt;= 0;
  end
  else if(double_answer_second_next)
  begin
    m_axi_bready_reg &lt;= 0;
    m_axi_rready_reg &lt;= 0;
  end
  else
  begin
    m_axi_rready_reg &lt;= 1;
    m_axi_bready_reg &lt;= 1;
  end
end

assign m_axi_bready = m_axi_bready_reg;
assign m_axi_rready = m_axi_rready_reg;

always @(posedge clock 1RESET_EDGE)
begin
  if(1RESET_VALUE)
  begin
    double_answer_second &lt;= 0;
  end
  else
  begin
    double_answer_second &lt;= double_answer_second_next;   
  end
end

assign double_answer_second_next = (m_axi_rready &amp;&amp; m_axi_rvalid &amp;&amp; m_axi_bready &amp;&amp; m_axi_bvalid);

// synthesis translate_off
always @(posedge clock)
begin
  if(m_axi_bresp != 0 || m_axi_rresp !=0)
  begin
    $display(&quot;ERROR: Sim: Abort incorret AXI answer from slave &quot;);
    $finish;
  end
end
// synthesis translate_on
"/>
        </component_o>
      </circuit>
    </cell> 
    <cell>
      <name>TestbenchFSM</name>
      <circuit>
        <component_o id="TestbenchFSM">
          <description>This component is part of the BAMBU/PANDA IP LIBRARY</description>
          <copyright>Copyright (C) 2023-2024 Politecnico di Milano</copyright>
          <authors>Michele Fiorito &lt;michele.fiorito@polimi.it&gt;</authors>
          <license>PANDA_LGPLv3</license>
          <structural_type_descriptor id_type="TestbenchFSM"/>
          <parameter name="RESFILE">&quot;&quot;results.txt&quot;&quot;</parameter>
          <parameter name="RESET_ACTIVE">0</parameter>
          <parameter name="RESET_CYCLES">1</parameter>
          <parameter name="CLOCK_PERIOD">2.0</parameter>
          <parameter name="MAX_SIM_CYCLES">200000000</parameter>
          <port_o id="clock" dir="IN" is_clock="1">
            <structural_type_descriptor type="BOOL" size="1"/>
          </port_o>
          <port_o id="done_port" dir="IN">
            <structural_type_descriptor type="BOOL" size="1"/>
          </port_o>
          <port_o id="reset" dir="OUT">
            <structural_type_descriptor type="BOOL" size="1"/>
          </port_o>
          <port_o id="setup_port" dir="OUT">
            <structural_type_descriptor type="BOOL" size="1"/>
          </port_o>
          <port_o id="start_port" dir="OUT">
            <structural_type_descriptor type="BOOL" size="1"/>
          </port_o>
          <NP_functionality LIBRARY="TestbenchFSM RESFILE RESET_ACTIVE RESET_CYCLES CLOCK_PERIOD MAX_SIM_CYCLES" VERILOG_PROVIDED="`ifdef VERILATOR
timeunit 1ps;
timeprecision 1ps;
`endif

import &quot;DPI-C&quot; function int unsigned m_next(input int unsigned state);
import &quot;DPI-C&quot; function int m_fini();

localparam [6:0] 
  STATE_READY   =7&apos;b0000001,
  STATE_SETUP   =7&apos;b0000010,
  STATE_RUNNING =7&apos;b0000100,
  STATE_END     =7&apos;b0001000,
  STATE_ERROR   =7&apos;b0010000,
  STATE_ABORT   =7&apos;b0100000,
  SIM_DONE      =7&apos;b1000000;
reg [$bits(STATE_READY)-1:0] state, state_next, state_succ, state_succ_next;

reg rst, rst_next, setup, setup_next, start, start_next;
integer rst_count, rst_count_next;
time over_time;

initial
begin
  // Open file results will be written
  automatic integer res_file;
  res_file = $fopen(RESFILE, &quot;w&quot;);
  if (res_file == 0)
  begin
    $display(&quot;ERROR - Error opening the res_file&quot;);
    $finish;// Terminate
  end
  $fwrite(res_file, &quot;&quot;);
  $fclose(res_file);
  
  state = STATE_READY;
  state_next = STATE_READY;
  state_succ = STATE_READY;
  state_succ_next = STATE_READY;
  rst = RESET_ACTIVE;
  rst_next = RESET_ACTIVE;
  rst_count = RESET_CYCLES - 1;
  rst_count_next = RESET_CYCLES - 1;
  setup = 0;
  setup_next = 0;
  start = 0;
  start_next = 0;
  over_time = 0;
  
  $display(&quot;Results file: %s&quot;, RESFILE);
  $display(&quot;Reset active: %0s&quot;, RESET_ACTIVE ? &quot;HIGH&quot; : &quot;LOW&quot;);
end

assign reset = rst;
assign setup_port = setup;
assign start_port = start;

always @(posedge clock)
begin
  state &lt;= state_next;
  state_succ &lt;= state_succ_next;
  rst &lt;= rst_next;
  rst_count &lt;= rst_count_next;
  setup &lt;= setup_next;
  start &lt;= start_next;
  case(state_next)
  STATE_READY:
    begin
      automatic integer unsigned next_state = m_next(STATE_READY);
      `ifndef NDEBUG
      $display(&quot;Sim: next state: %0d (retval: %0d)&quot;, next_state[$bits(state_succ)-1:0], next_state[15:8]);
      `endif
      state_succ &lt;= next_state[$bits(state_succ)-1:0];
    end
  STATE_SETUP:
    begin
      automatic time start_time = $time + CLOCK_PERIOD;
      automatic time start_cycle = $rtoi(start_time/CLOCK_PERIOD);
      automatic integer res_file;
      if(setup_next)
      begin
        res_file = $fopen(RESFILE, &quot;a&quot;);
        $fwrite(res_file, &quot;%0d|&quot;, start_time);
        $fclose(res_file);
        `ifndef NDEBUG
        $display(&quot;Sim: Argument setup\nSim: Simulation started at cycle %0d&quot;, start_cycle);
        `endif
      end
      over_time &lt;= start_cycle + MAX_SIM_CYCLES;
    end
  STATE_RUNNING:
    begin
      automatic time curr_cycle = $rtoi($time/CLOCK_PERIOD);
      if(curr_cycle >= over_time)
      begin
        automatic integer res_file;
        res_file = $fopen(RESFILE, &quot;a&quot;);
        $fwrite(res_file, &quot;X&quot;);
        $fclose(res_file);
        $display(&quot;Sim: Simulation exceeds %0d cycles&quot;, MAX_SIM_CYCLES);
        $finish;
      end
    end
  SIM_DONE:
    begin
      automatic time curr_time = $time;
      automatic time curr_cycle = $rtoi(curr_time/CLOCK_PERIOD);
      automatic integer res_file;
      res_file = $fopen(RESFILE, &quot;a&quot;);
      $fwrite(res_file, &quot;%0d,&quot;, curr_time);
      $fclose(res_file);
      `ifndef NDEBUG
      $display(&quot;Sim: DUT port writeback\nSim: Simulation ended at cycle %0d&quot;, curr_cycle);
      `endif
    end
  STATE_END:
    begin
      automatic integer r = m_fini();
      automatic integer res_file;
      res_file = $fopen(RESFILE, &quot;a&quot;);
      $fwrite(res_file, &quot;\n%0d\n&quot;, r[15:8]);
      $display(&quot;Sim: Testbench returned: %0d&quot;, r[15:8]);
      $fclose(res_file);
      $finish;
    end
  STATE_ABORT:
    begin
      automatic integer r = m_fini();
      automatic integer res_file;
      res_file = $fopen(RESFILE, &quot;a&quot;);
      $fwrite(res_file, &quot;\nA\n&quot;);
      $display(&quot;Sim: Testbench aborted&quot;);
      $fclose(res_file);
      $finish;
    end
  default:
    begin
    end
  endcase
end

always @(*)
begin
  rst_next = rst;
  rst_count_next = rst_count;
  setup_next = setup;
  start_next = start;
  state_next = state;
  state_succ_next = state_succ;
  case(state)
  STATE_READY:
    begin
      state_next = state_succ;
      if(state_succ == STATE_SETUP)
      begin
        rst_next = RESET_ACTIVE;
        rst_count_next = RESET_CYCLES - 1;
      end
    end
  STATE_SETUP:
    begin
      if(rst_count >= 0)
      begin
        setup_next = rst_count == 0;
        rst_next = rst_count > 0 ? RESET_ACTIVE : ~RESET_ACTIVE;
        rst_count_next = rst_count - 1;
      end
      else
      begin
        state_next = STATE_RUNNING;
        rst_next = ~RESET_ACTIVE;
        setup_next = 0;
        start_next = 1;
      end
    end
  STATE_RUNNING:
    begin
      start_next = 0;
      if(done_port)
      begin
        state_next = SIM_DONE;
      end
    end
  SIM_DONE:
    begin
      // A clock cycle must pass to allow interface modules 
      // finalization operations
      state_next = STATE_READY;
    end
  STATE_END:
    begin
    end
  STATE_ABORT:
    begin
    end
  default:
    begin
      state_next = STATE_READY;
    end
  endcase
end"/>
        </component_o>
      </circuit>
    </cell>
    <cell>
      <name>TestbenchMEMMinimal</name>
      <circuit>
        <component_o id="TestbenchMEMMinimal">
          <description>This component is part of the BAMBU/PANDA IP LIBRARY</description>
          <copyright>Copyright (C) 2023-2024 Politecnico di Milano</copyright>
          <authors>Michele Fiorito &lt;michele.fiorito@polimi.it&gt;</authors>
          <license>PANDA_LGPLv3</license>
          <structural_type_descriptor id_type="TestbenchMEMMinimal"/>
          <parameter name="index">0</parameter>
          <parameter name="MEM_DELAY_READ">2</parameter>
          <parameter name="MEM_DELAY_WRITE">1</parameter>
          <parameter name="PIPELINED">1</parameter>
          <parameter name="base_addr">1073741824</parameter>
          <parameter name="MEM_DUMP">0</parameter>
          <parameter name="MEM_DUMP_FILE">&quot;&quot;memdump.csv&quot;&quot;</parameter>
          <parameter name="QUEUE_SIZE">4</parameter>
          <parameter name="QUEUE_BITSIZE">2</parameter>
          <port_o id="clock" dir="IN" is_clock="1">
            <structural_type_descriptor type="BOOL" size="1"/>
          </port_o>
          <port_o id="reset" dir="IN">
            <structural_type_descriptor type="BOOL" size="1"/>
          </port_o>
          <port_o id="done_port" dir="IN">
            <structural_type_descriptor type="BOOL" size="1"/>
          </port_o>
          <port_o id="M_DataRdy" dir="OUT" is_memory="1" is_master="1">
            <structural_type_descriptor type="VECTOR_BOOL" size="1" vector_size="1"/>
          </port_o>
          <port_o id="M_Rdata_ram" dir="OUT" is_memory="1" is_master="1" is_data_bus="1">
            <structural_type_descriptor type="VECTOR_BOOL" size="1" vector_size="8"/>
          </port_o>
          <port_o id="Mout_oe_ram" dir="IN" is_memory="1" is_master="1">
            <structural_type_descriptor type="VECTOR_BOOL" size="1" vector_size="1"/>
          </port_o>
          <port_o id="Mout_we_ram" dir="IN" is_memory="1" is_master="1">
            <structural_type_descriptor type="VECTOR_BOOL" size="1" vector_size="1"/>
          </port_o>
          <port_o id="Mout_addr_ram" dir="IN" is_memory="1" is_master="1" is_addr_bus="1">
            <structural_type_descriptor type="VECTOR_BOOL" size="1" vector_size="1"/>
          </port_o>
          <port_o id="Mout_data_ram_size" dir="IN" is_memory="1" is_master="1" is_size_bus="1">
            <structural_type_descriptor type="VECTOR_BOOL" size="1" vector_size="4"/>
          </port_o>
          <port_o id="Mout_Wdata_ram" dir="IN" is_memory="1" is_master="1" is_data_bus="1">
            <structural_type_descriptor type="VECTOR_BOOL" size="1" vector_size="8"/>
          </port_o>
          <port_o id="Mout_back_pressure" dir="OUT" is_memory="1" is_master="1">
            <structural_type_descriptor type="VECTOR_BOOL" size="1" vector_size="1"/>
          </port_o>
          <port_o id="Sout_DataRdy" dir="IN" is_memory="1" is_slave="1">
            <structural_type_descriptor type="VECTOR_BOOL" size="1" vector_size="1"/>
          </port_o>
          <port_o id="Sout_Rdata_ram" dir="IN" is_memory="1" is_slave="1" is_data_bus="1">
            <structural_type_descriptor type="VECTOR_BOOL" size="1" vector_size="8"/>
          </port_o>
          <port_o id="S_oe_ram" dir="OUT" is_memory="1" is_slave="1">
            <structural_type_descriptor type="VECTOR_BOOL" size="1" vector_size="1"/>
          </port_o>
          <port_o id="S_we_ram" dir="OUT" is_memory="1" is_slave="1">
            <structural_type_descriptor type="VECTOR_BOOL" size="1" vector_size="1"/>
          </port_o>
          <port_o id="S_addr_ram" dir="OUT" is_memory="1" is_slave="1" is_addr_bus="1">
            <structural_type_descriptor type="VECTOR_BOOL" size="1" vector_size="1"/>
          </port_o>
          <port_o id="S_data_ram_size" dir="OUT" is_memory="1" is_slave="1" is_size_bus="1">
            <structural_type_descriptor type="VECTOR_BOOL" size="1" vector_size="4"/>
          </port_o>
          <port_o id="S_Wdata_ram" dir="OUT" is_memory="1" is_slave="1" is_data_bus="1">
            <structural_type_descriptor type="VECTOR_BOOL" size="1" vector_size="8"/>
          </port_o>
          <NP_functionality
<<<<<<< HEAD
            IP_COMPONENT="if_utils"
            LIBRARY="TestbenchMEMMinimal index MEM_DELAY_READ MEM_DELAY_WRITE PIPELINED base_addr MEM_DUMP MEM_DUMP_FILE QUEUE_SIZE QUEUE_BITSIZE M_DataRdy M_Rdata_ram Mout_oe_ram Mout_we_ram Mout_addr_ram Mout_data_ram_size Mout_Wdata_ram Mout_back_pressure Sout_DataRdy Sout_Rdata_ram S_oe_ram S_we_ram S_addr_ram S_data_ram_size S_Wdata_ram"
=======
            IP_COMPONENT="mem_utils"
            LIBRARY="TestbenchMEMMinimal MEM_DELAY_READ MEM_DELAY_WRITE PIPELINED base_addr MEM_DUMP MEM_DUMP_FILE QUEUE_SIZE QUEUE_BITSIZE M_DataRdy M_Rdata_ram Mout_oe_ram Mout_we_ram Mout_addr_ram Mout_data_ram_size Mout_Wdata_ram Mout_back_pressure Sout_DataRdy Sout_Rdata_ram S_oe_ram S_we_ram S_addr_ram S_data_ram_size S_Wdata_ram"
>>>>>>> 5916b834
            VERILOG_PROVIDED="
localparam MEM_DELAY_MAX= MEM_DELAY_READ &gt; MEM_DELAY_WRITE ? MEM_DELAY_READ : MEM_DELAY_WRITE,
  ACTIVE_READ= MEM_DELAY_READ &gt; 1 ? (MEM_DELAY_READ-2) : 0,
  ACTIVE_WRITE= MEM_DELAY_WRITE &gt; 1 ? (MEM_DELAY_WRITE-2) : 0,
  CHANNELS_NUMBER=BITSIZE_Mout_oe_ram,
  BITSIZE_oe=1,
  BITSIZE_we=1,
  BITSIZE_addr=BITSIZE_Mout_addr_ram/CHANNELS_NUMBER,
  BITSIZE_Wsize=BITSIZE_Mout_data_ram_size/CHANNELS_NUMBER,
  BITSIZE_Wdata=BITSIZE_Mout_Wdata_ram/CHANNELS_NUMBER,
  BITSIZE_ready=1,
  BITSIZE_Rdata=BITSIZE_M_Rdata_ram/CHANNELS_NUMBER,
  BITSIZE_item=BITSIZE_Wdata+BITSIZE_Wsize+BITSIZE_addr+BITSIZE_we+BITSIZE_oe,
  OFFSET_oe=0,
  OFFSET_we=OFFSET_oe+BITSIZE_oe,
  OFFSET_addr=OFFSET_we+BITSIZE_we,
  OFFSET_Wsize=OFFSET_addr+BITSIZE_addr,
  OFFSET_Wdata=OFFSET_Wsize+BITSIZE_Wsize,
  BITSIZE_S_Rdata=BITSIZE_Sout_Rdata_ram/BITSIZE_S_oe_ram,
  BITSIZE_S_ready=1,
  SLAVE_VALID=BITSIZE_Mout_oe_ram == BITSIZE_S_oe_ram;

genvar i;
integer dump_file;
wire [BITSIZE_M_DataRdy-1:0] _M_DataRdy;
wire [BITSIZE_M_Rdata_ram-1:0] _M_Rdata_ram;

assign S_oe_ram = Mout_oe_ram;
assign S_we_ram = Mout_we_ram;
assign S_addr_ram = Mout_addr_ram;
assign S_data_ram_size = Mout_data_ram_size;
assign S_Wdata_ram = Mout_Wdata_ram;
assign M_DataRdy = _M_DataRdy;
assign M_Rdata_ram = _M_Rdata_ram;

generate
  if(MEM_DUMP)
  begin
    initial
    begin
      dump_file = $fopen(MEM_DUMP_FILE, &quot;w&quot;);
      $fwrite(dump_file, &quot;Channel,Operation,Address,Bitwidth,Data\n&quot;);
    end

    always@(posedge clock)
    begin
      if(done_port)
      begin
        $fflush(dump_file);
      end
    end
  end
endgenerate

if_utils #(index, BITSIZE_Rdata) m_utils();

generate
  for(i = 0; i &lt; CHANNELS_NUMBER; i = i + 1)
  begin : channel
    wire [MEM_DELAY_MAX*BITSIZE_item-1:0] queue_next;
    wire [BITSIZE_oe-1:0] oe;
    wire [BITSIZE_we-1:0] we;
    ptr_t Waddr, Raddr;
    shortint unsigned Wsize;
    wire [BITSIZE_Wdata-1:0] Wdata;
    reg [BITSIZE_ready-1:0] Wready, Rready;
    reg [BITSIZE_Rdata-1:0] Rdata;

    reg [QUEUE_BITSIZE-1:0] queue_counter;
    wire [QUEUE_BITSIZE-1:0] queue_counter_next;

    assign Mout_back_pressure[i] = (queue_counter - _M_DataRdy[BITSIZE_ready*i+:BITSIZE_ready]) == (QUEUE_SIZE - 1);

    always @(posedge clock)
    begin
      if(1RESET_VALUE)
      begin
        queue_counter &lt;= 0;
      end
      else
      begin
        queue_counter &lt;= queue_counter_next;
      end
    end

<<<<<<< HEAD
    assign queue_counter_next = queue_counter + ((Mout_we_ram[i] || Mout_oe_ram[i]) &amp;&amp; ((queue_counter  - _M_DataRdy[BITSIZE_ready*i+:BITSIZE_ready]) &lt; (QUEUE_SIZE - 1))) - _M_DataRdy[BITSIZE_ready*i+:BITSIZE_ready];
=======
    assign queue_counter_next = queue_counter + ((Mout_we_ram[i] || Mout_oe_ram[i]) &amp;&amp; ((queue_counter  - _M_DataRdy[BITSIZE_ready*i+:BITSIZE_ready]) < (QUEUE_SIZE - 1))) - _M_DataRdy[BITSIZE_ready*i+:BITSIZE_ready];
>>>>>>> 5916b834

    
    if(MEM_DELAY_MAX &gt; 1)
    begin : requests_queue
      reg [MEM_DELAY_MAX*BITSIZE_item-1:0] queue;

      if(PIPELINED)
      begin : pipelined_handler
        assign queue_next = {queue[(MEM_DELAY_MAX-1)*BITSIZE_item-1:0], {
            Mout_Wdata_ram[BITSIZE_Wdata*i+:BITSIZE_Wdata], 
            Mout_data_ram_size[BITSIZE_Wsize*i+:BITSIZE_Wsize],
            Mout_addr_ram[BITSIZE_addr*i+:BITSIZE_addr],
            Mout_we_ram[BITSIZE_we*i+:BITSIZE_we],
            Mout_oe_ram[BITSIZE_oe*i+:BITSIZE_oe]}
          };

        always@(posedge clock)
        begin
          if(1RESET_VALUE)
          begin
            queue &lt;= 0;
          end
          else
          begin
            queue &lt;= queue_next;
          end
        end
      end
      else
      begin : sequential_handler
        reg tx_active;
        wire tx_active_next;
        assign queue_next = {queue[(MEM_DELAY_MAX-1)*BITSIZE_item-1:0],
              {Mout_Wdata_ram[BITSIZE_Wdata*i+:BITSIZE_Wdata], 
                Mout_data_ram_size[BITSIZE_Wsize*i+:BITSIZE_Wsize],
                Mout_addr_ram[BITSIZE_addr*i+:BITSIZE_addr],
                Mout_we_ram[BITSIZE_we*i+:BITSIZE_we],
                Mout_oe_ram[BITSIZE_oe*i+:BITSIZE_oe]} &amp; {BITSIZE_item{~tx_active}}
            };
        assign  tx_active_next = Mout_oe_ram[BITSIZE_oe*i+:BITSIZE_oe] | Mout_we_ram[BITSIZE_we*i+:BITSIZE_we];
        always@(posedge clock)
        begin
          if(1RESET_VALUE)
          begin
            tx_active &lt;= 0;
            queue &lt;= 0;
          end
          else
          begin
            tx_active &lt;= tx_active_next;
            queue &lt;= queue_next;
          end
        end
      end
    end
    else
    begin
      assign queue_next = {Mout_Wdata_ram[BITSIZE_Wdata*i+:BITSIZE_Wdata], 
        Mout_data_ram_size[BITSIZE_Wsize*i+:BITSIZE_Wsize],
        Mout_addr_ram[BITSIZE_addr*i+:BITSIZE_addr],
        Mout_we_ram[BITSIZE_we*i+:BITSIZE_we],
        Mout_oe_ram[BITSIZE_oe*i+:BITSIZE_oe]};
    end

    assign oe = queue_next[ACTIVE_READ*BITSIZE_item+OFFSET_oe+:BITSIZE_oe];
    assign Raddr = queue_next[ACTIVE_READ*BITSIZE_item+OFFSET_addr+:BITSIZE_addr];
    assign _M_DataRdy[BITSIZE_ready*i+:BITSIZE_ready] = Wready | Rready | (Sout_DataRdy[BITSIZE_S_ready*i*SLAVE_VALID+:BITSIZE_S_ready] === 1&apos;b1);
    assign _M_Rdata_ram[BITSIZE_Rdata*i+:BITSIZE_Rdata] = Rdata | (Sout_Rdata_ram[BITSIZE_S_Rdata*i*SLAVE_VALID+:BITSIZE_S_Rdata] &amp; {BITSIZE_S_Rdata{Sout_DataRdy[BITSIZE_S_ready*i*SLAVE_VALID+:BITSIZE_S_ready] === 1&apos;b1}});

    if(MEM_DELAY_READ &gt; 1)
    begin : read_channel
      always@(posedge clock)
      begin : read_channel
        automatic reg [BITSIZE_Rdata-1:0] data;
        Rready &lt;= 0;
        Rdata &lt;= 0;
        if(oe &amp;&amp; base_addr &lt;= Raddr)
        begin
          data = m_utils.read_a(Raddr);
          Rdata &lt;= data;
          Rready &lt;= 1;
          if(MEM_DUMP)
          begin
            $fwrite(dump_file, &quot;%0d,r,%0X,%0d,%0X\n&quot;, i, Raddr, BITSIZE_Rdata, data);
          end
        end
      end
    end
    else
    begin
      always@(negedge clock)
      begin : read_channel
        automatic reg [BITSIZE_Rdata-1:0] data;
        Rready &lt;= 0;
        Rdata &lt;= 0;
        if(oe &amp;&amp; base_addr &lt;= Raddr)
        begin
          data = m_utils.read_a(Raddr);
          Rdata &lt;= data;
          Rready &lt;= 1;
          if(MEM_DUMP)
          begin
            $fwrite(dump_file, &quot;%0d,r,%0X,%0d,%0X\n&quot;, i, Raddr, BITSIZE_Rdata, data);
          end
        end
      end
    end

    assign we = queue_next[ACTIVE_WRITE*BITSIZE_item+OFFSET_we+:BITSIZE_we];
    assign Waddr = queue_next[ACTIVE_WRITE*BITSIZE_item+OFFSET_addr+:BITSIZE_addr];
    assign Wsize = {{16-BITSIZE_Wsize{1&apos;b0}}, queue_next[ACTIVE_WRITE*BITSIZE_item+OFFSET_Wsize+:BITSIZE_Wsize]};
    assign Wdata = queue_next[ACTIVE_WRITE*BITSIZE_item+OFFSET_Wdata+:BITSIZE_Wdata];

    if(MEM_DELAY_WRITE &gt; 1)
    begin : write_channel
      always@(posedge clock)
      begin : write_channel
        Wready &lt;= 0;
        if(we &amp;&amp; base_addr &lt;= Waddr)
        begin
          m_utils.write_sa(Wdata, Wsize, Waddr);
          Wready &lt;= 1;
          if(MEM_DUMP)
          begin
            $fwrite(dump_file, &quot;%0d,w,%0X,%0d,%0X\n&quot;, i, Waddr, Wsize, Wdata);
          end
        end
      end
    end
    else
    begin
      always@(negedge clock)
      begin : write_channel
        Wready &lt;= 0;
        if(we &amp;&amp; base_addr &lt;= Waddr)
        begin
          m_utils.write_sa(Wdata, Wsize, Waddr);
          Wready &lt;= 1;
          if(MEM_DUMP)
          begin
            $fwrite(dump_file, &quot;%0d,w,%0X,%0d,%0X\n&quot;, i, Waddr, Wsize, Wdata);
          end
        end
      end
    end

    always @(posedge clock)
    begin
      if (we &amp; oe)
      begin
        $display(&quot;ERROR - Mout_we_ram and Mout_oe_ram both enabled on channel %0d!&quot;, i);
        $finish;
      end
    end
  end
endgenerate"/>
        </component_o>
      </circuit>
    </cell>
    <cell>
      <name>TestbenchMEMWishboneB4</name>
      <circuit>
        <component_o id="TestbenchMEMWishboneB4">
          <description>This component is part of the BAMBU/PANDA IP LIBRARY</description>
          <copyright>Copyright (C) 2023-2024 Politecnico di Milano</copyright>
          <authors>Michele Fiorito &lt;michele.fiorito@polimi.it&gt;</authors>
          <license>PANDA_LGPLv3</license>
          <structural_type_descriptor id_type="TestbenchMEMWishboneB4"/>
          <parameter name="index">0</parameter>
          <parameter name="MEM_DELAY_READ">2</parameter>
          <parameter name="MEM_DELAY_WRITE">1</parameter>
          <parameter name="base_addr">1073741824</parameter>
          <port_o id="clock" dir="IN" is_clock="1">
            <structural_type_descriptor type="BOOL" size="1"/>
          </port_o>
          <port_o id="cyc_om" dir="IN" is_memory="1">
            <structural_type_descriptor type="BOOL" size="1"/>
          </port_o>
          <port_o id="stb_om" dir="IN" is_memory="1">
            <structural_type_descriptor type="BOOL" size="1"/>
          </port_o>
          <port_o id="we_om" dir="IN" is_memory="1">
            <structural_type_descriptor type="BOOL" size="1"/>
          </port_o>
          <port_o id="addr_om" dir="IN" is_memory="1" is_addr_bus="1">
            <structural_type_descriptor type="VECTOR_BOOL" size="1" vector_size="32"/>
          </port_o>
          <port_o id="dat_om" dir="IN" is_memory="1" is_data_bus="1">
            <structural_type_descriptor type="VECTOR_BOOL" size="1" vector_size="8"/>
          </port_o>
          <port_o id="sel_om" dir="IN" is_memory="1" is_size_bus="1">
            <structural_type_descriptor type="VECTOR_BOOL" size="1" vector_size="1"/>
          </port_o>
          <port_o id="dat_im" dir="OUT" is_memory="1" is_data_bus="1">
            <structural_type_descriptor type="VECTOR_BOOL" size="1" vector_size="8"/>
          </port_o>
          <port_o id="stall_im" dir="OUT" is_memory="1">
            <structural_type_descriptor type="BOOL" size="1"/>
          </port_o>
          <port_o id="ack_im" dir="OUT" is_memory="1">
            <structural_type_descriptor type="BOOL" size="1"/>
          </port_o>
          <port_o id="cyc_is" dir="OUT" is_memory="1">
            <structural_type_descriptor type="BOOL" size="1"/>
          </port_o>
          <port_o id="stb_is" dir="OUT" is_memory="1">
            <structural_type_descriptor type="BOOL" size="1"/>
          </port_o>
          <port_o id="we_is" dir="OUT" is_memory="1">
            <structural_type_descriptor type="BOOL" size="1"/>
          </port_o>
          <port_o id="addr_is" dir="OUT" is_memory="1" is_addr_bus="1">
            <structural_type_descriptor type="VECTOR_BOOL" size="1" vector_size="1"/>
          </port_o>
          <port_o id="dat_is" dir="OUT" is_memory="1" is_data_bus="1">
            <structural_type_descriptor type="VECTOR_BOOL" size="1" vector_size="8"/>
          </port_o>
          <port_o id="sel_is" dir="OUT" is_memory="1" is_size_bus="1">
            <structural_type_descriptor type="VECTOR_BOOL" size="1" vector_size="1"/>
          </port_o>
          <port_o id="dat_os" dir="IN" is_memory="1" is_data_bus="1">
            <structural_type_descriptor type="VECTOR_BOOL" size="1" vector_size="8"/>
          </port_o>
          <port_o id="stall_os" dir="IN" is_memory="1">
            <structural_type_descriptor type="BOOL" size="1"/>
          </port_o>
          <port_o id="ack_os" dir="IN" is_memory="1">
            <structural_type_descriptor type="BOOL" size="1"/>
          </port_o>
          <NP_functionality
            IP_COMPONENT="if_utils"
            LIBRARY="TestbenchMEMWishboneB4 index MEM_DELAY_READ MEM_DELAY_WRITE base_addr addr_om dat_om sel_om dat_im addr_is dat_is sel_is dat_os"
            VERILOG_PROVIDED="localparam MEM_DELAY_MAX= MEM_DELAY_READ > MEM_DELAY_WRITE ? MEM_DELAY_READ : MEM_DELAY_WRITE,
  BITSIZE_item=BITSIZE_dat_im+1+1;
reg cyc, stb, we, stall, ack;
reg [BITSIZE_addr_om-1:0] addr;
reg [BITSIZE_dat_om-1:0] Wdata;
reg [7:0] size;
reg [BITSIZE_dat_im-1:0] Rdata;

reg [MEM_DELAY_MAX*BITSIZE_item-1:0] queue, queue_next;

if_utils #(index, BITSIZE_dat_im) m_utils();

initial
begin
  stall = 0;
  ack = 0;
  Rdata = 0;
  queue = 0;
end

assign cyc_is = 0;
assign stb_is = 0;
assign addr_is = 0;
assign dat_is = 0;
assign sel_is = 0;

assign cyc = cyc_om;
assign stb = stb_om;
assign we = we_om;
assign addr = addr_om;
assign Wdata = dat_om;
assign size = sel_om;
assign stall_im = stall; // &amp; cyc
assign ack_im = ack; // &amp; cyc
assign dat_im = Rdata; // &amp; {BITSIZE_dat_im{cyc}};

always @(posedge clock)
begin
  automatic reg w_ack = queue_next[(MEM_DELAY_WRITE-1)*BITSIZE_item] &amp; queue_next[(MEM_DELAY_WRITE-1)*BITSIZE_item+1];
  automatic reg r_ack = queue_next[(MEM_DELAY_READ-1)*BITSIZE_item] &amp; ~queue_next[(MEM_DELAY_READ-1)*BITSIZE_item+1];
  ack &lt;= w_ack | r_ack;
  Rdata &lt;= queue_next[(MEM_DELAY_READ-1)*BITSIZE_item+2 +:BITSIZE_dat_im];
  queue &lt;= queue_next;
end

always @(*)
begin
  queue_next = {queue[(MEM_DELAY_MAX-1)*BITSIZE_item-1:0], {BITSIZE_dat_im{1&apos;b0}}, 1&apos;b0, 1&apos;b0};
  if(cyc &amp; stb)
  begin
    queue_next[1:0] = {we, 1&apos;b1};
  end
end

always @(negedge clock)
begin
  if(queue_next[0])
  begin
    automatic ptr_t ptr_addr = addr;
    if(queue_next[1])
    begin
      m_utils.write_strobe(Wdata, sel_om, ptr_addr);
    end
    else
    begin
      queue_next[BITSIZE_item-1:2] &lt;= m_utils.read_a(ptr_addr);
    end
  end
end
"/>
        </component_o>
      </circuit>
    </cell>
    <cell>
      <name>IF_PORT_IN</name>
      <circuit>
        <component_o id="IF_PORT_IN">
          <description>This component is part of the BAMBU/PANDA IP LIBRARY</description>
          <copyright>Copyright (C) 2023-2024 Politecnico di Milano</copyright>
          <authors>Michele Fiorito &lt;michele.fiorito@polimi.it&gt;</authors>
          <license>PANDA_LGPLv3</license>
          <structural_type_descriptor id_type="IF_PORT_IN"/>
          <parameter name="index">0</parameter>
          <port_o id="clock" dir="IN" is_clock="1">
            <structural_type_descriptor type="BOOL" size="1"/>
          </port_o>
          <port_o id="setup_port" dir="IN">
            <structural_type_descriptor type="BOOL" size="1"/>
          </port_o>
          <port_o id="val_port" dir="OUT">
            <structural_type_descriptor type="VECTOR_BOOL" size="1" vector_size="1"/>
          </port_o>
<<<<<<< HEAD
          <NP_functionality IP_COMPONENT="if_utils" LIBRARY="IF_PORT_IN index val_port" VERILOG_PROVIDED="if_utils #(index, BITSIZE_val_port) m_utils();
reg [BITSIZE_val_port-1:0] val;
wire [BITSIZE_val_port-1:0] val_next;

initial val = 0;

assign val_port = val;
assign val_next = val;
=======
          <NP_functionality IP_COMPONENT="arg_utils" LIBRARY="IF_PORT_IN index val_port" VERILOG_PROVIDED="arg_utils #(BITSIZE_val_port) m_utils();
reg [BITSIZE_val_port-1:0] val;
wire [BITSIZE_val_port-1:0] val_next;
assign val_port = val;

initial
begin
  val = 0;
end
>>>>>>> 5916b834

always @(posedge clock) 
begin
  val &lt;= val_next;
  if(setup_port)
  begin
    val &lt;= m_utils.read();
  end
end
<<<<<<< HEAD
"/>
=======

assign val_next = val;"/>
>>>>>>> 5916b834
        </component_o>
      </circuit>
    </cell>
    <cell>
      <name>TestbenchArgMapMinimal</name>
      <circuit>
        <component_o id="TestbenchArgMapMinimal">
          <description>This component is part of the BAMBU/PANDA IP LIBRARY</description>
          <copyright>Copyright (C) 2023-2024 Politecnico di Milano</copyright>
          <authors>Michele Fiorito &lt;michele.fiorito@polimi.it&gt;</authors>
          <license>PANDA_LGPLv3</license>
          <structural_type_descriptor id_type="TestbenchArgMapMinimal"/>
          <parameter name="index">0</parameter>
          <parameter name="tgt_addr">1024</parameter>
          <parameter name="bitsize">32</parameter>
          <parameter name="PIPELINED">1</parameter>
          <port_o id="clock" dir="IN" is_clock="1">
            <structural_type_descriptor type="BOOL" size="1"/>
          </port_o>
          <port_o id="reset" dir="IN">
            <structural_type_descriptor type="BOOL" size="1"/>
          </port_o>
          <port_o id="setup_port" dir="IN">
            <structural_type_descriptor type="BOOL" size="1"/>
          </port_o>
          <port_o id="i_start_port" dir="IN">
            <structural_type_descriptor type="BOOL" size="1"/>
          </port_o>
          <port_o id="start_port" dir="OUT">
            <structural_type_descriptor type="BOOL" size="1"/>
          </port_o>
          <port_o id="S_oe_ram" dir="OUT" is_memory="1">
            <structural_type_descriptor type="VECTOR_BOOL" size="1" vector_size="1"/>
          </port_o>
          <port_o id="S_we_ram" dir="OUT" is_memory="1">
            <structural_type_descriptor type="VECTOR_BOOL" size="1" vector_size="1"/>
          </port_o>
          <port_o id="S_addr_ram" dir="OUT" is_memory="1" is_addr_bus="1">
            <structural_type_descriptor type="VECTOR_BOOL" size="1" vector_size="1"/>
          </port_o>
          <port_o id="S_Wdata_ram" dir="OUT" is_memory="1" is_data_bus="1">
            <structural_type_descriptor type="VECTOR_BOOL" size="1" vector_size="8"/>
          </port_o>
          <port_o id="S_data_ram_size" dir="OUT" is_memory="1" is_size_bus="1">
            <structural_type_descriptor type="VECTOR_BOOL" size="1" vector_size="1"/>
          </port_o>
          <port_o id="Sout_Rdata_ram" dir="IN" is_memory="1" is_data_bus="1">
            <structural_type_descriptor type="VECTOR_BOOL" size="1" vector_size="8"/>
          </port_o>
          <port_o id="Sout_DataRdy" dir="IN" is_memory="1">
            <structural_type_descriptor type="VECTOR_BOOL" size="1" vector_size="1"/>
          </port_o>
          <NP_functionality IP_COMPONENT="if_utils" LIBRARY="TestbenchArgMapMinimal index tgt_addr bitsize PIPELINED S_oe_ram S_we_ram S_addr_ram S_Wdata_ram S_data_ram_size Sout_Rdata_ram Sout_DataRdy" VERILOG_PROVIDED="localparam HOLD=PIPELINED ? 1&apos;b0 : 1&apos;b1,
  CHANNELS_NUMBER=BITSIZE_S_we_ram,
  BITSIZE_we=1,
  BITSIZE_addr=BITSIZE_S_addr_ram/CHANNELS_NUMBER,
  BITSIZE_Wsize=BITSIZE_S_data_ram_size/CHANNELS_NUMBER,
  BITSIZE_Wdata=BITSIZE_S_Wdata_ram/CHANNELS_NUMBER,
  BITSIZE_ready=1;
reg [bitsize-1:0] val, val_next;
reg we, we_next, waiting, waiting_next, start, start_next;
reg [BITSIZE_addr-1:0] addr, addr_next;
reg [BITSIZE_Wdata-1:0] data, data_next;
reg [BITSIZE_Wsize-1:0] data_size, data_size_next;
wire rdy;

if_utils #(index, bitsize) m_utils();

assign rdy = Sout_DataRdy[0];

assign S_oe_ram = {BITSIZE_S_oe_ram{1&apos;b0}};
assign S_we_ram = {{BITSIZE_S_we_ram-BITSIZE_we{1&apos;b0}}, we_next};
assign S_addr_ram = {{BITSIZE_S_addr_ram-BITSIZE_addr{1&apos;b0}}, addr_next};
assign S_Wdata_ram = {{BITSIZE_S_Wdata_ram-BITSIZE_Wdata{1&apos;b0}}, data_next};
assign S_data_ram_size = {{BITSIZE_S_data_ram_size-BITSIZE_Wsize{1&apos;b0}}, data_size_next};
assign start_port = start;

always @(posedge clock) 
begin
  val &lt;= val_next;
  we &lt;= we_next;
  addr &lt;= addr_next;
  data &lt;= data_next;
  data_size &lt;= data_size_next;
  waiting &lt;= waiting_next;
  start &lt;= start_next;
  if(1RESET_VALUE)
  begin
    val &lt;= 0;
    we &lt;= 0;
    addr &lt;= 0;
    data &lt;= 0;
    data_size &lt;= 0;
    waiting &lt;= 0;
    start &lt;= 0;
  end
  else if(setup_port)
  begin
    val &lt;= m_utils.read();
  end
end

always @(*)
begin
  val_next = val;
  we_next = we &amp; HOLD &amp; waiting &amp; ~rdy;
  addr_next = addr &amp; {BITSIZE_addr{HOLD &amp; waiting &amp; ~rdy}};
  data_next = data &amp; {BITSIZE_Wdata{HOLD &amp; waiting &amp; ~rdy}};
  data_size_next = data_size &amp; {BITSIZE_Wsize{HOLD &amp; waiting &amp; ~rdy}};
  waiting_next = waiting &amp; ~rdy;
  start_next = waiting &amp; rdy;
  if(i_start_port)
  begin
    we_next = 1;
    addr_next = tgt_addr;
    data_next = {{BITSIZE_Wdata-bitsize{1&apos;b0}}, val};
    data_size_next = bitsize;
    waiting_next = ~rdy;
    start_next = rdy;
  end
end"/>
        </component_o>
      </circuit>
    </cell>
    <cell>
      <name>TestbenchReturnMapMinimal</name>
      <circuit>
        <component_o id="TestbenchReturnMapMinimal">
          <description>This component is part of the BAMBU/PANDA IP LIBRARY</description>
          <copyright>Copyright (C) 2023-2024 Politecnico di Milano</copyright>
          <authors>Michele Fiorito &lt;michele.fiorito@polimi.it&gt;</authors>
          <license>PANDA_LGPLv3</license>
          <structural_type_descriptor id_type="TestbenchReturnMapMinimal"/>
          <parameter name="index">0</parameter>
          <parameter name="tgt_addr">1024</parameter>
          <parameter name="bitsize">32</parameter>
          <parameter name="PIPELINED">1</parameter>
          <port_o id="clock" dir="IN" is_clock="1">
            <structural_type_descriptor type="BOOL" size="1"/>
          </port_o>
          <port_o id="reset" dir="IN">
            <structural_type_descriptor type="BOOL" size="1"/>
          </port_o>
          <port_o id="setup_port" dir="IN">
            <structural_type_descriptor type="BOOL" size="1"/>
          </port_o>
          <port_o id="i_start_port" dir="IN">
            <structural_type_descriptor type="BOOL" size="1"/>
          </port_o>
          <port_o id="start_port" dir="OUT">
            <structural_type_descriptor type="BOOL" size="1"/>
          </port_o>
          <port_o id="i_done_port" dir="IN">
            <structural_type_descriptor type="BOOL" size="1"/>
          </port_o>
          <port_o id="done_port" dir="OUT">
            <structural_type_descriptor type="BOOL" size="1"/>
          </port_o>
          <port_o id="S_oe_ram" dir="OUT" is_memory="1">
            <structural_type_descriptor type="VECTOR_BOOL" size="1" vector_size="1"/>
          </port_o>
          <port_o id="S_we_ram" dir="OUT" is_memory="1">
            <structural_type_descriptor type="VECTOR_BOOL" size="1" vector_size="1"/>
          </port_o>
          <port_o id="S_addr_ram" dir="OUT" is_memory="1" is_addr_bus="1">
            <structural_type_descriptor type="VECTOR_BOOL" size="1" vector_size="1"/>
          </port_o>
          <port_o id="S_Wdata_ram" dir="OUT" is_memory="1" is_data_bus="1">
            <structural_type_descriptor type="VECTOR_BOOL" size="1" vector_size="8"/>
          </port_o>
          <port_o id="S_data_ram_size" dir="OUT" is_memory="1" is_size_bus="1">
            <structural_type_descriptor type="VECTOR_BOOL" size="1" vector_size="1"/>
          </port_o>
          <port_o id="Sout_Rdata_ram" dir="IN" is_memory="1" is_data_bus="1">
            <structural_type_descriptor type="VECTOR_BOOL" size="1" vector_size="8"/>
          </port_o>
          <port_o id="Sout_DataRdy" dir="IN" is_memory="1">
            <structural_type_descriptor type="VECTOR_BOOL" size="1" vector_size="1"/>
          </port_o>
          <NP_functionality IP_COMPONENT="if_utils" LIBRARY="TestbenchReturnMapMinimal index tgt_addr bitsize PIPELINED S_oe_ram S_we_ram S_addr_ram S_Wdata_ram S_data_ram_size Sout_Rdata_ram Sout_DataRdy" VERILOG_PROVIDED="localparam HOLD=PIPELINED ? 1&apos;b0 : 1&apos;b1,
  CHANNELS_NUMBER=BITSIZE_S_oe_ram,
  BITSIZE_oe=1,
  BITSIZE_addr=BITSIZE_S_addr_ram/CHANNELS_NUMBER,
  BITSIZE_ready=1,
  BITSIZE_Rdata=BITSIZE_Sout_Rdata_ram/CHANNELS_NUMBER;
reg oe, oe_next, waiting, waiting_next, done, done_next;
reg [BITSIZE_addr-1:0] addr, addr_next;
wire rdy;

if_utils #(index, bitsize) m_utils();

assign rdy = Sout_DataRdy[0];

assign S_oe_ram = {BITSIZE_S_oe_ram-BITSIZE_oe{1&apos;b0}, oe_next};
assign S_we_ram = {BITSIZE_S_we_ram{1&apos;b0}};
assign S_addr_ram = {{BITSIZE_S_addr_ram-BITSIZE_addr{1&apos;b0}}, addr_next};
assign S_Wdata_ram = {BITSIZE_S_Wdata_ram{1&apos;b0}};
assign S_data_ram_size = {BITSIZE_S_data_ram_size{1&apos;b0}};
assign start_port = i_start_port;
assign done_port = done;

always @(posedge clock) 
begin
  oe &lt;= oe_next;
  addr &lt;= addr_next;
  waiting &lt;= waiting_next;
  done &lt;= done_next;
  if(1RESET_VALUE)
  begin
    oe &lt;= 0;
    addr &lt;= 0;
    waiting &lt;= 0;
    done &lt;= 0;
  end
  else if(done_next)
  begin
    m_utils.write(Sout_Rdata_ram[BITSIZE_Rdata-1:0]);
  end
end

always @(*)
begin
  oe_next = oe &amp; HOLD &amp; waiting &amp; ~rdy;
  addr_next = addr &amp; {BITSIZE_addr{HOLD &amp; waiting &amp; ~rdy}};
  waiting_next = waiting &amp; ~rdy;
  done_next = waiting &amp; rdy;
  if(i_done_port)
  begin
    oe_next = 1;
    addr_next = tgt_addr;
    waiting_next = ~rdy;
    done_next = rdy;
  end
end"/>
        </component_o>
      </circuit>
    </cell>
    <cell>
      <name>TestbenchStartMapMinimal</name>
      <circuit>
        <component_o id="TestbenchStartMapMinimal">
          <description>This component is part of the BAMBU/PANDA IP LIBRARY</description>
          <copyright>Copyright (C) 2023-2024 Politecnico di Milano</copyright>
          <authors>Michele Fiorito &lt;michele.fiorito@polimi.it&gt;</authors>
          <license>PANDA_LGPLv3</license>
          <structural_type_descriptor id_type="TestbenchStartMapMinimal"/>
          <parameter name="tgt_addr">1024</parameter>
          <parameter name="PIPELINED">1</parameter>
          <port_o id="clock" dir="IN" is_clock="1">
            <structural_type_descriptor type="BOOL" size="1"/>
          </port_o>
          <port_o id="reset" dir="IN">
            <structural_type_descriptor type="BOOL" size="1"/>
          </port_o>
          <port_o id="i_start_port" dir="IN">
            <structural_type_descriptor type="BOOL" size="1"/>
          </port_o>
          <port_o id="start_port" dir="OUT">
            <structural_type_descriptor type="BOOL" size="1"/>
          </port_o>
          <port_o id="S_oe_ram" dir="OUT" is_memory="1">
            <structural_type_descriptor type="VECTOR_BOOL" size="1" vector_size="1"/>
          </port_o>
          <port_o id="S_we_ram" dir="OUT" is_memory="1">
            <structural_type_descriptor type="VECTOR_BOOL" size="1" vector_size="1"/>
          </port_o>
          <port_o id="S_addr_ram" dir="OUT" is_memory="1" is_addr_bus="1">
            <structural_type_descriptor type="VECTOR_BOOL" size="1" vector_size="1"/>
          </port_o>
          <port_o id="S_Wdata_ram" dir="OUT" is_memory="1" is_data_bus="1">
            <structural_type_descriptor type="VECTOR_BOOL" size="1" vector_size="8"/>
          </port_o>
          <port_o id="S_data_ram_size" dir="OUT" is_memory="1" is_size_bus="1">
            <structural_type_descriptor type="VECTOR_BOOL" size="1" vector_size="1"/>
          </port_o>
          <port_o id="Sout_Rdata_ram" dir="IN" is_memory="1" is_data_bus="1">
            <structural_type_descriptor type="VECTOR_BOOL" size="1" vector_size="8"/>
          </port_o>
          <port_o id="Sout_DataRdy" dir="IN" is_memory="1">
            <structural_type_descriptor type="VECTOR_BOOL" size="1" vector_size="1"/>
          </port_o>
          <NP_functionality LIBRARY="TestbenchStartMapMinimal tgt_addr PIPELINED S_oe_ram S_we_ram S_addr_ram S_Wdata_ram S_data_ram_size Sout_Rdata_ram Sout_DataRdy" VERILOG_PROVIDED="localparam HOLD=PIPELINED ? 1&apos;b0 : 1&apos;b1,
  CHANNELS_NUMBER=BITSIZE_S_we_ram,
  BITSIZE_we=1,
  BITSIZE_addr=BITSIZE_S_addr_ram/CHANNELS_NUMBER,
  BITSIZE_Wsize=BITSIZE_S_data_ram_size/CHANNELS_NUMBER,
  BITSIZE_Wdata=BITSIZE_S_Wdata_ram/CHANNELS_NUMBER,
  BITSIZE_ready=1;
reg we, we_next, waiting, waiting_next, start, start_next;
reg [BITSIZE_addr-1:0] addr, addr_next;
reg [BITSIZE_Wdata-1:0] data, data_next;
reg [BITSIZE_Wsize-1:0] data_size, data_size_next;
wire rdy;

assign rdy = Sout_DataRdy[0];

assign S_oe_ram = {BITSIZE_S_oe_ram{1&apos;b0}};
assign S_we_ram = {{BITSIZE_S_we_ram-BITSIZE_we{1&apos;b0}}, we_next};
assign S_addr_ram = {{BITSIZE_S_addr_ram-BITSIZE_addr{1&apos;b0}}, addr_next};
assign S_Wdata_ram = {{BITSIZE_S_Wdata_ram-BITSIZE_Wdata{1&apos;b0}}, data_next};
assign S_data_ram_size = {{BITSIZE_S_data_ram_size-BITSIZE_Wsize{1&apos;b0}}, data_size_next};
assign start_port = start;

always @(posedge clock) 
begin
  we &lt;= we_next;
  addr &lt;= addr_next;
  data &lt;= data_next;
  data_size &lt;= data_size_next;
  waiting &lt;= waiting_next;
  start &lt;= start_next;
  if(1RESET_VALUE)
  begin
    we &lt;= 0;
    addr &lt;= 0;
    data &lt;= 0;
    data_size &lt;= 0;
    waiting &lt;= 0;
    start &lt;= 0;
  end
end

always @(*)
begin
  we_next = we &amp; HOLD &amp; waiting &amp; ~rdy;
  addr_next = addr &amp; {BITSIZE_addr{HOLD &amp; waiting &amp; ~rdy}};
  data_next = data &amp; {BITSIZE_Wdata{HOLD &amp; waiting &amp; ~rdy}};
  data_size_next = data_size &amp; {BITSIZE_Wsize{HOLD &amp; waiting &amp; ~rdy}};
  waiting_next = waiting &amp; ~rdy;
  start_next = waiting &amp; rdy;
  if(i_start_port)
  begin
    we_next = 1;
    addr_next = tgt_addr;
    data_next = 1;
    data_size_next = 1;
    waiting_next = ~rdy;
    start_next = rdy;
  end
end"/>
        </component_o>
      </circuit>
    </cell>
    <cell>
      <name>TestbenchArgMapWishboneB4</name>
      <circuit>
        <component_o id="TestbenchArgMapWishboneB4">
          <description>This component is part of the BAMBU/PANDA IP LIBRARY</description>
          <copyright>Copyright (C) 2023-2024 Politecnico di Milano</copyright>
          <authors>Michele Fiorito &lt;michele.fiorito@polimi.it&gt;</authors>
          <license>PANDA_LGPLv3</license>
          <structural_type_descriptor id_type="TestbenchArgMapWishboneB4"/>
          <parameter name="index">0</parameter>
          <parameter name="tgt_addr">1024</parameter>
          <parameter name="bitsize">32</parameter>
          <port_o id="clock" dir="IN" is_clock="1">
            <structural_type_descriptor type="BOOL" size="1"/>
          </port_o>
          <port_o id="setup_port" dir="IN">
            <structural_type_descriptor type="BOOL" size="1"/>
          </port_o>
          <port_o id="i_start_port" dir="IN">
            <structural_type_descriptor type="BOOL" size="1"/>
          </port_o>
          <port_o id="start_port" dir="OUT">
            <structural_type_descriptor type="BOOL" size="1"/>
          </port_o>
          <port_o id="cyc_is" dir="OUT" is_memory="1">
            <structural_type_descriptor type="BOOL" size="1"/>
          </port_o>
          <port_o id="stb_is" dir="OUT" is_memory="1">
            <structural_type_descriptor type="BOOL" size="1"/>
          </port_o>
          <port_o id="we_is" dir="OUT" is_memory="1">
            <structural_type_descriptor type="BOOL" size="1"/>
          </port_o>
          <port_o id="addr_is" dir="OUT" is_memory="1" is_addr_bus="1">
            <structural_type_descriptor type="VECTOR_BOOL" size="1" vector_size="1"/>
          </port_o>
          <port_o id="dat_is" dir="OUT" is_memory="1" is_data_bus="1">
            <structural_type_descriptor type="VECTOR_BOOL" size="1" vector_size="8"/>
          </port_o>
          <port_o id="sel_is" dir="OUT" is_memory="1" is_size_bus="1">
            <structural_type_descriptor type="VECTOR_BOOL" size="1" vector_size="1"/>
          </port_o>
          <port_o id="dat_os" dir="IN" is_memory="1" is_data_bus="1">
            <structural_type_descriptor type="VECTOR_BOOL" size="1" vector_size="8"/>
          </port_o>
          <port_o id="stall_os" dir="IN" is_memory="1">
            <structural_type_descriptor type="BOOL" size="1"/>
          </port_o>
          <port_o id="ack_os" dir="IN" is_memory="1">
            <structural_type_descriptor type="BOOL" size="1"/>
          </port_o>
<<<<<<< HEAD
          <NP_functionality IP_COMPONENT="if_utils" LIBRARY="TestbenchArgMapWishboneB4 index tgt_addr bitsize addr_is dat_is sel_is dat_os" VERILOG_PROVIDED="localparam bytesize=((bitsize&gt;&gt;3)&lt;&lt;3) == bitsize ? (bitsize&gt;&gt;3) : ((bitsize&gt;&gt;3) + 1);
=======
          <NP_functionality IP_COMPONENT="arg_utils" LIBRARY="TestbenchArgMapWishboneB4 index tgt_addr bitsize addr_is dat_is sel_is dat_os" VERILOG_PROVIDED="localparam bytesize=((bitsize&gt;&gt;3)&lt;&lt;3) == bitsize ? (bitsize&gt;&gt;3) : ((bitsize&gt;&gt;3) + 1);
>>>>>>> 5916b834
reg [bitsize-1:0] val;
wire [bitsize-1:0] val_next;
reg cyc, cyc_next, stb, stb_next, we, we_next, stall, ack, start;
reg [BITSIZE_addr_is-1:0] addr, addr_next;
reg [BITSIZE_dat_is-1:0] data, data_next;
reg [BITSIZE_sel_is-1:0] sel, sel_next;

if_utils #(index, bitsize) m_utils();

initial
begin
  val = 0;
  cyc = 0;
  cyc_next = 0;
  stb = 0;
  stb_next = 0;
  we = 0;
  we_next = 0;
  addr = 0;
  addr_next = 0;
  data = 0;
  data_next = 0;
  sel = 0;
  sel_next = 0;
  start = 0;
end

assign cyc_is = cyc_next;
assign stb_is = stb_next;
assign we_is = we_next;
assign addr_is = addr_next;
assign dat_is = data_next;
assign sel_is = sel_next;
assign stall = ~ack_os; // TODO: this should be stall_os
assign ack = ack_os;
assign start_port = start;

always @(posedge clock) 
begin
  automatic reg active_tx = cyc_next &amp; ~ack;
  automatic reg wait_tx = active_tx &amp; stall;
  val &lt;= val_next;
  cyc &lt;= active_tx;
  stb &lt;= stb_next &amp; wait_tx;
  we &lt;= we_next &amp; wait_tx;
  addr &lt;= addr_next &amp; {BITSIZE_addr_is{wait_tx}};
  data &lt;= data_next &amp; {BITSIZE_dat_is{wait_tx}};
  sel &lt;= sel_next &amp; {BITSIZE_sel_is{wait_tx}};
  start &lt;= ack &amp; cyc_next;
  if(setup_port)
  begin
    val &lt;= m_utils.read();
  end
end

assign val_next = val;

always @(*)
begin
  cyc_next = cyc;
  stb_next = stb;
  we_next = we;
  addr_next = addr;
  data_next = data;
  sel_next = sel;
  if(i_start_port)
  begin
    cyc_next = 1;
    stb_next = 1;
    we_next = 1;
    addr_next = tgt_addr;
    data_next[bitsize-1:0] = val;
    sel_next = {bytesize{1&apos;b1}};
  end
end"/>
        </component_o>
      </circuit>
    </cell>
    <cell>
      <name>TestbenchReturnMapWishboneB4</name>
      <circuit>
        <component_o id="TestbenchReturnMapWishboneB4">
          <description>This component is part of the BAMBU/PANDA IP LIBRARY</description>
          <copyright>Copyright (C) 2023-2024 Politecnico di Milano</copyright>
          <authors>Michele Fiorito &lt;michele.fiorito@polimi.it&gt;</authors>
          <license>PANDA_LGPLv3</license>
          <structural_type_descriptor id_type="TestbenchReturnMapWishboneB4"/>
          <parameter name="index">0</parameter>
          <parameter name="tgt_addr">1024</parameter>
          <parameter name="bitsize">32</parameter>
          <port_o id="clock" dir="IN" is_clock="1">
            <structural_type_descriptor type="BOOL" size="1"/>
          </port_o>
          <port_o id="setup_port" dir="IN">
            <structural_type_descriptor type="BOOL" size="1"/>
          </port_o>
          <port_o id="i_start_port" dir="IN">
            <structural_type_descriptor type="BOOL" size="1"/>
          </port_o>
          <port_o id="start_port" dir="OUT">
            <structural_type_descriptor type="BOOL" size="1"/>
          </port_o>
          <port_o id="i_done_port" dir="IN">
            <structural_type_descriptor type="BOOL" size="1"/>
          </port_o>
          <port_o id="done_port" dir="OUT">
            <structural_type_descriptor type="BOOL" size="1"/>
          </port_o>
          <port_o id="cyc_is" dir="OUT" is_memory="1">
            <structural_type_descriptor type="BOOL" size="1"/>
          </port_o>
          <port_o id="stb_is" dir="OUT" is_memory="1">
            <structural_type_descriptor type="BOOL" size="1"/>
          </port_o>
          <port_o id="we_is" dir="OUT" is_memory="1">
            <structural_type_descriptor type="BOOL" size="1"/>
          </port_o>
          <port_o id="addr_is" dir="OUT" is_memory="1" is_addr_bus="1">
            <structural_type_descriptor type="VECTOR_BOOL" size="1" vector_size="1"/>
          </port_o>
          <port_o id="dat_is" dir="OUT" is_memory="1" is_data_bus="1">
            <structural_type_descriptor type="VECTOR_BOOL" size="1" vector_size="8"/>
          </port_o>
          <port_o id="sel_is" dir="OUT" is_memory="1" is_size_bus="1">
            <structural_type_descriptor type="VECTOR_BOOL" size="1" vector_size="1"/>
          </port_o>
          <port_o id="dat_os" dir="IN" is_memory="1" is_data_bus="1">
            <structural_type_descriptor type="VECTOR_BOOL" size="1" vector_size="8"/>
          </port_o>
          <port_o id="stall_os" dir="IN" is_memory="1">
            <structural_type_descriptor type="BOOL" size="1"/>
          </port_o>
          <port_o id="ack_os" dir="IN" is_memory="1">
            <structural_type_descriptor type="BOOL" size="1"/>
          </port_o>
          <NP_functionality IP_COMPONENT="if_utils" LIBRARY="TestbenchReturnMapWishboneB4 index tgt_addr bitsize addr_is dat_is sel_is dat_os" VERILOG_PROVIDED="localparam bytesize=((bitsize&gt;&gt;3)&lt;&lt;3) == bitsize ? (bitsize&gt;&gt;3) : ((bitsize&gt;&gt;3) + 1);
reg cyc, cyc_next, stb, stb_next, stall, ack, done;
reg [BITSIZE_addr_is-1:0] addr, addr_next;

if_utils #(index, bitsize) m_utils();

initial
begin
  cyc = 0;
  cyc_next = 0;
  stb = 0;
  stb_next = 0;
  addr = 0;
  addr_next = 0;
  done = 0;
end

assign cyc_is = cyc_next;
assign stb_is = stb_next;
assign we_is = 0;
assign addr_is = addr_next;
assign dat_is = 0;
assign sel_is = 0;
assign stall = ~ack_os; // TODO: this should be stall_os
assign ack = ack_os;
assign start_port = i_start_port;
assign done_port = done;

always @(posedge clock) 
begin
  automatic reg active_tx = cyc_next &amp; ~ack;
  automatic reg wait_tx = active_tx &amp; stall;
  cyc &lt;= active_tx;
  stb &lt;= stb_next &amp; wait_tx;
  addr &lt;= addr_next &amp; {BITSIZE_addr_is{wait_tx}};
  done &lt;= ack &amp; cyc_next;
  if(ack &amp; cyc_next)
  begin
    m_utils.write(dat_os);
  end
end

always @(*)
begin
  cyc_next = cyc;
  stb_next = stb;
  addr_next = addr;
  if(i_done_port)
  begin
    cyc_next = 1;
    stb_next = 1;
    addr_next = tgt_addr;
  end
end"/>
        </component_o>
      </circuit>
    </cell>
    <cell>
      <name>TestbenchStartMapWishboneB4</name>
      <circuit>
        <component_o id="TestbenchStartMapWishboneB4">
          <description>This component is part of the BAMBU/PANDA IP LIBRARY</description>
          <copyright>Copyright (C) 2023-2024 Politecnico di Milano</copyright>
          <authors>Michele Fiorito &lt;michele.fiorito@polimi.it&gt;</authors>
          <license>PANDA_LGPLv3</license>
          <structural_type_descriptor id_type="TestbenchStartMapWishboneB4"/>
          <parameter name="tgt_addr">1024</parameter>
          <port_o id="clock" dir="IN" is_clock="1">
            <structural_type_descriptor type="BOOL" size="1"/>
          </port_o>
          <port_o id="i_start_port" dir="IN">
            <structural_type_descriptor type="BOOL" size="1"/>
          </port_o>
          <port_o id="start_port" dir="OUT">
            <structural_type_descriptor type="BOOL" size="1"/>
          </port_o>
          <port_o id="cyc_is" dir="OUT" is_memory="1">
            <structural_type_descriptor type="BOOL" size="1"/>
          </port_o>
          <port_o id="stb_is" dir="OUT" is_memory="1">
            <structural_type_descriptor type="BOOL" size="1"/>
          </port_o>
          <port_o id="we_is" dir="OUT" is_memory="1">
            <structural_type_descriptor type="BOOL" size="1"/>
          </port_o>
          <port_o id="addr_is" dir="OUT" is_memory="1" is_addr_bus="1">
            <structural_type_descriptor type="VECTOR_BOOL" size="1" vector_size="1"/>
          </port_o>
          <port_o id="dat_is" dir="OUT" is_memory="1" is_data_bus="1">
            <structural_type_descriptor type="VECTOR_BOOL" size="1" vector_size="8"/>
          </port_o>
          <port_o id="sel_is" dir="OUT" is_memory="1" is_size_bus="1">
            <structural_type_descriptor type="VECTOR_BOOL" size="1" vector_size="1"/>
          </port_o>
          <port_o id="dat_os" dir="IN" is_memory="1" is_data_bus="1">
            <structural_type_descriptor type="VECTOR_BOOL" size="1" vector_size="8"/>
          </port_o>
          <port_o id="stall_os" dir="IN" is_memory="1">
            <structural_type_descriptor type="BOOL" size="1"/>
          </port_o>
          <port_o id="ack_os" dir="IN" is_memory="1">
            <structural_type_descriptor type="BOOL" size="1"/>
          </port_o>
          <NP_functionality LIBRARY="TestbenchStartMapWishboneB4 tgt_addr addr_is dat_is sel_is dat_os" VERILOG_PROVIDED="localparam bytesize=1;
reg cyc, cyc_next, stb, stb_next, we, we_next, stall, ack, start;
reg [BITSIZE_addr_is-1:0] addr, addr_next;
reg [BITSIZE_dat_is-1:0] data, data_next;
reg [BITSIZE_sel_is-1:0] sel, sel_next;

initial
begin
  cyc = 0;
  cyc_next = 0;
  stb = 0;
  stb_next = 0;
  we = 0;
  we_next = 0;
  addr = 0;
  addr_next = 0;
  data = 0;
  data_next = 0;
  sel = 0;
  sel_next = 0;
  start = 0;
end

assign cyc_is = cyc_next;
assign stb_is = stb_next;
assign we_is = we_next;
assign addr_is = addr_next;
assign dat_is = data_next;
assign sel_is = sel_next;
assign stall = ~ack_os; // TODO: this should be stall_os
assign ack = ack_os;
assign start_port = start;

always @(posedge clock) 
begin
  automatic reg active_tx = cyc_next &amp; ~ack;
  automatic reg wait_tx = active_tx &amp; stall;
  cyc &lt;= active_tx;
  stb &lt;= stb_next &amp; wait_tx;
  we &lt;= we_next &amp; wait_tx;
  addr &lt;= addr_next &amp; {BITSIZE_addr_is{wait_tx}};
  data &lt;= data_next &amp; {BITSIZE_dat_is{wait_tx}};
  sel &lt;= sel_next &amp; {BITSIZE_sel_is{wait_tx}};
  start &lt;= ack &amp; cyc_next;
end

always @(*)
begin
  cyc_next = cyc;
  stb_next = stb;
  we_next = we;
  addr_next = addr;
  data_next = data;
  sel_next = sel;
  if(i_start_port)
  begin
    cyc_next = 1;
    stb_next = 1;
    we_next = 1;
    addr_next = tgt_addr;
    data_next = 1;
    sel_next = {bytesize{1&apos;b1}};
  end
end"/>
        </component_o>
      </circuit>
    </cell>
    <cell>
      <name>IF_PORT_OUT</name>
      <circuit>
        <component_o id="IF_PORT_OUT">
          <description>This component is part of the BAMBU/PANDA IP LIBRARY</description>
          <copyright>Copyright (C) 2023-2024 Politecnico di Milano</copyright>
          <authors>Michele Fiorito &lt;michele.fiorito@polimi.it&gt;</authors>
          <license>PANDA_LGPLv3</license>
          <structural_type_descriptor id_type="IF_PORT_OUT"/>
          <parameter name="index">0</parameter>
          <port_o id="clock" dir="IN" is_clock="1">
            <structural_type_descriptor type="BOOL" size="1"/>
          </port_o>
          <port_o id="reset" dir="IN">
            <structural_type_descriptor type="BOOL" size="1"/>
          </port_o>
          <port_o id="done_port" dir="IN">
            <structural_type_descriptor type="BOOL" size="1"/>
          </port_o>
          <port_o id="val_port" dir="IN">
            <structural_type_descriptor type="VECTOR_BOOL" size="1" vector_size="1"/>
          </port_o>
          <NP_functionality
            IP_COMPONENT="if_utils"
            LIBRARY="IF_PORT_OUT index val_port"
<<<<<<< HEAD
            VERILOG_PROVIDED="if_utils #(index, BITSIZE_val_port) m_utils();
=======
            VERILOG_PROVIDED="arg_utils #(BITSIZE_val_port) m_utils();
// TODO: remove done_once patch when pipielining done signal has been fixed
reg done_once;
initial done_once = 0;
>>>>>>> 5916b834

always @(posedge clock)
begin
  if(1RESET_VALUE)
  begin
    done_once = 0;
  end
  else if(done_port &amp; ~done_once)
  begin
<<<<<<< HEAD
    m_utils.write(val_port);
=======
    done_once = 1;
    m_utils.setarg(val_port, index);
>>>>>>> 5916b834
  end
end"/>
        </component_o>
      </circuit>
    </cell>
    <cell>
      <name>TestbenchArrayImpl</name>
      <circuit>
        <component_o id="TestbenchArrayImpl">
          <description>This component is part of the BAMBU/PANDA IP LIBRARY</description>
          <copyright>Copyright (C) 2023-2024 Politecnico di Milano</copyright>
          <authors>Michele Fiorito &lt;michele.fiorito@polimi.it&gt;</authors>
          <license>PANDA_LGPLv3</license>
          <structural_type_descriptor id_type="TestbenchArrayImpl"/>
          <parameter name="index">0</parameter>
          <parameter name="WRITE_DELAY">1</parameter>
          <parameter name="READ_DELAY">2</parameter>
          <port_o id="clock" dir="IN" is_clock="1">
            <structural_type_descriptor type="BOOL" size="1"/>
          </port_o>
          <port_o id="setup_port" dir="IN">
            <structural_type_descriptor type="BOOL" size="1"/>
          </port_o>
          <port_vector_o id="ce" dir="IN">
            <structural_type_descriptor type="VECTOR_BOOL" size="1" vector_size="1"/>
          </port_vector_o>
          <port_vector_o id="we" dir="IN">
            <structural_type_descriptor type="VECTOR_BOOL" size="1" vector_size="1"/>
          </port_vector_o>
          <port_vector_o id="address" dir="IN">
            <structural_type_descriptor type="VECTOR_BOOL" size="1" vector_size="1"/>
          </port_vector_o>
          <port_vector_o id="d" dir="IN">
            <structural_type_descriptor type="VECTOR_BOOL" size="1" vector_size="1"/>
          </port_vector_o>
          <port_vector_o id="q" dir="OUT">
            <structural_type_descriptor type="VECTOR_BOOL" size="1" vector_size="1"/>
          </port_vector_o>
          <NP_functionality IP_COMPONENT="if_utils" LIBRARY="TestbenchArrayImpl index WRITE_DELAY READ_DELAY ce we address d q" VERILOG_PROVIDED="
localparam CHANNELS_NUMBER=PORTSIZE_ce,
  BITSIZE_dq=BITSIZE_d &gt; BITSIZE_q ? BITSIZE_d : BITSIZE_q,
  BITSIZE_item=BITSIZE_d+BITSIZE_address+BITSIZE_ce+BITSIZE_we,
  BITSIZE_chunk=BITSIZE_item*CHANNELS_NUMBER,
  OFFSET_ce=0,
  OFFSET_we=OFFSET_ce+BITSIZE_ce,
  OFFSET_address=OFFSET_we+BITSIZE_we,
  OFFSET_data=OFFSET_address+BITSIZE_address,
  LAST_READ_item=READ_DELAY &gt; 1 ? READ_DELAY-2 : 0,
  LAST_READ_size=READ_DELAY &gt; 1 ? READ_DELAY-1 : 1;
genvar i;

if_utils #(index, BITSIZE_dq) m_utils();

wire [BITSIZE_chunk-1:0] current;
reg [BITSIZE_chunk*WRITE_DELAY-1:0] queue = 0, queue_next = 0;
reg [CHANNELS_NUMBER*BITSIZE_q*LAST_READ_size-1:0] _q_next = 0;
reg [CHANNELS_NUMBER*BITSIZE_q*LAST_READ_size-1:0] _q = 0;

generate
  for(i = 0; i &lt; CHANNELS_NUMBER; i = i + 1)
  begin
    assign current[BITSIZE_item*i+:BITSIZE_item] = {d[BITSIZE_d*i+:BITSIZE_d], address[BITSIZE_address*i+:BITSIZE_address], we[BITSIZE_we*i+:BITSIZE_we], ce[BITSIZE_ce*i+:BITSIZE_ce]};
    assign q[BITSIZE_q*i+:BITSIZE_q] = _q[LAST_READ_item*BITSIZE_q*CHANNELS_NUMBER+BITSIZE_q*i+:BITSIZE_q];
  end
endgenerate

generate
  if(WRITE_DELAY &gt; 1)
  begin
    always @(posedge clock)
    begin
      if(setup_port)
      begin
        queue[BITSIZE_chunk*WRITE_DELAY-1:BITSIZE_chunk] &lt;= 0;
        queue[BITSIZE_chunk-1:0] &lt;= current;
      end
      else
      begin
        queue[BITSIZE_chunk*WRITE_DELAY-1:BITSIZE_chunk] &lt;= queue_next[BITSIZE_chunk*WRITE_DELAY-1:BITSIZE_chunk];
        queue[BITSIZE_chunk-1:0] &lt;= current;
      end
    end
    always @(*)
    begin
      queue_next[BITSIZE_chunk*WRITE_DELAY-1:BITSIZE_chunk] = queue[BITSIZE_chunk*(WRITE_DELAY-1)-1:0];
      queue_next[BITSIZE_chunk-1:0] = 0;
    end
  end
endgenerate

generate
  for(i = 0; i &lt; CHANNELS_NUMBER; i = i + 1)
  begin : write_port
    if(WRITE_DELAY &gt; 1)
    begin
      always @(posedge clock)
      begin
        automatic ptr_t address = queue_next[(WRITE_DELAY-1)*BITSIZE_chunk+BITSIZE_item*i+OFFSET_address+:BITSIZE_address];
        automatic reg [BITSIZE_d-1:0] data = queue_next[(WRITE_DELAY-1)*BITSIZE_chunk+BITSIZE_item*i+OFFSET_data+:BITSIZE_d];
        if(queue_next[(WRITE_DELAY-1)*BITSIZE_chunk+BITSIZE_item*i+OFFSET_ce+:BITSIZE_ce] === 1&apos;b1
          &amp;&amp; queue_next[(WRITE_DELAY-1)*BITSIZE_chunk+BITSIZE_item*i+OFFSET_we+:BITSIZE_we] === 1&apos;b1)
        begin
          m_utils.write_a(data, address);
        end
      end
    end
    else
    begin
      always @(posedge clock)
      begin
        automatic ptr_t address = current[BITSIZE_item*i+OFFSET_address+:BITSIZE_address];
        automatic reg [BITSIZE_d-1:0] data = current[BITSIZE_item*i+OFFSET_data+BITSIZE_d-1:BITSIZE_item*i+OFFSET_data];
        if(current[BITSIZE_item*i+OFFSET_ce+:BITSIZE_ce] === 1&apos;b1 &amp;&amp; current[BITSIZE_item*i+OFFSET_we+:BITSIZE_we] === 1&apos;b1)
        begin
          m_utils.write_a(data, address);
        end
      end
    end
  end
endgenerate

generate
  if(READ_DELAY &gt; 2)
  begin : shift_output_queue1
    always @(*)
    begin
      _q_next[(READ_DELAY-1)*CHANNELS_NUMBER*BITSIZE_q-1:BITSIZE_q*CHANNELS_NUMBER] = _q[LAST_READ_item*CHANNELS_NUMBER*BITSIZE_q-1:0];
    end
  end
endgenerate
generate
  if(READ_DELAY &gt; 2)
  begin : shift_output_queue2
    always @(posedge clock)
    begin
      _q[(READ_DELAY-1)*CHANNELS_NUMBER*BITSIZE_q-1:BITSIZE_q*CHANNELS_NUMBER] &lt;= _q_next[(READ_DELAY-1)*CHANNELS_NUMBER*BITSIZE_q-1:BITSIZE_q*CHANNELS_NUMBER];
    end
  end
endgenerate
generate
  for(i = 0; i &lt; CHANNELS_NUMBER; i = i + 1)
  begin : read_port
    if(READ_DELAY &gt; 1)
    begin
      always @(posedge clock)
      begin
        if(current[BITSIZE_item*i+OFFSET_ce+:BITSIZE_ce] === 1&apos;b1
            &amp;&amp; current[BITSIZE_item*i+OFFSET_we+:BITSIZE_we] === 1&apos;b0)
        begin
          automatic ptr_t address = current[BITSIZE_item*i+OFFSET_address+:BITSIZE_address];
          _q[BITSIZE_q*i+:BITSIZE_q] &lt;= m_utils.read_a(address);
        end
        else
        begin
          _q[BITSIZE_q*i+:BITSIZE_q] &lt;= 0;
        end
      end
    end
    else
    begin
      always @(*)
      begin
        if(current[BITSIZE_item*i+OFFSET_ce+:BITSIZE_ce] === 1&apos;b1 &amp;&amp; current[BITSIZE_item*i+OFFSET_we+:BITSIZE_we] === 1&apos;b0)
        begin
          automatic ptr_t address = current[BITSIZE_item*i+OFFSET_address+:BITSIZE_address];
          _q[BITSIZE_q*i+:BITSIZE_q] = m_utils.read_a(address);
        end
      end
    end
  end
endgenerate
"/>
        </component_o>
      </circuit>
    </cell>
    <cell>
      <name>TestbenchArray</name>
      <circuit>
        <component_o id="TestbenchArray">
          <description>This component is part of the BAMBU/PANDA IP LIBRARY</description>
          <copyright>Copyright (C) 2023-2024 Politecnico di Milano</copyright>
          <authors>Michele Fiorito &lt;michele.fiorito@polimi.it&gt;</authors>
          <license>PANDA_LGPLv3</license>
          <structural_type_descriptor id_type="TestbenchArray"/>
          <parameter name="index">0</parameter>
          <parameter name="WRITE_DELAY">1</parameter>
          <parameter name="READ_DELAY">2</parameter>
          <port_o id="clock" dir="IN" is_clock="1">
            <structural_type_descriptor type="BOOL" size="1"/>
          </port_o>
          <port_o id="setup_port" dir="IN">
            <structural_type_descriptor type="BOOL" size="1"/>
          </port_o>
          <NP_functionality IP_COMPONENT="TestbenchArrayImpl" LIBRARY="TestbenchArray index WRITE_DELAY READ_DELAY" VERILOG_GENERATOR="TestbenchArrayModuleGenerator"/>
        </component_o>
      </circuit>
    </cell>
    <cell>
      <name>TestbenchAcknowledge</name>
      <circuit>
        <component_o id="TestbenchAcknowledge">
          <description>This component is part of the BAMBU/PANDA IP LIBRARY</description>
          <copyright>Copyright (C) 2023-2024 Politecnico di Milano</copyright>
          <authors>Michele Fiorito &lt;michele.fiorito@polimi.it&gt;</authors>
          <license>PANDA_LGPLv3</license>
          <structural_type_descriptor id_type="TestbenchAcknowledge"/>
          <parameter name="index">0</parameter>
          <port_o id="clock" dir="IN" is_clock="1">
            <structural_type_descriptor type="BOOL" size="1"/>
          </port_o>
          <port_o id="setup_port" dir="IN">
            <structural_type_descriptor type="BOOL" size="1"/>
          </port_o>
          <port_o id="done_port" dir="IN">
            <structural_type_descriptor type="BOOL" size="1"/>
          </port_o>
          <port_o id="tb_done_port" dir="OUT" is_memory="1">
            <structural_type_descriptor type="BOOL" size="1"/>
          </port_o>
          <NP_functionality LIBRARY="TestbenchAcknowledge index" VERILOG_GENERATOR="TestbenchAcknowledgeModuleGenerator"/>
        </component_o>
      </circuit>
    </cell>
    <cell>
      <name>TestbenchValid</name>
      <circuit>
        <component_o id="TestbenchValid">
          <description>This component is part of the BAMBU/PANDA IP LIBRARY</description>
          <copyright>Copyright (C) 2023-2024 Politecnico di Milano</copyright>
          <authors>Michele Fiorito &lt;michele.fiorito@polimi.it&gt;</authors>
          <license>PANDA_LGPLv3</license>
          <structural_type_descriptor id_type="TestbenchValid"/>
          <parameter name="index">0</parameter>
          <port_o id="clock" dir="IN" is_clock="1">
            <structural_type_descriptor type="BOOL" size="1"/>
          </port_o>
          <port_o id="setup_port" dir="IN">
            <structural_type_descriptor type="BOOL" size="1"/>
          </port_o>
          <port_o id="done_port" dir="IN">
            <structural_type_descriptor type="BOOL" size="1"/>
          </port_o>
          <port_o id="tb_done_port" dir="OUT" is_memory="1">
            <structural_type_descriptor type="BOOL" size="1"/>
          </port_o>
          <NP_functionality LIBRARY="TestbenchValid index" VERILOG_GENERATOR="TestbenchValidModuleGenerator"/>
        </component_o>
      </circuit>
    </cell>
    <cell>
      <name>TestbenchOvalid</name>
      <circuit>
        <component_o id="TestbenchOvalid">
          <description>This component is part of the BAMBU/PANDA IP LIBRARY</description>
          <copyright>Copyright (C) 2023-2024 Politecnico di Milano</copyright>
          <authors>Michele Fiorito &lt;michele.fiorito@polimi.it&gt;</authors>
          <license>PANDA_LGPLv3</license>
          <structural_type_descriptor id_type="TestbenchOvalid"/>
          <parameter name="index">0</parameter>
          <port_o id="clock" dir="IN" is_clock="1">
            <structural_type_descriptor type="BOOL" size="1"/>
          </port_o>
          <port_o id="setup_port" dir="IN">
            <structural_type_descriptor type="BOOL" size="1"/>
          </port_o>
          <port_o id="done_port" dir="IN">
            <structural_type_descriptor type="BOOL" size="1"/>
          </port_o>
          <port_o id="tb_done_port" dir="OUT" is_memory="1">
            <structural_type_descriptor type="BOOL" size="1"/>
          </port_o>
          <NP_functionality LIBRARY="TestbenchOvalid index" VERILOG_GENERATOR="TestbenchOvalidModuleGenerator"/>
        </component_o>
      </circuit>
    </cell>
    <cell>
      <name>TestbenchHandshake</name>
      <circuit>
        <component_o id="TestbenchHandshake">
          <description>This component is part of the BAMBU/PANDA IP LIBRARY</description>
          <copyright>Copyright (C) 2023-2024 Politecnico di Milano</copyright>
          <authors>Michele Fiorito &lt;michele.fiorito@polimi.it&gt;</authors>
          <license>PANDA_LGPLv3</license>
          <structural_type_descriptor id_type="TestbenchHandshake"/>
          <parameter name="index">0</parameter>
          <port_o id="clock" dir="IN" is_clock="1">
            <structural_type_descriptor type="BOOL" size="1"/>
          </port_o>
          <port_o id="setup_port" dir="IN">
            <structural_type_descriptor type="BOOL" size="1"/>
          </port_o>
          <port_o id="done_port" dir="IN">
            <structural_type_descriptor type="BOOL" size="1"/>
          </port_o>
          <port_o id="tb_done_port" dir="OUT" is_memory="1">
            <structural_type_descriptor type="BOOL" size="1"/>
          </port_o>
          <NP_functionality LIBRARY="TestbenchHandshake index" VERILOG_GENERATOR="TestbenchHandshakeModuleGenerator"/>
        </component_o>
      </circuit>
    </cell>
    <cell>
      <name>TestbenchAxis</name>
      <circuit>
        <component_o id="TestbenchAxis">
          <description>This component is part of the BAMBU/PANDA IP LIBRARY</description>
          <copyright>Copyright (C) 2023-2024 Politecnico di Milano</copyright>
          <authors>Michele Fiorito &lt;michele.fiorito@polimi.it&gt;</authors>
          <license>PANDA_LGPLv3</license>
          <structural_type_descriptor id_type="TestbenchAxis"/>
          <parameter name="index">0</parameter>
          <port_o id="clock" dir="IN" is_clock="1">
            <structural_type_descriptor type="BOOL" size="1"/>
          </port_o>
          <port_o id="setup_port" dir="IN">
            <structural_type_descriptor type="BOOL" size="1"/>
          </port_o>
          <port_o id="done_port" dir="IN">
            <structural_type_descriptor type="BOOL" size="1"/>
          </port_o>
          <port_o id="tb_done_port" dir="OUT" is_memory="1">
            <structural_type_descriptor type="BOOL" size="1"/>
          </port_o>
          <NP_functionality LIBRARY="TestbenchAxis index" VERILOG_GENERATOR="TestbenchAxisModuleGenerator"/>
        </component_o>
      </circuit>
    </cell>
    <cell>
      <name>TestbenchFifoRead</name>
      <circuit>
        <component_o id="TestbenchFifoRead">
          <description>This component is part of the BAMBU/PANDA IP LIBRARY</description>
          <copyright>Copyright (C) 2023-2024 Politecnico di Milano</copyright>
          <authors>Michele Fiorito &lt;michele.fiorito@polimi.it&gt;</authors>
          <license>PANDA_LGPLv3</license>
          <structural_type_descriptor id_type="TestbenchFifoRead"/>
          <parameter name="index">0</parameter>
          <parameter name="CHECK_ACK">0</parameter>
          <port_o id="clock" dir="IN" is_clock="1">
            <structural_type_descriptor type="BOOL" size="1"/>
          </port_o>
          <port_o id="setup_port" dir="IN">
            <structural_type_descriptor type="BOOL" size="1"/>
          </port_o>
          <port_o id="done_port" dir="IN">
            <structural_type_descriptor type="BOOL" size="1"/>
          </port_o>
          <port_o id="empty_n" dir="OUT">
            <structural_type_descriptor type="BOOL" size="1"/>
          </port_o>
          <port_o id="read" dir="IN">
            <structural_type_descriptor type="BOOL" size="1"/>
          </port_o>
          <port_o id="dout" dir="OUT">
            <structural_type_descriptor type="VECTOR_BOOL" size="1" vector_size="1"/>
          </port_o>
          <NP_functionality IP_COMPONENT="if_utils" LIBRARY="TestbenchFifoRead index CHECK_ACK dout" VERILOG_PROVIDED="
if_utils #(index, BITSIZE_dout) m_utils();

reg enable, enable_next;
reg _empty_n, _empty_n_next;
reg _empty_n_succ, _empty_n_succ_next;
reg [BITSIZE_dout-1:0] val, val_next;

initial
begin
  enable = 0;
  _empty_n = 0;
  _empty_n_succ = 0;
  val = 0;
end

assign dout = val;
assign empty_n = _empty_n;

always @(posedge clock)
begin
  enable &lt;= enable_next;
  _empty_n &lt;= _empty_n_next;
  _empty_n_succ &lt;= _empty_n_succ_next;
  val &lt;= val_next;
  if(setup_port)
  begin
    automatic int data = 0;
    val &lt;= m_utils.read_i(data);
    _empty_n &lt;= data &gt;= 0;
    _empty_n_succ &lt;= data &gt; 0;
    enable &lt;= 1&apos;b1;
  end
  if((enable_next | done_port) &amp; read)
  begin
    automatic int data = 0;
    if(~_empty_n_next)
    begin
      $display(&quot;Too many read requests on interface %0d&quot;, index);
      $finish;
    end
    if(_empty_n_succ_next)
    begin
      val &lt;= m_utils.pop(data);
    end
    _empty_n &lt;= _empty_n_succ_next;
    _empty_n_succ &lt;= data &gt; 0;
  end
end

always @(*)
begin
  enable_next = enable &amp; ~done_port;
  _empty_n_next = _empty_n;
  _empty_n_succ_next = _empty_n_succ;
  val_next = val;
end

generate
  if(CHECK_ACK)
  begin
    reg ack_check, ack_check_next;
    initial ack_check = 0;
    assign ack_check_next = read | ack_check;
    always @(posedge clock)
    begin
      ack_check &lt;= ack_check_next;
      if(setup_port)
      begin
        ack_check &lt;= 0;
      end
      if(done_port &amp; ~ack_check_next)
      begin
        $display(&quot;Acknowledge signal never asserted on interface %0d.&quot;, index);
        $finish;
      end
    end
  end
endgenerate
"/>
        </component_o>
      </circuit>
    </cell>
    <cell>
      <name>TestbenchFifoWrite</name>
      <circuit>
        <component_o id="TestbenchFifoWrite">
          <description>This component is part of the BAMBU/PANDA IP LIBRARY</description>
          <copyright>Copyright (C) 2023-2024 Politecnico di Milano</copyright>
          <authors>Michele Fiorito &lt;michele.fiorito@polimi.it&gt;</authors>
          <license>PANDA_LGPLv3</license>
          <structural_type_descriptor id_type="TestbenchFifoWrite"/>
          <parameter name="index">0</parameter>
          <port_o id="clock" dir="IN" is_clock="1">
            <structural_type_descriptor type="BOOL" size="1"/>
          </port_o>
          <port_o id="setup_port" dir="IN">
            <structural_type_descriptor type="BOOL" size="1"/>
          </port_o>
          <port_o id="done_port" dir="IN">
            <structural_type_descriptor type="BOOL" size="1"/>
          </port_o>
          <port_o id="full_n" dir="OUT">
            <structural_type_descriptor type="BOOL" size="1"/>
          </port_o>
          <port_o id="write" dir="IN">
            <structural_type_descriptor type="BOOL" size="1"/>
          </port_o>
          <port_o id="din" dir="IN">
            <structural_type_descriptor type="VECTOR_BOOL" size="1" vector_size="1"/>
          </port_o>
          <NP_functionality IP_COMPONENT="if_utils" LIBRARY="TestbenchFifoWrite index din" VERILOG_PROVIDED="
if_utils #(index, BITSIZE_din) m_utils();

reg enable, enable_next;
reg _full_n, _full_n_next;

initial
begin
  enable = 0;
  _full_n = 0;
end

assign full_n = _full_n;

always @(posedge clock)
begin
  enable &lt;= enable_next;
  _full_n &lt;= _full_n_next;
  if(setup_port)
  begin
    automatic int data = 0;
    data = m_utils.state(4);
    _full_n &lt;= data &gt; 0;
    enable &lt;= 1&apos;b1;
  end
  if((enable_next | done_port) &amp; write)
  begin
    automatic int data = 0;
    data = m_utils.push(din);
    _full_n &lt;= data &gt; 0;
    if(data &lt; 0)
    begin
      $display(&quot;Too many write requests on interface %0d&quot;, index);
      $finish;
    end
  end
end

always @(*) 
begin
  enable_next = enable &amp; ~done_port;
  _full_n_next = _full_n;
end
"/>
        </component_o>
      </circuit>
    </cell>
    <cell>
      <name>TestbenchFifo</name>
      <circuit>
        <component_o id="TestbenchFifo">
          <description>This component is part of the BAMBU/PANDA IP LIBRARY</description>
          <copyright>Copyright (C) 2023-2024 Politecnico di Milano</copyright>
          <authors>Michele Fiorito &lt;michele.fiorito@polimi.it&gt;</authors>
          <license>PANDA_LGPLv3</license>
          <structural_type_descriptor id_type="TestbenchFifo"/>
          <parameter name="index">0</parameter>
          <port_o id="clock" dir="IN" is_clock="1">
            <structural_type_descriptor type="BOOL" size="1"/>
          </port_o>
          <port_o id="setup_port" dir="IN">
            <structural_type_descriptor type="BOOL" size="1"/>
          </port_o>
          <port_o id="done_port" dir="IN">
            <structural_type_descriptor type="BOOL" size="1"/>
          </port_o>
          <port_o id="tb_done_port" dir="OUT" is_memory="1">
            <structural_type_descriptor type="BOOL" size="1"/>
          </port_o>
          <NP_functionality LIBRARY="TestbenchFifo index" VERILOG_GENERATOR="TestbenchFifoModuleGenerator"/>
        </component_o>
      </circuit>
    </cell>
    <cell>
      <name>TestbenchNone</name>
      <circuit>
        <component_o id="TestbenchNone">
          <description>This component is part of the BAMBU/PANDA IP LIBRARY</description>
          <copyright>Copyright (C) 2023-2024 Politecnico di Milano</copyright>
          <authors>Michele Fiorito &lt;michele.fiorito@polimi.it&gt;</authors>
          <license>PANDA_LGPLv3</license>
          <structural_type_descriptor id_type="TestbenchNone"/>
          <parameter name="index">0</parameter>
          <port_o id="clock" dir="IN" is_clock="1">
            <structural_type_descriptor type="BOOL" size="1"/>
          </port_o>
          <port_o id="setup_port" dir="IN">
            <structural_type_descriptor type="BOOL" size="1"/>
          </port_o>
          <port_o id="done_port" dir="IN">
            <structural_type_descriptor type="BOOL" size="1"/>
          </port_o>
          <port_o id="tb_done_port" dir="OUT" is_memory="1">
            <structural_type_descriptor type="BOOL" size="1"/>
          </port_o>
          <NP_functionality LIBRARY="TestbenchNone index" VERILOG_GENERATOR="TestbenchNoneModuleGenerator"/>
        </component_o>
      </circuit>
    </cell>
    <cell>
      <name>TestbenchAXIM</name>
      <circuit>
        <component_o id="TestbenchAXIM">
          <description>This component is part of the BAMBU/PANDA IP LIBRARY</description>
          <copyright>Copyright (C) 2023-2024 Politecnico di Milano</copyright>
          <authors>Michele Fiorito &lt;michele.fiorito@polimi.it&gt;</authors>
          <license>PANDA_LGPLv3</license>
          <structural_type_descriptor id_type="TestbenchAXIM"/>
          <parameter name="index">0</parameter>
          <port_o id="clock" dir="IN" is_clock="1">
            <structural_type_descriptor type="BOOL" size="1"/>
          </port_o>
          <port_o id="reset" dir="IN">
            <structural_type_descriptor type="BOOL" size="1"/>
          </port_o>
          <port_o id="done_port" dir="IN">
            <structural_type_descriptor type="BOOL" size="1"/>
          </port_o>
          <NP_functionality IP_COMPONENT="if_utils" LIBRARY="TestbenchAXIM" VERILOG_GENERATOR="TestbenchAXIMModuleGenerator"/>
        </component_o>
      </circuit>
    </cell>
    <cell>
      <name>constant_value</name>
      <attribute name="area" value_type="float64">0</attribute>
      <circuit>
        <component_o id="constant_value">
          <description>This component is part of the BAMBU/PANDA IP LIBRARY</description>
          <copyright>Copyright (C) 2004-2024 Politecnico di Milano</copyright>
          <authors>Fabrizio Ferrandi &lt;fabrizio.ferrandi@polimi.it&gt;, Christian Pilato &lt;christian.pilato@polimi.it&gt;</authors>
          <license>PANDA_LGPLv3</license>
          <structural_type_descriptor id_type="constant_value"/>
          <parameter name="value">&quot;0&quot;</parameter>
          <port_o id="out1" dir="OUT">
            <structural_type_descriptor type="VECTOR_BOOL" size="1" vector_size="1"/>
          </port_o>
          <NP_functionality LIBRARY="constant_value out1 value" VHDL_PROVIDED="begin
 out1 &lt;= value;" VERILOG_PROVIDED="assign out1 = value;"/>
        </component_o>
      </circuit>
    </cell>
    <cell>
      <name>entry_FU</name>
      <attribute name="area" value_type="float64">0</attribute>
      <operation operation_name="ENTRY"/>
      <component_timing_alias>ASSIGN_VECTOR_BOOL_FU</component_timing_alias>
    </cell>
    <cell>
      <name>gimple_goto_FU</name>
      <attribute name="area" value_type="float64">0</attribute>
      <operation operation_name="gimple_goto"/>
      <component_timing_alias>ASSIGN_VECTOR_BOOL_FU</component_timing_alias>
    </cell>
    <cell>
      <name>gimple_pragma_FU</name>
      <attribute name="area" value_type="float64">0</attribute>
      <operation operation_name="gimple_pragma"/>
      <component_timing_alias>ASSIGN_VECTOR_BOOL_FU</component_timing_alias>
    </cell>
    <cell>
      <name>gimple_phi_FU</name>
      <attribute name="area" value_type="float64">0</attribute>
      <operation operation_name="gimple_phi"/>
      <component_timing_alias>ASSIGN_VECTOR_BOOL_FU</component_timing_alias>
    </cell>
    <cell>
      <name>nop_FU</name>
      <attribute name="area" value_type="float64">0</attribute>
      <operation operation_name="NOP"/>
      <component_timing_alias>ASSIGN_VECTOR_BOOL_FU</component_timing_alias>
    </cell>
    <cell>
      <name>gimple_return_FU</name>
      <attribute name="area" value_type="float64">0</attribute>
      <operation operation_name="gimple_return"/>
      <component_timing_alias>ASSIGN_VECTOR_BOOL_FU</component_timing_alias>
    </cell>
    <cell>
      <name>gimple_label_FU</name>
      <attribute name="area" value_type="float64">0</attribute>
      <operation operation_name="gimple_label"/>
      <component_timing_alias>ASSIGN_VECTOR_BOOL_FU</component_timing_alias>
    </cell>
    <cell>
      <name>gimple_nop_FU</name>
      <attribute name="area" value_type="float64">0</attribute>
      <operation operation_name="gimple_nop"/>
      <component_timing_alias>ASSIGN_VECTOR_BOOL_FU</component_timing_alias>
    </cell>
    <cell>
      <name>gimple_asm_FU</name>
      <attribute name="area" value_type="float64">0</attribute>
      <operation operation_name="gimple_asm" bounded="0"/>
      <operation operation_name="__gimple_asm" bounded="0"/>
      <circuit>
        <component_o id="gimple_asm_FU">
          <description>This component is part of the BAMBU/PANDA IP LIBRARY</description>
          <copyright>Copyright (C) 2015-2024 Politecnico di Milano</copyright>
          <authors>Fabrizio Ferrandi &lt;fabrizio.ferrandi@polimi.it&gt;, Marco Lattuada &lt;marco.lattuada@polimi.it&gt;</authors>
          <license>PANDA_LGPLv3</license>
          <structural_type_descriptor id_type="gimple_asm_FU"/>
          <port_o id="clock" dir="IN" is_clock="1">
            <structural_type_descriptor type="BOOL" size="1"/>
          </port_o>
          <port_o id="reset" dir="IN">
            <structural_type_descriptor type="BOOL" size="1"/>
          </port_o>
          <port_o id="start_port" dir="IN">
            <structural_type_descriptor type="BOOL" size="1"/>
          </port_o>
          <port_o id="var_arg" dir="IN" is_var_args="1">
            <structural_type_descriptor type="INT" size="1"/>
          </port_o>
          <port_o id="sel_gimple_asm" dir="IN">
            <structural_type_descriptor type="BOOL" size="1"/>
          </port_o>
          <port_o id="sel___gimple_asm" dir="IN">
            <structural_type_descriptor type="BOOL" size="1"/>
          </port_o>
          <port_o id="done_port" dir="OUT">
            <structural_type_descriptor type="BOOL" size="1"/>
          </port_o>
          <port_o id="out1" dir="OUT">
            <structural_type_descriptor type="VECTOR_BOOL" size="1" vector_size="1"/>
          </port_o>
          <NP_functionality LIBRARY="out1" VERILOG_GENERATOR="ASMModuleGenerator" VHDL_GENERATOR="ASMModuleGenerator"/>
        </component_o>
      </circuit>
    </cell>
    <cell>
      <name>exit_FU</name>
      <attribute name="area" value_type="float64">0</attribute>
      <operation operation_name="EXIT"/>
      <component_timing_alias>ASSIGN_VECTOR_BOOL_FU</component_timing_alias>
    </cell>
    <cell>
      <name>switch_cond_FU</name>
      <attribute name="area" value_type="float64">0</attribute>
      <operation operation_name="SWITCH_COND" execution_time="0.0000001"/>
      <component_timing_alias>ASSIGN_VECTOR_BOOL_FU</component_timing_alias>
      <circuit>
        <component_o id="switch_cond_FU">
          <description>This component is part of the BAMBU/PANDA IP LIBRARY</description>
          <copyright>Copyright (C) 2004-2024 Politecnico di Milano</copyright>
          <authors>Fabrizio Ferrandi &lt;fabrizio.ferrandi@polimi.it&gt;</authors>
          <license>PANDA_LGPLv3</license>
          <structural_type_descriptor id_type="switch_cond_FU"/>
          <port_o id="in1" dir="IN">
            <structural_type_descriptor type="VECTOR_BOOL" size="1" vector_size="1"/>
          </port_o>
          <port_o id="out1" dir="OUT">
            <structural_type_descriptor type="VECTOR_BOOL" size="1" vector_size="1"/>
          </port_o>
          <NP_functionality LIBRARY="switch_cond_FU in1 out1" VHDL_PROVIDED="begin
  out1 &lt;= in1;" VERILOG_PROVIDED="assign out1 = in1;"/>
        </component_o>
      </circuit>
    </cell>
    <cell>
      <name>read_cond_FU</name>
      <attribute name="area" value_type="float64">0</attribute>
      <operation operation_name="READ_COND" execution_time="0.0000001"/>
      <component_timing_alias>ASSIGN_VECTOR_BOOL_FU</component_timing_alias>
      <circuit>
        <component_o id="read_cond_FU">
          <description>This component is part of the BAMBU/PANDA IP LIBRARY</description>
          <copyright>Copyright (C) 2004-2024 Politecnico di Milano</copyright>
          <authors>Fabrizio Ferrandi &lt;fabrizio.ferrandi@polimi.it&gt;</authors>
          <license>PANDA_LGPLv3</license>
          <structural_type_descriptor id_type="read_cond_FU"/>
          <port_o id="in1" dir="IN">
            <structural_type_descriptor type="VECTOR_BOOL" size="1" vector_size="1"/>
          </port_o>
          <port_o id="out1" dir="OUT">
            <structural_type_descriptor type="BOOL" size="1"/>
          </port_o>
          <NP_functionality LIBRARY="read_cond_FU in1" VHDL_PROVIDED="constant zeroes : std_logic_vector(in1&apos;range) := (others =&gt; &apos;0&apos;); 
constant xs : std_logic_vector(in1&apos;range) := (others =&gt; &apos;X&apos;);
 begin out1 &lt;= &apos;X&apos; when in1 = xs else &apos;1&apos; when in1 /= zeroes else &apos;0&apos;;" VERILOG_PROVIDED="assign out1 = in1 != {BITSIZE_in1{1&apos;b0}};"/>
        </component_o>
      </circuit>
    </cell>
    <cell>
      <name>multi_read_cond_FU</name>
      <attribute name="area" value_type="float64">0</attribute>
      <operation operation_name="MULTI_READ_COND" execution_time="0.0000001"/>
      <component_timing_alias>ASSIGN_VECTOR_BOOL_FU</component_timing_alias>
      <circuit>
        <component_o id="multi_read_cond_FU">
          <description>This component is part of the BAMBU/PANDA IP LIBRARY</description>
          <copyright>Copyright (C) 2004-2024 Politecnico di Milano</copyright>
          <authors>Fabrizio Ferrandi &lt;fabrizio.ferrandi@polimi.it&gt;</authors>
          <license>PANDA_LGPLv3</license>
          <structural_type_descriptor id_type="multi_read_cond_FU"/>
          <port_vector_o id="in1" dir="IN">
            <structural_type_descriptor type="VECTOR_BOOL" size="1" vector_size="1"/>
          </port_vector_o>
          <port_o id="out1" dir="OUT">
            <structural_type_descriptor type="VECTOR_BOOL" size="1" vector_size="1"/>
          </port_o>
          <NP_functionality LIBRARY="multi_read_cond_FU in1 out1" VHDL_PROVIDED="begin
  out1 &lt;= in1;" VERILOG_PROVIDED="assign out1 = in1;"/>
        </component_o>
      </circuit>
    </cell>
    <cell>
      <name>concat_1_1_FU</name>
      <operation operation_name="VECT_CONCATENATION_1_1" supported_types="INT:*" execution_time="0.0000001"/>
      <component_timing_alias>ASSIGN_VECTOR_BOOL_FU</component_timing_alias>
      <circuit>
        <component_o id="concat_1_1_FU">
          <description>This component is part of the BAMBU/PANDA IP LIBRARY</description>
          <copyright>Copyright (C) 2016-2024 Politecnico di Milano</copyright>
          <authors>Marco Lattuada &lt;marco.lattuada@polimi.it&gt;</authors>
          <license>PANDA_LGPLv3</license>
          <structural_type_descriptor id_type="concat_1_1_FU"/>
          <port_o id="in1" dir="IN">
            <structural_type_descriptor type="INT" size="1"/>
          </port_o>
          <port_o id="out1" dir="OUT">
            <structural_type_descriptor type="VECTOR_INT" size="1" vector_size="1"/>
          </port_o>
          <NP_functionality LIBRARY="concat_1_1_FU in1 out1" VERILOG_PROVIDED="assign out1 = in1;" VHDL_PROVIDED="begin
  out1 &lt;= std_logic_vector(resize(in1,BITSIZE_out1));
"/>
        </component_o>
      </circuit>
    </cell>
    <cell>
      <name>ui_concat_1_1_FU</name>
      <operation operation_name="VECT_CONCATENATION_1_1" supported_types="UINT:*|VECTOR_BOOL:*|REAL:*" execution_time="0.0000001"/>
      <component_timing_alias>ASSIGN_VECTOR_BOOL_FU</component_timing_alias>
      <circuit>
        <component_o id="ui_concat_1_1_FU">
          <description>This component is part of the BAMBU/PANDA IP LIBRARY</description>
          <copyright>Copyright (C) 2016-2024 Politecnico di Milano</copyright>
          <authors>Marco Lattuada &lt;marco.lattuada@polimi.it&gt;</authors>
          <license>PANDA_LGPLv3</license>
          <structural_type_descriptor id_type="ui_concat_1_1_FU"/>
          <port_o id="in1" dir="IN">
            <structural_type_descriptor type="UINT" size="1"/>
          </port_o>
          <port_o id="out1" dir="OUT">
            <structural_type_descriptor type="VECTOR_UINT" size="1" vector_size="1"/>
          </port_o>
          <NP_functionality LIBRARY="ui_concat_1_1_FU in1 out1" VERILOG_PROVIDED="assign out1 = in1;" VHDL_PROVIDED="begin
  out1 &lt;= std_logic_vector(resize(in1,BITSIZE_out1));
"/>
        </component_o>
      </circuit>
    </cell>
    <cell>
      <name>ui_concat_2_1_FU</name>
      <operation operation_name="VECT_CONCATENATION_2_1" supported_types="UINT:*|VECTOR_BOOL:*|REAL:*" execution_time="0.0000001"/>
      <component_timing_alias>ASSIGN_VECTOR_BOOL_FU</component_timing_alias>
      <circuit>
        <component_o id="ui_concat_2_1_FU">
          <description>This component is part of the BAMBU/PANDA IP LIBRARY</description>
          <copyright>Copyright (C) 2004-2024 Politecnico di Milano</copyright>
          <authors>Marco Lattuada &lt;marco.lattuada@polimi.it&gt;</authors>
          <license>PANDA_LGPLv3</license>
          <structural_type_descriptor id_type="ui_concat_2_1_FU"/>
          <port_o id="in1" dir="IN">
            <structural_type_descriptor type="UINT" size="1"/>
          </port_o>
          <port_o id="out1" dir="OUT">
            <structural_type_descriptor type="VECTOR_UINT" size="1" vector_size="1"/>
          </port_o>
          <NP_functionality LIBRARY="ui_concat_2_1_FU in1 out1" VERILOG_PROVIDED="assign out1 = in1;" VHDL_PROVIDED="begin
  out1 &lt;= std_logic_vector(resize(in1, BITSIZE_out1));
"/>
        </component_o>
      </circuit>
    </cell>
    <cell>
      <name>concat_2_2_FU</name>
      <operation operation_name="VECT_CONCATENATION_2_2" supported_types="INT:*" execution_time="0.0000001"/>
      <component_timing_alias>ASSIGN_VECTOR_BOOL_FU</component_timing_alias>
      <circuit>
        <component_o id="concat_2_2_FU">
          <description>This component is part of the BAMBU/PANDA IP LIBRARY</description>
          <copyright>Copyright (C) 2004-2024 Politecnico di Milano</copyright>
          <authors>Fabrizio Ferrandi &lt;fabrizio.ferrandi@polimi.it&gt;</authors>
          <license>PANDA_LGPLv3</license>
          <structural_type_descriptor id_type="concat_2_2_FU"/>
          <port_o id="in1" dir="IN">
            <structural_type_descriptor type="INT" size="1"/>
          </port_o>
          <port_o id="in2" dir="IN">
            <structural_type_descriptor type="INT" size="1"/>
          </port_o>
          <port_o id="out1" dir="OUT">
            <structural_type_descriptor type="VECTOR_INT" size="1" vector_size="1"/>
          </port_o>
          <NP_functionality LIBRARY="concat_2_2_FU in1 in2 out1" VERILOG_PROVIDED="wire signed [BITSIZE_out1-1:0] tmp_in1;
wire signed [BITSIZE_out1-1:0] tmp_in2;
assign tmp_in1 = in1;
assign tmp_in2 = in2;
assign out1 = {tmp_in2, tmp_in1};" VHDL_PROVIDED="begin
  out1 &lt;= std_logic_vector(resize(in2, BITSIZE_out1)) &amp; std_logic_vector(resize(in1, BITSIZE_out1));
"/>
        </component_o>
      </circuit>
    </cell>
    <cell>
      <name>ui_concat_2_2_FU</name>
      <operation operation_name="VECT_CONCATENATION_2_2" supported_types="UINT:*|VECTOR_BOOL:*|REAL:*" execution_time="0.0000001"/>
      <component_timing_alias>ASSIGN_VECTOR_BOOL_FU</component_timing_alias>
      <circuit>
        <component_o id="ui_concat_2_2_FU">
          <description>This component is part of the BAMBU/PANDA IP LIBRARY</description>
          <copyright>Copyright (C) 2004-2024 Politecnico di Milano</copyright>
          <authors>Fabrizio Ferrandi &lt;fabrizio.ferrandi@polimi.it&gt;</authors>
          <license>PANDA_LGPLv3</license>
          <structural_type_descriptor id_type="ui_concat_2_2_FU"/>
          <port_o id="in1" dir="IN">
            <structural_type_descriptor type="UINT" size="1"/>
          </port_o>
          <port_o id="in2" dir="IN">
            <structural_type_descriptor type="UINT" size="1"/>
          </port_o>
          <port_o id="out1" dir="OUT">
            <structural_type_descriptor type="VECTOR_UINT" size="1" vector_size="1"/>
          </port_o>
          <NP_functionality LIBRARY="ui_concat_2_2_FU in1 in2 out1" VERILOG_PROVIDED="
wire [BITSIZE_out1-1:0] tmp_in1;
wire [BITSIZE_out1-1:0] tmp_in2;
assign tmp_in1 = in1;
assign tmp_in2 = in2;
assign out1 = {tmp_in2, tmp_in1};" VHDL_PROVIDED="
begin
  out1 &lt;= std_logic_vector(resize(in2, BITSIZE_out1)) &amp; std_logic_vector(resize(in1, BITSIZE_out1));"/>
        </component_o>
      </circuit>
    </cell>
    <cell>
      <name>concat_3_3_FU</name>
      <operation operation_name="VECT_CONCATENATION_3_3" supported_types="INT:*" execution_time="0.0000001"/>
      <component_timing_alias>ASSIGN_VECTOR_BOOL_FU</component_timing_alias>
      <circuit>
        <component_o id="concat_3_3_FU">
          <description>This component is part of the BAMBU/PANDA IP LIBRARY</description>
          <copyright>Copyright (C) 2016-2024 Politecnico di Milano</copyright>
          <authors>Marco Lattuada &lt;marco.lattuada@polimi.it&gt;</authors>
          <license>PANDA_LGPLv3</license>
          <structural_type_descriptor id_type="concat_3_3_FU"/>
          <port_o id="in1" dir="IN">
            <structural_type_descriptor type="INT" size="1"/>
          </port_o>
          <port_o id="in2" dir="IN">
            <structural_type_descriptor type="INT" size="1"/>
          </port_o>
          <port_o id="in3" dir="IN">
            <structural_type_descriptor type="INT" size="1"/>
          </port_o>
          <port_o id="out1" dir="OUT">
            <structural_type_descriptor type="VECTOR_INT" size="1" vector_size="1"/>
          </port_o>
          <NP_functionality LIBRARY="concat_3_3_FU in1 in2 in3 out1" VERILOG_PROVIDED="wire signed [BITSIZE_out1-1:0] tmp_in1;
wire signed [BITSIZE_out1-1:0] tmp_in2;
wire signed [BITSIZE_out1-1:0] tmp_in3;
assign tmp_in1 = in1;
assign tmp_in2 = in2;
assign tmp_in3 = in3;
assign out1 = {tmp_in3, tmp_in2, tmp_in1};"
            VHDL_PROVIDED="begin
  out1 &lt;= std_logic_vector(resize(in3, BITSIZE_out1)) &amp; std_logic_vector(resize(in2, BITSIZE_out1)) &amp; std_logic_vector(resize(in1, BITSIZE_out1));
"/>
        </component_o>
      </circuit>
    </cell>
    <cell>
      <name>ui_concat_3_3_FU</name>
      <operation operation_name="VECT_CONCATENATION_3_3" supported_types="UINT:*|VECTOR_BOOL:*|REAL:*" execution_time="0.0000001"/>
      <component_timing_alias>ASSIGN_VECTOR_BOOL_FU</component_timing_alias>
      <circuit>
        <component_o id="ui_concat_3_3_FU">
          <description>This component is part of the BAMBU/PANDA IP LIBRARY</description>
          <copyright>Copyright (C) 2016-2024 Politecnico di Milano</copyright>
          <authors>Marco Lattuada &lt;marco.lattuada@polimi.it&gt;</authors>
          <license>PANDA_LGPLv3</license>
          <structural_type_descriptor id_type="ui_concat_3_3_FU"/>
          <port_o id="in1" dir="IN">
            <structural_type_descriptor type="UINT" size="1"/>
          </port_o>
          <port_o id="in2" dir="IN">
            <structural_type_descriptor type="UINT" size="1"/>
          </port_o>
          <port_o id="in3" dir="IN">
            <structural_type_descriptor type="UINT" size="1"/>
          </port_o>
          <port_o id="out1" dir="OUT">
            <structural_type_descriptor type="VECTOR_UINT" size="1" vector_size="1"/>
          </port_o>
          <NP_functionality LIBRARY="ui_concat_3_3_FU in1 in2 in3 out1" VERILOG_PROVIDED="
wire [BITSIZE_out1-1:0] tmp_in1;
wire [BITSIZE_out1-1:0] tmp_in2;
wire [BITSIZE_out1-1:0] tmp_in3;
assign tmp_in1 = in1;
assign tmp_in2 = in2;
assign tmp_in3 = in3;
assign out1 = {tmp_in3, tmp_in2, tmp_in1};
" VHDL_PROVIDED="begin
  out1 &lt;= std_logic_vector(resize(in3, BITSIZE_out1)) &amp; std_logic_vector(resize(in2, BITSIZE_out1)) &amp; std_logic_vector(resize(in1, BITSIZE_out1));
  "/>
        </component_o>
      </circuit>
    </cell>
    <cell>
      <name>concat_4_4_FU</name>
      <operation operation_name="VECT_CONCATENATION_4_4" supported_types="INT:*" execution_time="0.0000001"/>
      <component_timing_alias>ASSIGN_VECTOR_BOOL_FU</component_timing_alias>
      <circuit>
        <component_o id="concat_4_4_FU">
          <description>This component is part of the BAMBU/PANDA IP LIBRARY</description>
          <copyright>Copyright (C) 2004-2024 Politecnico di Milano</copyright>
          <authors>Fabrizio Ferrandi &lt;fabrizio.ferrandi@polimi.it&gt;</authors>
          <license>PANDA_LGPLv3</license>
          <structural_type_descriptor id_type="concat_4_4_FU"/>
          <port_o id="in1" dir="IN">
            <structural_type_descriptor type="INT" size="1"/>
          </port_o>
          <port_o id="in2" dir="IN">
            <structural_type_descriptor type="INT" size="1"/>
          </port_o>
          <port_o id="in3" dir="IN">
            <structural_type_descriptor type="INT" size="1"/>
          </port_o>
          <port_o id="in4" dir="IN">
            <structural_type_descriptor type="INT" size="1"/>
          </port_o>
          <port_o id="out1" dir="OUT">
            <structural_type_descriptor type="VECTOR_INT" size="1" vector_size="1"/>
          </port_o>
          <NP_functionality LIBRARY="concat_4_4_FU in1 in2 in3 in4 out1" VERILOG_PROVIDED="
wire signed [BITSIZE_out1-1:0] tmp_in1;
wire signed [BITSIZE_out1-1:0] tmp_in2;
wire signed [BITSIZE_out1-1:0] tmp_in3;
wire signed [BITSIZE_out1-1:0] tmp_in4;
assign tmp_in1 = in1;
assign tmp_in2 = in2;
assign tmp_in3 = in3;
assign tmp_in4 = in4;
assign out1 = {tmp_in4, tmp_in3, tmp_in2, tmp_in1};" VHDL_PROVIDED="begin
  out1 &lt;= std_logic_vector(resize(in4, BITSIZE_out1)) &amp; std_logic_vector(resize(in3, BITSIZE_out1)) &amp; std_logic_vector(resize(in2, BITSIZE_out1)) &amp; std_logic_vector(resize(in1, BITSIZE_out1));"
          />
        </component_o>
      </circuit>
    </cell>
    <cell>
      <name>ui_concat_4_4_FU</name>
      <operation operation_name="VECT_CONCATENATION_4_4" supported_types="UINT:*|VECTOR_BOOL:*|REAL:*" execution_time="0.0000001"/>
      <component_timing_alias>ASSIGN_VECTOR_BOOL_FU</component_timing_alias>
      <circuit>
        <component_o id="ui_concat_4_4_FU">
          <description>This component is part of the BAMBU/PANDA IP LIBRARY</description>
          <copyright>Copyright (C) 2004-2024 Politecnico di Milano</copyright>
          <authors>Fabrizio Ferrandi &lt;fabrizio.ferrandi@polimi.it&gt;</authors>
          <license>PANDA_LGPLv3</license>
          <structural_type_descriptor id_type="ui_concat_4_4_FU"/>
          <port_o id="in1" dir="IN">
            <structural_type_descriptor type="UINT" size="1"/>
          </port_o>
          <port_o id="in2" dir="IN">
            <structural_type_descriptor type="UINT" size="1"/>
          </port_o>
          <port_o id="in3" dir="IN">
            <structural_type_descriptor type="UINT" size="1"/>
          </port_o>
          <port_o id="in4" dir="IN">
            <structural_type_descriptor type="UINT" size="1"/>
          </port_o>
          <port_o id="out1" dir="OUT">
            <structural_type_descriptor type="VECTOR_UINT" size="1" vector_size="1"/>
          </port_o>
          <NP_functionality LIBRARY="ui_concat_4_4_FU in1 in2 in3 in4 out1" VERILOG_PROVIDED="
wire [BITSIZE_out1-1:0] tmp_in1;
wire [BITSIZE_out1-1:0] tmp_in2;
wire [BITSIZE_out1-1:0] tmp_in3;
wire [BITSIZE_out1-1:0] tmp_in4;
assign tmp_in1 = in1;
assign tmp_in2 = in2;
assign tmp_in3 = in3;
assign tmp_in4 = in4;
assign out1 = {tmp_in4, tmp_in3, tmp_in2, tmp_in1};" VHDL_PROVIDED="begin
  out1 &lt;= std_logic_vector(resize(in4, BITSIZE_out1)) &amp; std_logic_vector(resize(in3, BITSIZE_out1)) &amp; std_logic_vector(resize(in2, BITSIZE_out1)) &amp; std_logic_vector(resize(in1, BITSIZE_out1));"
          />
        </component_o>
      </circuit>
    </cell>
    <cell>
      <name>concat_4_1_FU</name>
      <operation operation_name="VECT_CONCATENATION_4_1" supported_types="INT:*" execution_time="0.0000001"/>
      <component_timing_alias>ASSIGN_VECTOR_BOOL_FU</component_timing_alias>
      <circuit>
        <component_o id="concat_4_1_FU">
          <description>This component is part of the BAMBU/PANDA IP LIBRARY</description>
          <copyright>Copyright (C) 2004-2024 Politecnico di Milano</copyright>
          <authors>Fabrizio Ferrandi &lt;fabrizio.ferrandi@polimi.it&gt;</authors>
          <license>PANDA_LGPLv3</license>
          <structural_type_descriptor id_type="concat_4_1_FU"/>
          <port_o id="in1" dir="IN">
            <structural_type_descriptor type="INT" size="1"/>
          </port_o>
          <port_o id="out1" dir="OUT">
            <structural_type_descriptor type="VECTOR_INT" size="1" vector_size="1"/>
          </port_o>
          <NP_functionality LIBRARY="concat_4_1_FU in1 out1" VERILOG_PROVIDED="assign out1 = in1;" VHDL_PROVIDED="begin
  out1 &lt;= std_logic_vector(resize(in1, BITSIZE_out1));
"/>
        </component_o>
      </circuit>
    </cell>
    <cell>
      <name>ui_concat_4_1_FU</name>
      <operation operation_name="VECT_CONCATENATION_4_1" supported_types="UINT:*|VECTOR_BOOL:*|REAL:*" execution_time="0.0000001"/>
      <component_timing_alias>ASSIGN_VECTOR_BOOL_FU</component_timing_alias>
      <circuit>
        <component_o id="ui_concat_4_1_FU">
          <description>This component is part of the BAMBU/PANDA IP LIBRARY</description>
          <copyright>Copyright (C) 2004-2024 Politecnico di Milano</copyright>
          <authors>Fabrizio Ferrandi &lt;fabrizio.ferrandi@polimi.it&gt;</authors>
          <license>PANDA_LGPLv3</license>
          <structural_type_descriptor id_type="ui_concat_4_1_FU"/>
          <port_o id="in1" dir="IN">
            <structural_type_descriptor type="UINT" size="1"/>
          </port_o>
          <port_o id="out1" dir="OUT">
            <structural_type_descriptor type="VECTOR_UINT" size="1" vector_size="1"/>
          </port_o>
          <NP_functionality LIBRARY="ui_concat_4_1_FU in1 out1" VERILOG_PROVIDED="assign out1 = in1;" VHDL_PROVIDED="begin
  out1 &lt;= std_logic_vector(resize(in1, BITSIZE_out1));
"/>
        </component_o>
      </circuit>
    </cell>
    <cell>
      <name>concat_4_2_FU</name>
      <operation operation_name="VECT_CONCATENATION_4_2" supported_types="INT:*" execution_time="0.0000001"/>
      <component_timing_alias>ASSIGN_VECTOR_BOOL_FU</component_timing_alias>
      <circuit>
        <component_o id="concat_4_2_FU">
          <description>This component is part of the BAMBU/PANDA IP LIBRARY</description>
          <copyright>Copyright (C) 2004-2024 Politecnico di Milano</copyright>
          <authors>Fabrizio Ferrandi &lt;fabrizio.ferrandi@polimi.it&gt;</authors>
          <license>PANDA_LGPLv3</license>
          <structural_type_descriptor id_type="concat_4_2_FU"/>
          <port_o id="in1" dir="IN">
            <structural_type_descriptor type="INT" size="1"/>
          </port_o>
          <port_o id="in2" dir="IN">
            <structural_type_descriptor type="INT" size="1"/>
          </port_o>
          <port_o id="out1" dir="OUT">
            <structural_type_descriptor type="VECTOR_INT" size="1" vector_size="1"/>
          </port_o>
          <NP_functionality LIBRARY="concat_4_2_FU in1 in2 out1" VERILOG_PROVIDED="
wire signed [BITSIZE_out1-1:0] tmp_in1;
wire signed [BITSIZE_out1-1:0] tmp_in2;
assign tmp_in1 = in1;
assign tmp_in2 = in2;
assign out1 = {tmp_in2, tmp_in1};" VHDL_PROVIDED="begin
   out1 &lt;= std_logic_vector(resize(in2, BITSIZE_out1)) &amp; std_logic_vector(resize(in3, BITSIZE_out1));"
          />
        </component_o>
      </circuit>
    </cell>
    <cell>
      <name>ui_concat_4_2_FU</name>
      <operation operation_name="VECT_CONCATENATION_4_2" supported_types="UINT:*|VECTOR_BOOL:*|REAL:*" execution_time="0.0000001"/>
      <component_timing_alias>ASSIGN_VECTOR_BOOL_FU</component_timing_alias>
      <circuit>
        <component_o id="ui_concat_4_2_FU">
          <description>This component is part of the BAMBU/PANDA IP LIBRARY</description>
          <copyright>Copyright (C) 2004-2024 Politecnico di Milano</copyright>
          <authors>Fabrizio Ferrandi &lt;fabrizio.ferrandi@polimi.it&gt;</authors>
          <license>PANDA_LGPLv3</license>
          <structural_type_descriptor id_type="ui_concat_4_2_FU"/>
          <port_o id="in1" dir="IN">
            <structural_type_descriptor type="UINT" size="1"/>
          </port_o>
          <port_o id="in2" dir="IN">
            <structural_type_descriptor type="UINT" size="1"/>
          </port_o>
          <port_o id="out1" dir="OUT">
            <structural_type_descriptor type="VECTOR_UINT" size="1" vector_size="1"/>
          </port_o>
          <NP_functionality LIBRARY="ui_concat_4_2_FU in1 in2 out1" VERILOG_PROVIDED="
wire signed [BITSIZE_out1-1:0] tmp_in1;
wire signed [BITSIZE_out1-1:0] tmp_in2;
assign tmp_in1 = in1;
assign tmp_in2 = in2;
assign out1 = {tmp_in2, tmp_in1};" VHDL_PROVIDED="begin
   out1 &lt;= std_logic_vector(resize(in2, BITSIZE_out1)) &amp; std_logic_vector(resize(in3, BITSIZE_out1));"
          />
        </component_o>
      </circuit>
    </cell>
    <cell>
      <name>ui_concat_6_3_FU</name>
      <operation operation_name="VECT_CONCATENATION_6_3" supported_types="UINT:*|VECTOR_BOOL:*|REAL:*" execution_time="0.0000001"/>
      <component_timing_alias>ASSIGN_VECTOR_BOOL_FU</component_timing_alias>
      <circuit>
        <component_o id="ui_concat_6_3_FU">
          <description>This component is part of the BAMBU/PANDA IP LIBRARY</description>
          <copyright>Copyright (C) 2016-2024 Politecnico di Milano</copyright>
          <authors>Marco Lattuada &lt;marco.lattuada@polimi.it&gt;</authors>
          <license>PANDA_LGPLv3</license>
          <structural_type_descriptor id_type="ui_concat_6_3_FU"/>
          <port_o id="in1" dir="IN">
            <structural_type_descriptor type="UINT" size="1"/>
          </port_o>
          <port_o id="in2" dir="IN">
            <structural_type_descriptor type="UINT" size="1"/>
          </port_o>
          <port_o id="in3" dir="IN">
            <structural_type_descriptor type="UINT" size="1"/>
          </port_o>
          <port_o id="out1" dir="OUT">
            <structural_type_descriptor type="VECTOR_UINT" size="1" vector_size="1"/>
          </port_o>
          <NP_functionality LIBRARY="ui_concat_6_3_FU in1 in2 in3 out1" VERILOG_PROVIDED="
wire [BITSIZE_out1-1:0] tmp_in1;
wire [BITSIZE_out1-1:0] tmp_in2;
wire [BITSIZE_out1-1:0] tmp_in3;
assign tmp_in1 = in1;
assign tmp_in2 = in2;
assign tmp_in3 = in3;
assign out1 = {tmp_in3, tmp_in2, tmp_in1};"
            VHDL_PROVIDED="begin
  out1 &lt;= std_logic_vector(resize(in3, BITSIZE_out1)) &amp; std_logic_vector(resize(in2, BITSIZE_out1)) &amp; std_logic_vector(resize(in1, BITSIZE_out1));
"/>
        </component_o>
      </circuit>
    </cell>
    <cell>
      <name>concat_8_1_FU</name>
      <operation operation_name="VECT_CONCATENATION_8_1" supported_types="INT:*" execution_time="0.0000001"/>
      <component_timing_alias>ASSIGN_VECTOR_BOOL_FU</component_timing_alias>
      <circuit>
        <component_o id="concat_8_1_FU">
          <description>This component is part of the BAMBU/PANDA IP LIBRARY</description>
          <copyright>Copyright (C) 2016-2024 Politecnico di Milano</copyright>
          <authors>Marco Lattuada &lt;marco.lattuada@polimi.it&gt;</authors>
          <license>PANDA_LGPLv3</license>
          <structural_type_descriptor id_type="concat_8_1_FU"/>
          <port_o id="in1" dir="IN">
            <structural_type_descriptor type="INT" size="1"/>
          </port_o>
          <port_o id="out1" dir="OUT">
            <structural_type_descriptor type="VECTOR_UINT" size="1" vector_size="1"/>
          </port_o>
          <NP_functionality LIBRARY="concat_8_1_FU in1 out1" VERILOG_PROVIDED="assign out1 = in1;" VHDL_PROVIDED="begin
  out1 &lt;= std_logic_vector(resize(in1, BITSIZE_out1));
"/>
        </component_o>
      </circuit>
    </cell>
    <cell>
      <name>ui_concat_8_1_FU</name>
      <operation operation_name="VECT_CONCATENATION_8_1" supported_types="UINT:*|VECTOR_BOOL:*|REAL:*" execution_time="0.0000001"/>
      <component_timing_alias>ASSIGN_VECTOR_BOOL_FU</component_timing_alias>
      <circuit>
        <component_o id="ui_concat_8_1_FU">
          <description>This component is part of the BAMBU/PANDA IP LIBRARY</description>
          <copyright>Copyright (C) 2016-2024 Politecnico di Milano</copyright>
          <authors>Marco Lattuada &lt;marco.lattuada@polimi.it&gt;</authors>
          <license>PANDA_LGPLv3</license>
          <structural_type_descriptor id_type="ui_concat_8_1_FU"/>
          <port_o id="in1" dir="IN">
            <structural_type_descriptor type="UINT" size="1"/>
          </port_o>
          <port_o id="out1" dir="OUT">
            <structural_type_descriptor type="VECTOR_UINT" size="1" vector_size="1"/>
          </port_o>
          <NP_functionality LIBRARY="ui_concat_8_1_FU in1 out1" VERILOG_PROVIDED="assign out1 = in1;" VHDL_PROVIDED="begin
  out1 &lt;= std_logic_vector(resize(in1, BITSIZE_out1));
"/>
        </component_o>
      </circuit>
    </cell>
    <cell>
      <name>concat_8_2_FU</name>
      <operation operation_name="VECT_CONCATENATION_8_2" supported_types="INT:*" execution_time="0.0000001"/>
      <component_timing_alias>ASSIGN_VECTOR_BOOL_FU</component_timing_alias>
      <circuit>
        <component_o id="concat_8_2_FU">
          <description>This component is part of the BAMBU/PANDA IP LIBRARY</description>
          <copyright>Copyright (C) 2004-2024 Politecnico di Milano</copyright>
          <authors>Marco Lattuada &lt;marco.lattuada@polimi.it&gt;</authors>
          <license>PANDA_LGPLv3</license>
          <structural_type_descriptor id_type="concat_8_2_FU"/>
          <port_o id="in1" dir="IN">
            <structural_type_descriptor type="INT" size="1"/>
          </port_o>
          <port_o id="in2" dir="IN">
            <structural_type_descriptor type="INT" size="1"/>
          </port_o>
          <port_o id="out1" dir="OUT">
            <structural_type_descriptor type="VECTOR_INT" size="1" vector_size="1"/>
          </port_o>
          <NP_functionality LIBRARY="concat_8_2_FU in1 in2 out1" VERILOG_PROVIDED="
wire signed [BITSIZE_out1-1:0] tmp_in1;
wire signed [BITSIZE_out1-1:0] tmp_in2;
assign tmp_in1 = in1;
assign tmp_in2 = in2;
assign out1 = {tmp_in2, tmp_in1};" VHDL_PROVIDED="begin
  out1 &lt;= std_logic_vector(resize(in2, BITSIZE_out1)) &amp; std_logic_vector(resize(in1, BITSIZE_out1));
"/>
        </component_o>
      </circuit>
    </cell>
    <cell>
      <name>ui_concat_8_2_FU</name>
      <operation operation_name="VECT_CONCATENATION_8_2" supported_types="UINT:*|VECTOR_BOOL:*|REAL:*" execution_time="0.0000001"/>
      <component_timing_alias>ASSIGN_VECTOR_BOOL_FU</component_timing_alias>
      <circuit>
        <component_o id="ui_concat_8_2_FU">
          <description>This component is part of the BAMBU/PANDA IP LIBRARY</description>
          <copyright>Copyright (C) 2004-2024 Politecnico di Milano</copyright>
          <authors>Marco Lattuada &lt;marco.lattuada@polimi.it&gt;</authors>
          <license>PANDA_LGPLv3</license>
          <structural_type_descriptor id_type="ui_concat_8_2_FU"/>
          <port_o id="in1" dir="IN">
            <structural_type_descriptor type="UINT" size="1"/>
          </port_o>
          <port_o id="in2" dir="IN">
            <structural_type_descriptor type="UINT" size="1"/>
          </port_o>
          <port_o id="out1" dir="OUT">
            <structural_type_descriptor type="VECTOR_UINT" size="1" vector_size="1"/>
          </port_o>
          <NP_functionality LIBRARY="ui_concat_8_2_FU in1 in2 out1" VERILOG_PROVIDED="
wire signed [BITSIZE_out1-1:0] tmp_in1;
wire signed [BITSIZE_out1-1:0] tmp_in2;
assign tmp_in1 = in1;
assign tmp_in2 = in2;
assign out1 = {tmp_in2, tmp_in1};" VHDL_PROVIDED="begin
  out1 &lt;= std_logic_vector(resize(in2, BITSIZE_out1)) &amp; std_logic_vector(resize(in1, BITSIZE_out1));
"/>
        </component_o>
      </circuit>
    </cell>
    <cell>
      <name>concat_8_4_FU</name>
      <operation operation_name="VECT_CONCATENATION_8_4" supported_types="INT:*" execution_time="0.0000001"/>
      <component_timing_alias>ASSIGN_VECTOR_BOOL_FU</component_timing_alias>
      <circuit>
        <component_o id="concat_8_4_FU">
          <description>This component is part of the BAMBU/PANDA IP LIBRARY</description>
          <copyright>Copyright (C) 2004-2024 Politecnico di Milano</copyright>
          <authors>Fabrizio Ferrandi &lt;fabrizio.ferrandi@polimi.it&gt;</authors>
          <license>PANDA_LGPLv3</license>
          <structural_type_descriptor id_type="concat_8_4_FU"/>
          <port_o id="in1" dir="IN">
            <structural_type_descriptor type="INT" size="1"/>
          </port_o>
          <port_o id="in2" dir="IN">
            <structural_type_descriptor type="INT" size="1"/>
          </port_o>
          <port_o id="in3" dir="IN">
            <structural_type_descriptor type="INT" size="1"/>
          </port_o>
          <port_o id="in4" dir="IN">
            <structural_type_descriptor type="INT" size="1"/>
          </port_o>
          <port_o id="out1" dir="OUT">
            <structural_type_descriptor type="VECTOR_INT" size="1" vector_size="1"/>
          </port_o>
          <NP_functionality LIBRARY="concat_8_4_FU in1 in2 in3 in4 out1" VERILOG_PROVIDED="
wire signed [BITSIZE_out1-1:0] tmp_in1;
wire signed [BITSIZE_out1-1:0] tmp_in2;
wire signed [BITSIZE_out1-1:0] tmp_in3;
wire signed [BITSIZE_out1-1:0] tmp_in4;
assign tmp_in1 = in1;
assign tmp_in2 = in2;
assign tmp_in3 = in3;
assign tmp_in4 = in4;
assign out1 = {tmp_in4, tmp_in3, tmp_in2, tmp_in1};" VHDL_PROVIDED="begin
  out1 &lt;= std_logic_vector(resize(in4, BITSIZE_out1)) &amp; std_logic_vector(resize(in3, BITSIZE_out1)) &amp; std_logic_vector(resize(in2, BITSIZE_out1)) &amp; std_logic_vector(resize(in1, BITSIZE_out1));"
          />
        </component_o>
      </circuit>
    </cell>
    <cell>
      <name>ui_concat_8_4_FU</name>
      <operation operation_name="VECT_CONCATENATION_8_4" supported_types="UINT:*|VECTOR_BOOL:*|REAL:*" execution_time="0.0000001"/>
      <component_timing_alias>ASSIGN_VECTOR_BOOL_FU</component_timing_alias>
      <circuit>
        <component_o id="ui_concat_8_4_FU">
          <description>This component is part of the BAMBU/PANDA IP LIBRARY</description>
          <copyright>Copyright (C) 2004-2024 Politecnico di Milano</copyright>
          <authors>Fabrizio Ferrandi &lt;fabrizio.ferrandi@polimi.it&gt;</authors>
          <license>PANDA_LGPLv3</license>
          <structural_type_descriptor id_type="ui_concat_8_4_FU"/>
          <port_o id="in1" dir="IN">
            <structural_type_descriptor type="UINT" size="1"/>
          </port_o>
          <port_o id="in2" dir="IN">
            <structural_type_descriptor type="UINT" size="1"/>
          </port_o>
          <port_o id="in3" dir="IN">
            <structural_type_descriptor type="UINT" size="1"/>
          </port_o>
          <port_o id="in4" dir="IN">
            <structural_type_descriptor type="UINT" size="1"/>
          </port_o>
          <port_o id="out1" dir="OUT">
            <structural_type_descriptor type="VECTOR_UINT" size="1" vector_size="1"/>
          </port_o>
          <NP_functionality LIBRARY="ui_concat_8_4_FU in1 in2 in3 in4 out1" VERILOG_PROVIDED="
wire [BITSIZE_out1-1:0] tmp_in1;
wire [BITSIZE_out1-1:0] tmp_in2;
wire [BITSIZE_out1-1:0] tmp_in3;
wire [BITSIZE_out1-1:0] tmp_in4;
assign tmp_in1 = in1;
assign tmp_in2 = in2;
assign tmp_in3 = in3;
assign tmp_in4 = in4;
assign out1 = {tmp_in4, tmp_in3, tmp_in2, tmp_in1};" VHDL_PROVIDED="begin
  out1 &lt;= std_logic_vector(resize(in4, BITSIZE_out1)) &amp; std_logic_vector(resize(in3, BITSIZE_out1)) &amp; std_logic_vector(resize(in2, BITSIZE_out1)) &amp; std_logic_vector(resize(in1, BITSIZE_out1));"
          />
        </component_o>
      </circuit>
    </cell>
    <cell>
      <name>concat_8_8_FU</name>
      <operation operation_name="VECT_CONCATENATION_8_8" supported_types="INT:*" execution_time="0.0000001"/>
      <component_timing_alias>ASSIGN_VECTOR_BOOL_FU</component_timing_alias>
      <circuit>
        <component_o id="concat_8_8_FU">
          <description>This component is part of the BAMBU/PANDA IP LIBRARY</description>
          <copyright>Copyright (C) 2004-2024 Politecnico di Milano</copyright>
          <authors>Fabrizio Ferrandi &lt;fabrizio.ferrandi@polimi.it&gt;</authors>
          <license>PANDA_LGPLv3</license>
          <structural_type_descriptor id_type="concat_8_8_FU"/>
          <port_o id="in1" dir="IN">
            <structural_type_descriptor type="INT" size="1"/>
          </port_o>
          <port_o id="in2" dir="IN">
            <structural_type_descriptor type="INT" size="1"/>
          </port_o>
          <port_o id="in3" dir="IN">
            <structural_type_descriptor type="INT" size="1"/>
          </port_o>
          <port_o id="in4" dir="IN">
            <structural_type_descriptor type="INT" size="1"/>
          </port_o>
          <port_o id="in5" dir="IN">
            <structural_type_descriptor type="INT" size="1"/>
          </port_o>
          <port_o id="in6" dir="IN">
            <structural_type_descriptor type="INT" size="1"/>
          </port_o>
          <port_o id="in7" dir="IN">
            <structural_type_descriptor type="INT" size="1"/>
          </port_o>
          <port_o id="in8" dir="IN">
            <structural_type_descriptor type="INT" size="1"/>
          </port_o>
          <port_o id="out1" dir="OUT">
            <structural_type_descriptor type="VECTOR_INT" size="1" vector_size="1"/>
          </port_o>
          <NP_functionality LIBRARY="concat_8_8_FU in1 in2 in3 in4 in5 in6 in7 in8 out1" VERILOG_PROVIDED="
wire signed [BITSIZE_out1-1:0] tmp_in1;
wire signed [BITSIZE_out1-1:0] tmp_in2;
wire signed [BITSIZE_out1-1:0] tmp_in3;
wire signed [BITSIZE_out1-1:0] tmp_in4;
wire signed [BITSIZE_out1-1:0] tmp_in5;
wire signed [BITSIZE_out1-1:0] tmp_in6;
wire signed [BITSIZE_out1-1:0] tmp_in7;
wire signed [BITSIZE_out1-1:0] tmp_in8;
assign tmp_in1 = in1;
assign tmp_in2 = in2;
assign tmp_in3 = in3;
assign tmp_in4 = in4;
assign tmp_in5 = in5;
assign tmp_in6 = in6;
assign tmp_in7 = in7;
assign tmp_in8 = in8;
assign out1 = {tmp_in8, tmp_in7, tmp_in6, tmp_in5, tmp_in4, tmp_in3, tmp_in2, tmp_in1};" VHDL_PROVIDED="
begin
  out1 &lt;= std_logic_vector(resize(in8, BITSIZE_out1)) &amp; std_logic_vector(resize(in7, BITSIZE_out1)) &amp; std_logic_vector(resize(in6, BITSIZE_out1)) &amp; std_logic_vector(resize(in5, BITSIZE_out1)) &amp; std_logic_vector(resize(in4, BITSIZE_out1)) &amp; std_logic_vector(resize(in3, BITSIZE_out1)) &amp; std_logic_vector(resize(in2, BITSIZE_out1)) &amp; std_logic_vector(resize(in1, BITSIZE_out1));
"
          />
        </component_o>
      </circuit>
    </cell>
    <cell>
      <name>ui_concat_8_8_FU</name>
      <operation operation_name="VECT_CONCATENATION_8_8" supported_types="UINT:*|VECTOR_BOOL:*|REAL:*" execution_time="0.0000001"/>
      <component_timing_alias>ASSIGN_VECTOR_BOOL_FU</component_timing_alias>
      <circuit>
        <component_o id="ui_concat_8_8_FU">
          <description>This component is part of the BAMBU/PANDA IP LIBRARY</description>
          <copyright>Copyright (C) 2004-2024 Politecnico di Milano</copyright>
          <authors>Fabrizio Ferrandi &lt;fabrizio.ferrandi@polimi.it&gt;</authors>
          <license>PANDA_LGPLv3</license>
          <structural_type_descriptor id_type="ui_concat_8_8_FU"/>
          <port_o id="in1" dir="IN">
            <structural_type_descriptor type="UINT" size="1"/>
          </port_o>
          <port_o id="in2" dir="IN">
            <structural_type_descriptor type="UINT" size="1"/>
          </port_o>
          <port_o id="in3" dir="IN">
            <structural_type_descriptor type="UINT" size="1"/>
          </port_o>
          <port_o id="in4" dir="IN">
            <structural_type_descriptor type="UINT" size="1"/>
          </port_o>
          <port_o id="in5" dir="IN">
            <structural_type_descriptor type="UINT" size="1"/>
          </port_o>
          <port_o id="in6" dir="IN">
            <structural_type_descriptor type="UINT" size="1"/>
          </port_o>
          <port_o id="in7" dir="IN">
            <structural_type_descriptor type="UINT" size="1"/>
          </port_o>
          <port_o id="in8" dir="IN">
            <structural_type_descriptor type="UINT" size="1"/>
          </port_o>
          <port_o id="out1" dir="OUT">
            <structural_type_descriptor type="VECTOR_UINT" size="1" vector_size="1"/>
          </port_o>
          <NP_functionality LIBRARY="ui_concat_8_8_FU in1 in2 in3 in4 in5 in6 in7 in8 out1" VERILOG_PROVIDED="
wire [BITSIZE_out1-1:0] tmp_in1;
wire [BITSIZE_out1-1:0] tmp_in2;
wire [BITSIZE_out1-1:0] tmp_in3;
wire [BITSIZE_out1-1:0] tmp_in4;
wire [BITSIZE_out1-1:0] tmp_in5;
wire [BITSIZE_out1-1:0] tmp_in6;
wire [BITSIZE_out1-1:0] tmp_in7;
wire [BITSIZE_out1-1:0] tmp_in8;
assign tmp_in1 = in1;
assign tmp_in2 = in2;
assign tmp_in3 = in3;
assign tmp_in4 = in4;
assign tmp_in5 = in5;
assign tmp_in6 = in6;
assign tmp_in7 = in7;
assign tmp_in8 = in8;
assign out1 = {tmp_in8, tmp_in7, tmp_in6, tmp_in5, tmp_in4, tmp_in3, tmp_in2, tmp_in1};" VHDL_PROVIDED="
begin
   out1 &lt;= std_logic_vector(resize(in8, BITSIZE_out1)) &amp; std_logic_vector(resize(in7, BITSIZE_out1)) &amp; std_logic_vector(resize(in6, BITSIZE_out1)) &amp; std_logic_vector(resize(in5, BITSIZE_out1)) &amp; std_logic_vector(resize(in4, BITSIZE_out1)) &amp; std_logic_vector(resize(in3, BITSIZE_out1)) &amp; std_logic_vector(resize(in2, BITSIZE_out1)) &amp; std_logic_vector(resize(in1, BITSIZE_out1));
"
          />
        </component_o>
      </circuit>
    </cell>
    <cell>
      <name>concat_16_16_FU</name>
      <operation operation_name="VECT_CONCATENATION_16_16" supported_types="INT:*" execution_time="0.0000001"/>
      <component_timing_alias>ASSIGN_VECTOR_BOOL_FU</component_timing_alias>
      <circuit>
        <component_o id="concat_16_16_FU">
          <description>This component is part of the BAMBU/PANDA IP LIBRARY</description>
          <copyright>Copyright (C) 2004-2024 Politecnico di Milano</copyright>
          <authors>Fabrizio Ferrandi &lt;fabrizio.ferrandi@polimi.it&gt;</authors>
          <license>PANDA_LGPLv3</license>
          <structural_type_descriptor id_type="concat_16_16_FU"/>
          <port_o id="in1" dir="IN">
            <structural_type_descriptor type="INT" size="1"/>
          </port_o>
          <port_o id="in2" dir="IN">
            <structural_type_descriptor type="INT" size="1"/>
          </port_o>
          <port_o id="in3" dir="IN">
            <structural_type_descriptor type="INT" size="1"/>
          </port_o>
          <port_o id="in4" dir="IN">
            <structural_type_descriptor type="INT" size="1"/>
          </port_o>
          <port_o id="in5" dir="IN">
            <structural_type_descriptor type="INT" size="1"/>
          </port_o>
          <port_o id="in6" dir="IN">
            <structural_type_descriptor type="INT" size="1"/>
          </port_o>
          <port_o id="in7" dir="IN">
            <structural_type_descriptor type="INT" size="1"/>
          </port_o>
          <port_o id="in8" dir="IN">
            <structural_type_descriptor type="INT" size="1"/>
          </port_o>
          <port_o id="in9" dir="IN">
            <structural_type_descriptor type="INT" size="1"/>
          </port_o>
          <port_o id="in10" dir="IN">
            <structural_type_descriptor type="INT" size="1"/>
          </port_o>
          <port_o id="in11" dir="IN">
            <structural_type_descriptor type="INT" size="1"/>
          </port_o>
          <port_o id="in12" dir="IN">
            <structural_type_descriptor type="INT" size="1"/>
          </port_o>
          <port_o id="in13" dir="IN">
            <structural_type_descriptor type="INT" size="1"/>
          </port_o>
          <port_o id="in14" dir="IN">
            <structural_type_descriptor type="INT" size="1"/>
          </port_o>
          <port_o id="in15" dir="IN">
            <structural_type_descriptor type="INT" size="1"/>
          </port_o>
          <port_o id="in16" dir="IN">
            <structural_type_descriptor type="INT" size="1"/>
          </port_o>
          <port_o id="out1" dir="OUT">
            <structural_type_descriptor type="VECTOR_INT" size="1" vector_size="1"/>
          </port_o>
          <NP_functionality LIBRARY="concat_16_16_FU in1 in2 in3 in4 in5 in6 in7 in8 in9 in10 in11 in12 in13 in14 in15 in16 out1" VERILOG_PROVIDED="
wire signed [BITSIZE_out1-1:0] tmp_in1;
wire signed [BITSIZE_out1-1:0] tmp_in2;
wire signed [BITSIZE_out1-1:0] tmp_in3;
wire signed [BITSIZE_out1-1:0] tmp_in4;
wire signed [BITSIZE_out1-1:0] tmp_in5;
wire signed [BITSIZE_out1-1:0] tmp_in6;
wire signed [BITSIZE_out1-1:0] tmp_in7;
wire signed [BITSIZE_out1-1:0] tmp_in8;
wire signed [BITSIZE_out1-1:0] tmp_in9;
wire signed [BITSIZE_out1-1:0] tmp_in10;
wire signed [BITSIZE_out1-1:0] tmp_in11;
wire signed [BITSIZE_out1-1:0] tmp_in12;
wire signed [BITSIZE_out1-1:0] tmp_in13;
wire signed [BITSIZE_out1-1:0] tmp_in14;
wire signed [BITSIZE_out1-1:0] tmp_in15;
wire signed [BITSIZE_out1-1:0] tmp_in16;
assign tmp_in1 = in1;
assign tmp_in2 = in2;
assign tmp_in3 = in3;
assign tmp_in4 = in4;
assign tmp_in5 = in5;
assign tmp_in6 = in6;
assign tmp_in7 = in7;
assign tmp_in8 = in8;
assign tmp_in9 = in9;
assign tmp_in10 = in10;
assign tmp_in11 = in11;
assign tmp_in12 = in12;
assign tmp_in13 = in13;
assign tmp_in14 = in14;
assign tmp_in15 = in15;
assign tmp_in16 = in16;
assign out1 = {tmp_in16, tmp_in15, tmp_in14, tmp_in13, tmp_in12, tmp_in11, tmp_in10, tmp_in9, tmp_in8, tmp_in7, tmp_in6, tmp_in5, tmp_in4, tmp_in3, tmp_in2, tmp_in1};" VHDL_PROVIDED="
begin
  out1 &lt;= std_logic_vector(in1) &amp; std_logic_vector(in2) &amp; std_logic_vector(in3) &amp; std_logic_vector(in4) &amp; std_logic_vector(in5) &amp; std_logic_vector(in6) &amp; std_logic_vector(in7) &amp; std_logic_vector(in8) &amp; std_logic_vector(in9) &amp; std_logic_vector(in10) &amp; std_logic_vector(in11) &amp; std_logic_vector(in12) &amp; std_logic_vector(in13) &amp; std_logic_vector(in14) &amp; std_logic_vector(in15) &amp; std_logic_vector(in16);
"/>
        </component_o>
      </circuit>
    </cell>
    <cell>
      <name>ui_concat_16_16_FU</name>
      <operation operation_name="VECT_CONCATENATION_16_16" supported_types="UINT:*|VECTOR_BOOL:*|REAL:*" execution_time="0.0000001"/>
      <component_timing_alias>ASSIGN_VECTOR_BOOL_FU</component_timing_alias>
      <circuit>
        <component_o id="ui_concat_16_16_FU">
          <description>This component is part of the BAMBU/PANDA IP LIBRARY</description>
          <copyright>Copyright (C) 2004-2024 Politecnico di Milano</copyright>
          <authors>Fabrizio Ferrandi &lt;fabrizio.ferrandi@polimi.it&gt;</authors>
          <license>PANDA_LGPLv3</license>
          <structural_type_descriptor id_type="ui_concat_16_16_FU"/>
          <port_o id="in1" dir="IN">
            <structural_type_descriptor type="UINT" size="1"/>
          </port_o>
          <port_o id="in2" dir="IN">
            <structural_type_descriptor type="UINT" size="1"/>
          </port_o>
          <port_o id="in3" dir="IN">
            <structural_type_descriptor type="UINT" size="1"/>
          </port_o>
          <port_o id="in4" dir="IN">
            <structural_type_descriptor type="UINT" size="1"/>
          </port_o>
          <port_o id="in5" dir="IN">
            <structural_type_descriptor type="UINT" size="1"/>
          </port_o>
          <port_o id="in6" dir="IN">
            <structural_type_descriptor type="UINT" size="1"/>
          </port_o>
          <port_o id="in7" dir="IN">
            <structural_type_descriptor type="UINT" size="1"/>
          </port_o>
          <port_o id="in8" dir="IN">
            <structural_type_descriptor type="UINT" size="1"/>
          </port_o>
          <port_o id="in9" dir="IN">
            <structural_type_descriptor type="UINT" size="1"/>
          </port_o>
          <port_o id="in10" dir="IN">
            <structural_type_descriptor type="UINT" size="1"/>
          </port_o>
          <port_o id="in11" dir="IN">
            <structural_type_descriptor type="UINT" size="1"/>
          </port_o>
          <port_o id="in12" dir="IN">
            <structural_type_descriptor type="UINT" size="1"/>
          </port_o>
          <port_o id="in13" dir="IN">
            <structural_type_descriptor type="UINT" size="1"/>
          </port_o>
          <port_o id="in14" dir="IN">
            <structural_type_descriptor type="UINT" size="1"/>
          </port_o>
          <port_o id="in15" dir="IN">
            <structural_type_descriptor type="UINT" size="1"/>
          </port_o>
          <port_o id="in16" dir="IN">
            <structural_type_descriptor type="UINT" size="1"/>
          </port_o>
          <port_o id="out1" dir="OUT">
            <structural_type_descriptor type="VECTOR_UINT" size="1" vector_size="1"/>
          </port_o>
          <NP_functionality LIBRARY="ui_concat_16_16_FU in1 in2 in3 in4 in5 in6 in7 in8 in9 in10 in11 in12 in13 in14 in15 in16 out1" VERILOG_PROVIDED="
wire [BITSIZE_out1-1:0] tmp_in1;
wire [BITSIZE_out1-1:0] tmp_in2;
wire [BITSIZE_out1-1:0] tmp_in3;
wire [BITSIZE_out1-1:0] tmp_in4;
wire [BITSIZE_out1-1:0] tmp_in5;
wire [BITSIZE_out1-1:0] tmp_in6;
wire [BITSIZE_out1-1:0] tmp_in7;
wire [BITSIZE_out1-1:0] tmp_in8;
wire [BITSIZE_out1-1:0] tmp_in9;
wire [BITSIZE_out1-1:0] tmp_in10;
wire [BITSIZE_out1-1:0] tmp_in11;
wire [BITSIZE_out1-1:0] tmp_in12;
wire [BITSIZE_out1-1:0] tmp_in13;
wire [BITSIZE_out1-1:0] tmp_in14;
wire [BITSIZE_out1-1:0] tmp_in15;
wire [BITSIZE_out1-1:0] tmp_in16;
assign tmp_in1 = in1;
assign tmp_in2 = in2;
assign tmp_in3 = in3;
assign tmp_in4 = in4;
assign tmp_in5 = in5;
assign tmp_in6 = in6;
assign tmp_in7 = in7;
assign tmp_in8 = in8;
assign tmp_in9 = in9;
assign tmp_in10 = in10;
assign tmp_in11 = in11;
assign tmp_in12 = in12;
assign tmp_in13 = in13;
assign tmp_in14 = in14;
assign tmp_in15 = in15;
assign tmp_in16 = in16;
assign out1 = {tmp_in16, tmp_in15, tmp_in14, tmp_in13, tmp_in12, tmp_in11, tmp_in10, tmp_in9, tmp_in8, tmp_in7, tmp_in6, tmp_in5, tmp_in4, tmp_in3, tmp_in2, tmp_in1};" VHDL_PROVIDED="
begin
  out1 &lt;= std_logic_vector(in1) &amp; std_logic_vector(in2) &amp; std_logic_vector(in3) &amp; std_logic_vector(in4) &amp; std_logic_vector(in5) &amp; std_logic_vector(in     6) &amp; std_logic_vector(in7) &amp; std_logic_vector(in8) &amp; std_logic_vector(in9) &amp; std_logic_vector(in10) &amp; std_logic_vector(in11) &amp; std_logic_vector(in12) &amp; std_logic_vector(in13) &amp; std_logic_vector(in14) &amp; std_logic_vector(in15) &amp; std_logic_vector(in16);
"/>
        </component_o>
      </circuit>
    </cell>
    <cell>
      <name>concat_16_8_FU</name>
      <operation operation_name="VECT_CONCATENATION_16_8" supported_types="INT:*" execution_time="0.0000001"/>
      <component_timing_alias>ASSIGN_VECTOR_BOOL_FU</component_timing_alias>
      <circuit>
        <component_o id="concat_16_8_FU">
          <description>This component is part of the BAMBU/PANDA IP LIBRARY</description>
          <copyright>Copyright (C) 2004-2024 Politecnico di Milano</copyright>
          <authors>Fabrizio Ferrandi &lt;fabrizio.ferrandi@polimi.it&gt;</authors>
          <license>PANDA_LGPLv3</license>
          <structural_type_descriptor id_type="concat_16_8_FU"/>
          <port_o id="in1" dir="IN">
            <structural_type_descriptor type="INT" size="1"/>
          </port_o>
          <port_o id="in2" dir="IN">
            <structural_type_descriptor type="INT" size="1"/>
          </port_o>
          <port_o id="in3" dir="IN">
            <structural_type_descriptor type="INT" size="1"/>
          </port_o>
          <port_o id="in4" dir="IN">
            <structural_type_descriptor type="INT" size="1"/>
          </port_o>
          <port_o id="in5" dir="IN">
            <structural_type_descriptor type="INT" size="1"/>
          </port_o>
          <port_o id="in6" dir="IN">
            <structural_type_descriptor type="INT" size="1"/>
          </port_o>
          <port_o id="in7" dir="IN">
            <structural_type_descriptor type="INT" size="1"/>
          </port_o>
          <port_o id="in8" dir="IN">
            <structural_type_descriptor type="INT" size="1"/>
          </port_o>
          <port_o id="out1" dir="OUT">
            <structural_type_descriptor type="VECTOR_INT" size="1" vector_size="1"/>
          </port_o>
          <NP_functionality LIBRARY="concat_16_8_FU in1 in2 in3 in4 in5 in6 in7 in8 out1" VERILOG_PROVIDED="
wire signed [BITSIZE_out1-1:0] tmp_in1;
wire signed [BITSIZE_out1-1:0] tmp_in2;
wire signed [BITSIZE_out1-1:0] tmp_in3;
wire signed [BITSIZE_out1-1:0] tmp_in4;
wire signed [BITSIZE_out1-1:0] tmp_in5;
wire signed [BITSIZE_out1-1:0] tmp_in6;
wire signed [BITSIZE_out1-1:0] tmp_in7;
wire signed [BITSIZE_out1-1:0] tmp_in8;
assign tmp_in1 = in1;
assign tmp_in2 = in2;
assign tmp_in3 = in3;
assign tmp_in4 = in4;
assign tmp_in5 = in5;
assign tmp_in6 = in6;
assign tmp_in7 = in7;
assign tmp_in8 = in8;
assign out1 = {tmp_in8, tmp_in7, tmp_in6, tmp_in5, tmp_in4, tmp_in3, tmp_in2, tmp_in1};" VHDL_PROVIDED="begin
   out1 &lt;= std_logic_vector(resize(in8, BITSIZE_out1)) &amp; std_logic_vector(resize(in7, BITSIZE_out1)) &amp; std_logic_vector(resize(in6, BITSIZE_out1)) &amp; std_logic_vector(resize(in5, BITSIZE_out1)) &amp; std_logic_vector(resize(in4, BITSIZE_out1)) &amp; std_logic_vector(resize(in3, BITSIZE_out1)) &amp; std_logic_vector(resize(in2, BITSIZE_out1)) &amp; std_logic_vector(resize(in1, BITSIZE_out1));
"
          />
        </component_o>
      </circuit>
    </cell>
    <cell>
      <name>ui_concat_16_8_FU</name>
      <operation operation_name="VECT_CONCATENATION_16_8" supported_types="UINT:*|VECTOR_BOOL:*|REAL:*" execution_time="0.0000001"/>
      <component_timing_alias>ASSIGN_VECTOR_BOOL_FU</component_timing_alias>
      <circuit>
        <component_o id="ui_concat_16_8_FU">
          <description>This component is part of the BAMBU/PANDA IP LIBRARY</description>
          <copyright>Copyright (C) 2004-2024 Politecnico di Milano</copyright>
          <authors>Fabrizio Ferrandi &lt;fabrizio.ferrandi@polimi.it&gt;</authors>
          <license>PANDA_LGPLv3</license>
          <structural_type_descriptor id_type="ui_concat_16_8_FU"/>
          <port_o id="in1" dir="IN">
            <structural_type_descriptor type="UINT" size="1"/>
          </port_o>
          <port_o id="in2" dir="IN">
            <structural_type_descriptor type="UINT" size="1"/>
          </port_o>
          <port_o id="in3" dir="IN">
            <structural_type_descriptor type="UINT" size="1"/>
          </port_o>
          <port_o id="in4" dir="IN">
            <structural_type_descriptor type="UINT" size="1"/>
          </port_o>
          <port_o id="in5" dir="IN">
            <structural_type_descriptor type="UINT" size="1"/>
          </port_o>
          <port_o id="in6" dir="IN">
            <structural_type_descriptor type="UINT" size="1"/>
          </port_o>
          <port_o id="in7" dir="IN">
            <structural_type_descriptor type="UINT" size="1"/>
          </port_o>
          <port_o id="in8" dir="IN">
            <structural_type_descriptor type="UINT" size="1"/>
          </port_o>
          <port_o id="out1" dir="OUT">
            <structural_type_descriptor type="VECTOR_UINT" size="1" vector_size="1"/>
          </port_o>
          <NP_functionality LIBRARY="ui_concat_16_8_FU in1 in2 in3 in4 in5 in6 in7 in8 out1" VERILOG_PROVIDED="
wire [BITSIZE_out1-1:0] tmp_in1;
wire [BITSIZE_out1-1:0] tmp_in2;
wire [BITSIZE_out1-1:0] tmp_in3;
wire [BITSIZE_out1-1:0] tmp_in4;
wire [BITSIZE_out1-1:0] tmp_in5;
wire [BITSIZE_out1-1:0] tmp_in6;
wire [BITSIZE_out1-1:0] tmp_in7;
wire [BITSIZE_out1-1:0] tmp_in8;
assign tmp_in1 = in1;
assign tmp_in2 = in2;
assign tmp_in3 = in3;
assign tmp_in4 = in4;
assign tmp_in5 = in5;
assign tmp_in6 = in6;
assign tmp_in7 = in7;
assign tmp_in8 = in8;
assign out1 = {tmp_in8, tmp_in7, tmp_in6, tmp_in5, tmp_in4, tmp_in3, tmp_in2, tmp_in1};" VHDL_PROVIDED="
begin
   out1 &lt;= std_logic_vector(resize(in8, BITSIZE_out1)) &amp; std_logic_vector(resize(in7, BITSIZE_out1)) &amp; std_logic_vector(resize(in6, BITSIZE_out1)) &amp; std_logic_vector(resize(in5, BITSIZE_out1)) &amp; std_logic_vector(resize(in4, BITSIZE_out1)) &amp; std_logic_vector(resize(in3, BITSIZE_out1)) &amp; std_logic_vector(resize(in2, BITSIZE_out1)) &amp; std_logic_vector(resize(in1, BITSIZE_out1));
"
          />
        </component_o>
      </circuit>
    </cell>
    <cell>
      <name>concat_16_4_FU</name>
      <operation operation_name="VECT_CONCATENATION_16_4" supported_types="INT:*" execution_time="0.0000001"/>
      <component_timing_alias>ASSIGN_VECTOR_BOOL_FU</component_timing_alias>
      <circuit>
        <component_o id="concat_16_4_FU">
          <description>This component is part of the BAMBU/PANDA IP LIBRARY</description>
          <copyright>Copyright (C) 2004-2024 Politecnico di Milano</copyright>
          <authors>Fabrizio Ferrandi &lt;fabrizio.ferrandi@polimi.it&gt;</authors>
          <license>PANDA_LGPLv3</license>
          <structural_type_descriptor id_type="concat_16_4_FU"/>
          <port_o id="in1" dir="IN">
            <structural_type_descriptor type="INT" size="1"/>
          </port_o>
          <port_o id="in2" dir="IN">
            <structural_type_descriptor type="INT" size="1"/>
          </port_o>
          <port_o id="in3" dir="IN">
            <structural_type_descriptor type="INT" size="1"/>
          </port_o>
          <port_o id="in4" dir="IN">
            <structural_type_descriptor type="INT" size="1"/>
          </port_o>
          <port_o id="out1" dir="OUT">
            <structural_type_descriptor type="VECTOR_INT" size="1" vector_size="1"/>
          </port_o>
          <NP_functionality LIBRARY="concat_16_4_FU in1 in2 in3 in4 out1" VERILOG_PROVIDED="
wire signed [BITSIZE_out1-1:0] tmp_in1;
wire signed [BITSIZE_out1-1:0] tmp_in2;
wire signed [BITSIZE_out1-1:0] tmp_in3;
wire signed [BITSIZE_out1-1:0] tmp_in4;
assign tmp_in1 = in1;
assign tmp_in2 = in2;
assign tmp_in3 = in3;
assign tmp_in4 = in4;
assign out1 = {tmp_in4, tmp_in3, tmp_in2, tmp_in1};" VHDL_PROVIDED="
begin
  out1 &lt;= std_logic_vector(resize(in4, BITSIZE_out1)) &amp; std_logic_vector(resize(in3, BITSIZE_out1)) &amp; std_logic_vector(resize(in2, BITSIZE_out1)) &amp; std_logic_vector(resize(in1, BITSIZE_out1));"
          />
        </component_o>
      </circuit>
    </cell>
    <cell>
      <name>ui_concat_16_4_FU</name>
      <operation operation_name="VECT_CONCATENATION_16_4" supported_types="UINT:*|VECTOR_BOOL:*|REAL:*" execution_time="0.0000001"/>
      <component_timing_alias>ASSIGN_VECTOR_BOOL_FU</component_timing_alias>
      <circuit>
        <component_o id="ui_concat_16_4_FU">
          <description>This component is part of the BAMBU/PANDA IP LIBRARY</description>
          <copyright>Copyright (C) 2004-2024 Politecnico di Milano</copyright>
          <authors>Fabrizio Ferrandi &lt;fabrizio.ferrandi@polimi.it&gt;</authors>
          <license>PANDA_LGPLv3</license>
          <structural_type_descriptor id_type="ui_concat_16_4_FU"/>
          <port_o id="in1" dir="IN">
            <structural_type_descriptor type="UINT" size="1"/>
          </port_o>
          <port_o id="in2" dir="IN">
            <structural_type_descriptor type="UINT" size="1"/>
          </port_o>
          <port_o id="in3" dir="IN">
            <structural_type_descriptor type="UINT" size="1"/>
          </port_o>
          <port_o id="in4" dir="IN">
            <structural_type_descriptor type="UINT" size="1"/>
          </port_o>
          <port_o id="out1" dir="OUT">
            <structural_type_descriptor type="VECTOR_UINT" size="1" vector_size="1"/>
          </port_o>
          <NP_functionality LIBRARY="ui_concat_16_4_FU in1 in2 in3 in4 out1" VERILOG_PROVIDED="
wire [BITSIZE_out1-1:0] tmp_in1;
wire [BITSIZE_out1-1:0] tmp_in2;
wire [BITSIZE_out1-1:0] tmp_in3;
wire [BITSIZE_out1-1:0] tmp_in4;
assign tmp_in1 = in1;
assign tmp_in2 = in2;
assign tmp_in3 = in3;
assign tmp_in4 = in4;
assign out1 = {tmp_in4, tmp_in3, tmp_in2, tmp_in1};" VHDL_PROVIDED="
begin
  out1 &lt;= std_logic_vector(resize(in4, BITSIZE_out1)) &amp; std_logic_vector(resize(in3, BITSIZE_out1)) &amp; std_logic_vector(resize(in2, BITSIZE_out1)) &amp; std_logic_vector(resize(in1, BITSIZE_out1));"
          />
        </component_o>
      </circuit>
    </cell>
    <cell>
      <name>concat_12_3_FU</name>
      <operation operation_name="VECT_CONCATENATION_12_3" supported_types="INT:*" execution_time="0.0000001"/>
      <component_timing_alias>ASSIGN_VECTOR_BOOL_FU</component_timing_alias>
      <circuit>
        <component_o id="concat_12_3_FU">
          <description>This component is part of the BAMBU/PANDA IP LIBRARY</description>
          <copyright>Copyright (C) 2016-2024 Politecnico di Milano</copyright>
          <authors>Marco Lattuada &lt;marco.lattuada@polimi.it&gt;</authors>
          <license>PANDA_LGPLv3</license>
          <structural_type_descriptor id_type="concat_12_3_FU"/>
          <port_o id="in1" dir="IN">
            <structural_type_descriptor type="INT" size="1"/>
          </port_o>
          <port_o id="in2" dir="IN">
            <structural_type_descriptor type="INT" size="1"/>
          </port_o>
          <port_o id="in3" dir="IN">
            <structural_type_descriptor type="INT" size="1"/>
          </port_o>
          <port_o id="out1" dir="OUT">
            <structural_type_descriptor type="VECTOR_INT" size="1" vector_size="1"/>
          </port_o>
          <NP_functionality LIBRARY="concat_12_3_FU in1 in2 in3 out1" VERILOG_PROVIDED="
wire signed [BITSIZE_out1-1:0] tmp_in1;
wire signed [BITSIZE_out1-1:0] tmp_in2;
wire signed [BITSIZE_out1-1:0] tmp_in3;
assign tmp_in1 = in1;
assign tmp_in2 = in2;
assign tmp_in3 = in3;
assign out1 = {tmp_in3, tmp_in2, tmp_in1};"
            VHDL_PROVIDED="
begin
  out1 &lt;= std_logic_vector(resize(in3, BITSIZE_out1)) &amp; std_logic_vector(resize(in2, BITSIZE_out1)) &amp; std_logic_vector(resize(in1, BITSIZE_out1));
"/>
        </component_o>
      </circuit>
    </cell>
    <cell>
      <name>ui_concat_12_3_FU</name>
      <operation operation_name="VECT_CONCATENATION_12_3" supported_types="UINT:*|VECTOR_BOOL:*|REAL:*" execution_time="0.0000001"/>
      <component_timing_alias>ASSIGN_VECTOR_BOOL_FU</component_timing_alias>
      <circuit>
        <component_o id="ui_concat_12_3_FU">
          <description>This component is part of the BAMBU/PANDA IP LIBRARY</description>
          <copyright>Copyright (C) 2016-2024 Politecnico di Milano</copyright>
          <authors>Marco Lattuada &lt;marco.lattuada@polimi.it&gt;</authors>
          <license>PANDA_LGPLv3</license>
          <structural_type_descriptor id_type="ui_concat_12_3_FU"/>
          <port_o id="in1" dir="IN">
            <structural_type_descriptor type="UINT" size="1"/>
          </port_o>
          <port_o id="in2" dir="IN">
            <structural_type_descriptor type="UINT" size="1"/>
          </port_o>
          <port_o id="in3" dir="IN">
            <structural_type_descriptor type="UINT" size="1"/>
          </port_o>
          <port_o id="out1" dir="OUT">
            <structural_type_descriptor type="VECTOR_UINT" size="1" vector_size="1"/>
          </port_o>
          <NP_functionality LIBRARY="ui_concat_12_3_FU in1 in2 in3 out1" VERILOG_PROVIDED="wire [BITSIZE_out1-1:0] tmp_in1;
wire [BITSIZE_out1-1:0] tmp_in2;
wire [BITSIZE_out1-1:0] tmp_in3;
assign tmp_in1 = in1;
assign tmp_in2 = in2;
assign tmp_in3 = in3;
assign out1 = {tmp_in3, tmp_in2, tmp_in1};"
            VHDL_PROVIDED="begin
  out1 &lt;= std_logic_vector(resize(in3, BITSIZE_out1)) &amp; std_logic_vector(resize(in2, BITSIZE_out1)) &amp; std_logic_vector(resize(in1, BITSIZE_out1));
"/>
        </component_o>
      </circuit>
    </cell>
    <cell>
      <name>concat_16_2_FU</name>
      <operation operation_name="VECT_CONCATENATION_16_2" supported_types="INT:*" execution_time="0.0000001"/>
      <component_timing_alias>ASSIGN_VECTOR_BOOL_FU</component_timing_alias>
      <circuit>
        <component_o id="concat_16_2_FU">
          <description>This component is part of the BAMBU/PANDA IP LIBRARY</description>
          <copyright>Copyright (C) 2004-2024 Politecnico di Milano</copyright>
          <authors>Fabrizio Ferrandi &lt;fabrizio.ferrandi@polimi.it&gt;</authors>
          <license>PANDA_LGPLv3</license>
          <structural_type_descriptor id_type="concat_16_2_FU"/>
          <port_o id="in1" dir="IN">
            <structural_type_descriptor type="INT" size="1"/>
          </port_o>
          <port_o id="in2" dir="IN">
            <structural_type_descriptor type="INT" size="1"/>
          </port_o>
          <port_o id="out1" dir="OUT">
            <structural_type_descriptor type="VECTOR_INT" size="1" vector_size="1"/>
          </port_o>
          <NP_functionality LIBRARY="concat_16_2_FU in1 in2 out1" VERILOG_PROVIDED="wire signed [BITSIZE_out1-1:0] tmp_in1;
wire signed [BITSIZE_out1-1:0] tmp_in2;
assign tmp_in1 = in1;
assign tmp_in2 = in2;
assign out1 = {tmp_in2, tmp_in1};" VHDL_PROVIDED="begin
  out1 &lt;= std_logic_vector(resize(in2, BITSIZE_out1)) &amp; std_logic_vector(resize(in1, BITSIZE_out1));
"/>
        </component_o>
      </circuit>
    </cell>
    <cell>
      <name>ui_concat_16_2_FU</name>
      <operation operation_name="VECT_CONCATENATION_16_2" supported_types="UINT:*|VECTOR_BOOL:*|REAL:*" execution_time="0.0000001"/>
      <component_timing_alias>ASSIGN_VECTOR_BOOL_FU</component_timing_alias>
      <circuit>
        <component_o id="ui_concat_16_2_FU">
          <description>This component is part of the BAMBU/PANDA IP LIBRARY</description>
          <copyright>Copyright (C) 2004-2024 Politecnico di Milano</copyright>
          <authors>Fabrizio Ferrandi &lt;fabrizio.ferrandi@polimi.it&gt;</authors>
          <license>PANDA_LGPLv3</license>
          <structural_type_descriptor id_type="ui_concat_16_2_FU"/>
          <port_o id="in1" dir="IN">
            <structural_type_descriptor type="UINT" size="1"/>
          </port_o>
          <port_o id="in2" dir="IN">
            <structural_type_descriptor type="UINT" size="1"/>
          </port_o>
          <port_o id="out1" dir="OUT">
            <structural_type_descriptor type="VECTOR_UINT" size="1" vector_size="1"/>
          </port_o>
          <NP_functionality LIBRARY="ui_concat_16_2_FU in1 in2 out1" VERILOG_PROVIDED="wire [BITSIZE_out1-1:0] tmp_in1;
wire [BITSIZE_out1-1:0] tmp_in2;
assign tmp_in1 = in1;
assign tmp_in2 = in2;
assign out1 = {tmp_in2, tmp_in1};" VHDL_PROVIDED="begin
  out1 &lt;= std_logic_vector(resize(in2, BITSIZE_out1)) &amp; std_logic_vector(resize(in1, BITSIZE_out1));
"/>
        </component_o>
      </circuit>
    </cell>
    <cell>
      <name>concat_24_3_FU</name>
      <operation operation_name="VECT_CONCATENATION_24_3" supported_types="INT:*" execution_time="0.0000001"/>
      <component_timing_alias>ASSIGN_VECTOR_BOOL_FU</component_timing_alias>
      <circuit>
        <component_o id="concat_24_3_FU">
          <description>This component is part of the BAMBU/PANDA IP LIBRARY</description>
          <copyright>Copyright (C) 2016-2024 Politecnico di Milano</copyright>
          <authors>Marco Lattuada &lt;marco.lattuada@polimi.it&gt;</authors>
          <license>PANDA_LGPLv3</license>
          <structural_type_descriptor id_type="concat_24_3_FU"/>
          <port_o id="in1" dir="IN">
            <structural_type_descriptor type="INT" size="1"/>
          </port_o>
          <port_o id="in2" dir="IN">
            <structural_type_descriptor type="INT" size="1"/>
          </port_o>
          <port_o id="in3" dir="IN">
            <structural_type_descriptor type="INT" size="1"/>
          </port_o>
          <port_o id="out1" dir="OUT">
            <structural_type_descriptor type="VECTOR_INT" size="1" vector_size="1"/>
          </port_o>
          <NP_functionality LIBRARY="concat_24_3_FU in1 in2 in3 out1" VERILOG_PROVIDED="wire signed [BITSIZE_out1-1:0] tmp_in1;
wire signed [BITSIZE_out1-1:0] tmp_in2;
wire signed [BITSIZE_out1-1:0] tmp_in3;
assign tmp_in1 = in1;
assign tmp_in2 = in2;
assign tmp_in3 = in3;
assign out1 = {tmp_in3, tmp_in2, tmp_in1};
" VHDL_PROVIDED="begin
  out1 &lt;= std_logic_vector(resize(in3, BITSIZE_out1)) &amp; std_logic_vector(resize(in2, BITSIZE_out1)) &amp; std_logic_vector(resize(in1, BITSIZE_out1));
"/>
        </component_o>
      </circuit>
    </cell>
    <cell>
      <name>ui_concat_24_3_FU</name>
      <operation operation_name="VECT_CONCATENATION_24_3" supported_types="UINT:*|VECTOR_BOOL:*|REAL:*" execution_time="0.0000001"/>
      <component_timing_alias>ASSIGN_VECTOR_BOOL_FU</component_timing_alias>
      <circuit>
        <component_o id="ui_concat_24_3_FU">
          <description>This component is part of the BAMBU/PANDA IP LIBRARY</description>
          <copyright>Copyright (C) 2016-2024 Politecnico di Milano</copyright>
          <authors>Marco Lattuada &lt;marco.lattuada@polimi.it&gt;</authors>
          <license>PANDA_LGPLv3</license>
          <structural_type_descriptor id_type="ui_concat_24_3_FU"/>
          <port_o id="in1" dir="IN">
            <structural_type_descriptor type="UINT" size="1"/>
          </port_o>
          <port_o id="in2" dir="IN">
            <structural_type_descriptor type="UINT" size="1"/>
          </port_o>
          <port_o id="in3" dir="IN">
            <structural_type_descriptor type="UINT" size="1"/>
          </port_o>
          <port_o id="out1" dir="OUT">
            <structural_type_descriptor type="VECTOR_UINT" size="1" vector_size="1"/>
          </port_o>
          <NP_functionality LIBRARY="ui_concat_24_3_FU in1 in2 in3 out1" VERILOG_PROVIDED="wire signed [BITSIZE_out1-1:0] tmp_in1;
wire signed [BITSIZE_out1-1:0] tmp_in2;
wire signed [BITSIZE_out1-1:0] tmp_in3;
assign tmp_in1 = in1;
assign tmp_in2 = in2;
assign tmp_in3 = in3;
assign out1 = {tmp_in3, tmp_in2, tmp_in1};
" VHDL_PROVIDED="begin
  out1 &lt;= std_logic_vector(resize(in3, BITSIZE_out1)) &amp; std_logic_vector(resize(in2, BITSIZE_out1)) &amp; std_logic_vector(resize(in1, BITSIZE_out1));
"/>
        </component_o>
      </circuit>
    </cell>
    <cell>
      <name>concat_32_4_FU</name>
      <operation operation_name="VECT_CONCATENATION_32_4" supported_types="INT:*" execution_time="0.0000001"/>
      <component_timing_alias>ASSIGN_VECTOR_BOOL_FU</component_timing_alias>
      <circuit>
        <component_o id="concat_32_4_FU">
          <description>This component is part of the BAMBU/PANDA IP LIBRARY</description>
          <copyright>Copyright (C) 2004-2024 Politecnico di Milano</copyright>
          <authors>Marco Lattuada &lt;marco.lattuada@polimi.it&gt;</authors>
          <license>PANDA_LGPLv3</license>
          <structural_type_descriptor id_type="concat_32_4_FU"/>
          <port_o id="in1" dir="IN">
            <structural_type_descriptor type="INT" size="1"/>
          </port_o>
          <port_o id="in2" dir="IN">
            <structural_type_descriptor type="INT" size="1"/>
          </port_o>
          <port_o id="in3" dir="IN">
            <structural_type_descriptor type="INT" size="1"/>
          </port_o>
          <port_o id="in4" dir="IN">
            <structural_type_descriptor type="INT" size="1"/>
          </port_o>
          <port_o id="out1" dir="OUT">
            <structural_type_descriptor type="VECTOR_INT" size="1" vector_size="1"/>
          </port_o>
          <NP_functionality LIBRARY="concat_32_4_FU in1 in2 in3 in4 out1" VERILOG_PROVIDED="wire signed [BITSIZE_out1-1:0] tmp_in1;
wire signed [BITSIZE_out1-1:0] tmp_in2;
wire signed [BITSIZE_out1-1:0] tmp_in3;
wire signed [BITSIZE_out1-1:0] tmp_in4;
assign tmp_in1 = in1;
assign tmp_in2 = in2;
assign tmp_in3 = in3;
assign tmp_in4 = in4;
assign out1 = {tmp_in4, tmp_in3, tmp_in2, tmp_in1};" VHDL_PROVIDED="begin
   out1 &lt;= std_logic_vector(resize(in4,BITSIZE_out1)) &amp; std_logic_vector(resize(in3, BITSIZE_out1)) &amp; std_logic_vector(resize(in2, BITSIZE_out1)) &amp; std_logic_vector(resize(in1, BITSIZE_out1));
"/>
        </component_o>
      </circuit>
    </cell>
    <cell>
      <name>ui_concat_32_4_FU</name>
      <operation operation_name="VECT_CONCATENATION_32_4" supported_types="UINT:*|VECTOR_BOOL:*|REAL:*" execution_time="0.0000001"/>
      <component_timing_alias>ASSIGN_VECTOR_BOOL_FU</component_timing_alias>
      <circuit>
        <component_o id="ui_concat_32_4_FU">
          <description>This component is part of the BAMBU/PANDA IP LIBRARY</description>
          <copyright>Copyright (C) 2014-2024 Politecnico di Milano</copyright>
          <authors>Fabrizio Ferrandi &lt;fabrizio.ferrandi@polimi.it&gt;</authors>
          <license>PANDA_LGPLv3</license>
          <structural_type_descriptor id_type="ui_concat_32_4_FU"/>
          <port_o id="in1" dir="IN">
            <structural_type_descriptor type="UINT" size="1"/>
          </port_o>
          <port_o id="in2" dir="IN">
            <structural_type_descriptor type="UINT" size="1"/>
          </port_o>
          <port_o id="in3" dir="IN">
            <structural_type_descriptor type="UINT" size="1"/>
          </port_o>
          <port_o id="in4" dir="IN">
            <structural_type_descriptor type="UINT" size="1"/>
          </port_o>
          <port_o id="out1" dir="OUT">
            <structural_type_descriptor type="VECTOR_UINT" size="1" vector_size="1"/>
          </port_o>
          <NP_functionality LIBRARY="ui_concat_32_4_FU in1 in2 in3 in4 out1" VERILOG_PROVIDED="wire [BITSIZE_out1-1:0] tmp_in1;
wire [BITSIZE_out1-1:0] tmp_in2;
wire [BITSIZE_out1-1:0] tmp_in3;
wire [BITSIZE_out1-1:0] tmp_in4;
assign tmp_in1 = in1;
assign tmp_in2 = in2;
assign tmp_in3 = in3;
assign tmp_in4 = in4;
assign out1 = {tmp_in4, tmp_in3, tmp_in2, tmp_in1};" VHDL_PROVIDED="begin
   out1 &lt;= std_logic_vector(resize(in4,BITSIZE_out1)) &amp; std_logic_vector(resize(in3, BITSIZE_out1)) &amp; std_logic_vector(resize(in2, BITSIZE_out1)) &amp; std_logic_vector(resize(in1, BITSIZE_out1));
"/>
        </component_o>
      </circuit>
    </cell>
    <cell>
      <name>concat_32_8_FU</name>
      <operation operation_name="VECT_CONCATENATION_32_8" supported_types="INT:*" execution_time="0.0000001"/>
      <component_timing_alias>ASSIGN_VECTOR_BOOL_FU</component_timing_alias>
      <circuit>
        <component_o id="concat_32_8_FU">
          <description>This component is part of the BAMBU/PANDA IP LIBRARY</description>
          <copyright>Copyright (C) 2004-2024 Politecnico di Milano</copyright>
          <authors>Marco Lattuada &lt;marco.lattuada@polimi.it&gt;</authors>
          <license>PANDA_LGPLv3</license>
          <structural_type_descriptor id_type="concat_32_8_FU"/>
          <port_o id="in1" dir="IN">
            <structural_type_descriptor type="INT" size="1"/>
          </port_o>
          <port_o id="in2" dir="IN">
            <structural_type_descriptor type="INT" size="1"/>
          </port_o>
          <port_o id="in3" dir="IN">
            <structural_type_descriptor type="INT" size="1"/>
          </port_o>
          <port_o id="in4" dir="IN">
            <structural_type_descriptor type="INT" size="1"/>
          </port_o>
          <port_o id="in5" dir="IN">
            <structural_type_descriptor type="INT" size="1"/>
          </port_o>
          <port_o id="in6" dir="IN">
            <structural_type_descriptor type="INT" size="1"/>
          </port_o>
          <port_o id="in7" dir="IN">
            <structural_type_descriptor type="INT" size="1"/>
          </port_o>
          <port_o id="in8" dir="IN">
            <structural_type_descriptor type="INT" size="1"/>
          </port_o>
          <port_o id="out1" dir="OUT">
            <structural_type_descriptor type="VECTOR_INT" size="1" vector_size="1"/>
          </port_o>
          <NP_functionality LIBRARY="concat_32_8_FU in1 in2 in3 in4 in5 in6 in7 in8 out1" VERILOG_PROVIDED="wire signed [BITSIZE_out1-1:0] tmp_in1;
wire signed [BITSIZE_out1-1:0] tmp_in2;
wire signed [BITSIZE_out1-1:0] tmp_in3;
wire signed [BITSIZE_out1-1:0] tmp_in4;
wire signed [BITSIZE_out1-1:0] tmp_in5;
wire signed [BITSIZE_out1-1:0] tmp_in6;
wire signed [BITSIZE_out1-1:0] tmp_in7;
wire signed [BITSIZE_out1-1:0] tmp_in8;
assign tmp_in1 = in1;
assign tmp_in2 = in2;
assign tmp_in3 = in3;
assign tmp_in4 = in4;
assign tmp_in5 = in5;
assign tmp_in6 = in6;
assign tmp_in7 = in7;
assign tmp_in8 = in8;
assign out1 = {tmp_in8, tmp_in7, tmp_in6, tmp_in5, tmp_in4, tmp_in3, tmp_in2, tmp_in1};" VHDL_PROVIDED="begin
   out1 &lt;= std_logic_vector(resize(in8, BITSIZE_out1)) &amp; std_logic_vector(resize(in7, BITSIZE_out1)) &amp; std_logic_vector(resize(in6, BITSIZE_out1)) &amp; std_logic_vector(resize(in5, BITSIZE_out1)) &amp; std_logic_vector(resize(in4, BITSIZE_out1)) &amp; std_logic_vector(resize(in3, BITSIZE_out1)) &amp; std_logic_vector(resize(in2, BITSIZE_out1)) &amp; std_logic_vector(resize(in1, BITSIZE_out1));
"
          />
        </component_o>
      </circuit>
    </cell>
    <cell>
      <name>ui_concat_32_8_FU</name>
      <operation operation_name="VECT_CONCATENATION_32_8" supported_types="UINT:*|VECTOR_BOOL:*|REAL:*" execution_time="0.0000001"/>
      <component_timing_alias>ASSIGN_VECTOR_BOOL_FU</component_timing_alias>
      <circuit>
        <component_o id="ui_concat_32_8_FU">
          <description>This component is part of the BAMBU/PANDA IP LIBRARY</description>
          <copyright>Copyright (C) 2004-2024 Politecnico di Milano</copyright>
          <authors>Marco Lattuada &lt;marco.lattuada@polimi.it&gt;</authors>
          <license>PANDA_LGPLv3</license>
          <structural_type_descriptor id_type="ui_concat_32_8_FU"/>
          <port_o id="in1" dir="IN">
            <structural_type_descriptor type="UINT" size="1"/>
          </port_o>
          <port_o id="in2" dir="IN">
            <structural_type_descriptor type="UINT" size="1"/>
          </port_o>
          <port_o id="in3" dir="IN">
            <structural_type_descriptor type="UINT" size="1"/>
          </port_o>
          <port_o id="in4" dir="IN">
            <structural_type_descriptor type="UINT" size="1"/>
          </port_o>
          <port_o id="in5" dir="IN">
            <structural_type_descriptor type="UINT" size="1"/>
          </port_o>
          <port_o id="in6" dir="IN">
            <structural_type_descriptor type="UINT" size="1"/>
          </port_o>
          <port_o id="in7" dir="IN">
            <structural_type_descriptor type="UINT" size="1"/>
          </port_o>
          <port_o id="in8" dir="IN">
            <structural_type_descriptor type="UINT" size="1"/>
          </port_o>
          <port_o id="out1" dir="OUT">
            <structural_type_descriptor type="VECTOR_UINT" size="1" vector_size="1"/>
          </port_o>
          <NP_functionality LIBRARY="ui_concat_32_8_FU in1 in2 in3 in4 in5 in6 in7 in8 out1" VERILOG_PROVIDED="wire [BITSIZE_out1-1:0] tmp_in1;
wire [BITSIZE_out1-1:0] tmp_in2;
wire [BITSIZE_out1-1:0] tmp_in3;
wire [BITSIZE_out1-1:0] tmp_in4;
wire [BITSIZE_out1-1:0] tmp_in5;
wire [BITSIZE_out1-1:0] tmp_in6;
wire [BITSIZE_out1-1:0] tmp_in7;
wire [BITSIZE_out1-1:0] tmp_in8;
assign tmp_in1 = in1;
assign tmp_in2 = in2;
assign tmp_in3 = in3;
assign tmp_in4 = in4;
assign tmp_in5 = in5;
assign tmp_in6 = in6;
assign tmp_in7 = in7;
assign tmp_in8 = in8;
assign out1 = {tmp_in8, tmp_in7, tmp_in6, tmp_in5, tmp_in4, tmp_in3, tmp_in2, tmp_in1};" VHDL_PROVIDED="begin
   out1 &lt;= std_logic_vector(resize(in8, BITSIZE_out1)) &amp; std_logic_vector(resize(in7, BITSIZE_out1)) &amp; std_logic_vector(resize(in6, BITSIZE_out1)) &amp; std_logic_vector(resize(in5, BITSIZE_out1)) &amp; std_logic_vector(resize(in4, BITSIZE_out1)) &amp; std_logic_vector(resize(in3, BITSIZE_out1)) &amp; std_logic_vector(resize(in2, BITSIZE_out1)) &amp; std_logic_vector(resize(in1, BITSIZE_out1));
"
          />
        </component_o>
      </circuit>
    </cell>
    <cell>
      <name>concat_64_8_FU</name>
      <operation operation_name="VECT_CONCATENATION_64_8" supported_types="INT:*" execution_time="0.0000001"/>
      <component_timing_alias>ASSIGN_VECTOR_BOOL_FU</component_timing_alias>
      <circuit>
        <component_o id="concat_64_8_FU">
          <description>This component is part of the BAMBU/PANDA IP LIBRARY</description>
          <copyright>Copyright (C) 2004-2024 Politecnico di Milano</copyright>
          <authors>Marco Lattuada &lt;marco.lattuada@polimi.it&gt;</authors>
          <license>PANDA_LGPLv3</license>
          <structural_type_descriptor id_type="concat_64_8_FU"/>
          <port_o id="in1" dir="IN">
            <structural_type_descriptor type="INT" size="1"/>
          </port_o>
          <port_o id="in2" dir="IN">
            <structural_type_descriptor type="INT" size="1"/>
          </port_o>
          <port_o id="in3" dir="IN">
            <structural_type_descriptor type="INT" size="1"/>
          </port_o>
          <port_o id="in4" dir="IN">
            <structural_type_descriptor type="INT" size="1"/>
          </port_o>
          <port_o id="in5" dir="IN">
            <structural_type_descriptor type="INT" size="1"/>
          </port_o>
          <port_o id="in6" dir="IN">
            <structural_type_descriptor type="INT" size="1"/>
          </port_o>
          <port_o id="in7" dir="IN">
            <structural_type_descriptor type="INT" size="1"/>
          </port_o>
          <port_o id="in8" dir="IN">
            <structural_type_descriptor type="INT" size="1"/>
          </port_o>
          <port_o id="out1" dir="OUT">
            <structural_type_descriptor type="VECTOR_INT" size="1" vector_size="1"/>
          </port_o>
          <NP_functionality LIBRARY="concat_64_8_FU in1 in2 in3 in4 in5 in6 in7 in8 out1" VERILOG_PROVIDED="wire signed [BITSIZE_out1-1:0] tmp_in1;
wire signed [BITSIZE_out1-1:0] tmp_in2;
wire signed [BITSIZE_out1-1:0] tmp_in3;
wire signed [BITSIZE_out1-1:0] tmp_in4;
wire signed [BITSIZE_out1-1:0] tmp_in5;
wire signed [BITSIZE_out1-1:0] tmp_in6;
wire signed [BITSIZE_out1-1:0] tmp_in7;
wire signed [BITSIZE_out1-1:0] tmp_in8;
assign tmp_in1 = in1;
assign tmp_in2 = in2;
assign tmp_in3 = in3;
assign tmp_in4 = in4;
assign tmp_in5 = in5;
assign tmp_in6 = in6;
assign tmp_in7 = in7;
assign tmp_in8 = in8;
assign out1 = {tmp_in8, tmp_in7, tmp_in6, tmp_in5, tmp_in4, tmp_in3, tmp_in2, tmp_in1};" VHDL_PROVIDED="begin
  out1 &lt;= std_logic_vector(resize(in8, BITSIZE_out1)) &amp; std_logic_vector(resize(in7, BITSIZE_out1)) &amp; std_logic_vector(resize(in6, BITSIZE_out1)) &amp; std_logic_vector(resize(in5, BITSIZE_out1)) &amp; std_logic_vector(resize(in4, BITSIZE_out1)) &amp; std_logic_vector(resize(in3, BITSIZE_out1)) &amp; std_logic_vector(resize(in2, BITSIZE_out1)) &amp; std_logic_vector(resize(in1, BITSIZE_out1));
"
          />
        </component_o>
      </circuit>
    </cell>
    <cell>
      <name>ui_concat_64_8_FU</name>
      <operation operation_name="VECT_CONCATENATION_64_8" supported_types="UINT:*|VECTOR_BOOL:*|REAL:*" execution_time="0.0000001"/>
      <component_timing_alias>ASSIGN_VECTOR_BOOL_FU</component_timing_alias>
      <circuit>
        <component_o id="ui_concat_64_8_FU">
          <description>This component is part of the BAMBU/PANDA IP LIBRARY</description>
          <copyright>Copyright (C) 2004-2024 Politecnico di Milano</copyright>
          <authors>Marco Lattuada &lt;marco.lattuada@polimi.it&gt;</authors>
          <license>PANDA_LGPLv3</license>
          <structural_type_descriptor id_type="ui_concat_64_8_FU"/>
          <port_o id="in1" dir="IN">
            <structural_type_descriptor type="UINT" size="1"/>
          </port_o>
          <port_o id="in2" dir="IN">
            <structural_type_descriptor type="UINT" size="1"/>
          </port_o>
          <port_o id="in3" dir="IN">
            <structural_type_descriptor type="UINT" size="1"/>
          </port_o>
          <port_o id="in4" dir="IN">
            <structural_type_descriptor type="UINT" size="1"/>
          </port_o>
          <port_o id="in5" dir="IN">
            <structural_type_descriptor type="UINT" size="1"/>
          </port_o>
          <port_o id="in6" dir="IN">
            <structural_type_descriptor type="UINT" size="1"/>
          </port_o>
          <port_o id="in7" dir="IN">
            <structural_type_descriptor type="UINT" size="1"/>
          </port_o>
          <port_o id="in8" dir="IN">
            <structural_type_descriptor type="UINT" size="1"/>
          </port_o>
          <port_o id="out1" dir="OUT">
            <structural_type_descriptor type="VECTOR_UINT" size="1" vector_size="1"/>
          </port_o>
          <NP_functionality LIBRARY="ui_concat_64_8_FU in1 in2 in3 in4 in5 in6 in7 in8 out1" VERILOG_PROVIDED="wire signed [BITSIZE_out1-1:0] tmp_in1;
wire signed [BITSIZE_out1-1:0] tmp_in2;
wire signed [BITSIZE_out1-1:0] tmp_in3;
wire signed [BITSIZE_out1-1:0] tmp_in4;
wire signed [BITSIZE_out1-1:0] tmp_in5;
wire signed [BITSIZE_out1-1:0] tmp_in6;
wire signed [BITSIZE_out1-1:0] tmp_in7;
wire signed [BITSIZE_out1-1:0] tmp_in8;
assign tmp_in1 = in1;
assign tmp_in2 = in2;
assign tmp_in3 = in3;
assign tmp_in4 = in4;
assign tmp_in5 = in5;
assign tmp_in6 = in6;
assign tmp_in7 = in7;
assign tmp_in8 = in8;
assign out1 = {tmp_in8, tmp_in7, tmp_in6, tmp_in5, tmp_in4, tmp_in3, tmp_in2, tmp_in1};" VHDL_PROVIDED="begin
  out1 &lt;= std_logic_vector(resize(in8, BITSIZE_out1)) &amp; std_logic_vector(resize(in7, BITSIZE_out1)) &amp; std_logic_vector(resize(in6, BITSIZE_out1)) &amp; std_logic_vector(resize(in5, BITSIZE_out1)) &amp; std_logic_vector(resize(in4, BITSIZE_out1)) &amp; std_logic_vector(resize(in3, BITSIZE_out1)) &amp; std_logic_vector(resize(in2, BITSIZE_out1)) &amp; std_logic_vector(resize(in1, BITSIZE_out1));
"
          />
        </component_o>
      </circuit>
    </cell>
    <cell>
      <name>bus_merger</name>
      <circuit>
        <component_o id="bus_merger">
          <description>This component is part of the BAMBU/PANDA IP LIBRARY</description>
          <copyright>Copyright (C) 2013-2024 Politecnico di Milano</copyright>
          <authors>Fabrizio Ferrandi &lt;fabrizio.ferrandi@polimi.it&gt;</authors>
          <license>PANDA_LGPLv3</license>
          <structural_type_descriptor id_type="bus_merger"/>
          <port_vector_o id="in1" dir="IN">
            <structural_type_descriptor type="VECTOR_BOOL" size="1" vector_size="1"/>
          </port_vector_o>
          <port_o id="out1" dir="OUT">
            <structural_type_descriptor type="VECTOR_BOOL" size="1" vector_size="1"/>
          </port_o>
          <NP_functionality LIBRARY="bus_merger in1 out1" VERILOG_PROVIDED="
function [BITSIZE_out1-1:0] merge;
  input [BITSIZE_in1*PORTSIZE_in1-1:0] m;
  reg [BITSIZE_out1-1:0] res;
  integer i1;
begin
  res={BITSIZE_in1{1&apos;b0}};
  for(i1 = 0; i1 &lt; PORTSIZE_in1; i1 = i1 + 1)
  begin
    res = res | m[i1*BITSIZE_in1 +:BITSIZE_in1];
  end
  merge = res;
end
endfunction

assign out1 = merge(in1);" VHDL_PROVIDED="begin
process(in1)
variable temp_out1 : std_logic_vector(BITSIZE_out1-1 downto 0);
begin
  temp_out1 := (others =&gt; &apos;0&apos;);
  for I in 0 to PORTSIZE_in1-1 loop
    temp_out1 := temp_out1 or in1(((I+1)*BITSIZE_in1)-1 downto (I*BITSIZE_in1));
  end loop;  out1 &lt;= temp_out1;
end process;
"/>
        </component_o>
      </circuit>
    </cell>
    <template>
      <name>DEMUX_GATE</name>
      <circuit>
        <component_o id="DEMUX_GATE">
          <description>This component is part of the BAMBU/PANDA IP LIBRARY</description>
          <copyright>Copyright (C) 2012-2024 Politecnico di Milano</copyright>
          <authors>Fabrizio Ferrandi &lt;fabrizio.ferrandi@polimi.it&gt;, Marco Minutoli &lt;mminutoli@gmail.com&gt;</authors>
          <license>PANDA_LGPLv3</license>
          <structural_type_descriptor id_type="DEMUX_GATE"/>
          <port_o id="sel" dir="IN">
            <structural_type_descriptor type="BOOL"/>
          </port_o>
          <port_o id="in1" dir="IN">
            <structural_type_descriptor type="VECTOR_BOOL" size="1" vector_size="1"/>
          </port_o>
          <port_o id="out1" dir="OUT">
            <structural_type_descriptor type="VECTOR_BOOL" size="1" vector_size="1"/>
          </port_o>
          <port_o id="out2" dir="OUT">
            <structural_type_descriptor type="VECTOR_BOOL" size="1" vector_size="1"/>
          </port_o>
          <NP_functionality LIBRARY="DEMUX_GATE in1 out1 out2" VERILOG_PROVIDED="
reg [BITSIZE_out1-1:0] out1;
reg [BITSIZE_out2-1:0] out2;
always @ (sel or in1)
  case (sel)
    1&apos;b1: {out1, out2} = {{BITSIZE_out1{1&apos;b0}}, in1};
    default: {out1, out2} = {in1, {BITSIZE_out2{1&apos;b0}}};
  endcase"/>
        </component_o>
      </circuit>
    </template>
    <cell>
      <name>flipflop_AR</name>
      <circuit>
        <component_o id="flipflop_AR">
          <description>This component is part of the BAMBU/PANDA IP LIBRARY</description>
          <copyright>Copyright (C) 2004-2024 Politecnico di Milano</copyright>
          <authors>Marco Lattuada &lt;marco.lattuada@polimi.it&gt;</authors>
          <license>PANDA_LGPLv3</license>
          <structural_type_descriptor id_type="flipflop_AR"/>
          <port_o id="clock" dir="IN" is_clock="1">
            <structural_type_descriptor type="BOOL" size="1"/>
          </port_o>
          <port_o id="reset" dir="IN">
            <structural_type_descriptor type="BOOL" size="1"/>
          </port_o>
          <port_o id="in1" dir="IN">
            <structural_type_descriptor type="BOOL" size="1"/>
          </port_o>
          <port_o id="out1" dir="OUT">
            <structural_type_descriptor type="BOOL" size="1"/>
          </port_o>
          <NP_functionality LIBRARY="flipflop_AR in1 out1" VERILOG_PROVIDED="
reg reg_out1 1INIT_ZERO_VALUE;
assign out1 = reg_out1;
always @(posedge clock 1RESET_EDGE_FORCE)
  if (1RESET_VALUE)
    reg_out1 &lt;= {BITSIZE_out1{1&apos;b0}};
  else
    reg_out1 &lt;= in1;" VHDL_PROVIDED="
signal reg_out1 : std_logic 1INIT_ZERO_VALUEb;
begin
  process(clock,reset)
  begin
    if(1RESET_VALUE) then
      reg_out1 &lt;= &apos;0&apos;;
    elsif(clock&apos;event and clock = &apos;1&apos;) then
      reg_out1 &lt;= in1;
    end if;
  end process;
  out1 &lt;= reg_out1;
"/>
        </component_o>
      </circuit>
    </cell>
    <cell>
      <name>flipflop_SR</name>
      <circuit>
        <component_o id="flipflop_SR">
          <description>This component is part of the BAMBU/PANDA IP LIBRARY</description>
          <copyright>Copyright (C) 2004-2024 Politecnico di Milano</copyright>
          <authors>Marco Lattuada &lt;marco.lattuada@polimi.it&gt;</authors>
          <license>PANDA_LGPLv3</license>
          <structural_type_descriptor id_type="flipflop_SR"/>
          <port_o id="clock" dir="IN" is_clock="1">
            <structural_type_descriptor type="BOOL" size="1"/>
          </port_o>
          <port_o id="reset" dir="IN">
            <structural_type_descriptor type="BOOL" size="1"/>
          </port_o>
          <port_o id="in1" dir="IN">
            <structural_type_descriptor type="BOOL" size="1"/>
          </port_o>
          <port_o id="out1" dir="OUT">
            <structural_type_descriptor type="BOOL" size="1"/>
          </port_o>
          <NP_functionality LIBRARY="flipflop_SR in1 out1" VERILOG_PROVIDED="
reg reg_out1 1INIT_ZERO_VALUE;
assign out1 = reg_out1;
always @(posedge clock)
  if (1RESET_VALUE)
    reg_out1 &lt;= {BITSIZE_out1{1&apos;b0}};
  else
    reg_out1 &lt;= in1;
" VHDL_PROVIDED="
signal reg_out1 : std_logic 1INIT_ZERO_VALUEb;
begin
   out1 &lt;= reg_out1;
   process(clock)
   begin
      if(clock&apos;event and clock=&apos;1&apos;) then
         if(1RESET_VALUE) then
            reg_out1 &lt;= &apos;0&apos;;
         else
            reg_out1 &lt;= in1;
         end if;
      end if;
  end process;

"/>
        </component_o>
      </circuit>
    </cell>
    <cell>
      <name>join_signal</name>
      <attribute name="area" value_type="float64">0</attribute>
      <circuit>
        <component_o id="join_signal">
          <description>This component is part of the BAMBU/PANDA IP LIBRARY</description>
          <copyright>Copyright (C) 2004-2024 Politecnico di Milano</copyright>
          <authors>Fabrizio Ferrandi &lt;fabrizio.ferrandi@polimi.it&gt;</authors>
          <license>PANDA_LGPLv3</license>
          <structural_type_descriptor id_type="join_signal"/>
          <port_vector_o id="in1" dir="IN">
            <structural_type_descriptor type="VECTOR_BOOL" size="1" vector_size="1"/>
          </port_vector_o>
          <port_o id="out1" dir="OUT">
            <structural_type_descriptor type="VECTOR_BOOL" size="1" vector_size="1"/>
          </port_o>
          <NP_functionality LIBRARY="join_signal in1 out1" VERILOG_PROVIDED="
generate
genvar i1;
for (i1=0; i1&lt;PORTSIZE_in1; i1=i1+1)
  begin : L1
    assign out1[(i1+1)*(BITSIZE_out1/PORTSIZE_in1)-1:i1*(BITSIZE_out1/PORTSIZE_in1)] = in1[(i1+1)*BITSIZE_in1-1:i1*BITSIZE_in1];
  end
endgenerate" VHDL_PROVIDED="
begin
  process(in1)
  begin
    for i1 in 0 to PORTSIZE_in1-1 loop
    out1((i1+1)*(BITSIZE_out1/PORTSIZE_in1)-1 downto i1*(BITSIZE_out1/PORTSIZE_in1)) &lt;= in1((i1+1)*BITSIZE_in1-1 downto i1*BITSIZE_in1);
     end loop;
  end process;
"/>
        </component_o>
      </circuit>
    </cell>
    <cell>
      <name>register_AR</name>
      <circuit>
        <component_o id="register_AR">
          <description>This component is part of the BAMBU/PANDA IP LIBRARY</description>
          <copyright>Copyright (C) 2004-2024 Politecnico di Milano</copyright>
          <authors>Fabrizio Ferrandi &lt;fabrizio.ferrandi@polimi.it&gt;</authors>
          <license>PANDA_LGPLv3</license>
          <structural_type_descriptor id_type="register_AR"/>
          <port_o id="clock" dir="IN" is_clock="1">
            <structural_type_descriptor type="BOOL" size="1"/>
          </port_o>
          <port_o id="reset" dir="IN">
            <structural_type_descriptor type="BOOL" size="1"/>
          </port_o>
          <port_o id="in1" dir="IN">
            <structural_type_descriptor type="VECTOR_BOOL" size="1" vector_size="1"/>
          </port_o>
          <port_o id="out1" dir="OUT">
            <structural_type_descriptor type="VECTOR_BOOL" size="1" vector_size="1"/>
          </port_o>
          <NP_functionality LIBRARY="register_AR in1 out1" VERILOG_PROVIDED="
reg [BITSIZE_out1-1:0] reg_out1 1INIT_ZERO_VALUE;
assign out1 = reg_out1;
always @(posedge clock 1RESET_EDGE_FORCE)
  if (1RESET_VALUE)
    reg_out1 &lt;= {BITSIZE_out1{1&apos;b0}};
  else
    reg_out1 &lt;= in1;" VHDL_PROVIDED="
signal reg_out1 : std_logic_vector(BITSIZE_out1-1 downto 0) 1INIT_ZERO_VALUE;
begin
  out1 &lt;= reg_out1;
  process(clock,reset)
  begin
    if(1RESET_VALUE) then
      reg_out1 &lt;= (others =&gt; &apos;0&apos;);
    elsif(clock&apos;event and clock = &apos;1&apos;) then
      reg_out1 &lt;= in1;
    end if;
  end process;
"/>
        </component_o>
      </circuit>
    </cell>
    <cell>
      <name>register_AR_NORETIME</name>
      <circuit>
        <component_o id="register_AR_NORETIME">
          <description>This component is part of the BAMBU/PANDA IP LIBRARY</description>
          <copyright>Copyright (C) 2013-2024 Politecnico di Milano</copyright>
          <authors>Fabrizio Ferrandi &lt;fabrizio.ferrandi@polimi.it&gt;</authors>
          <license>PANDA_LGPLv3</license>
          <structural_type_descriptor id_type="register_AR_NORETIME"/>
          <port_o id="clock" dir="IN" is_clock="1">
            <structural_type_descriptor type="BOOL" size="1"/>
          </port_o>
          <port_o id="reset" dir="IN">
            <structural_type_descriptor type="BOOL" size="1"/>
          </port_o>
          <port_o id="in1" dir="IN">
            <structural_type_descriptor type="VECTOR_BOOL" size="1" vector_size="1"/>
          </port_o>
          <port_o id="out1" dir="OUT">
            <structural_type_descriptor type="VECTOR_BOOL" size="1" vector_size="1"/>
          </port_o>
          <NP_functionality LIBRARY="register_AR_NORETIME in1 out1" VERILOG_PROVIDED="
(* dont_retime *)(* keep = &quot;true&quot; *)(* syn_keep=1 *)(* DONT_TOUCH = &quot;true&quot; *) reg [BITSIZE_out1-1:0] reg_out1 1INIT_ZERO_VALUE;
assign out1 = reg_out1;
always @(posedge clock 1RESET_EDGE_FORCE)
  if (1RESET_VALUE)
    reg_out1 &lt;= {BITSIZE_out1{1&apos;b0}};
  else
    reg_out1 &lt;= in1;" VHDL_PROVIDED="
signal reg_out1 : std_logic_vector(BITSIZE_out1-1 downto 0) 1INIT_ZERO_VALUE;
attribute dont_retime : boolean;
attribute dont_retime of reg_out1 : signal is true;
attribute syn_keep: boolean;
attribute syn_keep of reg_out1: signal is true;
attribute DONT_TOUCH : boolean;
attribute DONT_TOUCH of reg_out1 : signal is true;
begin
  out1 &lt;= reg_out1;
  process(clock,reset)
  begin
    if(1RESET_VALUE) then
      reg_out1 &lt;= (others =&gt; &apos;0&apos;);
    elsif(clock&apos;event and clock = &apos;1&apos;) then
      reg_out1 &lt;= in1;
    end if;
  end process;
"/>
        </component_o>
      </circuit>
    </cell>
    <cell>
      <name>register_AR_NORETIME_INT</name>
      <circuit>
        <component_o id="register_AR_NORETIME_INT">
          <description>This component is part of the BAMBU/PANDA IP LIBRARY</description>
          <copyright>Copyright (C) 2020-2024 Politecnico di Milano</copyright>
          <authors>Fabrizio Ferrandi &lt;fabrizio.ferrandi@polimi.it&gt;</authors>
          <license>PANDA_LGPLv3</license>
          <structural_type_descriptor id_type="register_AR_NORETIME_INT"/>
          <port_o id="clock" dir="IN" is_clock="1">
            <structural_type_descriptor type="BOOL" size="1"/>
          </port_o>
          <port_o id="reset" dir="IN">
            <structural_type_descriptor type="BOOL" size="1"/>
          </port_o>
          <port_o id="in1" dir="IN">
            <structural_type_descriptor type="INT" size="1"/>
          </port_o>
          <port_o id="out1" dir="OUT">
            <structural_type_descriptor type="INT" size="1"/>
          </port_o>
          <NP_functionality LIBRARY="register_AR_NORETIME_INT in1 out1" VERILOG_PROVIDED="
(* dont_retime *)(* keep = &quot;true&quot; *)(* syn_keep=1 *)(* DONT_TOUCH = &quot;true&quot; *) reg signed [BITSIZE_out1-1:0] reg_out1 1INIT_ZERO_VALUE;
assign out1 = reg_out1;
always @(posedge clock 1RESET_EDGE_FORCE)
  if (1RESET_VALUE)
    reg_out1 &lt;= {BITSIZE_out1{1&apos;b0}};
  else
    reg_out1 &lt;= in1;" VHDL_PROVIDED="
signal reg_out1 : signed(BITSIZE_out1-1 downto 0) 1INIT_ZERO_VALUE;
attribute dont_retime : boolean;
attribute dont_retime of reg_out1 : signal is true;
attribute syn_keep: boolean;
attribute syn_keep of reg_out1: signal is true;
attribute DONT_TOUCH : boolean;
attribute DONT_TOUCH of reg_out1 : signal is true;
begin
  out1 &lt;= reg_out1;
  process(clock,reset)
  begin
    if(1RESET_VALUE) then
      reg_out1 &lt;= (others =&gt; &apos;0&apos;);
    elsif(clock&apos;event and clock = &apos;1&apos;) then
      reg_out1 &lt;= in1;
    end if;
  end process;
"/>
        </component_o>
      </circuit>
    </cell>
    <cell>
      <name>register_AR_NORETIME_UINT</name>
      <circuit>
        <component_o id="register_AR_NORETIME_UINT">
          <description>This component is part of the BAMBU/PANDA IP LIBRARY</description>
          <copyright>Copyright (C) 2020-2024 Politecnico di Milano</copyright>
          <authors>Fabrizio Ferrandi &lt;fabrizio.ferrandi@polimi.it&gt;</authors>
          <license>PANDA_LGPLv3</license>
          <structural_type_descriptor id_type="register_AR_NORETIME_UINT"/>
          <port_o id="clock" dir="IN" is_clock="1">
            <structural_type_descriptor type="BOOL" size="1"/>
          </port_o>
          <port_o id="reset" dir="IN">
            <structural_type_descriptor type="BOOL" size="1"/>
          </port_o>
          <port_o id="in1" dir="IN">
            <structural_type_descriptor type="UINT" size="1"/>
          </port_o>
          <port_o id="out1" dir="OUT">
            <structural_type_descriptor type="UINT" size="1"/>
          </port_o>
          <NP_functionality LIBRARY="register_AR_NORETIME_UINT in1 out1" VERILOG_PROVIDED="
(* dont_retime *)(* keep = &quot;true&quot; *)(* syn_keep=1 *)(* DONT_TOUCH = &quot;true&quot; *) reg [BITSIZE_out1-1:0] reg_out1 1INIT_ZERO_VALUE;
assign out1 = reg_out1;
always @(posedge clock 1RESET_EDGE_FORCE)
  if (1RESET_VALUE)
    reg_out1 &lt;= {BITSIZE_out1{1&apos;b0}};
  else
    reg_out1 &lt;= in1;" VHDL_PROVIDED="
signal reg_out1 : unsigned(BITSIZE_out1-1 downto 0) 1INIT_ZERO_VALUE;
attribute dont_retime : boolean;
attribute dont_retime of reg_out1 : signal is true;
attribute syn_keep: boolean;
attribute syn_keep of reg_out1: signal is true;
attribute DONT_TOUCH : boolean;
attribute DONT_TOUCH of reg_out1 : signal is true;
begin
  out1 &lt;= reg_out1;
  process(clock,reset)
  begin
    if(1RESET_VALUE) then
      reg_out1 &lt;= (others =&gt; &apos;0&apos;);
    elsif(clock&apos;event and clock = &apos;1&apos;) then
      reg_out1 &lt;= in1;
    end if;
  end process;
"/>
        </component_o>
      </circuit>
    </cell>
    <cell>
      <name>register_AR_NORETIME_REAL</name>
      <circuit>
        <component_o id="register_AR_NORETIME_REAL">
          <description>This component is part of the BAMBU/PANDA IP LIBRARY</description>
          <copyright>Copyright (C) 2020-2024 Politecnico di Milano</copyright>
          <authors>Fabrizio Ferrandi &lt;fabrizio.ferrandi@polimi.it&gt;</authors>
          <license>PANDA_LGPLv3</license>
          <structural_type_descriptor id_type="register_AR_NORETIME_REAL"/>
          <port_o id="clock" dir="IN" is_clock="1">
            <structural_type_descriptor type="BOOL" size="1"/>
          </port_o>
          <port_o id="reset" dir="IN">
            <structural_type_descriptor type="BOOL" size="1"/>
          </port_o>
          <port_o id="in1" dir="IN">
            <structural_type_descriptor type="REAL" size="1"/>
          </port_o>
          <port_o id="out1" dir="OUT">
            <structural_type_descriptor type="REAL" size="1"/>
          </port_o>
          <NP_functionality LIBRARY="register_AR_NORETIME_REAL in1 out1" VERILOG_PROVIDED="
(* dont_retime *)(* keep = &quot;true&quot; *)(* syn_keep=1 *)(* DONT_TOUCH = &quot;true&quot; *) reg [BITSIZE_out1-1:0] reg_out1 1INIT_ZERO_VALUE;
assign out1 = reg_out1;
always @(posedge clock 1RESET_EDGE_FORCE)
  if (1RESET_VALUE)
    reg_out1 &lt;= {BITSIZE_out1{1&apos;b0}};
  else
    reg_out1 &lt;= in1;" VHDL_PROVIDED="
signal reg_out1 : std_logic_vector(BITSIZE_out1-1 downto 0) 1INIT_ZERO_VALUE;
attribute dont_retime : boolean;
attribute dont_retime of reg_out1 : signal is true;
attribute syn_keep: boolean;
attribute syn_keep of reg_out1: signal is true;
attribute DONT_TOUCH : boolean;
attribute DONT_TOUCH of reg_out1 : signal is true;
begin
  out1 &lt;= reg_out1;
  process(clock,reset)
  begin
    if(1RESET_VALUE) then
      reg_out1 &lt;= (others =&gt; &apos;0&apos;);
    elsif(clock&apos;event and clock = &apos;1&apos;) then
      reg_out1 &lt;= in1;
    end if;
  end process;
"/>
        </component_o>
      </circuit>
    </cell>
    <cell>
      <name>register_SARSE</name>
      <circuit>
        <component_o id="register_SARSE">
          <description>This component is part of the BAMBU/PANDA IP LIBRARY</description>
          <copyright>Copyright (C) 2004-2024 Politecnico di Milano</copyright>
          <authors>Fabrizio Ferrandi &lt;fabrizio.ferrandi@polimi.it&gt;</authors>
          <license>PANDA_LGPLv3</license>
          <structural_type_descriptor id_type="register_SARSE"/>
          <port_o id="clock" dir="IN" is_clock="1">
            <structural_type_descriptor type="BOOL" size="1"/>
          </port_o>
          <port_o id="reset" dir="IN">
            <structural_type_descriptor type="BOOL" size="1"/>
          </port_o>
          <port_o id="in1" dir="IN">
            <structural_type_descriptor type="VECTOR_BOOL" size="1" vector_size="1"/>
          </port_o>
          <port_o id="wenable" dir="IN">
            <structural_type_descriptor type="BOOL" size="1"/>
          </port_o>
          <port_o id="out1" dir="OUT">
            <structural_type_descriptor type="VECTOR_BOOL" size="1" vector_size="1"/>
          </port_o>
          <NP_functionality LIBRARY="register_SARSE in1 out1" VERILOG_PROVIDED="
reg [BITSIZE_out1-1:0] reg_out1 1INIT_ZERO_VALUE;
assign out1 = reg_out1;
always @(posedge clock 1RESET_EDGE_FORCE)
  if (1RESET_VALUE)
    reg_out1 &lt;= {BITSIZE_out1{1&apos;b0}};
  else if (wenable)
    reg_out1 &lt;= in1;" VHDL_PROVIDED="
signal reg_out1 : std_logic_vector(BITSIZE_out1-1 downto 0) 1INIT_ZERO_VALUE;
begin
  out1 &lt;= reg_out1;
  process(clock,reset)
  begin
    if(1RESET_VALUE) then
      reg_out1 &lt;= (others =&gt; &apos;0&apos;);
    elsif(clock&apos;event and clock = &apos;1&apos;) then
      if (wenable = &apos;1&apos;) then
        reg_out1 &lt;= in1;
      end if;
    end if;
  end process;
"/>
        </component_o>
      </circuit>
    </cell>
    <cell>
      <name>register_SE</name>
      <circuit>
        <component_o id="register_SE">
          <description>This component is part of the BAMBU/PANDA IP LIBRARY</description>
          <copyright>Copyright (C) 2004-2024 Politecnico di Milano</copyright>
          <authors>Fabrizio Ferrandi &lt;fabrizio.ferrandi@polimi.it&gt;</authors>
          <license>PANDA_LGPLv3</license>
          <structural_type_descriptor id_type="register_SE"/>
          <port_o id="clock" dir="IN" is_clock="1">
            <structural_type_descriptor type="BOOL" size="1"/>
          </port_o>
          <port_o id="reset" dir="IN">
            <structural_type_descriptor type="BOOL" size="1"/>
          </port_o>
          <port_o id="in1" dir="IN">
            <structural_type_descriptor type="VECTOR_BOOL" size="1" vector_size="1"/>
          </port_o>
          <port_o id="wenable" dir="IN">
            <structural_type_descriptor type="BOOL" size="1"/>
          </port_o>
          <port_o id="out1" dir="OUT">
            <structural_type_descriptor type="VECTOR_BOOL" size="1" vector_size="1"/>
          </port_o>
          <NP_functionality LIBRARY="register_SE in1 out1" VERILOG_PROVIDED="
reg [BITSIZE_out1-1:0] reg_out1 1INIT_ZERO_VALUE;
assign out1 = reg_out1;
always @(posedge clock)
  if (wenable)
    reg_out1 &lt;= in1;"
            VHDL_PROVIDED="
signal reg_out1 : std_logic_vector(BITSIZE_out1-1 downto 0) 1INIT_ZERO_VALUE;
begin
  out1 &lt;= reg_out1;
  process(clock)
  begin
    if(clock&apos;event and clock = &apos;1&apos;) then
      if(wenable = &apos;1&apos;) then
        reg_out1 &lt;= in1;
      end if;
    end if;
  end process;
"/>
        </component_o>
      </circuit>
    </cell>
    <cell>
      <name>register_SR</name>
      <circuit>
        <component_o id="register_SR">
          <description>This component is part of the BAMBU/PANDA IP LIBRARY</description>
          <copyright>Copyright (C) 2004-2024 Politecnico di Milano</copyright>
          <authors>Fabrizio Ferrandi &lt;fabrizio.ferrandi@polimi.it&gt;</authors>
          <license>PANDA_LGPLv3</license>
          <structural_type_descriptor id_type="register_SR"/>
          <port_o id="clock" dir="IN" is_clock="1">
            <structural_type_descriptor type="BOOL" size="1"/>
          </port_o>
          <port_o id="reset" dir="IN">
            <structural_type_descriptor type="BOOL" size="1"/>
          </port_o>
          <port_o id="in1" dir="IN">
            <structural_type_descriptor type="VECTOR_BOOL" size="1" vector_size="1"/>
          </port_o>
          <port_o id="out1" dir="OUT">
            <structural_type_descriptor type="VECTOR_BOOL" size="1" vector_size="1"/>
          </port_o>
          <NP_functionality LIBRARY="register_SR in1 out1" VERILOG_PROVIDED="
reg [BITSIZE_out1-1:0] reg_out1 1INIT_ZERO_VALUE;
assign out1 = reg_out1;
always @(posedge clock)
  if (1RESET_VALUE)
    reg_out1 &lt;= {BITSIZE_out1{1&apos;b0}};
  else
    reg_out1 &lt;= in1;"
            VHDL_PROVIDED="signal reg_out1 : std_logic_vector(BITSIZE_out1-1 downto 0) 1INIT_ZERO_VALUE;
begin
  out1 &lt; reg_out1;
  process(clock)
  begin
    if(clock&apos;event and clock = &apos;1&apos;) then
      if(1RESET_VALUE)
        reg_out &lt;= (others =&gt; &apos;0&apos;);
      else
        reg_out1 &lt; in1;
      end if;
    end if;
  end process;
"/>
        </component_o>
      </circuit>
    </cell>
    <cell>
      <name>register_SRSE</name>
      <circuit>
        <component_o id="register_SRSE">
          <description>This component is part of the BAMBU/PANDA IP LIBRARY</description>
          <copyright>Copyright (C) 2004-2024 Politecnico di Milano</copyright>
          <authors>Fabrizio Ferrandi &lt;fabrizio.ferrandi@polimi.it&gt;</authors>
          <license>PANDA_LGPLv3</license>
          <structural_type_descriptor id_type="register_SRSE"/>
          <port_o id="clock" dir="IN" is_clock="1">
            <structural_type_descriptor type="BOOL" size="1"/>
          </port_o>
          <port_o id="reset" dir="IN">
            <structural_type_descriptor type="BOOL" size="1"/>
          </port_o>
          <port_o id="in1" dir="IN">
            <structural_type_descriptor type="VECTOR_BOOL" size="1" vector_size="1"/>
          </port_o>
          <port_o id="wenable" dir="IN">
            <structural_type_descriptor type="BOOL" size="1"/>
          </port_o>
          <port_o id="out1" dir="OUT">
            <structural_type_descriptor type="VECTOR_BOOL" size="1" vector_size="1"/>
          </port_o>
          <NP_functionality LIBRARY="register_SRSE in1 out1" VERILOG_PROVIDED="
reg [BITSIZE_out1-1:0] reg_out1 1INIT_ZERO_VALUE;
assign out1 = reg_out1;
always @(posedge clock)
  if (1RESET_VALUE)
    reg_out1 &lt;= {BITSIZE_out1{1&apos;b0}};
  else if (wenable)
    reg_out1 &lt;= in1;" VHDL_PROVIDED="
signal reg_out1 : std_logic_vector(BITSIZE_out1-1 downto 0) 1INIT_ZERO_VALUE;
begin
  out1 &lt;= reg_out1;
  process(clock)
  begin
    if(clock&apos;event and clock = &apos;1&apos;) then
      if(1RESET_VALUE) then
        reg_out1 &lt;= (others =&gt; &apos;0&apos;);
      elsif (wenable = &apos;1&apos;) then
        reg_out1 &lt;= in1;
      end if;
    end if;
  end process;
"/>
        </component_o>
      </circuit>
    </cell>
    <cell>
      <name>register_STD</name>
      <circuit>
        <component_o id="register_STD">
          <description>This component is part of the BAMBU/PANDA IP LIBRARY</description>
          <copyright>Copyright (C) 2004-2024 Politecnico di Milano</copyright>
          <authors>Fabrizio Ferrandi &lt;fabrizio.ferrandi@polimi.it&gt;</authors>
          <license>PANDA_LGPLv3</license>
          <structural_type_descriptor id_type="register_STD"/>
          <port_o id="clock" dir="IN" is_clock="1">
            <structural_type_descriptor type="BOOL" size="1"/>
          </port_o>
          <port_o id="reset" dir="IN">
            <structural_type_descriptor type="BOOL" size="1"/>
          </port_o>
          <port_o id="in1" dir="IN">
            <structural_type_descriptor type="VECTOR_BOOL" size="1" vector_size="1"/>
          </port_o>
          <port_o id="wenable" dir="IN">
            <structural_type_descriptor type="BOOL" size="1"/>
          </port_o>
          <port_o id="out1" dir="OUT">
            <structural_type_descriptor type="VECTOR_BOOL" size="1" vector_size="1"/>
          </port_o>
          <NP_functionality LIBRARY="register_STD in1 out1" VERILOG_PROVIDED="reg [BITSIZE_out1-1:0] reg_out1 1INIT_ZERO_VALUE;
assign out1 = reg_out1;
always @(posedge clock)
  reg_out1 &lt;= in1;
" VHDL_PROVIDED="
signal reg_out1 : std_logic_vector(BITSIZE_out1-1 downto 0) 1INIT_ZERO_VALUE;
begin
out1 &lt;= reg_out1;
process(clock)
begin
  if(clock&apos;event and clock = &apos;1&apos;) then
    reg_out1 &lt;= in1;
  end if;
end process;
"/>
        </component_o>
      </circuit>
    </cell>
    <cell>
      <name>register_SHIFT</name>
      <circuit>
        <component_o id="register_SHIFT">
          <description>This component is part of the BAMBU/PANDA IP LIBRARY</description>
          <copyright>Copyright (C) 2004-2024 Politecnico di Milano</copyright>
          <authors>Fabrizio Ferrandi &lt;fabrizio.ferrandi@polimi.it&gt;</authors>
          <license>PANDA_LGPLv3</license>
          <structural_type_descriptor id_type="register_SHIFT"/>
          <parameter name="CONTROLLER_LENGTH">0</parameter>
          <port_o id="clock" dir="IN" is_clock="1">
            <structural_type_descriptor type="BOOL" size="1"/>
          </port_o>
          <port_o id="reset" dir="IN">
            <structural_type_descriptor type="BOOL" size="1"/>
          </port_o>
          <port_o id="in1" dir="IN">
            <structural_type_descriptor type="BOOL" size="1"/>
          </port_o>
          <port_o id="wenable" dir="IN">
            <structural_type_descriptor type="BOOL" size="1"/>
          </port_o>
          <port_o id="out1" dir="OUT">
            <structural_type_descriptor type="BOOL" size="1"/>
          </port_o>
          <NP_functionality LIBRARY="register_SHIFT CONTROLLER_LENGTH" VERILOG_PROVIDED="
generate if (CONTROLLER_LENGTH == 0) 
begin
  assign out1 = in1;
end
else
begin
  reg [CONTROLLER_LENGTH-1:0] reg_out1 1INIT_ZERO_VALUE;
  assign out1 = reg_out1[CONTROLLER_LENGTH-1];
  always @(posedge clock)
    if(1RESET_VALUE)
      reg_out1 &lt;= {CONTROLLER_LENGTH{1&apos;b0}};
    else
      reg_out1 &lt;= (reg_out1 &lt;&lt; 1) | in1;
end
endgenerate
" VHDL_PROVIDED="
begin
zero_case: if CONTROLLER_LENGTH /= 0 generate 
signal reg_out1 : std_logic_vector(CONTROLLER_LENGTH-1 downto 0) 1INIT_ZERO_VALUE;
begin
out1 &lt;= reg_out1(CONTROLLER_LENGTH-1);
process(clock)
begin
  if(clock&apos;event and clock = &apos;1&apos;) then
    if(1RESET_VALUE) then
      reg_out1 &lt;= (others =&gt; &apos;0&apos;);
    else
      reg_out1(CONTROLLER_LENGTH-1 downto 1) &lt;= reg_out1(CONTROLLER_LENGTH-2 downto 0);
      reg_out1(0) &lt;= in1;
    end if;
  end if;
end process;
end generate zero_case;

nonzero_case: if CONTROLLER_LENGTH = 0 generate 
  out1 &lt;= in1;
end generate nonzero_case;

"/>
        </component_o>
      </circuit>
    </cell>
    <cell>
      <name>split_signal</name>
      <attribute name="area" value_type="float64">0</attribute>
      <circuit>
        <component_o id="split_signal">
          <description>This component is part of the BAMBU/PANDA IP LIBRARY</description>
          <copyright>Copyright (C) 2004-2024 Politecnico di Milano</copyright>
          <authors>Fabrizio Ferrandi &lt;fabrizio.ferrandi@polimi.it&gt;</authors>
          <license>PANDA_LGPLv3</license>
          <structural_type_descriptor id_type="split_signal"/>
          <port_o id="in1" dir="IN">
            <structural_type_descriptor type="VECTOR_BOOL" size="1" vector_size="1"/>
          </port_o>
          <port_vector_o id="out1" dir="OUT">
            <structural_type_descriptor type="VECTOR_BOOL" size="1" vector_size="1"/>
          </port_vector_o>
          <NP_functionality LIBRARY="split_signal in1 out1" VERILOG_PROVIDED="assign out1 = in1;" VHDL_PROVIDED="begin
  out1 &lt;= in1;"/>
        </component_o>
      </circuit>
    </cell>
    <cell>
      <name>Stage_controller</name>
      <circuit>
        <component_o id="Stage_controller">
          <description>This component is part of the BAMBU/PANDA IP LIBRARY</description>
          <copyright>Copyright (C) 2004-2024 Politecnico di Milano</copyright>
          <authors>Luca Ezio Pozzoni &lt;lucaezio.pozzoni@mail.polimi.it&gt;</authors>
          <license>PANDA_LGPLv3</license>
          <structural_type_descriptor id_type="Stage_controller"/>
          <port_o id="clock" dir="IN" is_clock="1">
            <structural_type_descriptor type="BOOL" size="1"/>
          </port_o>
          <port_o id="reset" dir="IN">
            <structural_type_descriptor type="BOOL" size="1"/>
          </port_o>
          <port_o id="valid_in" dir="IN">
            <structural_type_descriptor type="BOOL" size="1"/>
          </port_o>
          <port_o id="ready_in" dir="IN">
            <structural_type_descriptor type="BOOL" size="1"/>
          </port_o>
          <port_o id="valid_out" dir="OUT">
            <structural_type_descriptor type="BOOL" size="1"/>
          </port_o>
          <port_o id="ready_out" dir="OUT">
            <structural_type_descriptor type="BOOL" size="1"/>
          </port_o>
          <port_o id="selector_out" dir="OUT">
            <structural_type_descriptor type="BOOL" size="1"/>
          </port_o>
          <port_o id="std_wenable" dir="OUT">
            <structural_type_descriptor type="BOOL" size="1"/>
          </port_o>
          <port_o id="stall_wenable" dir="OUT">
            <structural_type_descriptor type="BOOL" size="1"/>
          </port_o>
          <NP_functionality LIBRARY="Stage_controller" VERILOG_PROVIDED="localparam [1:0] IDLE = 2&apos;b00;
  localparam [1:0] SEND = 2&apos;b01;
  localparam [1:0] FULL = 2&apos;b10;

  reg selector_out;
  reg std_wenable;
  reg stall_wenable;

  reg [1:0] state, state_next;
  
  always @(posedge in_clk)
  begin
    state &lt;= state_next;
    if(1RESET_VALUE)
    begin
      state &lt;= IDLE;
    end
  end
  
  always @(*)
  begin
    state_next = state;
    std_wenable = 0;
    stall_wenable = 0;
    selector_out = 0;
    case (state)
      IDLE    :
      begin
        if(valid_in)
        begin
          state_next = SEND;
          std_wenable = 1;
        end
      end
      SEND    :
      begin
        if(valid_in ^ ready_in)
        begin
          if(valid_in)
          begin
            state_next = FULL;
            stall_wenable = 1;
          end
          else
          begin
            state_next = IDLE;
          end
        end
        else
        begin
          if(ready_in)
          begin
            std_wenable = 1;
          end
        end
      end
      FULL    :
      begin
        selector_out = 1;
        if((!valid_in) &lt;&lt; (ready_in))
        begin
          state_next = SEND;
          std_wenable = 1;
        end
      end
      default :
      begin
        state_next = IDLE;
      end
    endcase
  end

  assign valid_out = ((state == SEND) || (state == FULL));
  assign ready_out = ((state == IDLE) || (state == SEND));"/>
        </component_o>
      </circuit>
    </cell>
  </library>
  <library>
    <name>STD_FU</name>
    <cell>
      <name>ui_const_mult_expr_FU</name>
      <circuit>
        <component_o id="ui_const_mult_expr_FU">
          <description>This component is part of the BAMBU/PANDA IP LIBRARY</description>
          <copyright>Copyright (C) 2014-2024 Politecnico di Milano</copyright>
          <authors>Fabrizio Ferrandi &lt;fabrizio.ferrandi@polimi.it&gt;</authors>
          <license>PANDA_LGPLv3</license>
          <structural_type_descriptor id_type="ui_const_mult_expr_FU"/>
          <parameter name="VALUE_PARAMETER">0</parameter>
          <port_o id="in1" dir="IN">
            <structural_type_descriptor type="UINT" size="1"/>
          </port_o>
          <port_o id="in2" dir="IN">
            <structural_type_descriptor type="UINT" size="1"/>
          </port_o>
          <port_o id="out1" dir="OUT">
            <structural_type_descriptor type="UINT" size="1"/>
          </port_o>
          <NP_functionality LIBRARY="ui_const_mult_expr_FU in1 in2 out1 VALUE_PARAMETER" VERILOG_PROVIDED="assign out1 = in1 * VALUE_PARAMETER;" VHDL_PROVIDED="begin
  out1 &lt;= resize(in1 * VALUE_PARAMETER, BITSIZE_out1);
"/>
        </component_o>
      </circuit>
    </cell>
    <cell>
      <name>ui_align_plus_expr_FU</name>
      <circuit>
        <component_o id="ui_align_plus_expr_FU">
          <description>This component is part of the BAMBU/PANDA IP LIBRARY</description>
          <copyright>Copyright (C) 2015-2024 Politecnico di Milano</copyright>
          <authors>Fabrizio Ferrandi &lt;fabrizio.ferrandi@polimi.it&gt;</authors>
          <license>PANDA_LGPLv3</license>
          <structural_type_descriptor id_type="ui_align_plus_expr_FU"/>
          <parameter name="VALUE_PARAMETER">0</parameter>
          <port_o id="in1" dir="IN">
            <structural_type_descriptor type="UINT" size="1"/>
          </port_o>
          <port_o id="in2" dir="IN">
            <structural_type_descriptor type="UINT" size="1"/>
          </port_o>
          <port_o id="out1" dir="OUT">
            <structural_type_descriptor type="UINT" size="1"/>
          </port_o>
          <NP_functionality LIBRARY="ui_align_plus_expr_FU in1 in2 out1 VALUE_PARAMETER" VERILOG_PROVIDED="generate if (BITSIZE_out1 &gt; VALUE_PARAMETER) assign out1[BITSIZE_out1-1:VALUE_PARAMETER] = (in1[BITSIZE_in1-1:VALUE_PARAMETER] + in2[BITSIZE_in2-1:VALUE_PARAMETER]); endgenerate
generate if (VALUE_PARAMETER != 0) assign out1[VALUE_PARAMETER-1:0] = 0; endgenerate" VHDL_PROVIDED="begin
  out1 &lt;= resize(in1, BITSIZE_out1) + resize(in2, BITSIZE_out1);"/>
        </component_o>
      </circuit>
    </cell>
  </library>
</technology><|MERGE_RESOLUTION|>--- conflicted
+++ resolved
@@ -723,1010 +723,6 @@
         <component_o id="MinimalAXI4AdapterSingleBeat">
           <description>This component is part of the BAMBU/PANDA IP LIBRARY</description>
           <copyright>Copyright (C) 2023-2024 Politecnico di Milano</copyright>
-          <authors>Giovanni Gozzi &lt;michele.fiorito@polimi.it&gt;</authors>
-          <license>PANDA_LGPLv3</license>
-          <structural_type_descriptor id_type="MinimalAXI4AdapterSingleBeat"/>
-          <parameter name="BURST_TYPE">0</parameter>
-          <port_o id="clock" dir="IN" is_clock="1">
-            <structural_type_descriptor type="BOOL" size="1"/>
-          </port_o>
-          <port_o id="reset" dir="IN">
-            <structural_type_descriptor type="BOOL" size="1"/>
-          </port_o>
-          <port_o id="Mout_oe_ram" dir="IN" is_memory="1" is_slave="1">
-            <structural_type_descriptor type="BOOL" size="1" />
-          </port_o>
-          <port_o id="Mout_we_ram" dir="IN" is_memory="1" is_slave="1">
-            <structural_type_descriptor type="BOOL" size="1" />
-          </port_o>
-          <port_o id="Mout_addr_ram" dir="IN" is_memory="1" is_slave="1" is_addr_bus="1">
-            <structural_type_descriptor type="VECTOR_BOOL" size="1" vector_size="1" />
-          </port_o>
-          <port_o id="Mout_Wdata_ram" dir="IN" is_memory="1" is_slave="1" is_data_bus="1">
-            <structural_type_descriptor type="VECTOR_BOOL" size="1" vector_size="1" />
-          </port_o>
-          <port_o id="Mout_data_ram_size" dir="IN" is_memory="1" is_slave="1" is_size_bus="1">
-            <structural_type_descriptor type="VECTOR_BOOL" size="1" vector_size="1" />
-          </port_o>
-          <port_o id="M_DataRdy" dir="OUT">
-            <structural_type_descriptor type="BOOL" size="1" />
-          </port_o>
-          <port_o id="M_Rdata_ram" dir="OUT">
-            <structural_type_descriptor type="VECTOR_BOOL" size="1" vector_size="1" />
-          </port_o>
-          <port_o id="m_axi_arid" dir="OUT">
-            <structural_type_descriptor type="VECTOR_BOOL" size="1" vector_size="1"/>
-          </port_o>
-          <port_o id="m_axi_araddr" dir="OUT">
-            <structural_type_descriptor type="VECTOR_BOOL" size="1" vector_size="1"/>
-          </port_o>
-          <port_o id="m_axi_arlen" dir="OUT">
-            <structural_type_descriptor type="VECTOR_BOOL" size="1" vector_size="1"/>
-          </port_o>
-          <port_o id="m_axi_arsize" dir="OUT">
-            <structural_type_descriptor type="VECTOR_BOOL" size="1" vector_size="3"/>
-          </port_o>
-          <port_o id="m_axi_arburst" dir="OUT">
-            <structural_type_descriptor type="VECTOR_BOOL" size="1" vector_size="2"/>
-          </port_o>
-          <port_o id="m_axi_arlock" dir="OUT">
-            <structural_type_descriptor type="VECTOR_BOOL" size="1" vector_size="1"/>
-          </port_o>
-          <port_o id="m_axi_arcache" dir="OUT">
-            <structural_type_descriptor type="VECTOR_BOOL" size="1" vector_size="4"/>
-          </port_o>
-          <port_o id="m_axi_arprot" dir="OUT">
-            <structural_type_descriptor type="VECTOR_BOOL" size="1" vector_size="3"/>
-          </port_o>
-          <port_o id="m_axi_arqos" dir="OUT">
-            <structural_type_descriptor type="VECTOR_BOOL" size="1" vector_size="4"/>
-          </port_o>
-          <port_o id="m_axi_arregion" dir="OUT">
-            <structural_type_descriptor type="VECTOR_BOOL" size="1" vector_size="4"/>
-          </port_o>
-          <port_o id="m_axi_aruser" dir="OUT">
-            <structural_type_descriptor type="VECTOR_BOOL" size="1" vector_size="1"/>
-          </port_o> 
-          <port_o id="m_axi_arvalid" dir="OUT">
-            <structural_type_descriptor type="BOOL" size="1"/>
-          </port_o>
-          <port_o id="m_axi_arready" dir="IN">
-            <structural_type_descriptor type="BOOL" size="1"/>
-          </port_o>
-          <port_o id="m_axi_rid" dir="IN">
-            <structural_type_descriptor type="VECTOR_BOOL" size="1" vector_size="1"/>
-          </port_o>
-          <port_o id="m_axi_rdata" dir="IN">
-            <structural_type_descriptor type="VECTOR_BOOL" size="1" vector_size="1"/>
-          </port_o>
-          <port_o id="m_axi_rresp" dir="IN">
-            <structural_type_descriptor type="VECTOR_BOOL" size="1" vector_size="2"/>
-          </port_o>
-          <port_o id="m_axi_rlast" dir="IN">
-            <structural_type_descriptor type="BOOL" size="1"/>
-          </port_o>
-          <port_o id="m_axi_rvalid" dir="IN">
-            <structural_type_descriptor type="BOOL" size="1"/>
-          </port_o>
-          <port_o id="m_axi_rready" dir="OUT">
-            <structural_type_descriptor type="BOOL" size="1"/>
-          </port_o>
-          <port_o id="m_axi_awid" dir="OUT">
-            <structural_type_descriptor type="VECTOR_BOOL" size="1" vector_size="1"/>
-          </port_o>
-          <port_o id="m_axi_awaddr" dir="OUT">
-            <structural_type_descriptor type="VECTOR_BOOL" size="1" vector_size="1"/>
-          </port_o>
-          <port_o id="m_axi_awlen" dir="OUT">
-            <structural_type_descriptor type="VECTOR_BOOL" size="1" vector_size="1"/>
-          </port_o>
-          <port_o id="m_axi_awsize" dir="OUT">
-            <structural_type_descriptor type="VECTOR_BOOL" size="1" vector_size="3"/>
-          </port_o>
-          <port_o id="m_axi_awburst" dir="OUT">
-            <structural_type_descriptor type="VECTOR_BOOL" size="1" vector_size="2"/>
-          </port_o>
-          <port_o id="m_axi_awlock" dir="OUT">
-            <structural_type_descriptor type="VECTOR_BOOL" size="1" vector_size="1"/>
-          </port_o>
-          <port_o id="m_axi_awcache" dir="OUT">
-            <structural_type_descriptor type="VECTOR_BOOL" size="1" vector_size="4"/>
-          </port_o>
-          <port_o id="m_axi_awprot" dir="OUT">
-            <structural_type_descriptor type="VECTOR_BOOL" size="1" vector_size="3"/>
-          </port_o>
-          <port_o id="m_axi_awqos" dir="OUT">
-            <structural_type_descriptor type="VECTOR_BOOL" size="1" vector_size="4"/>
-          </port_o>
-          <port_o id="m_axi_awregion" dir="OUT">
-            <structural_type_descriptor type="VECTOR_BOOL" size="1" vector_size="4"/>
-          </port_o>
-          <port_o id="m_axi_awuser" dir="OUT">
-            <structural_type_descriptor type="VECTOR_BOOL" size="1" vector_size="1"/>
-          </port_o>
-          <port_o id="m_axi_awvalid" dir="OUT">
-            <structural_type_descriptor type="BOOL" size="1"/>
-          </port_o>
-          <port_o id="m_axi_awready" dir="IN">
-            <structural_type_descriptor type="BOOL" size="1"/>
-          </port_o>
-          <port_o id="m_axi_wdata" dir="OUT">
-            <structural_type_descriptor type="VECTOR_BOOL" size="1" vector_size="1"/>
-          </port_o>
-          <port_o id="m_axi_wstrb" dir="OUT">
-            <structural_type_descriptor type="VECTOR_BOOL" size="1" vector_size="1"/>
-          </port_o>
-          <port_o id="m_axi_wlast" dir="OUT">
-            <structural_type_descriptor type="BOOL" size="1"/>
-          </port_o>
-          <port_o id="m_axi_wvalid" dir="OUT">
-            <structural_type_descriptor type="BOOL" size="1"/>
-          </port_o>
-          <port_o id="m_axi_wready" dir="IN">
-            <structural_type_descriptor type="BOOL" size="1"/>
-          </port_o>
-          <port_o id="m_axi_wuser" dir="OUT">
-            <structural_type_descriptor type="VECTOR_BOOL" size="1" vector_size="1"/>
-          </port_o>
-          <port_o id="m_axi_bid" dir="IN">
-            <structural_type_descriptor type="VECTOR_BOOL" size="1" vector_size="1"/>
-          </port_o>
-          <port_o id="m_axi_bresp" dir="IN">
-            <structural_type_descriptor type="VECTOR_BOOL" size="1" vector_size="2"/>
-          </port_o>
-          <port_o id="m_axi_bvalid" dir="IN">
-            <structural_type_descriptor type="BOOL" size="1"/>
-          </port_o>
-          <port_o id="m_axi_bready" dir="OUT">
-            <structural_type_descriptor type="BOOL" size="1"/>
-          </port_o>
-          <NP_functionality
-            LIBRARY="MinimalAXI4AdapterSingleBeat BURST_TYPE Mout_addr_ram Mout_Wdata_ram Mout_data_ram_size M_Rdata_ram m_axi_arid m_axi_araddr m_axi_arlen m_axi_arsize m_axi_arburst m_axi_arcache m_axi_arprot m_axi_arqos m_axi_arregion m_axi_aruser m_axi_rid m_axi_rdata m_axi_rresp m_axi_awid m_axi_awaddr m_axi_awlen m_axi_awsize m_axi_awburst m_axi_awcache m_axi_awprot m_axi_awqos m_axi_awregion m_axi_awuser m_axi_wdata m_axi_wstrb m_axi_wuser m_axi_bid m_axi_bresp" VERILOG_PROVIDED="
-assign m_axi_arlen = 0;
-assign m_axi_arburst = BURST_TYPE;
-assign m_axi_arlock = 0;
-assign m_axi_arcache = 0;
-assign m_axi_arprot = 0;
-assign m_axi_arqos = 0;
-assign m_axi_arregion = 0;
-assign m_axi_aruser = 0;
-assign m_axi_arid = 0;
-assign m_axi_awlen = 0;
-assign m_axi_awburst = BURST_TYPE;
-assign m_axi_awlock = 0;
-assign m_axi_awcache = 0;
-assign m_axi_awprot = 0;
-assign m_axi_awqos = 0;
-assign m_axi_awregion = 0;
-assign m_axi_awuser = 0;
-assign m_axi_awid = 0;
-assign m_axi_wlast = 1;
-assign m_axi_wuser = 0;
-
-`ifndef _SIM_HAVE_CLOG2
-  `define CLOG2(x) \
-    (x <= 2) ? 1 : \
-    (x <= 4) ? 2 : \
-    (x <= 8) ? 3 : \
-    (x <= 16) ? 4 : \
-    (x <= 32) ? 5 : \
-    (x <= 64) ? 6 : \
-    (x <= 128) ? 7 : \
-    -1
-`endif
-
-wire [2:0] size_next;
-
-generate
-  `ifdef _SIM_HAVE_CLOG2
-    assign size_next = $clog2(Mout_data_ram_size >> 3);
-  `else
-    assign size_next = `CLOG2(Mout_data_ram_size >> 3);
-  `endif
-endgenerate
-
-reg double_answer_second;
-wire double_answer_second_next;
-
-reg m_axi_awvalid_reg, m_axi_awvalid_next;
-reg m_axi_wvalid_reg, m_axi_wvalid_next;
-reg m_axi_arvalid_reg, m_axi_arvalid_next;
-
-always @(posedge clock 1RESET_EDGE)
-begin
-  if(1RESET_VALUE)
-  begin
-    m_axi_awvalid_reg &lt;= 0;
-    m_axi_wvalid_reg &lt;= 0;
-  end
-  else 
-  begin
-    m_axi_awvalid_reg &lt;= m_axi_awvalid_next;
-    m_axi_wvalid_reg &lt;= m_axi_wvalid_next;
-  end 
-end
-
-always @(*)
-begin
-  m_axi_awvalid_next = m_axi_awvalid_reg;
-  m_axi_wvalid_next = m_axi_wvalid_reg;
-  if(Mout_we_ram)
-  begin
-    m_axi_awvalid_next = 1;
-    m_axi_wvalid_next = 1;
-  end
-  else
-  begin
-    if(m_axi_awready)
-    begin
-      m_axi_awvalid_next = 0;  
-    end
-    if(m_axi_wready)
-    begin
-      m_axi_wvalid_next = 0;  
-    end
-  end
-end
-
-assign m_axi_wvalid = m_axi_wvalid_reg;
-assign m_axi_awvalid = m_axi_awvalid_reg;
-
-reg [BITSIZE_Mout_Wdata_ram-1:0] m_axi_wdata_reg;
-reg [BITSIZE_m_axi_wstrb-1:0] m_axi_wstrb_reg;
-
-always @(posedge clock 1RESET_EDGE)
-begin
-  if(1RESET_VALUE)
-  begin
-    m_axi_wdata_reg &lt;= 0;
-    m_axi_wstrb_reg &lt;= 0;
-  end
-  else
-  begin
-    m_axi_wdata_reg &lt;= Mout_Wdata_ram;
-    m_axi_wstrb_reg &lt;= ((1 << (Mout_data_ram_size >> 3)) - 1);
-  end
-end
-
-assign m_axi_wdata = m_axi_wdata_reg; 
-assign m_axi_wstrb = m_axi_wstrb_reg;
-
-reg [BITSIZE_m_axi_awaddr-1:0] m_axi_awaddr_reg;
-reg [BITSIZE_m_axi_awsize-1:0] m_axi_awsize_reg;
-wire [BITSIZE_m_axi_awsize-1:0] m_axi_awsize_next;
-
-always @(posedge clock 1RESET_EDGE)
-begin
-  if(1RESET_VALUE)
-  begin
-    m_axi_awaddr_reg &lt;= 0;
-    m_axi_awsize_reg &lt;= 0;
-  end
-  else
-  begin
-    m_axi_awaddr_reg &lt;= Mout_addr_ram;
-    m_axi_awsize_reg &lt;= size_next;
-  end
-end
-
-assign m_axi_awsize = m_axi_awsize_reg;
-assign m_axi_awaddr = m_axi_awaddr_reg;
-
-always @(posedge clock 1RESET_EDGE)
-begin
-  if(1RESET_VALUE)
-  begin
-    m_axi_arvalid_reg &lt;= 0;
-  end
-  else 
-  begin
-    m_axi_arvalid_reg &lt;= m_axi_arvalid_next;
-  end 
-end
-
-always @(*)
-begin
-  m_axi_arvalid_next = m_axi_arvalid_reg;
-  if(Mout_oe_ram)
-  begin
-    m_axi_arvalid_next = 1;
-  end
-  else if(m_axi_arready)
-  begin
-    m_axi_arvalid_next = 0;  
-  end
-end
-
-assign m_axi_arvalid = m_axi_arvalid_reg;
-
-reg [BITSIZE_m_axi_araddr-1:0] m_axi_araddr_reg;
-reg [BITSIZE_m_axi_arsize-1:0] m_axi_arsize_reg;
-wire [BITSIZE_m_axi_arsize-1:0] m_axi_arsize_next;
-
-always @(posedge clock 1RESET_EDGE)
-begin
-  if(1RESET_VALUE)
-  begin
-    m_axi_araddr_reg &lt;= 0;
-    m_axi_arsize_reg &lt;= 0;
-  end
-  else
-  begin
-    m_axi_araddr_reg &lt;= Mout_addr_ram;
-    m_axi_arsize_reg &lt;= size_next;
-  end
-end
-
-assign m_axi_arsize = m_axi_arsize_reg;
-assign m_axi_araddr = m_axi_araddr_reg;
-
-reg M_DataRdy_reg;
-
-always @(posedge clock 1RESET_EDGE)
-begin
-  if(1RESET_VALUE)
-  begin
-    M_DataRdy_reg &lt;= 0;
-  end
-  else
-  begin
-    M_DataRdy_reg &lt;= double_answer_second_next;
-  end
-end
-
-assign M_DataRdy = (m_axi_bvalid &amp;&amp; m_axi_bready) || (m_axi_rvalid &amp;&amp; m_axi_rready) || M_DataRdy_reg;
-assign M_Rdata_ram = m_axi_rdata;
-
-reg m_axi_bready_reg, m_axi_bready_old;
-reg m_axi_rready_reg, m_axi_rready_old;
-
-always @(posedge clock 1RESET_EDGE)
-begin
-  if(1RESET_VALUE)
-  begin
-    m_axi_rready_reg &lt;= 0;
-    m_axi_bready_reg &lt;= 0;
-  end
-  else if(double_answer_second_next)
-  begin
-    m_axi_bready_reg &lt;= 0;
-    m_axi_rready_reg &lt;= 0;
-  end
-  else
-  begin
-    m_axi_rready_reg &lt;= 1;
-    m_axi_bready_reg &lt;= 1;
-  end
-end
-
-assign m_axi_bready = m_axi_bready_reg;
-assign m_axi_rready = m_axi_rready_reg;
-
-always @(posedge clock 1RESET_EDGE)
-begin
-  if(1RESET_VALUE)
-  begin
-    double_answer_second &lt;= 0;
-  end
-  else
-  begin
-    double_answer_second &lt;= double_answer_second_next;   
-  end
-end
-
-assign double_answer_second_next = (m_axi_rready &amp;&amp; m_axi_rvalid &amp;&amp; m_axi_bready &amp;&amp; m_axi_bvalid);
-
-// synthesis translate_off
-always @(posedge clock)
-begin
-  if(m_axi_bresp != 0 || m_axi_rresp !=0)
-  begin
-    $display(&quot;ERROR: Sim: Abort incorret AXI answer from slave &quot;);
-    $finish;
-  end
-end
-// synthesis translate_on
-"/>
-        </component_o>
-      </circuit>
-    </cell> 
-    <cell>
-      <name>MinimalAXI4Adapter</name>
-      <circuit>
-        <component_o id="MinimalAXI4Adapter">
-          <description>This component is part of the BAMBU/PANDA IP LIBRARY</description>
-          <copyright>Copyright (C) 2023 Politecnico di Milano</copyright>
-          <authors>Giovanni Gozzi &lt;giovanni.gozzi@polimi.it&gt;</authors>
-          <license>PANDA_LGPLv3</license>
-          <parameter name="BURST_TYPE">0</parameter>
-          <structural_type_descriptor id_type="MinimalAXI4Adapter"/>
-          <port_o id="clock" dir="IN" is_clock="1">
-            <structural_type_descriptor type="BOOL" size="1"/>
-          </port_o>
-          <port_o id="reset" dir="IN">
-            <structural_type_descriptor type="BOOL" size="1"/>
-          </port_o>
-          <port_o id="Mout_oe_ram" dir="IN" is_memory="1" is_slave="1">
-            <structural_type_descriptor type="BOOL" size="1" />
-          </port_o>
-          <port_o id="Mout_we_ram" dir="IN" is_memory="1" is_slave="1">
-            <structural_type_descriptor type="BOOL" size="1" />
-          </port_o>
-          <port_o id="Mout_addr_ram" dir="IN" is_memory="1" is_slave="1" is_addr_bus="1">
-            <structural_type_descriptor type="VECTOR_BOOL" size="1" vector_size="1" />
-          </port_o>
-          <port_o id="Mout_Wdata_ram" dir="IN" is_memory="1" is_slave="1" is_data_bus="1">
-            <structural_type_descriptor type="VECTOR_BOOL" size="1" vector_size="1" />
-          </port_o>
-          <port_o id="Mout_data_ram_size" dir="IN" is_memory="1" is_slave="1" is_size_bus="1">
-            <structural_type_descriptor type="VECTOR_BOOL" size="1" vector_size="1" />
-          </port_o>
-          <port_o id="Mout_accelerator_context" dir="IN" is_memory="1" is_slave="1" is_size_bus="1">
-            <structural_type_descriptor type="VECTOR_BOOL" size="1" vector_size="1" />
-          </port_o>
-          <port_o id="Mout_back_pressure" dir="OUT">
-            <structural_type_descriptor type="BOOL" size="1" />
-          </port_o>
-          <port_o id="M_DataRdy" dir="OUT">
-            <structural_type_descriptor type="BOOL" size="1" />
-          </port_o>
-          <port_o id="M_Rdata_ram" dir="OUT">
-            <structural_type_descriptor type="VECTOR_BOOL" size="1" vector_size="1" />
-          </port_o>
-          <port_o id="M_back_pressure" dir="IN">
-            <structural_type_descriptor type="BOOL" size="1" />
-          </port_o>
-          <port_o id="M_accelerator_context" dir="OUT">
-            <structural_type_descriptor type="VECTOR_BOOL" size="1" vector_size="1" />
-          </port_o>
-          <port_o id="m_axi_arid" dir="OUT">
-            <structural_type_descriptor type="VECTOR_BOOL" size="1" vector_size="1"/>
-          </port_o>
-          <port_o id="m_axi_araddr" dir="OUT">
-            <structural_type_descriptor type="VECTOR_BOOL" size="1" vector_size="1"/>
-          </port_o>
-          <port_o id="m_axi_arlen" dir="OUT">
-            <structural_type_descriptor type="VECTOR_BOOL" size="1" vector_size="1"/>
-          </port_o>
-          <port_o id="m_axi_arsize" dir="OUT">
-            <structural_type_descriptor type="VECTOR_BOOL" size="1" vector_size="3"/>
-          </port_o>
-          <port_o id="m_axi_arburst" dir="OUT">
-            <structural_type_descriptor type="VECTOR_BOOL" size="1" vector_size="2"/>
-          </port_o>
-          <port_o id="m_axi_arlock" dir="OUT">
-            <structural_type_descriptor type="VECTOR_BOOL" size="1" vector_size="1"/>
-          </port_o>
-          <port_o id="m_axi_arcache" dir="OUT">
-            <structural_type_descriptor type="VECTOR_BOOL" size="1" vector_size="4"/>
-          </port_o>
-          <port_o id="m_axi_arprot" dir="OUT">
-            <structural_type_descriptor type="VECTOR_BOOL" size="1" vector_size="3"/>
-          </port_o>
-          <port_o id="m_axi_arqos" dir="OUT">
-            <structural_type_descriptor type="VECTOR_BOOL" size="1" vector_size="4"/>
-          </port_o>
-          <port_o id="m_axi_arregion" dir="OUT">
-            <structural_type_descriptor type="VECTOR_BOOL" size="1" vector_size="4"/>
-          </port_o>
-          <port_o id="m_axi_aruser" dir="OUT">
-            <structural_type_descriptor type="VECTOR_BOOL" size="1" vector_size="1"/>
-          </port_o>
-          <port_o id="m_axi_arvalid" dir="OUT">
-            <structural_type_descriptor type="BOOL" size="1"/>
-          </port_o>
-          <port_o id="m_axi_arready" dir="IN">
-            <structural_type_descriptor type="BOOL" size="1"/>
-          </port_o>
-          <port_o id="m_axi_rid" dir="IN">
-            <structural_type_descriptor type="VECTOR_BOOL" size="1" vector_size="1"/>
-          </port_o>
-          <port_o id="m_axi_rdata" dir="IN">
-            <structural_type_descriptor type="VECTOR_BOOL" size="1" vector_size="1"/>
-          </port_o>
-          <port_o id="m_axi_rresp" dir="IN">
-            <structural_type_descriptor type="VECTOR_BOOL" size="1" vector_size="2"/>
-          </port_o>
-          <port_o id="m_axi_rlast" dir="IN">
-            <structural_type_descriptor type="BOOL" size="1"/>
-          </port_o>
-          <port_o id="m_axi_rvalid" dir="IN">
-            <structural_type_descriptor type="BOOL" size="1"/>
-          </port_o>
-          <port_o id="m_axi_rready" dir="OUT">
-            <structural_type_descriptor type="BOOL" size="1"/>
-          </port_o>
-          <port_o id="m_axi_awid" dir="OUT">
-            <structural_type_descriptor type="VECTOR_BOOL" size="1" vector_size="1"/>
-          </port_o>
-          <port_o id="m_axi_awaddr" dir="OUT">
-            <structural_type_descriptor type="VECTOR_BOOL" size="1" vector_size="1"/>
-          </port_o>
-          <port_o id="m_axi_awlen" dir="OUT">
-            <structural_type_descriptor type="VECTOR_BOOL" size="1" vector_size="1"/>
-          </port_o>
-          <port_o id="m_axi_awsize" dir="OUT">
-            <structural_type_descriptor type="VECTOR_BOOL" size="1" vector_size="3"/>
-          </port_o>
-          <port_o id="m_axi_awburst" dir="OUT">
-            <structural_type_descriptor type="VECTOR_BOOL" size="1" vector_size="2"/>
-          </port_o>
-          <port_o id="m_axi_awlock" dir="OUT">
-            <structural_type_descriptor type="VECTOR_BOOL" size="1" vector_size="1"/>
-          </port_o>
-          <port_o id="m_axi_awcache" dir="OUT">
-            <structural_type_descriptor type="VECTOR_BOOL" size="1" vector_size="4"/>
-          </port_o>
-          <port_o id="m_axi_awprot" dir="OUT">
-            <structural_type_descriptor type="VECTOR_BOOL" size="1" vector_size="3"/>
-          </port_o>
-          <port_o id="m_axi_awqos" dir="OUT">
-            <structural_type_descriptor type="VECTOR_BOOL" size="1" vector_size="4"/>
-          </port_o>
-          <port_o id="m_axi_awregion" dir="OUT">
-            <structural_type_descriptor type="VECTOR_BOOL" size="1" vector_size="4"/>
-          </port_o>
-          <port_o id="m_axi_awuser" dir="OUT">
-            <structural_type_descriptor type="VECTOR_BOOL" size="1" vector_size="1"/>
-          </port_o>
-          <port_o id="m_axi_awvalid" dir="OUT">
-            <structural_type_descriptor type="BOOL" size="1"/>
-          </port_o>
-          <port_o id="m_axi_awready" dir="IN">
-            <structural_type_descriptor type="BOOL" size="1"/>
-          </port_o>
-          <port_o id="m_axi_wdata" dir="OUT">
-            <structural_type_descriptor type="VECTOR_BOOL" size="1" vector_size="1"/>
-          </port_o>
-          <port_o id="m_axi_wstrb" dir="OUT">
-            <structural_type_descriptor type="VECTOR_BOOL" size="1" vector_size="1"/>
-          </port_o>
-          <port_o id="m_axi_wlast" dir="OUT">
-            <structural_type_descriptor type="BOOL" size="1"/>
-          </port_o>
-          <port_o id="m_axi_wvalid" dir="OUT">
-            <structural_type_descriptor type="BOOL" size="1"/>
-          </port_o>
-          <port_o id="m_axi_wready" dir="IN">
-            <structural_type_descriptor type="BOOL" size="1"/>
-          </port_o>
-          <port_o id="m_axi_wuser" dir="OUT">
-            <structural_type_descriptor type="VECTOR_BOOL" size="1" vector_size="1"/>
-          </port_o>
-          <port_o id="m_axi_bid" dir="IN">
-            <structural_type_descriptor type="VECTOR_BOOL" size="1" vector_size="1"/>
-          </port_o>
-          <port_o id="m_axi_bresp" dir="IN">
-            <structural_type_descriptor type="VECTOR_BOOL" size="1" vector_size="2"/>
-          </port_o>
-          <port_o id="m_axi_bvalid" dir="IN">
-            <structural_type_descriptor type="BOOL" size="1"/>
-          </port_o>
-          <port_o id="m_axi_bready" dir="OUT">
-            <structural_type_descriptor type="BOOL" size="1"/>
-          </port_o>
-          <NP_functionality
-            LIBRARY="MinimalAXI4Adapter BURST_TYPE Mout_addr_ram Mout_Wdata_ram Mout_data_ram_size Mout_accelerator_context M_Rdata_ram M_accelerator_context m_axi_arid m_axi_araddr m_axi_arlen m_axi_arsize m_axi_arburst m_axi_arcache m_axi_arprot m_axi_arqos m_axi_arregion m_axi_aruser m_axi_rid m_axi_rdata m_axi_rresp m_axi_awid m_axi_awaddr m_axi_awlen m_axi_awsize m_axi_awburst m_axi_awcache m_axi_awprot m_axi_awqos m_axi_awregion m_axi_awuser m_axi_wdata m_axi_wstrb m_axi_wuser m_axi_bid m_axi_bresp" VERILOG_PROVIDED="
-assign m_axi_arlen = 0;
-assign m_axi_arburst = BURST_TYPE;
-assign m_axi_arlock = 0;
-assign m_axi_arcache = 0;
-assign m_axi_arprot = 0;
-assign m_axi_arqos = 0;
-assign m_axi_awlen = 0;
-assign m_axi_awburst = BURST_TYPE;
-assign m_axi_awlock = 0;
-assign m_axi_awcache = 0;
-assign m_axi_awprot = 0;
-assign m_axi_awqos = 0;
-assign m_axi_wlast = 1;
-
-`ifndef _SIM_HAVE_CLOG2
-  `define CLOG2(x) \
-    (x <= 2) ? 1 : \
-    (x <= 4) ? 2 : \
-    (x <= 8) ? 3 : \
-    (x <= 16) ? 4 : \
-    (x <= 32) ? 5 : \
-    (x <= 64) ? 6 : \
-    (x <= 128) ? 7 : \
-    -1
-`endif
-
-wire [2:0] size_next;
-
-generate
-  `ifdef _SIM_HAVE_CLOG2
-    assign size_next = $clog2(Mout_data_ram_size >> 3);
-  `else
-    assign size_next = `CLOG2(Mout_data_ram_size >> 3);
-  `endif
-endgenerate
-
-reg Mout_back_pressure_reg;
-reg double_answer_first;
-wire double_answer_first_next;
-reg double_answer_second;
-wire double_answer_second_next;
-
-reg m_axi_awvalid_reg, m_axi_awvalid_next;
-reg m_axi_wvalid_reg, m_axi_wvalid_next;
-reg m_axi_arvalid_reg, m_axi_arvalid_next;
-
-always @(*)
-begin
-  Mout_back_pressure_reg = 0;
-  if(m_axi_awvalid_reg &amp;&amp; !m_axi_awready)
-  begin
-    Mout_back_pressure_reg = 1;
-  end
-  else if(m_axi_wvalid_reg &amp;&amp; !m_axi_wready)
-  begin
-    Mout_back_pressure_reg = 1;
-  end
-  else if(m_axi_arvalid_reg &amp;&amp; !m_axi_arready)
-  begin
-    Mout_back_pressure_reg = 1;
-  end
-end
-
-assign Mout_back_pressure = Mout_back_pressure_reg;
-
-reg M_back_pressure_old;
-reg [BITSIZE_M_accelerator_context-1:0] m_axi_bid_reg;
-wire [BITSIZE_M_accelerator_context-1:0] m_axi_bid_reg_next;
-reg [BITSIZE_M_accelerator_context-1:0] m_axi_rid_reg;
-wire [BITSIZE_M_accelerator_context-1:0] m_axi_rid_reg_next;
-
-always @(posedge clock 1RESET_EDGE)
-begin
-  if(1RESET_VALUE)
-  begin
-    M_back_pressure_old &lt;= 0;
-  end
-  else
-  begin
-    M_back_pressure_old &lt;= M_back_pressure;
-  end
-end
-
-always @(posedge clock 1RESET_EDGE)
-begin
-  if(1RESET_VALUE)
-  begin
-    m_axi_bid_reg &lt;= 0;
-    m_axi_rid_reg &lt;= 0;
-  end
-  else
-  begin
-    m_axi_bid_reg &lt;= m_axi_bid_reg_next;
-    m_axi_rid_reg &lt;= m_axi_rid_reg_next;
-  end
-end
-
-assign m_axi_bid_reg_next = (m_axi_bvalid &amp;&amp; m_axi_bready) ? m_axi_bid : m_axi_bid_reg;
-assign m_axi_rid_reg_next = (m_axi_rvalid &amp;&amp; m_axi_rready) ? m_axi_rid : m_axi_rid_reg;
-
-always @(posedge clock 1RESET_EDGE)
-begin
-  if(1RESET_VALUE)
-  begin
-    m_axi_awvalid_reg &lt;= 0;
-    m_axi_wvalid_reg &lt;= 0;
-  end
-  else 
-  begin
-    m_axi_awvalid_reg &lt;= m_axi_awvalid_next;
-    m_axi_wvalid_reg &lt;= m_axi_wvalid_next;
-  end 
-end
-
-always @(*)
-begin
-  m_axi_awvalid_next = m_axi_awvalid_reg;
-  m_axi_wvalid_next = m_axi_wvalid_reg;
-  if(Mout_we_ram &amp;&amp; !Mout_back_pressure_reg)
-  begin
-    m_axi_awvalid_next = 1;
-    m_axi_wvalid_next = 1;
-  end
-  else
-  begin
-    if(m_axi_awready)
-    begin
-      m_axi_awvalid_next = 0;  
-    end
-    if(m_axi_wready)
-    begin
-      m_axi_wvalid_next = 0;  
-    end
-  end
-end
-
-assign m_axi_wvalid = m_axi_wvalid_reg;
-assign m_axi_awvalid = m_axi_awvalid_reg;
-
-reg [BITSIZE_Mout_Wdata_ram-1:0] m_axi_wdata_reg, m_axi_wdata_next;
-reg [BITSIZE_m_axi_wstrb-1:0] m_axi_wstrb_reg, m_axi_wstrb_next;
-
-always @(posedge clock 1RESET_EDGE)
-begin
-  if(1RESET_VALUE)
-  begin
-    m_axi_wdata_reg &lt;= 0;
-    m_axi_wstrb_reg &lt;= 0;
-  end
-  else
-  begin
-    m_axi_wdata_reg &lt;= m_axi_wdata_next;
-    m_axi_wstrb_reg &lt;= m_axi_wstrb_next;
-  end
-end
-
-always @(*)
-begin
-  m_axi_wdata_next = m_axi_wdata_reg;
-  m_axi_wstrb_next = m_axi_wstrb_reg;
-  if(Mout_we_ram &amp;&amp; (!m_axi_wvalid_reg || m_axi_wready))
-  begin
-    m_axi_wdata_next = Mout_Wdata_ram;
-    m_axi_wstrb_next = ((1 << (Mout_data_ram_size >> 3)) - 1);
-  end
-end
-
-assign m_axi_wdata = m_axi_wdata_reg; 
-assign m_axi_wstrb = m_axi_wstrb_reg;
-
-reg [BITSIZE_m_axi_awaddr-1:0] m_axi_awaddr_reg, m_axi_awaddr_next;
-reg [BITSIZE_m_axi_awsize-1:0] m_axi_awsize_reg, m_axi_awsize_next;
-reg [BITSIZE_m_axi_awid-1:0] m_axi_awid_reg, m_axi_awid_next;
-
-
-always @(posedge clock 1RESET_EDGE)
-begin
-  if(1RESET_VALUE)
-  begin
-    m_axi_awaddr_reg &lt;= 0;
-    m_axi_awid_reg &lt;= 0;
-    m_axi_awsize_reg &lt;= 0;
-  end
-  else
-  begin
-    m_axi_awaddr_reg &lt;= m_axi_awaddr_next;
-    m_axi_awid_reg &lt;= m_axi_awid_next;
-    m_axi_awsize_reg &lt;= m_axi_awsize_next;
-  end
-end
-
-always @(*)
-begin
-  if(Mout_we_ram &amp;&amp; (!m_axi_awvalid_reg || m_axi_awready))
-  begin
-    m_axi_awaddr_next = Mout_addr_ram;
-    m_axi_awid_next = Mout_accelerator_context;
-    m_axi_awsize_next &lt;= size_next;
-  end
-  else
-  begin
-    m_axi_awaddr_next = m_axi_awaddr_reg;
-    m_axi_awid_next = m_axi_awid_reg;
-    m_axi_awsize_next &lt;= m_axi_awsize_reg;
-  end
-end
-
-assign m_axi_awaddr = m_axi_awaddr_reg;
-assign m_axi_awid = m_axi_awid_reg;
-assign m_axi_awsize = m_axi_awsize_reg;
-
-always @(posedge clock 1RESET_EDGE)
-begin
-  if(1RESET_VALUE)
-  begin
-    m_axi_arvalid_reg &lt;= 0;
-  end
-  else 
-  begin
-    m_axi_arvalid_reg &lt;= m_axi_arvalid_next;
-  end 
-end
-
-always @(*)
-begin
-  m_axi_arvalid_next = m_axi_arvalid_reg;
-  if(Mout_oe_ram &amp;&amp; !Mout_back_pressure_reg)
-  begin
-    m_axi_arvalid_next = 1;
-  end
-  else if(m_axi_arready)
-  begin
-    m_axi_arvalid_next = 0;  
-  end
-end
-
-assign m_axi_arvalid = m_axi_arvalid_reg;
-
-reg [BITSIZE_m_axi_araddr-1:0] m_axi_araddr_reg, m_axi_araddr_next;
-reg [BITSIZE_m_axi_arsize-1:0] m_axi_arsize_reg, m_axi_arsize_next;
-reg [BITSIZE_m_axi_awid-1:0] m_axi_arid_reg, m_axi_arid_next;
-
-
-always @(posedge clock 1RESET_EDGE)
-begin
-  if(1RESET_VALUE)
-  begin
-    m_axi_araddr_reg &lt;= 0;
-    m_axi_arid_reg &lt;= 0;
-    m_axi_arsize_reg &lt;= 0;
-  end
-  else
-  begin
-    m_axi_araddr_reg &lt;= m_axi_araddr_next;
-    m_axi_arid_reg &lt;= m_axi_arid_next;
-    m_axi_arsize_reg &lt;= m_axi_arsize_next;
-  end
-end
-
-always @(*)
-begin
-  m_axi_araddr_next = m_axi_araddr_reg;
-  m_axi_arid_next = m_axi_arid_reg;
-  m_axi_arsize_next = m_axi_arsize_reg;
-  if(Mout_oe_ram &amp;&amp; (!m_axi_arvalid_reg || m_axi_arready))
-  begin
-    m_axi_araddr_next = Mout_addr_ram;
-    m_axi_arid_next = Mout_accelerator_context;
-    m_axi_arsize_next = size_next;
-  end
-end
-
-assign m_axi_araddr = m_axi_araddr_reg;
-assign m_axi_arid = m_axi_arid_reg;
-assign m_axi_arsize = m_axi_arsize_reg;
-
-reg M_DataRdy_reg;
-
-always @(posedge clock 1RESET_EDGE)
-begin
-  if(1RESET_VALUE)
-  begin
-    M_DataRdy_reg &lt;= 0;
-  end
-  else
-  begin
-    M_DataRdy_reg &lt;= M_back_pressure || double_answer_first_next || double_answer_second_next;
-  end
-end
-
-assign M_DataRdy = (m_axi_bvalid &amp;&amp; m_axi_bready) || (m_axi_rvalid &amp;&amp; m_axi_rready) || M_DataRdy_reg;
-
-reg [BITSIZE_M_Rdata_ram-1:0] M_Rdata_ram_reg, M_Rdata_ram_next;
-
-always @(posedge clock 1RESET_EDGE)
-begin
-  if(1RESET_VALUE)
-  begin
-    M_Rdata_ram_reg &lt;= 0;
-  end
-  else 
-  begin
-    M_Rdata_ram_reg &lt;= M_Rdata_ram_next;
-  end
-end
-
-always @(*)
-begin
-  if(M_back_pressure_old)
-  begin
-    M_Rdata_ram_next = M_Rdata_ram_reg;
-  end
-  else
-  begin
-    M_Rdata_ram_next = m_axi_rdata;
-  end
-end
-
-assign M_Rdata_ram = M_Rdata_ram_next;
-
-reg m_axi_bready_reg, m_axi_bready_old;
-reg m_axi_rready_reg, m_axi_rready_old;
-
-always @(posedge clock 1RESET_EDGE)
-begin
-  if(1RESET_VALUE)
-  begin
-    m_axi_rready_reg &lt;= 0;
-    m_axi_bready_reg &lt;= 0;
-  end
-  else if(M_back_pressure)
-  begin
-    m_axi_rready_reg &lt;= 0;
-    m_axi_bready_reg &lt;= 0;
-  end
-  else if(double_answer_first_next || double_answer_second_next)
-  begin
-    m_axi_bready_reg &lt;= 0;
-    m_axi_rready_reg &lt;= 0;
-  end
-  else
-  begin
-    m_axi_rready_reg &lt;= 1;
-    m_axi_bready_reg &lt;= 1;
-  end
-end
-
-assign m_axi_bready = m_axi_bready_reg;
-assign m_axi_rready = m_axi_rready_reg;
-
-reg [BITSIZE_M_accelerator_context-1:0] M_accelerator_context_reg, M_accelerator_context_next;
-
-always @(posedge clock 1RESET_EDGE)
-begin
-  if(1RESET_VALUE)
-  begin
-    M_accelerator_context_reg &lt;= 0;
-    double_answer_first &lt;= 0;
-    double_answer_second &lt;= 0;
-  end
-  else
-  begin
-    M_accelerator_context_reg &lt;= M_accelerator_context_next;
-    double_answer_first &lt;= double_answer_first_next; 
-    double_answer_second &lt;= double_answer_second_next;   
-  end
-end
-
-assign double_answer_first_next = (M_back_pressure &amp;&amp; (m_axi_rready &amp;&amp; m_axi_rvalid &amp;&amp; m_axi_bready &amp;&amp; m_axi_bvalid)) || (M_back_pressure &amp;&amp; double_answer_first);
-assign double_answer_second_next = (m_axi_rready &amp;&amp; m_axi_rvalid &amp;&amp; m_axi_bready &amp;&amp; m_axi_bvalid) || (!double_answer_first_next &amp;&amp; double_answer_first) || (M_back_pressure &amp;&amp; double_answer_second);
-
-always @(*)
-begin
-  if(M_back_pressure_old)
-  begin
-    M_accelerator_context_next = M_accelerator_context_reg;
-  end
-  else if(double_answer_first)
-  begin
-    M_accelerator_context_next = m_axi_rid_reg;
-  end
-  else if(double_answer_second)
-  begin
-    M_accelerator_context_next = m_axi_bid_reg;
-  end
-  else if(m_axi_rvalid &amp;&amp; m_axi_rready)
-  begin
-    M_accelerator_context_next = m_axi_rid;
-  end
-  else if(m_axi_bvalid &amp;&amp; m_axi_bready)
-  begin
-    M_accelerator_context_next = m_axi_bid;
-  end
-  else
-  begin
-    M_accelerator_context_next = 0;
-  end
-end
-
-assign M_accelerator_context = M_accelerator_context_next;
-
-// synthesis translate_off
-always @(posedge clock)
-begin
-  if(m_axi_bresp != 0 || m_axi_rresp !=0)
-  begin
-    $display(&quot;ERROR: Sim: Abort incorret AXI answer from slave &quot;);
-    $finish;
-  end
-end
-// synthesis translate_on"/>
-        </component_o>
-      </circuit>
-    </cell>
-    <cell>
-      <name>MinimalAXI4AdapterSingleBeat</name>
-      <circuit>
-        <component_o id="MinimalAXI4AdapterSingleBeat">
-          <description>This component is part of the BAMBU/PANDA IP LIBRARY</description>
-          <copyright>Copyright (C) 2023 Politecnico di Milano</copyright>
           <authors>Giovanni Gozzi &lt;michele.fiorito@polimi.it&gt;</authors>
           <license>PANDA_LGPLv3</license>
           <structural_type_descriptor id_type="MinimalAXI4AdapterSingleBeat"/>
@@ -2440,13 +1436,8 @@
             <structural_type_descriptor type="VECTOR_BOOL" size="1" vector_size="8"/>
           </port_o>
           <NP_functionality
-<<<<<<< HEAD
             IP_COMPONENT="if_utils"
             LIBRARY="TestbenchMEMMinimal index MEM_DELAY_READ MEM_DELAY_WRITE PIPELINED base_addr MEM_DUMP MEM_DUMP_FILE QUEUE_SIZE QUEUE_BITSIZE M_DataRdy M_Rdata_ram Mout_oe_ram Mout_we_ram Mout_addr_ram Mout_data_ram_size Mout_Wdata_ram Mout_back_pressure Sout_DataRdy Sout_Rdata_ram S_oe_ram S_we_ram S_addr_ram S_data_ram_size S_Wdata_ram"
-=======
-            IP_COMPONENT="mem_utils"
-            LIBRARY="TestbenchMEMMinimal MEM_DELAY_READ MEM_DELAY_WRITE PIPELINED base_addr MEM_DUMP MEM_DUMP_FILE QUEUE_SIZE QUEUE_BITSIZE M_DataRdy M_Rdata_ram Mout_oe_ram Mout_we_ram Mout_addr_ram Mout_data_ram_size Mout_Wdata_ram Mout_back_pressure Sout_DataRdy Sout_Rdata_ram S_oe_ram S_we_ram S_addr_ram S_data_ram_size S_Wdata_ram"
->>>>>>> 5916b834
             VERILOG_PROVIDED="
 localparam MEM_DELAY_MAX= MEM_DELAY_READ &gt; MEM_DELAY_WRITE ? MEM_DELAY_READ : MEM_DELAY_WRITE,
   ACTIVE_READ= MEM_DELAY_READ &gt; 1 ? (MEM_DELAY_READ-2) : 0,
@@ -2532,11 +1523,7 @@
       end
     end
 
-<<<<<<< HEAD
     assign queue_counter_next = queue_counter + ((Mout_we_ram[i] || Mout_oe_ram[i]) &amp;&amp; ((queue_counter  - _M_DataRdy[BITSIZE_ready*i+:BITSIZE_ready]) &lt; (QUEUE_SIZE - 1))) - _M_DataRdy[BITSIZE_ready*i+:BITSIZE_ready];
-=======
-    assign queue_counter_next = queue_counter + ((Mout_we_ram[i] || Mout_oe_ram[i]) &amp;&amp; ((queue_counter  - _M_DataRdy[BITSIZE_ready*i+:BITSIZE_ready]) < (QUEUE_SIZE - 1))) - _M_DataRdy[BITSIZE_ready*i+:BITSIZE_ready];
->>>>>>> 5916b834
 
     
     if(MEM_DELAY_MAX &gt; 1)
@@ -2861,7 +1848,6 @@
           <port_o id="val_port" dir="OUT">
             <structural_type_descriptor type="VECTOR_BOOL" size="1" vector_size="1"/>
           </port_o>
-<<<<<<< HEAD
           <NP_functionality IP_COMPONENT="if_utils" LIBRARY="IF_PORT_IN index val_port" VERILOG_PROVIDED="if_utils #(index, BITSIZE_val_port) m_utils();
 reg [BITSIZE_val_port-1:0] val;
 wire [BITSIZE_val_port-1:0] val_next;
@@ -2870,17 +1856,6 @@
 
 assign val_port = val;
 assign val_next = val;
-=======
-          <NP_functionality IP_COMPONENT="arg_utils" LIBRARY="IF_PORT_IN index val_port" VERILOG_PROVIDED="arg_utils #(BITSIZE_val_port) m_utils();
-reg [BITSIZE_val_port-1:0] val;
-wire [BITSIZE_val_port-1:0] val_next;
-assign val_port = val;
-
-initial
-begin
-  val = 0;
-end
->>>>>>> 5916b834
 
 always @(posedge clock) 
 begin
@@ -2890,12 +1865,7 @@
     val &lt;= m_utils.read();
   end
 end
-<<<<<<< HEAD
 "/>
-=======
-
-assign val_next = val;"/>
->>>>>>> 5916b834
         </component_o>
       </circuit>
     </cell>
@@ -3290,11 +2260,7 @@
           <port_o id="ack_os" dir="IN" is_memory="1">
             <structural_type_descriptor type="BOOL" size="1"/>
           </port_o>
-<<<<<<< HEAD
           <NP_functionality IP_COMPONENT="if_utils" LIBRARY="TestbenchArgMapWishboneB4 index tgt_addr bitsize addr_is dat_is sel_is dat_os" VERILOG_PROVIDED="localparam bytesize=((bitsize&gt;&gt;3)&lt;&lt;3) == bitsize ? (bitsize&gt;&gt;3) : ((bitsize&gt;&gt;3) + 1);
-=======
-          <NP_functionality IP_COMPONENT="arg_utils" LIBRARY="TestbenchArgMapWishboneB4 index tgt_addr bitsize addr_is dat_is sel_is dat_os" VERILOG_PROVIDED="localparam bytesize=((bitsize&gt;&gt;3)&lt;&lt;3) == bitsize ? (bitsize&gt;&gt;3) : ((bitsize&gt;&gt;3) + 1);
->>>>>>> 5916b834
 reg [bitsize-1:0] val;
 wire [bitsize-1:0] val_next;
 reg cyc, cyc_next, stb, stb_next, we, we_next, stall, ack, start;
@@ -3625,14 +2591,10 @@
           <NP_functionality
             IP_COMPONENT="if_utils"
             LIBRARY="IF_PORT_OUT index val_port"
-<<<<<<< HEAD
             VERILOG_PROVIDED="if_utils #(index, BITSIZE_val_port) m_utils();
-=======
-            VERILOG_PROVIDED="arg_utils #(BITSIZE_val_port) m_utils();
 // TODO: remove done_once patch when pipielining done signal has been fixed
 reg done_once;
 initial done_once = 0;
->>>>>>> 5916b834
 
 always @(posedge clock)
 begin
@@ -3642,12 +2604,8 @@
   end
   else if(done_port &amp; ~done_once)
   begin
-<<<<<<< HEAD
+    done_once = 1;
     m_utils.write(val_port);
-=======
-    done_once = 1;
-    m_utils.setarg(val_port, index);
->>>>>>> 5916b834
   end
 end"/>
         </component_o>
