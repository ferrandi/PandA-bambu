--- conflicted
+++ resolved
@@ -135,11 +135,7 @@
   input logic [BITSIZE_data-1:0] data,
   input ptr_t addr);
   automatic reg [4095:0] wtmp = 0;
-<<<<<<< HEAD
-    
-=======
   
->>>>>>> 2b7ca034
   wtmp[BITSIZE_data-1:0] = data[BITSIZE_data-1:0];
   if(BITSIZE_mem_bus == 8)
     m_write8(size, wtmp[7:0], addr);
