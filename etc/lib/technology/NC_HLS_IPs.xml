<?xml version="1.0"?>
<technology>
  <library>
    <name>STD_FU</name>
    <cell>
      <name>memory_mapped_register_FU</name>
      <circuit>
        <component_o id="memory_mapped_register_FU">
          <description>This component is part of the BAMBU/PANDA IP LIBRARY</description>
<<<<<<< HEAD
          <copyright>Copyright (C) 2012-2022 Politecnico di Milano</copyright>
          <authors>Fabrizio Ferrandi &lt;fabrizio.ferrandi@polimi.it&gt;, Marco Minutoli &lt;mminutoli@gmail.com&gt;</authors>
=======
          <copyright>Copyright (C) 2012-2023 Politecnico di Milano</copyright>  
          <authors>Fabrizio Ferrandi &lt;fabrizio.ferrandi@polimi.it&gt;, Marco Minutoli &lt;mminutoli@gmail.com&gt;</authors> 
>>>>>>> afcb9535
          <license>PANDA_LGPLv3</license>
          <structural_type_descriptor id_type="memory_mapped_register_FU" />
          <parameter name="ALLOCATED_ADDRESS">0</parameter>
          <port_o id="clock" dir="IN" is_clock="1">
            <structural_type_descriptor type="BOOL" size="1" />
          </port_o>
          <port_o id="reset" dir="IN">
            <structural_type_descriptor type="BOOL" size="1" />
          </port_o>
          <port_o id="S_oe_ram" dir="IN" is_memory="1" is_global="1" is_extern="1">
            <structural_type_descriptor type="BOOL" size="1" />
            <connected_objects />
          </port_o>
          <port_o id="S_we_ram" dir="IN" is_memory="1" is_global="1" is_extern="1">
            <structural_type_descriptor type="BOOL" size="1" />
            <connected_objects />
          </port_o>
          <port_o id="S_addr_ram" dir="IN" is_memory="1" is_global="1" is_extern="1" is_addr_bus="1">
            <structural_type_descriptor type="VECTOR_BOOL" size="1" vector_size="1" />
            <connected_objects />
          </port_o>
          <port_o id="S_Wdata_ram" dir="IN" is_memory="1" is_global="1" is_extern="1" is_data_bus="1">
            <structural_type_descriptor type="VECTOR_BOOL" size="1" vector_size="8" />
            <connected_objects />
          </port_o>
          <port_o id="Sin_Rdata_ram" dir="IN" is_memory="1" is_slave="1" is_data_bus="1">
            <structural_type_descriptor type="VECTOR_BOOL" size="1" vector_size="8" />
            <connected_objects />
          </port_o>
          <port_o id="S_data_ram_size" dir="IN" is_memory="1" is_global="1" is_extern="1" is_size_bus="1">
            <structural_type_descriptor type="VECTOR_BOOL" size="1" vector_size="1" />
            <connected_objects />
          </port_o>
          <port_o id="Sin_DataRdy" dir="IN" is_memory="1" is_slave="1">
            <structural_type_descriptor type="BOOL" size="1" />
            <connected_objects />
          </port_o>
          <port_o id="Sout_Rdata_ram" dir="OUT" is_memory="1" is_slave="1" is_data_bus="1">
            <structural_type_descriptor type="VECTOR_BOOL" size="1" vector_size="8" />
            <connected_objects />
          </port_o>
          <port_o id="Sout_DataRdy" dir="OUT" is_memory="1" is_slave="1">
            <structural_type_descriptor type="BOOL" size="1" />
            <connected_objects />
          </port_o>
          <port_o id="out1" dir="OUT">
            <structural_type_descriptor type="VECTOR_BOOL" size="1" vector_size="1" />
          </port_o>
          <NP_functionality LIBRARY="memory_mapped_register_FU out1 S_addr_ram S_Wdata_ram Sin_Rdata_ram Sout_Rdata_ram S_data_ram_size ALLOCATED_ADDRESS" VERILOG_PROVIDED="wire internal;
reg [BITSIZE_out1-1:0] reg_out1 1INIT_ZERO_VALUE;
assign out1 = reg_out1;
assign internal = ALLOCATED_ADDRESS == S_addr_ram;
assign Sout_DataRdy = internal || Sin_DataRdy;
assign Sout_Rdata_ram = Sin_Rdata_ram; 

always @(posedge clock 1RESET_EDGE) begin
   if (1RESET_VALUE)
     reg_out1 &lt;= {BITSIZE_out1{1&apos;b0}};
   else if (S_we_ram &amp;&amp; internal)
     reg_out1 &lt;= S_Wdata_ram;
end

" />
        </component_o>
      </circuit>
    </cell>
    <cell>
      <name>memory_mapped_registerN_FU</name>
      <circuit>
        <component_o id="memory_mapped_registerN_FU">
          <description>This component is part of the BAMBU/PANDA IP LIBRARY</description>
<<<<<<< HEAD
          <copyright>Copyright (C) 2016-2022 Politecnico di Milano</copyright>
          <authors>Fabrizio Ferrandi &lt;fabrizio.ferrandi@polimi.it&gt;</authors>
=======
          <copyright>Copyright (C) 2016-2023 Politecnico di Milano</copyright>  
          <authors>Fabrizio Ferrandi &lt;fabrizio.ferrandi@polimi.it&gt;</authors> 
>>>>>>> afcb9535
          <license>PANDA_LGPLv3</license>
          <structural_type_descriptor id_type="memory_mapped_registerN_FU" />
          <parameter name="ALLOCATED_ADDRESS">0</parameter>
          <port_o id="clock" dir="IN" is_clock="1">
            <structural_type_descriptor type="BOOL" size="1" />
          </port_o>
          <port_o id="reset" dir="IN">
            <structural_type_descriptor type="BOOL" size="1" />
          </port_o>
          <port_vector_o id="S_oe_ram" dir="IN" is_memory="1" is_global="1" is_extern="1">
            <structural_type_descriptor type="BOOL" size="1" />
            <connected_objects />
          </port_vector_o>
          <port_vector_o id="S_we_ram" dir="IN" is_memory="1" is_global="1" is_extern="1">
            <structural_type_descriptor type="BOOL" size="1" />
            <connected_objects />
          </port_vector_o>
          <port_vector_o id="S_addr_ram" dir="IN" is_memory="1" is_global="1" is_extern="1" is_addr_bus="1">
            <structural_type_descriptor type="VECTOR_BOOL" size="1" vector_size="1" />
            <connected_objects />
          </port_vector_o>
          <port_vector_o id="S_Wdata_ram" dir="IN" is_memory="1" is_global="1" is_extern="1" is_data_bus="1">
            <structural_type_descriptor type="VECTOR_BOOL" size="1" vector_size="8" />
            <connected_objects />
          </port_vector_o>
          <port_vector_o id="Sin_Rdata_ram" dir="IN" is_memory="1" is_slave="1" is_data_bus="1">
            <structural_type_descriptor type="VECTOR_BOOL" size="1" vector_size="8" />
            <connected_objects />
          </port_vector_o>
          <port_vector_o id="Sout_Rdata_ram" dir="OUT" is_memory="1" is_slave="1" is_data_bus="1">
            <structural_type_descriptor type="VECTOR_BOOL" size="1" vector_size="8" />
            <connected_objects />
          </port_vector_o>
          <port_vector_o id="S_data_ram_size" dir="IN" is_memory="1" is_global="1" is_extern="1" is_size_bus="1">
            <structural_type_descriptor type="VECTOR_BOOL" size="1" vector_size="1" />
            <connected_objects />
          </port_vector_o>
          <port_vector_o id="Sin_DataRdy" dir="IN" is_memory="1" is_slave="1">
            <structural_type_descriptor type="BOOL" size="1" />
            <connected_objects />
          </port_vector_o>
          <port_vector_o id="Sout_DataRdy" dir="OUT" is_memory="1" is_slave="1">
            <structural_type_descriptor type="BOOL" size="1" />
            <connected_objects />
          </port_vector_o>
          <port_o id="out1" dir="OUT">
            <structural_type_descriptor type="VECTOR_BOOL" size="1" vector_size="1" />
          </port_o>
          <NP_functionality LIBRARY="memory_mapped_registerN_FU out1 S_oe_ram S_we_ram S_addr_ram S_Wdata_ram  Sin_Rdata_ram Sout_Rdata_ram S_data_ram_size Sin_DataRdy Sout_DataRdy ALLOCATED_ADDRESS" VERILOG_PROVIDED="
function [PORTSIZE_S_addr_ram-1:0] check_condition;
  input [PORTSIZE_S_addr_ram*BITSIZE_S_addr_ram-1:0] m;
  integer i1;
begin
  for(i1 = 0; i1 &lt; PORTSIZE_S_addr_ram; i1 = i1 + 1)
  begin
    check_condition[i1] = m[i1*BITSIZE_S_addr_ram +:BITSIZE_S_addr_ram] == ALLOCATED_ADDRESS;
  end
end
endfunction
function [BITSIZE_out1-1:0] extract_value;
  input [PORTSIZE_S_addr_ram-1:0] cond;
  input [PORTSIZE_S_Wdata_ram*BITSIZE_S_Wdata_ram-1:0] value;
  reg [BITSIZE_out1-1:0] res;
  integer i1;
begin
  res={BITSIZE_out1{1&apos;b0}};
  for(i1 = 0; i1 &lt; PORTSIZE_S_Wdata_ram; i1 = i1 + 1)
  begin
    res = res | ( cond[i1] ? value[i1*BITSIZE_S_Wdata_ram +:BITSIZE_S_Wdata_ram] : {BITSIZE_out1{1&apos;b0}});
  end
  extract_value = res;
end
endfunction
wire [PORTSIZE_S_addr_ram-1:0] internal;
reg [BITSIZE_out1-1:0] reg_out1 1INIT_ZERO_VALUE;
assign out1 = reg_out1;
assign internal = check_condition(S_addr_ram);
assign Sout_DataRdy = internal | Sin_DataRdy;
assign Sout_Rdata_ram = Sin_Rdata_ram; 

always @(posedge clock 1RESET_EDGE) begin
   if (1RESET_VALUE)
     reg_out1 &lt;= {BITSIZE_out1{1&apos;b0}};
   else if (|(S_we_ram &amp; internal))
     reg_out1 &lt;= extract_value(S_we_ram &amp; internal,S_Wdata_ram);
end" />
        </component_o>
      </circuit>
    </cell>
    <cell>
      <name>notify_caller_minimal_FU</name>
      <circuit>
        <component_o id="notify_caller_minimal_FU">
          <description>This component is part of the BAMBU/PANDA IP LIBRARY</description>
          <copyright>Copyright (C) 2012-2023 Politecnico di Milano</copyright>
          <authors>Marco Minutoli &lt;mminutoli@gmail.com&gt;</authors>
          <license>PANDA_LGPLv3</license>
          <structural_type_descriptor id_type="notify_caller_minimal_FU" />
          <port_o id="clock" dir="IN" is_clock="1">
            <structural_type_descriptor type="BOOL" size="1" />
          </port_o>
          <port_o id="reset" dir="IN">
            <structural_type_descriptor type="BOOL" size="1" />
          </port_o>
          <port_o id="Min_oe_ram" dir="IN" is_memory="1" is_master="1">
            <structural_type_descriptor type="BOOL" size="1" />
            <connected_objects />
          </port_o>
          <port_o id="Mout_oe_ram" dir="OUT" is_memory="1" is_master="1">
            <structural_type_descriptor type="BOOL" size="1" />
            <connected_objects />
          </port_o>
          <port_o id="Min_we_ram" dir="IN" is_memory="1" is_master="1">
            <structural_type_descriptor type="BOOL" size="1" />
            <connected_objects />
          </port_o>
          <port_o id="Mout_we_ram" dir="OUT" is_memory="1" is_master="1">
            <structural_type_descriptor type="BOOL" size="1" />
            <connected_objects />
          </port_o>
          <port_o id="Min_addr_ram" dir="IN" is_memory="1" is_master="1" is_addr_bus="1">
            <structural_type_descriptor type="VECTOR_BOOL" size="1" vector_size="1" />
            <connected_objects />
          </port_o>
          <port_o id="Mout_addr_ram" dir="OUT" is_memory="1" is_master="1" is_addr_bus="1">
            <structural_type_descriptor type="VECTOR_BOOL" size="1" vector_size="1" />
            <connected_objects />
          </port_o>
          <port_o id="M_Rdata_ram" dir="IN" is_memory="1" is_global="1" is_extern="1" is_data_bus="1">
            <structural_type_descriptor type="VECTOR_BOOL" size="1" vector_size="8" />
            <connected_objects />
          </port_o>
          <port_o id="Min_Wdata_ram" dir="IN" is_memory="1" is_master="1" is_data_bus="1">
            <structural_type_descriptor type="VECTOR_BOOL" size="1" vector_size="8" />
            <connected_objects />
          </port_o>
          <port_o id="Mout_Wdata_ram" dir="OUT" is_memory="1" is_master="1" is_data_bus="1">
            <structural_type_descriptor type="VECTOR_BOOL" size="1" vector_size="8" />
            <connected_objects />
          </port_o>
          <port_o id="Min_data_ram_size" dir="IN" is_memory="1" is_master="1" is_size_bus="1">
            <structural_type_descriptor type="VECTOR_BOOL" size="1" vector_size="1" />
            <connected_objects />
          </port_o>
          <port_o id="Mout_data_ram_size" dir="OUT" is_memory="1" is_master="1" is_size_bus="1">
            <structural_type_descriptor type="VECTOR_BOOL" size="1" vector_size="1" />
            <connected_objects />
          </port_o>
          <port_o id="M_DataRdy" dir="IN" is_memory="1" is_global="1" is_extern="1">
            <structural_type_descriptor type="BOOL" size="1" />
            <connected_objects />
          </port_o>
          <port_o id="done_port" dir="IN">
            <structural_type_descriptor type="BOOL" size="1" />
          </port_o>
          <port_o id="notifyAddress" dir="IN" is_addr_bus="1">
            <structural_type_descriptor type="VECTOR_BOOL" size="1" vector_size="1" />
          </port_o>
          <port_o id="notified" dir="OUT">
            <structural_type_descriptor type="BOOL" size="1" />
          </port_o>
          <NP_functionality LIBRARY="notify_caller_minimal_FU notifyAddress Min_oe_ram Min_we_ram Mout_oe_ram Mout_we_ram M_DataRdy Min_addr_ram Mout_addr_ram M_Rdata_ram Min_Wdata_ram Mout_Wdata_ram Min_data_ram_size Mout_data_ram_size" VERILOG_PROVIDED="
reg state 1INIT_ZERO_VALUE;
reg next_state;

assign Mout_oe_ram = Min_oe_ram;
assign Mout_we_ram = state ? 1&apos;b1 : Min_we_ram;
assign Mout_addr_ram = state ? notifyAddress : Min_addr_ram;
assign Mout_Wdata_ram = state ? {{BITSIZE_Mout_Wdata_ram - 1{1&apos;b0}}, 1&apos;b1} : Min_Wdata_ram;
assign Mout_data_ram_size = state ?  4&apos;d8 : Min_data_ram_size;

assign notified = state ? M_DataRdy : ~(&amp; notifyAddress);

always @ (posedge clock 1RESET_EDGE) begin
  if (1RESET_VALUE) begin
    state &lt;= 1&apos;b0;
  end
  else begin
    state &lt;= next_state;
  end
end

always @ (*) begin
  next_state = state;
  if (state == 1&apos;b0) begin
     if ((| notifyAddress) &amp; done_port) begin
        next_state = 1&apos;b1;
     end
  end
  else begin
     if (M_DataRdy == 1&apos;b1) begin
        next_state = 1&apos;b0;
     end
  end
end
" />
        </component_o>
      </circuit>
    </cell>
    <cell>
      <name>notify_caller_minimalN_FU</name>
      <circuit>
        <component_o id="notify_caller_minimalN_FU">
          <description>This component is part of the BAMBU/PANDA IP LIBRARY</description>
          <copyright>Copyright (C) 2016-2023 Politecnico di Milano</copyright>
          <authors>Fabrizio Ferrandi &lt;fabrizio.ferrandi@polimi.it&gt;</authors>
          <license>PANDA_LGPLv3</license>
          <structural_type_descriptor id_type="notify_caller_minimalN_FU" />
          <port_o id="clock" dir="IN" is_clock="1">
            <structural_type_descriptor type="BOOL" size="1" />
          </port_o>
          <port_o id="reset" dir="IN">
            <structural_type_descriptor type="BOOL" size="1" />
          </port_o>
          <port_vector_o id="Min_oe_ram" dir="IN" is_memory="1" is_master="1">
            <structural_type_descriptor type="BOOL" size="1" />
            <connected_objects />
          </port_vector_o>
          <port_vector_o id="Mout_oe_ram" dir="OUT" is_memory="1" is_master="1">
            <structural_type_descriptor type="BOOL" size="1" />
            <connected_objects />
          </port_vector_o>
          <port_vector_o id="Min_we_ram" dir="IN" is_memory="1" is_master="1">
            <structural_type_descriptor type="BOOL" size="1" />
            <connected_objects />
          </port_vector_o>
          <port_vector_o id="Mout_we_ram" dir="OUT" is_memory="1" is_master="1">
            <structural_type_descriptor type="BOOL" size="1" />
            <connected_objects />
          </port_vector_o>
          <port_vector_o id="Min_addr_ram" dir="IN" is_memory="1" is_master="1" is_addr_bus="1">
            <structural_type_descriptor type="VECTOR_BOOL" size="1" vector_size="1" />
            <connected_objects />
          </port_vector_o>
          <port_vector_o id="Mout_addr_ram" dir="OUT" is_memory="1" is_master="1" is_addr_bus="1">
            <structural_type_descriptor type="VECTOR_BOOL" size="1" vector_size="1" />
            <connected_objects />
          </port_vector_o>
          <port_vector_o id="M_Rdata_ram" dir="IN" is_memory="1" is_global="1" is_extern="1" is_data_bus="1">
            <structural_type_descriptor type="VECTOR_BOOL" size="1" vector_size="8" />
            <connected_objects />
          </port_vector_o>
          <port_vector_o id="Min_Wdata_ram" dir="IN" is_memory="1" is_master="1" is_data_bus="1">
            <structural_type_descriptor type="VECTOR_BOOL" size="1" vector_size="8" />
            <connected_objects />
          </port_vector_o>
          <port_vector_o id="Mout_Wdata_ram" dir="OUT" is_memory="1" is_master="1" is_data_bus="1">
            <structural_type_descriptor type="VECTOR_BOOL" size="1" vector_size="8" />
            <connected_objects />
          </port_vector_o>
          <port_vector_o id="Min_data_ram_size" dir="IN" is_memory="1" is_master="1" is_size_bus="1">
            <structural_type_descriptor type="VECTOR_BOOL" size="1" vector_size="1" />
            <connected_objects />
          </port_vector_o>
          <port_vector_o id="Mout_data_ram_size" dir="OUT" is_memory="1" is_master="1" is_size_bus="1">
            <structural_type_descriptor type="VECTOR_BOOL" size="1" vector_size="1" />
            <connected_objects />
          </port_vector_o>
          <port_vector_o id="M_DataRdy" dir="IN" is_memory="1" is_global="1" is_extern="1">
            <structural_type_descriptor type="BOOL" size="1" />
            <connected_objects />
          </port_vector_o>
          <port_o id="done_port" dir="IN">
            <structural_type_descriptor type="BOOL" size="1" />
          </port_o>
          <port_o id="notifyAddress" dir="IN" is_addr_bus="1">
            <structural_type_descriptor type="VECTOR_BOOL" size="1" vector_size="1" />
          </port_o>
          <port_o id="notified" dir="OUT">
            <structural_type_descriptor type="BOOL" size="1" />
          </port_o>
          <NP_functionality LIBRARY="notify_caller_minimalN_FU notifyAddress Min_oe_ram Mout_oe_ram Min_we_ram Mout_we_ram Min_addr_ram Mout_addr_ram M_Rdata_ram Min_Wdata_ram Mout_Wdata_ram Min_data_ram_size Mout_data_ram_size M_DataRdy" VERILOG_PROVIDED="
reg state 1INIT_ZERO_VALUE;
reg next_state;

assign Mout_oe_ram = Min_oe_ram;
assign Mout_we_ram = state ? {Min_we_ram[PORTSIZE_Min_we_ram-1:1],1&apos;b1} : Min_we_ram;
assign Mout_addr_ram = state ? {Min_addr_ram[PORTSIZE_Min_addr_ram*BITSIZE_Min_addr_ram-1:BITSIZE_Min_addr_ram],notifyAddress} : Min_addr_ram;
assign Mout_Wdata_ram = state ? {{PORTSIZE_Mout_Wdata_ram*BITSIZE_Mout_Wdata_ram - 1{1&apos;b0}}, 1&apos;b1} : Min_Wdata_ram;
assign Mout_data_ram_size = state ?  {Min_data_ram_size[PORTSIZE_Min_data_ram_size*BITSIZE_Min_data_ram_size-1:BITSIZE_Min_data_ram_size], {BITSIZE_Min_data_ram_size-4{1&apos;b0}},4&apos;d8} : Min_data_ram_size;

assign notified = state ? M_DataRdy[0] : ~(&amp; notifyAddress);

always @ (posedge clock 1RESET_EDGE) begin
  if (1RESET_VALUE) begin
    state &lt;= 1&apos;b0;
  end
  else begin
    state &lt;= next_state;
  end
end

always @ (*) begin
  next_state = state;
  if (state == 1&apos;b0) begin
     if ((| notifyAddress) &amp; done_port) begin
        next_state = 1&apos;b1;
     end
  end
  else begin
     if (M_DataRdy[0] == 1&apos;b1) begin
        next_state = 1&apos;b0;
     end
  end
end
" />
        </component_o>
      </circuit>
    </cell>
    <cell>
      <name>return_value_mm_register_FU</name>
      <circuit>
        <component_o id="return_value_mm_register_FU">
          <description>This component is part of the BAMBU/PANDA IP LIBRARY</description>
          <copyright>Copyright (C) 2012-2023 Politecnico di Milano</copyright>
          <authors>Fabrizio Ferrandi &lt;fabrizio.ferrandi@polimi.it&gt;, Marco Minutoli &lt;mminutoli@gmail.com&gt;</authors>
          <license>PANDA_LGPLv3</license>
          <structural_type_descriptor id_type="return_value_mm_register_FU" />
          <parameter name="ALLOCATED_ADDRESS">0</parameter>
          <port_o id="clock" dir="IN" is_clock="1">
            <structural_type_descriptor type="BOOL" size="1" />
          </port_o>
          <port_o id="reset" dir="IN">
            <structural_type_descriptor type="BOOL" size="1" />
          </port_o>
          <port_o id="S_oe_ram" dir="IN" is_memory="1" is_global="1" is_extern="1">
            <structural_type_descriptor type="BOOL" size="1" />
            <connected_objects />
          </port_o>
          <port_o id="S_we_ram" dir="IN" is_memory="1" is_global="1" is_extern="1">
            <structural_type_descriptor type="BOOL" size="1" />
            <connected_objects />
          </port_o>
          <port_o id="S_addr_ram" dir="IN" is_memory="1" is_global="1" is_extern="1" is_addr_bus="1">
            <structural_type_descriptor type="VECTOR_BOOL" size="1" vector_size="1" />
            <connected_objects />
          </port_o>
          <port_o id="S_Wdata_ram" dir="IN" is_memory="1" is_global="1" is_extern="1" is_data_bus="1">
            <structural_type_descriptor type="VECTOR_BOOL" size="1" vector_size="8" />
            <connected_objects />
          </port_o>
          <port_o id="Sin_Rdata_ram" dir="IN" is_memory="1" is_slave="1" is_data_bus="1">
            <structural_type_descriptor type="VECTOR_BOOL" size="1" vector_size="8" />
            <connected_objects />
          </port_o>
          <port_o id="S_data_ram_size" dir="IN" is_memory="1" is_global="1" is_extern="1" is_size_bus="1">
            <structural_type_descriptor type="VECTOR_BOOL" size="1" vector_size="1" />
            <connected_objects />
          </port_o>
          <port_o id="Sin_DataRdy" dir="IN" is_memory="1" is_slave="1">
            <structural_type_descriptor type="BOOL" size="1" />
            <connected_objects />
          </port_o>
          <port_o id="Sout_Rdata_ram" dir="OUT" is_memory="1" is_slave="1" is_data_bus="1">
            <structural_type_descriptor type="VECTOR_BOOL" size="1" vector_size="8" />
            <connected_objects />
          </port_o>
          <port_o id="Sout_DataRdy" dir="OUT" is_memory="1" is_slave="1">
            <structural_type_descriptor type="BOOL" size="1" />
            <connected_objects />
          </port_o>
          <port_o id="in1" dir="IN">
            <structural_type_descriptor type="VECTOR_BOOL" size="1" vector_size="1" />
          </port_o>
          <port_o id="out1" dir="OUT">
            <structural_type_descriptor type="VECTOR_BOOL" size="1" vector_size="1" />
          </port_o>
          <port_o id="done_port" dir="IN">
            <structural_type_descriptor type="BOOL" size="1" />
          </port_o>
          <NP_functionality LIBRARY="return_value_mm_register_FU in1 out1 S_addr_ram S_Wdata_ram Sin_Rdata_ram Sout_Rdata_ram S_data_ram_size ALLOCATED_ADDRESS" VERILOG_PROVIDED="
wire internal;
reg [BITSIZE_in1-1:0] register 1INIT_ZERO_VALUE;
reg oe_ack 1INIT_ZERO_VALUE;
reg internal_previous;
wire oe_ack_next;

assign out1 = in1;
assign internal = ALLOCATED_ADDRESS == S_addr_ram;
assign Sout_DataRdy = oe_ack || Sin_DataRdy;
assign Sout_Rdata_ram = internal_previous ? register : Sin_Rdata_ram; 


assign oe_ack_next = internal &amp; ~oe_ack;
always @(posedge clock 1RESET_EDGE) begin
   if (1RESET_VALUE) begin
     register &lt;= {BITSIZE_in1{1&apos;b0}};
     oe_ack &lt;= 1&apos;b0;
     internal_previous &lt;= 1&apos;b0;
   end
   else begin
      if (done_port)
        register &lt;= in1;
      oe_ack &lt;= oe_ack_next;
      internal_previous &lt;= internal;
   end
end
" />
        </component_o>
      </circuit>
    </cell>
    <cell>
      <name>return_value_mm_registerN_FU</name>
      <circuit>
        <component_o id="return_value_mm_registerN_FU">
          <description>This component is part of the BAMBU/PANDA IP LIBRARY</description>
          <copyright>Copyright (C) 2016-2023 Politecnico di Milano</copyright>
          <authors>Fabrizio Ferrandi &lt;fabrizio.ferrandi@polimi.it&gt;</authors>
          <license>PANDA_LGPLv3</license>
          <structural_type_descriptor id_type="return_value_mm_registerN_FU" />
          <parameter name="ALLOCATED_ADDRESS">0</parameter>
          <port_o id="clock" dir="IN" is_clock="1">
            <structural_type_descriptor type="BOOL" size="1" />
          </port_o>
          <port_o id="reset" dir="IN">
            <structural_type_descriptor type="BOOL" size="1" />
          </port_o>
          <port_vector_o id="S_oe_ram" dir="IN" is_memory="1" is_global="1" is_extern="1">
            <structural_type_descriptor type="BOOL" size="1" />
            <connected_objects />
          </port_vector_o>
          <port_vector_o id="S_we_ram" dir="IN" is_memory="1" is_global="1" is_extern="1">
            <structural_type_descriptor type="BOOL" size="1" />
            <connected_objects />
          </port_vector_o>
          <port_vector_o id="S_addr_ram" dir="IN" is_memory="1" is_global="1" is_extern="1" is_addr_bus="1">
            <structural_type_descriptor type="VECTOR_BOOL" size="1" vector_size="1" />
            <connected_objects />
          </port_vector_o>
          <port_vector_o id="S_Wdata_ram" dir="IN" is_memory="1" is_global="1" is_extern="1" is_data_bus="1">
            <structural_type_descriptor type="VECTOR_BOOL" size="1" vector_size="8" />
            <connected_objects />
          </port_vector_o>
          <port_vector_o id="Sin_Rdata_ram" dir="IN" is_memory="1" is_slave="1" is_data_bus="1">
            <structural_type_descriptor type="VECTOR_BOOL" size="1" vector_size="8" />
            <connected_objects />
          </port_vector_o>
          <port_vector_o id="Sout_Rdata_ram" dir="OUT" is_memory="1" is_slave="1" is_data_bus="1">
            <structural_type_descriptor type="VECTOR_BOOL" size="1" vector_size="8" />
            <connected_objects />
          </port_vector_o>
          <port_vector_o id="S_data_ram_size" dir="IN" is_memory="1" is_global="1" is_extern="1" is_size_bus="1">
            <structural_type_descriptor type="VECTOR_BOOL" size="1" vector_size="1" />
            <connected_objects />
          </port_vector_o>
          <port_vector_o id="Sin_DataRdy" dir="IN" is_memory="1" is_slave="1">
            <structural_type_descriptor type="BOOL" size="1" />
            <connected_objects />
          </port_vector_o>
          <port_vector_o id="Sout_DataRdy" dir="OUT" is_memory="1" is_slave="1">
            <structural_type_descriptor type="BOOL" size="1" />
            <connected_objects />
          </port_vector_o>
          <port_o id="in1" dir="IN">
            <structural_type_descriptor type="VECTOR_BOOL" size="1" vector_size="1" />
          </port_o>
          <port_o id="out1" dir="OUT">
            <structural_type_descriptor type="VECTOR_BOOL" size="1" vector_size="1" />
          </port_o>
          <port_o id="done_port" dir="IN">
            <structural_type_descriptor type="BOOL" size="1" />
          </port_o>
          <NP_functionality LIBRARY="return_value_mm_registerN_FU in1 out1 S_oe_ram S_we_ram S_addr_ram S_Wdata_ram  Sin_Rdata_ram Sout_Rdata_ram S_data_ram_size Sin_DataRdy Sout_DataRdy ALLOCATED_ADDRESS" VERILOG_PROVIDED="function [PORTSIZE_S_addr_ram-1:0] check_condition;
  input [PORTSIZE_S_addr_ram*BITSIZE_S_addr_ram-1:0] m;
  integer i1;
begin
  for(i1 = 0; i1 &lt; PORTSIZE_S_addr_ram; i1 = i1 + 1)
  begin
    check_condition[i1] = m[i1*BITSIZE_S_addr_ram +:BITSIZE_S_addr_ram] == ALLOCATED_ADDRESS;
  end
end
endfunction
function [PORTSIZE_Sout_Rdata_ram*BITSIZE_Sout_Rdata_ram-1:0] inject_value;
  input [PORTSIZE_S_addr_ram-1:0] cond;
  input [BITSIZE_in1-1:0] value;
  input [PORTSIZE_Sin_Rdata_ram*BITSIZE_Sin_Rdata_ram-1:0] m;
  integer i1;
begin
  for(i1 = 0; i1 &lt; PORTSIZE_Sout_Rdata_ram; i1 = i1 + 1)
  begin
    inject_value[i1*BITSIZE_Sout_Rdata_ram +:BITSIZE_Sout_Rdata_ram] = cond[i1] ? value : m[i1*BITSIZE_Sin_Rdata_ram +:BITSIZE_Sin_Rdata_ram];
  end
end
endfunction
wire [PORTSIZE_S_addr_ram-1:0] internal;
reg [BITSIZE_in1-1:0] register 1INIT_ZERO_VALUE;
reg [PORTSIZE_S_addr_ram-1:0] oe_ack 1INIT_ZERO_VALUE;
wire [PORTSIZE_S_addr_ram-1:0] oe_ack_next;
reg [PORTSIZE_S_addr_ram-1:0] internal_previous;

assign out1 = in1;
assign internal = check_condition(S_addr_ram);
assign Sout_DataRdy = oe_ack | Sin_DataRdy;
assign Sout_Rdata_ram = inject_value(internal_previous, register, Sin_Rdata_ram);

assign oe_ack_next = internal &amp; ~oe_ack;
always @(posedge clock 1RESET_EDGE)
begin
  if (1RESET_VALUE)
  begin
    register &lt;= {BITSIZE_in1{1&apos;b0}};
    oe_ack &lt;= {PORTSIZE_S_addr_ram{1&apos;b0}};
    internal_previous &lt;= {PORTSIZE_S_addr_ram{1&apos;b0}};
  end
  else
  begin
    if (done_port)
      register &lt;= in1;
    oe_ack &lt;= oe_ack_next;
    internal_previous &lt;= internal;
  end
end" />
        </component_o>
      </circuit>
    </cell>
    <cell>
      <name>status_register_FU</name>
      <circuit>
        <component_o id="status_register_FU">
          <description>This component is part of the BAMBU/PANDA IP LIBRARY</description>
          <copyright>Copyright (C) 2012-2023 Politecnico di Milano</copyright>
          <authors>Fabrizio Ferrandi &lt;fabrizio.ferrandi@polimi.it&gt;, Marco Minutoli &lt;mminutoli@gmail.com&gt;</authors>
          <license>PANDA_LGPLv3</license>
          <structural_type_descriptor id_type="status_register_FU" />
          <parameter name="ALLOCATED_ADDRESS">0</parameter>
          <port_o id="clock" dir="IN" is_clock="1">
            <structural_type_descriptor type="BOOL" size="1" />
          </port_o>
          <port_o id="reset" dir="IN">
            <structural_type_descriptor type="BOOL" size="1" />
          </port_o>
          <port_o id="S_oe_ram" dir="IN" is_memory="1" is_global="1" is_extern="1">
            <structural_type_descriptor type="BOOL" size="1" />
            <connected_objects />
          </port_o>
          <port_o id="S_we_ram" dir="IN" is_memory="1" is_global="1" is_extern="1">
            <structural_type_descriptor type="BOOL" size="1" />
            <connected_objects />
          </port_o>
          <port_o id="S_addr_ram" dir="IN" is_memory="1" is_global="1" is_extern="1" is_addr_bus="1">
            <structural_type_descriptor type="VECTOR_BOOL" size="1" vector_size="1" />
            <connected_objects />
          </port_o>
          <port_o id="S_Wdata_ram" dir="IN" is_memory="1" is_global="1" is_extern="1" is_data_bus="1">
            <structural_type_descriptor type="VECTOR_BOOL" size="1" vector_size="8" />
            <connected_objects />
          </port_o>
          <port_o id="Sin_Rdata_ram" dir="IN" is_memory="1" is_slave="1" is_data_bus="1">
            <structural_type_descriptor type="VECTOR_BOOL" size="1" vector_size="8" />
            <connected_objects />
          </port_o>
          <port_o id="S_data_ram_size" dir="IN" is_memory="1" is_global="1" is_extern="1" is_size_bus="1">
            <structural_type_descriptor type="VECTOR_BOOL" size="1" vector_size="1" />
            <connected_objects />
          </port_o>
          <port_o id="Sin_DataRdy" dir="IN" is_memory="1" is_slave="1">
            <structural_type_descriptor type="BOOL" size="1" />
            <connected_objects />
          </port_o>
          <port_o id="Sout_Rdata_ram" dir="OUT" is_memory="1" is_slave="1" is_data_bus="1">
            <structural_type_descriptor type="VECTOR_BOOL" size="1" vector_size="8" />
            <connected_objects />
          </port_o>
          <port_o id="Sout_DataRdy" dir="OUT" is_memory="1" is_slave="1">
            <structural_type_descriptor type="BOOL" size="1" />
            <connected_objects />
          </port_o>
          <port_o id="notifyAddress" dir="OUT" is_addr_bus="1">
            <structural_type_descriptor type="VECTOR_BOOL" size="1" vector_size="1" />
          </port_o>
          <port_o id="start_port" dir="OUT">
            <structural_type_descriptor type="BOOL" size="1" />
          </port_o>
          <port_o id="control" dir="OUT">
            <structural_type_descriptor type="BOOL" size="1" />
          </port_o>
          <port_o id="notified" dir="IN">
            <structural_type_descriptor type="BOOL" size="1" />
          </port_o>
          <port_o id="done_port" dir="IN">
            <structural_type_descriptor type="BOOL" size="1" />
          </port_o>
          <NP_functionality LIBRARY="status_register_FU notifyAddress S_addr_ram S_Wdata_ram Sin_Rdata_ram Sout_Rdata_ram S_data_ram_size ALLOCATED_ADDRESS" VERILOG_PROVIDED="wire [BITSIZE_S_addr_ram - 1:0] statusRegister;
reg [BITSIZE_S_addr_ram - 1:0]  ackAddress 1INIT_ZERO_VALUE;
reg [BITSIZE_S_addr_ram - 1:0]  ackAddress_next;
reg [1:0]   state 1INIT_ZERO_VALUE;
reg [1:0]   state_next;

reg [BITSIZE_Sout_Rdata_ram-1:0] Sout_Rdata_ram;
reg                              Sout_DataRdy;
reg                              start_port 1INIT_ZERO_VALUE;
reg                              next_start_port;
 
wire       internal;

assign control = statusRegister[0];
assign internal = S_addr_ram == ALLOCATED_ADDRESS;
assign statusRegister = {ackAddress[BITSIZE_S_addr_ram - 1:2], state};
assign notifyAddress = {ackAddress[BITSIZE_S_addr_ram-1:2], 2&apos;d0};

always @ (*) begin
   Sout_Rdata_ram = Sin_Rdata_ram;
   Sout_DataRdy = Sin_DataRdy;
   ackAddress_next = ackAddress;
   if (internal) begin
      Sout_DataRdy = 1&apos;b1;
      if (S_oe_ram)
        Sout_Rdata_ram = statusRegister;
      if (S_we_ram)
        ackAddress_next = {S_Wdata_ram[BITSIZE_S_Wdata_ram - 1:2], 2&apos;b0};
   end
end // always @ (*)

always @ (posedge clock 1RESET_EDGE) begin
   if (1RESET_VALUE) begin
      state &lt;= 2&apos;d0;
      ackAddress &lt;= 32&apos;d0;
      start_port &lt;= 1&apos;b0;
   end else begin
      state &lt;= state_next;
      ackAddress &lt;= ackAddress_next;
      start_port &lt;= next_start_port;
   end
end   

always @ (*) begin
   state_next = state;
   next_start_port = 1&apos;b0;

   if (state == 2&apos;d0) begin
      if (internal &amp; S_we_ram) begin
         state_next = 2&apos;d1;
         next_start_port = 1&apos;b1;
      end
   end else if (state == 2&apos;d1) begin
      if (done_port) begin
         state_next = 2&apos;d2;
      end
   end else if (state == 2&apos;d2) begin
      if (notified) begin
         state_next = 2&apos;d0;
      end
   end else begin
   end
end
" />
        </component_o>
      </circuit>
    </cell>
    <cell>
      <name>status_registerN_FU</name>
      <circuit>
        <component_o id="status_registerN_FU">
          <description>This component is part of the BAMBU/PANDA IP LIBRARY</description>
          <copyright>Copyright (C) 2016-2023 Politecnico di Milano</copyright>
          <authors>Fabrizio Ferrandi &lt;fabrizio.ferrandi@polimi.it&gt;</authors>
          <license>PANDA_LGPLv3</license>
          <structural_type_descriptor id_type="status_registerN_FU" />
          <parameter name="ALLOCATED_ADDRESS">0</parameter>
          <port_o id="clock" dir="IN" is_clock="1">
            <structural_type_descriptor type="BOOL" size="1" />
          </port_o>
          <port_o id="reset" dir="IN">
            <structural_type_descriptor type="BOOL" size="1" />
          </port_o>
          <port_vector_o id="S_oe_ram" dir="IN" is_memory="1" is_global="1" is_extern="1">
            <structural_type_descriptor type="BOOL" size="1" />
            <connected_objects />
          </port_vector_o>
          <port_vector_o id="S_we_ram" dir="IN" is_memory="1" is_global="1" is_extern="1">
            <structural_type_descriptor type="BOOL" size="1" />
            <connected_objects />
          </port_vector_o>
          <port_vector_o id="S_addr_ram" dir="IN" is_memory="1" is_global="1" is_extern="1" is_addr_bus="1">
            <structural_type_descriptor type="VECTOR_BOOL" size="1" vector_size="1" />
            <connected_objects />
          </port_vector_o>
          <port_vector_o id="S_Wdata_ram" dir="IN" is_memory="1" is_global="1" is_extern="1" is_data_bus="1">
            <structural_type_descriptor type="VECTOR_BOOL" size="1" vector_size="8" />
            <connected_objects />
          </port_vector_o>
          <port_vector_o id="Sin_Rdata_ram" dir="IN" is_memory="1" is_slave="1" is_data_bus="1">
            <structural_type_descriptor type="VECTOR_BOOL" size="1" vector_size="8" />
            <connected_objects />
          </port_vector_o>
          <port_vector_o id="Sout_Rdata_ram" dir="OUT" is_memory="1" is_slave="1" is_data_bus="1">
            <structural_type_descriptor type="VECTOR_BOOL" size="1" vector_size="8" />
            <connected_objects />
          </port_vector_o>
          <port_vector_o id="S_data_ram_size" dir="IN" is_memory="1" is_global="1" is_extern="1" is_size_bus="1">
            <structural_type_descriptor type="VECTOR_BOOL" size="1" vector_size="1" />
            <connected_objects />
          </port_vector_o>
          <port_vector_o id="Sin_DataRdy" dir="IN" is_memory="1" is_slave="1">
            <structural_type_descriptor type="BOOL" size="1" />
            <connected_objects />
          </port_vector_o>
          <port_vector_o id="Sout_DataRdy" dir="OUT" is_memory="1" is_slave="1">
            <structural_type_descriptor type="BOOL" size="1" />
            <connected_objects />
          </port_vector_o>
          <port_o id="notifyAddress" dir="OUT" is_addr_bus="1">
            <structural_type_descriptor type="VECTOR_BOOL" size="1" vector_size="1" />
          </port_o>
          <port_o id="start_port" dir="OUT">
            <structural_type_descriptor type="BOOL" size="1" />
          </port_o>
          <port_o id="control" dir="OUT">
            <structural_type_descriptor type="BOOL" size="1" />
          </port_o>
          <port_o id="notified" dir="IN">
            <structural_type_descriptor type="BOOL" size="1" />
          </port_o>
          <port_o id="done_port" dir="IN">
            <structural_type_descriptor type="BOOL" size="1" />
          </port_o>
          <NP_functionality LIBRARY="status_registerN_FU notifyAddress S_oe_ram S_we_ram S_addr_ram S_Wdata_ram  Sin_Rdata_ram Sout_Rdata_ram S_data_ram_size Sin_DataRdy Sout_DataRdy ALLOCATED_ADDRESS" VERILOG_PROVIDED="wire [BITSIZE_S_addr_ram - 1:0] statusRegister;
reg [BITSIZE_S_addr_ram - 1:0] ackAddress 1INIT_ZERO_VALUE;
reg [BITSIZE_S_addr_ram - 1:0] ackAddress_next;
reg [1:0] state 1INIT_ZERO_VALUE;
reg [1:0] state_next;

reg start_port 1INIT_ZERO_VALUE;
reg next_start_port;
wire [PORTSIZE_S_addr_ram-1:0] internal;

function [PORTSIZE_S_addr_ram-1:0] check_condition;
  input [PORTSIZE_S_addr_ram*BITSIZE_S_addr_ram-1:0] m;
  integer i1;
begin
  for(i1 = 0; i1 &lt; PORTSIZE_S_addr_ram; i1 = i1 + 1)
  begin
    check_condition[i1] = m[i1*BITSIZE_S_addr_ram +:BITSIZE_S_addr_ram] == ALLOCATED_ADDRESS;
  end
end
endfunction
function [BITSIZE_S_addr_ram-1:0] extract_value;
  input [PORTSIZE_S_addr_ram-1:0] cond;
  input [PORTSIZE_S_Wdata_ram*BITSIZE_S_Wdata_ram-1:0] value;
  reg [BITSIZE_S_addr_ram-1:0] res;
  integer i1;
begin
  res={BITSIZE_S_addr_ram{1&apos;b0}};
  for(i1 = 0; i1 &lt; PORTSIZE_S_Wdata_ram; i1 = i1 + 1)
  begin
    res = res | ( cond[i1] ? value[i1*BITSIZE_S_Wdata_ram +:BITSIZE_S_Wdata_ram] : {BITSIZE_S_addr_ram{1&apos;b0}});
  end
  extract_value = res;
end
endfunction
function [PORTSIZE_Sout_Rdata_ram*BITSIZE_Sout_Rdata_ram-1:0] inject_value;
  input [PORTSIZE_S_addr_ram-1:0] cond;
  input [BITSIZE_S_addr_ram-1:0] value;
  input [PORTSIZE_Sin_Rdata_ram*BITSIZE_Sin_Rdata_ram-1:0] m;
  integer i1;
begin
  for(i1 = 0; i1 &lt; PORTSIZE_Sout_Rdata_ram; i1 = i1 + 1)
  begin
    inject_value[i1*BITSIZE_Sout_Rdata_ram +:BITSIZE_Sout_Rdata_ram] = cond[i1] ? value : m[i1*BITSIZE_Sin_Rdata_ram +:BITSIZE_Sin_Rdata_ram];
  end
end
endfunction

assign control = statusRegister[0];
assign internal = check_condition(S_addr_ram);
assign statusRegister = {ackAddress[BITSIZE_S_addr_ram - 1:2], state};
assign notifyAddress = {ackAddress[BITSIZE_S_addr_ram-1:2], 2&apos;d0};
assign Sout_DataRdy = internal | Sin_DataRdy; 
assign Sout_Rdata_ram = inject_value(internal &amp; S_oe_ram, statusRegister, Sin_Rdata_ram);

always @ (*)
begin
  ackAddress_next = ackAddress;
  if (|(internal &amp; S_we_ram))
    ackAddress_next = extract_value(internal &amp; S_we_ram,S_Wdata_ram);
end // always @ (*)

always @ (posedge clock 1RESET_EDGE) begin
   if (1RESET_VALUE) begin
      state &lt;= 2&apos;d0;
      ackAddress &lt;= {BITSIZE_S_addr_ram{1&apos;b0}};
      start_port &lt;= 1&apos;b0;
   end else begin
      state &lt;= state_next;
      ackAddress &lt;= ackAddress_next;
      start_port &lt;= next_start_port;
   end
end   

always @ (*) begin
   state_next = state;
   next_start_port = 1&apos;b0;

   if (state == 2&apos;d0) begin
      if (internal &amp; S_we_ram) begin
         state_next = 2&apos;d1;
         next_start_port = 1&apos;b1;
      end
   end else if (state == 2&apos;d1) begin
      if (done_port) begin
         state_next = 2&apos;d2;
      end
   end else if (state == 2&apos;d2) begin
      if (notified) begin
         state_next = 2&apos;d0;
      end
   end else begin
   end
end" />
        </component_o>
      </circuit>
    </cell>
    <cell>
      <name>status_register_no_notified_FU</name>
      <circuit>
        <component_o id="status_register_no_notified_FU">
          <description>This component is part of the BAMBU/PANDA IP LIBRARY</description>
          <copyright>Copyright (C) 2012-2023 Politecnico di Milano</copyright>
          <authors>Fabrizio Ferrandi &lt;fabrizio.ferrandi@polimi.it&gt;, Marco Minutoli &lt;mminutoli@gmail.com&gt;, Pietro Fezzardi &lt;pietrofezzardi@gmail.com&gt;</authors>
          <license>PANDA_LGPLv3</license>
          <structural_type_descriptor id_type="status_register_no_notified_FU" />
          <parameter name="ALLOCATED_ADDRESS">0</parameter>
          <port_o id="clock" dir="IN" is_clock="1">
            <structural_type_descriptor type="BOOL" size="1" />
          </port_o>
          <port_o id="reset" dir="IN">
            <structural_type_descriptor type="BOOL" size="1" />
          </port_o>
          <port_o id="S_oe_ram" dir="IN" is_memory="1" is_global="1" is_extern="1">
            <structural_type_descriptor type="BOOL" size="1" />
            <connected_objects />
          </port_o>
          <port_o id="S_we_ram" dir="IN" is_memory="1" is_global="1" is_extern="1">
            <structural_type_descriptor type="BOOL" size="1" />
            <connected_objects />
          </port_o>
          <port_o id="S_addr_ram" dir="IN" is_memory="1" is_global="1" is_extern="1" is_addr_bus="1">
            <structural_type_descriptor type="VECTOR_BOOL" size="1" vector_size="1" />
            <connected_objects />
          </port_o>
          <port_o id="S_Wdata_ram" dir="IN" is_memory="1" is_global="1" is_extern="1" is_data_bus="1">
            <structural_type_descriptor type="VECTOR_BOOL" size="1" vector_size="8" />
            <connected_objects />
          </port_o>
          <port_o id="Sin_Rdata_ram" dir="IN" is_memory="1" is_slave="1" is_data_bus="1">
            <structural_type_descriptor type="VECTOR_BOOL" size="1" vector_size="8" />
            <connected_objects />
          </port_o>
          <port_o id="S_data_ram_size" dir="IN" is_memory="1" is_global="1" is_extern="1" is_size_bus="1">
            <structural_type_descriptor type="VECTOR_BOOL" size="1" vector_size="1" />
            <connected_objects />
          </port_o>
          <port_o id="Sin_DataRdy" dir="IN" is_memory="1" is_slave="1">
            <structural_type_descriptor type="BOOL" size="1" />
            <connected_objects />
          </port_o>
          <port_o id="Sout_Rdata_ram" dir="OUT" is_memory="1" is_slave="1" is_data_bus="1">
            <structural_type_descriptor type="VECTOR_BOOL" size="1" vector_size="8" />
            <connected_objects />
          </port_o>
          <port_o id="Sout_DataRdy" dir="OUT" is_memory="1" is_slave="1">
            <structural_type_descriptor type="BOOL" size="1" />
            <connected_objects />
          </port_o>
          <port_o id="start_port" dir="OUT">
            <structural_type_descriptor type="BOOL" size="1" />
          </port_o>
          <port_o id="done_port" dir="IN">
            <structural_type_descriptor type="BOOL" size="1" />
          </port_o>
          <NP_functionality LIBRARY="status_register_no_notified_FU S_addr_ram S_Wdata_ram Sin_Rdata_ram Sout_Rdata_ram S_data_ram_size ALLOCATED_ADDRESS" VERILOG_PROVIDED="
wire statusRegister;
reg state 1INIT_ZERO_VALUE;
wire state_next;
reg [BITSIZE_Sout_Rdata_ram-1:0] Sout_Rdata_ram;
reg Sout_DataRdy;
wire next_start_port;
reg start_port 1INIT_ZERO_VALUE;
wire internal;
assign internal = S_addr_ram == ALLOCATED_ADDRESS;
assign statusRegister = state;

assign state_next = (!state &amp;&amp; internal &amp;&amp; S_we_ram) || (state &amp;&amp; !done_port);
assign next_start_port = !state &amp;&amp; internal &amp;&amp; S_we_ram;
always @ (*) begin
   Sout_Rdata_ram = Sin_Rdata_ram;
   Sout_DataRdy = Sin_DataRdy;

   if (internal) begin
      Sout_DataRdy = 1&apos;b1;
      if (S_oe_ram)
         Sout_Rdata_ram = statusRegister;

   end
end // always @ (*)

always @ (posedge clock 1RESET_EDGE) begin
   if (1RESET_VALUE) begin
      state &lt;= 1&apos;b0;
      start_port &lt;= 1&apos;b0;
   end else begin
      state &lt;= state_next;
      start_port &lt;= next_start_port;
   end
end   

" />
        </component_o>
      </circuit>
    </cell>
    <cell>
      <name>status_register_no_notifiedN_FU</name>
      <circuit>
        <component_o id="status_register_no_notifiedN_FU">
          <description>This component is part of the BAMBU/PANDA IP LIBRARY</description>
          <copyright>Copyright (C) 2016-2023 Politecnico di Milano</copyright>
          <authors>Fabrizio Ferrandi &lt;fabrizio.ferrandi@polimi.it&gt;</authors>
          <license>PANDA_LGPLv3</license>
          <structural_type_descriptor id_type="status_register_no_notifiedN_FU" />
          <parameter name="ALLOCATED_ADDRESS">0</parameter>
          <port_o id="clock" dir="IN" is_clock="1">
            <structural_type_descriptor type="BOOL" size="1" />
          </port_o>
          <port_o id="reset" dir="IN">
            <structural_type_descriptor type="BOOL" size="1" />
          </port_o>
          <port_vector_o id="S_oe_ram" dir="IN" is_memory="1" is_global="1" is_extern="1">
            <structural_type_descriptor type="BOOL" size="1" />
            <connected_objects />
          </port_vector_o>
          <port_vector_o id="S_we_ram" dir="IN" is_memory="1" is_global="1" is_extern="1">
            <structural_type_descriptor type="BOOL" size="1" />
            <connected_objects />
          </port_vector_o>
          <port_vector_o id="S_addr_ram" dir="IN" is_memory="1" is_global="1" is_extern="1" is_addr_bus="1">
            <structural_type_descriptor type="VECTOR_BOOL" size="1" vector_size="1" />
            <connected_objects />
          </port_vector_o>
          <port_vector_o id="S_Wdata_ram" dir="IN" is_memory="1" is_global="1" is_extern="1" is_data_bus="1">
            <structural_type_descriptor type="VECTOR_BOOL" size="1" vector_size="8" />
            <connected_objects />
          </port_vector_o>
          <port_vector_o id="Sin_Rdata_ram" dir="IN" is_memory="1" is_slave="1" is_data_bus="1">
            <structural_type_descriptor type="VECTOR_BOOL" size="1" vector_size="8" />
            <connected_objects />
          </port_vector_o>
          <port_vector_o id="Sout_Rdata_ram" dir="OUT" is_memory="1" is_slave="1" is_data_bus="1">
            <structural_type_descriptor type="VECTOR_BOOL" size="1" vector_size="8" />
            <connected_objects />
          </port_vector_o>
          <port_vector_o id="S_data_ram_size" dir="IN" is_memory="1" is_global="1" is_extern="1" is_size_bus="1">
            <structural_type_descriptor type="VECTOR_BOOL" size="1" vector_size="1" />
            <connected_objects />
          </port_vector_o>
          <port_vector_o id="Sin_DataRdy" dir="IN" is_memory="1" is_slave="1">
            <structural_type_descriptor type="BOOL" size="1" />
            <connected_objects />
          </port_vector_o>
          <port_vector_o id="Sout_DataRdy" dir="OUT" is_memory="1" is_slave="1">
            <structural_type_descriptor type="BOOL" size="1" />
            <connected_objects />
          </port_vector_o>
          <port_o id="start_port" dir="OUT">
            <structural_type_descriptor type="BOOL" />
          </port_o>
          <port_o id="done_port" dir="IN">
            <structural_type_descriptor type="BOOL" />
          </port_o>
          <NP_functionality LIBRARY="status_register_no_notifiedN_FU S_addr_ram S_Wdata_ram Sin_Rdata_ram Sout_Rdata_ram S_data_ram_size ALLOCATED_ADDRESS" VERILOG_PROVIDED="function [PORTSIZE_S_addr_ram-1:0] check_condition;
  input [PORTSIZE_S_addr_ram*BITSIZE_S_addr_ram-1:0] m;
  integer i1;
begin
  for(i1 = 0; i1 &lt; PORTSIZE_S_addr_ram; i1 = i1 + 1)
  begin
    check_condition[i1] = m[i1*BITSIZE_S_addr_ram +:BITSIZE_S_addr_ram] == ALLOCATED_ADDRESS;
  end
end
endfunction
function [PORTSIZE_Sout_Rdata_ram*BITSIZE_Sout_Rdata_ram-1:0] inject_value;
  input [PORTSIZE_S_addr_ram-1:0] cond;
  input [BITSIZE_S_addr_ram-1:0] value;
  input [PORTSIZE_Sin_Rdata_ram*BITSIZE_Sin_Rdata_ram-1:0] m;
  integer i1;
begin
  for(i1 = 0; i1 &lt; PORTSIZE_Sout_Rdata_ram; i1 = i1 + 1)
  begin
    inject_value[i1*BITSIZE_Sout_Rdata_ram +:BITSIZE_Sout_Rdata_ram] = cond[i1] ? value : m[i1*BITSIZE_Sin_Rdata_ram +:BITSIZE_Sin_Rdata_ram];
  end
end
endfunction

wire [PORTSIZE_S_addr_ram-1:0] internal;
wire [BITSIZE_S_addr_ram - 1:0] statusRegister;
wire state_next;
wire next_start_port;
reg start_port 1INIT_ZERO_VALUE;
reg state 1INIT_ZERO_VALUE;

assign internal = check_condition(S_addr_ram);
assign statusRegister = {{BITSIZE_S_addr_ram-1{1&apos;b0}}, state};
assign Sout_DataRdy = internal | Sin_DataRdy; 

assign state_next = (!state &amp;&amp; (|(internal &amp; S_we_ram))) || (state &amp;&amp; !done_port);
assign next_start_port = !state &amp;&amp; (|(internal &amp; S_we_ram));
assign Sout_Rdata_ram = inject_value(internal &amp; S_oe_ram, statusRegister, Sin_Rdata_ram);

always @ (posedge clock 1RESET_EDGE) begin
   if (1RESET_VALUE) begin
      state &lt;= 1&apos;b0;
      start_port &lt;= 1&apos;b0;
   end else begin
      state &lt;= state_next;
      start_port &lt;= next_start_port;
   end
end" />
        </component_o>
      </circuit>
    </cell>
    <cell>
      <name>bit_ior_concat_expr_FU</name>
      <operation operation_name="bit_ior_concat_expr" supported_types="INT:*" />
      <circuit>
        <component_o id="bit_ior_concat_expr_FU">
          <description>This component is part of the BAMBU/PANDA IP LIBRARY</description>
<<<<<<< HEAD
          <copyright>Copyright (C) 2016-2022 Politecnico di Milano</copyright>
          <authors>Fabrizio Ferrandi &lt;fabrizio.ferrandi@polimi.it&gt;</authors>
=======
          <copyright>Copyright (C) 2016-2023 Politecnico di Milano</copyright>  
          <authors>Fabrizio Ferrandi &lt;fabrizio.ferrandi@polimi.it&gt;</authors> 
>>>>>>> afcb9535
          <license>PANDA_LGPLv3</license>
          <structural_type_descriptor id_type="bit_ior_concat_expr_FU" />
          <parameter name="OFFSET_PARAMETER">1</parameter>
          <port_o id="in1" dir="IN">
            <structural_type_descriptor type="INT" size="1" />
            <connected_objects />
          </port_o>
          <port_o id="in2" dir="IN">
            <structural_type_descriptor type="INT" size="1" />
            <connected_objects />
          </port_o>
          <port_o id="in3" dir="IN">
            <structural_type_descriptor type="INT" size="1" />
            <connected_objects />
          </port_o>
          <port_o id="out1" dir="OUT">
            <structural_type_descriptor type="INT" size="1" />
            <connected_objects />
          </port_o>
          <NP_functionality LIBRARY="bit_ior_concat_expr_FU in1 in2 in3 out1 OFFSET_PARAMETER" VERILOG_PROVIDED="
parameter nbit_out = BITSIZE_out1 &gt; OFFSET_PARAMETER ? BITSIZE_out1 : 1+OFFSET_PARAMETER;
wire signed [nbit_out-1:0] tmp_in1;
wire signed [OFFSET_PARAMETER-1:0] tmp_in2;
generate
  if(BITSIZE_in1 &gt;= nbit_out)
    assign tmp_in1=in1[nbit_out-1:0];
  else
    assign tmp_in1={{(nbit_out-BITSIZE_in1){in1[BITSIZE_in1-1]}},in1};
endgenerate
generate
  if(BITSIZE_in2 &gt;= OFFSET_PARAMETER)
    assign tmp_in2=in2[OFFSET_PARAMETER-1:0];
  else
    assign tmp_in2={{(OFFSET_PARAMETER-BITSIZE_in2){in2[BITSIZE_in2-1]}},in2};
endgenerate
assign out1 = {tmp_in1[nbit_out-1:OFFSET_PARAMETER] , tmp_in2};" VHDL_PROVIDED="function integer_ternary_operator(cond : boolean; op1 : integer; op2 : integer) return integer is
  begin
    if cond then
      return op1;
    else
      return op2;
    end if;
end integer_ternary_operator;
  constant nbit_out : integer := integer_ternary_operator(BITSIZE_out1 &gt; OFFSET_PARAMETER, BITSIZE_out1, 1+OFFSET_PARAMETER);
  signal tmp_in1 : signed(nbit_out-1 downto 0);
  signal tmp_in2 : signed(nbit_out-1 downto 0);
  begin
    tmp_in1 &lt;= resize_signed(in1, nbit_out);
    tmp_in2 &lt;= resize_signed(in2, nbit_out);
    out1 &lt;= resize(tmp_in1(nbit_out-1 downto OFFSET_PARAMETER) &amp; tmp_in2(OFFSET_PARAMETER-1 downto 0), BITSIZE_out1);
    " />
        </component_o>
      </circuit>
    </cell>
    <cell>
      <name>ui_bit_ior_concat_expr_FU</name>
      <operation operation_name="bit_ior_concat_expr" supported_types="UINT:*|VECTOR_BOOL:*" />
      <circuit>
        <component_o id="ui_bit_ior_concat_expr_FU">
          <description>This component is part of the BAMBU/PANDA IP LIBRARY</description>
<<<<<<< HEAD
          <copyright>Copyright (C) 2016-2022 Politecnico di Milano</copyright>
          <authors>Fabrizio Ferrandi &lt;fabrizio.ferrandi@polimi.it&gt;</authors>
=======
          <copyright>Copyright (C) 2016-2023 Politecnico di Milano</copyright>  
          <authors>Fabrizio Ferrandi &lt;fabrizio.ferrandi@polimi.it&gt;</authors> 
>>>>>>> afcb9535
          <license>PANDA_LGPLv3</license>
          <structural_type_descriptor id_type="ui_bit_ior_concat_expr_FU" />
          <parameter name="OFFSET_PARAMETER">1</parameter>
          <port_o id="in1" dir="IN">
            <structural_type_descriptor type="UINT" size="1" />
            <connected_objects />
          </port_o>
          <port_o id="in2" dir="IN">
            <structural_type_descriptor type="UINT" size="1" />
            <connected_objects />
          </port_o>
          <port_o id="in3" dir="IN">
            <structural_type_descriptor type="UINT" size="1" />
            <connected_objects />
          </port_o>
          <port_o id="out1" dir="OUT">
            <structural_type_descriptor type="UINT" size="1" />
            <connected_objects />
          </port_o>
          <NP_functionality LIBRARY="ui_bit_ior_concat_expr_FU in1 in2 in3 out1 OFFSET_PARAMETER" VERILOG_PROVIDED="parameter nbit_out = BITSIZE_out1 &gt; OFFSET_PARAMETER ? BITSIZE_out1 : 1+OFFSET_PARAMETER;
wire [nbit_out-1:0] tmp_in1;
wire [OFFSET_PARAMETER-1:0] tmp_in2;
generate
  if(BITSIZE_in1 &gt;= nbit_out)
    assign tmp_in1=in1[nbit_out-1:0];
  else
    assign tmp_in1={{(nbit_out-BITSIZE_in1){1&apos;b0}},in1};
endgenerate
generate
  if(BITSIZE_in2 &gt;= OFFSET_PARAMETER)
    assign tmp_in2=in2[OFFSET_PARAMETER-1:0];
  else
    assign tmp_in2={{(OFFSET_PARAMETER-BITSIZE_in2){1&apos;b0}},in2};
endgenerate
assign out1 = {tmp_in1[nbit_out-1:OFFSET_PARAMETER] , tmp_in2};" VHDL_PROVIDED="function integer_ternary_operator(cond : boolean; op1 : integer; op2 : integer) return integer is
  begin
    if cond then
      return op1;
    else
      return op2;
    end if;
end integer_ternary_operator;
  constant nbit_out : integer := integer_ternary_operator(BITSIZE_out1 &gt; OFFSET_PARAMETER, BITSIZE_out1, 1+OFFSET_PARAMETER);
  signal tmp_in1 : unsigned(nbit_out-1 downto 0);
  signal tmp_in2 : unsigned(nbit_out-1 downto 0);
  begin
    tmp_in1 &lt;= resize(in1, nbit_out);
    tmp_in2 &lt;= resize(in2, nbit_out);
    out1 &lt;= resize(tmp_in1(nbit_out-1 downto OFFSET_PARAMETER) &amp; tmp_in2(OFFSET_PARAMETER-1 downto 0), BITSIZE_out1);
    " />
        </component_o>
      </circuit>
    </cell>
    <cell>
      <name>__builtin_trap</name>
      <operation operation_name="trap" bounded="0" />
      <operation operation_name="__builtin_trap" bounded="0" />
      <circuit>
        <component_o id="__builtin_trap">
          <description>This component is part of the BAMBU/PANDA IP LIBRARY</description>
<<<<<<< HEAD
          <copyright>Copyright (C) 2014-2022 Politecnico di Milano</copyright>
          <authors>Fabrizio Ferrandi &lt;fabrizio.ferrandi@polimi.it&gt;</authors>
=======
          <copyright>Copyright (C) 2014-2023 Politecnico di Milano</copyright>  
          <authors>Fabrizio Ferrandi &lt;fabrizio.ferrandi@polimi.it&gt;</authors> 
>>>>>>> afcb9535
          <license>PANDA_LGPLv3</license>
          <structural_type_descriptor id_type="__builtin_trap" />
          <port_o id="clock" dir="IN" is_clock="1">
            <structural_type_descriptor type="BOOL" size="1" />
          </port_o>
          <port_o id="start_port" dir="IN">
            <structural_type_descriptor type="BOOL" size="1" />
            <connected_objects />
          </port_o>
          <port_o id="sel_trap" dir="IN">
            <structural_type_descriptor type="BOOL" size="1" />
            <connected_objects />
          </port_o>
          <port_o id="sel___builtin_trap" dir="IN">
            <structural_type_descriptor type="BOOL" size="1" />
            <connected_objects />
          </port_o>
          <port_o id="done_port" dir="OUT">
            <structural_type_descriptor type="BOOL" size="1" />
            <connected_objects />
          </port_o>
          <NP_functionality LIBRARY="__builtin_trap" VERILOG_PROVIDED="
reg done_port 1INIT_ZERO_VALUE;
// synthesis translate_off
integer res_file;
always @(negedge clock)
  if(start_port == 1&apos;b1)
  begin
    res_file = $fopen(&quot;results.txt&quot;,&quot;w&quot;);
    $display(&quot;__builtin_trap called&quot;);
    $fwrite(res_file, &quot;0\\t&quot;);
    $fwrite(res_file, &quot;%d\\t&quot;, $time);
    $fwrite(res_file, &quot;ns\\n&quot;);
    $fclose(res_file);
    $finish;
  end
// synthesis translate_on
always @(posedge clock) done_port &lt;= start_port;" />
        </component_o>
      </circuit>
    </cell>
    <cell>
      <name>__builtin_unreachable</name>
      <operation operation_name="__unreachable" bounded="0" cycles="1" />
      <operation operation_name="__builtin_unreachable" bounded="0" cycles="1" />
      <circuit>
        <component_o id="__builtin_unreachable">
          <description>This component is part of the BAMBU/PANDA IP LIBRARY</description>
<<<<<<< HEAD
          <copyright>Copyright (C) 2015-2022 Politecnico di Milano</copyright>
          <authors>Fabrizio Ferrandi &lt;fabrizio.ferrandi@polimi.it&gt;</authors>
=======
          <copyright>Copyright (C) 2015-2023 Politecnico di Milano</copyright>  
          <authors>Fabrizio Ferrandi &lt;fabrizio.ferrandi@polimi.it&gt;</authors> 
>>>>>>> afcb9535
          <license>PANDA_LGPLv3</license>
          <structural_type_descriptor id_type="__builtin_unreachable" />
          <port_o id="clock" dir="IN" is_clock="1">
            <structural_type_descriptor type="BOOL" size="1" />
          </port_o>
          <port_o id="start_port" dir="IN">
            <structural_type_descriptor type="BOOL" size="1" />
            <connected_objects />
          </port_o>
          <port_o id="sel___unreachable" dir="IN">
            <structural_type_descriptor type="BOOL" size="1" />
            <connected_objects />
          </port_o>
          <port_o id="sel___builtin_unreachable" dir="IN">
            <structural_type_descriptor type="BOOL" size="1" />
            <connected_objects />
          </port_o>
          <port_o id="done_port" dir="OUT">
            <structural_type_descriptor type="BOOL" size="1" />
            <connected_objects />
          </port_o>
          <NP_functionality LIBRARY="__builtin_unreachable" VERILOG_PROVIDED="
reg done_port 1INIT_ZERO_VALUE;
// synthesis translate_off
integer res_file;
always @(negedge clock)
  if(start_port == 1&apos;b1)
  begin
    res_file = $fopen(&quot;results.txt&quot;,&quot;w&quot;);
    $display(&quot;__builtin_unreachable called&quot;);
    $fwrite(res_file, &quot;0\\t&quot;);
    $fwrite(res_file, &quot;%d\\t&quot;, $time);
    $fwrite(res_file, &quot;ns\\n&quot;);
    $fclose(res_file);
    $finish;
  end
// synthesis translate_on
always @(posedge clock) done_port &lt;= start_port;" VHDL_PROVIDED="begin
-- synthesis translate_off
process(clock)
  file res_file : text;
begin
    if (clock&apos;event and clock = &apos;0&apos;) then
      if(start_port = &apos;1&apos;) then
        file_open(res_file, &quot;results.txt&quot;, WRITE_MODE);
        report(&quot;__builtin_unreachable called&quot;);
        write(res_file, &quot;0&quot; &amp; HT &amp; time&apos;image(now) &amp; LF);
        file_close(res_file);
        finish(1);
      end if;
    end if;
  end process;
-- synthesis translate_on
process(clock)
begin
  if(clock&apos;event and clock = &apos;1&apos;) then
    done_port &lt;= start_port;
  end if;
end process;
" />
        </component_o>
      </circuit>
    </cell>
    <cell>
      <name>__builtin_exit</name>
      <operation operation_name="exit" bounded="0" cycles="1" />
      <operation operation_name="__builtin_exit" bounded="0" cycles="1" />
      <circuit>
        <component_o id="__builtin_exit">
          <description>This component is part of the BAMBU/PANDA IP LIBRARY</description>
<<<<<<< HEAD
          <copyright>Copyright (C) 2004-2022 Politecnico di Milano</copyright>
          <authors>Fabrizio Ferrandi &lt;fabrizio.ferrandi@polimi.it&gt;</authors>
=======
          <copyright>Copyright (C) 2004-2023 Politecnico di Milano</copyright>  
          <authors>Fabrizio Ferrandi &lt;fabrizio.ferrandi@polimi.it&gt;</authors> 
>>>>>>> afcb9535
          <license>PANDA_LGPLv3</license>
          <structural_type_descriptor id_type="__builtin_exit" />
          <port_o id="clock" dir="IN" is_clock="1">
            <structural_type_descriptor type="BOOL" size="1" />
          </port_o>
          <port_o id="start_port" dir="IN">
            <structural_type_descriptor type="BOOL" size="1" />
            <connected_objects />
          </port_o>
          <port_o id="status" dir="IN">
            <structural_type_descriptor type="INT" size="32" />
            <connected_objects />
          </port_o>
          <port_o id="sel_exit" dir="IN">
            <structural_type_descriptor type="BOOL" size="1" />
            <connected_objects />
          </port_o>
          <port_o id="sel___builtin_exit" dir="IN">
            <structural_type_descriptor type="BOOL" size="1" />
            <connected_objects />
          </port_o>
          <port_o id="done_port" dir="OUT">
            <structural_type_descriptor type="BOOL" size="1" />
            <connected_objects />
          </port_o>
          <NP_functionality LIBRARY="__builtin_exit" VERILOG_PROVIDED="
reg done_port 1INIT_ZERO_VALUE;
// synthesis translate_off
integer res_file;
always @(negedge clock)
  if(start_port == 1&apos;b1)
  begin
    res_file = $fopen(&quot;results.txt&quot;,&quot;w&quot;);
    $display(&quot;Exit called&quot;);
    $fwrite(res_file, &quot;%d\\t&quot;, (status!=0 ? 0 : 3));
    $fwrite(res_file, &quot;%d\\t&quot;, $time);
    $fwrite(res_file, &quot;ns\\n&quot;);
    $fclose(res_file);
    $finish;
  end
// synthesis translate_on
always @(posedge clock) done_port &lt;= start_port;" VHDL_PROVIDED="begin
-- synthesis translate_off
process(clock)
  file res_file : text;
begin
    if (clock&apos;event and clock = &apos;0&apos;) then
      if(start_port = &apos;1&apos;) then
        file_open(res_file, &quot;results.txt&quot;, WRITE_MODE);
        report(&quot;Exit called&quot;);
        if (status /= 0) then
        write(res_file, &quot;0&quot; &amp; HT &amp; time&apos;image(now) &amp; LF);
      else
         write(res_file, &quot;3&quot; &amp; HT &amp; time&apos;image(now) &amp; LF);
      end if;
        file_close(res_file);
        finish(1);
      end if;
    end if;
  end process;
-- synthesis translate_on
process(clock)
begin
  if(clock&apos;event and clock = &apos;1&apos;) then
    done_port &lt;= start_port;
  end if;
end process;
" />
        </component_o>
      </circuit>
    </cell>
    <cell>
      <name>__builtin_abort</name>
      <operation operation_name="abort" bounded="0" cycles="1" />
      <operation operation_name="__builtin_abort" bounded="0" cycles="1" />
      <circuit>
        <component_o id="__builtin_abort">
          <description>This component is part of the BAMBU/PANDA IP LIBRARY</description>
<<<<<<< HEAD
          <copyright>Copyright (C) 2004-2022 Politecnico di Milano</copyright>
          <authors>Fabrizio Ferrandi &lt;fabrizio.ferrandi@polimi.it&gt;</authors>
=======
          <copyright>Copyright (C) 2004-2023 Politecnico di Milano</copyright>  
          <authors>Fabrizio Ferrandi &lt;fabrizio.ferrandi@polimi.it&gt;</authors> 
>>>>>>> afcb9535
          <license>PANDA_LGPLv3</license>
          <structural_type_descriptor id_type="__builtin_abort" />
          <port_o id="clock" dir="IN" is_clock="1">
            <structural_type_descriptor type="BOOL" size="1" />
          </port_o>
          <port_o id="start_port" dir="IN">
            <structural_type_descriptor type="BOOL" size="1" />
            <connected_objects />
          </port_o>
          <port_o id="sel_abort" dir="IN">
            <structural_type_descriptor type="BOOL" size="1" />
            <connected_objects />
          </port_o>
          <port_o id="sel___builtin_abort" dir="IN">
            <structural_type_descriptor type="BOOL" size="1" />
            <connected_objects />
          </port_o>
          <port_o id="done_port" dir="OUT">
            <structural_type_descriptor type="BOOL" size="1" />
            <connected_objects />
          </port_o>
          <NP_functionality LIBRARY="__builtin_abort" VERILOG_PROVIDED="
reg done_port 1INIT_ZERO_VALUE;
// synthesis translate_off
integer res_file;
always @(negedge clock)
  if(start_port == 1&apos;b1)
  begin
    res_file = $fopen(&quot;results.txt&quot;,&quot;w&quot;);
    $display(&quot;Abort called&quot;);
    $fwrite(res_file, &quot;0\\t&quot;);
    $fwrite(res_file, &quot;%d\\t&quot;, $time);
    $fwrite(res_file, &quot;ns\\n&quot;);
    $fclose(res_file);
    $finish;
  end
// synthesis translate_on
always @(posedge clock) done_port &lt;= start_port;" VHDL_PROVIDED="begin
-- synthesis translate_off
process(clock)
  file res_file : text;
begin
    if (clock&apos;event and clock = &apos;0&apos;) then
      if(start_port = &apos;1&apos;) then
        file_open(res_file, &quot;results.txt&quot;, WRITE_MODE);
        report(&quot;Abort called&quot;);
        write(res_file, &quot;0&quot; &amp; HT &amp; time&apos;image(now) &amp; LF);
        file_close(res_file);
        finish(1);
      end if;
    end if;
  end process;
-- synthesis translate_on
process(clock)
begin
  if(clock&apos;event and clock = &apos;1&apos;) then
    done_port &lt;= start_port;
  end if;
end process;
" />
        </component_o>
      </circuit>
    </cell>
    <cell>
      <name>__builtin_dwarf_cfa</name>
      <operation operation_name="dwarf_cfa" bounded="0" />
      <operation operation_name="__builtin_dwarf_cfa" bounded="0" />
      <circuit>
        <component_o id="__builtin_dwarf_cfa">
          <description>This component is part of the BAMBU/PANDA IP LIBRARY</description>
<<<<<<< HEAD
          <copyright>Copyright (C) 2016-2022 Politecnico di Milano</copyright>
          <authors>Fabrizio Ferrandi &lt;fabrizio.ferrandi@polimi.it&gt;</authors>
=======
          <copyright>Copyright (C) 2016-2023 Politecnico di Milano</copyright>  
          <authors>Fabrizio Ferrandi &lt;fabrizio.ferrandi@polimi.it&gt;</authors> 
>>>>>>> afcb9535
          <license>PANDA_LGPLv3</license>
          <structural_type_descriptor id_type="__builtin_dwarf_cfa" />
          <port_o id="clock" dir="IN" is_clock="1">
            <structural_type_descriptor type="BOOL" size="1" />
          </port_o>
          <port_o id="start_port" dir="IN">
            <structural_type_descriptor type="BOOL" size="1" />
            <connected_objects />
          </port_o>
          <port_o id="sel_dwarf_cfa" dir="IN">
            <structural_type_descriptor type="BOOL" size="1" />
            <connected_objects />
          </port_o>
          <port_o id="sel___builtin_dwarf_cfa" dir="IN">
            <structural_type_descriptor type="BOOL" size="1" />
            <connected_objects />
          </port_o>
          <port_o id="out1" dir="OUT">
            <structural_type_descriptor type="UINT" size="1" />
            <connected_objects />
          </port_o>
          <port_o id="done_port" dir="OUT">
            <structural_type_descriptor type="BOOL" size="1" />
            <connected_objects />
          </port_o>
          <NP_functionality LIBRARY="__builtin_dwarf_cfa out1" VERILOG_PROVIDED="
reg done_port 1INIT_ZERO_VALUE;
// synthesis translate_off
always @(negedge clock)
  if(start_port == 1&apos;b1)
  begin
    $display(&quot;__builtin_dwarf_cfa called&quot;);
  end
// synthesis translate_on
always @(posedge clock) done_port &lt;= start_port; assign out1 = 0;" />
        </component_o>
      </circuit>
    </cell>
    <cell>
      <name>__llvm_bitreverse_i8</name>
      <operation operation_name="__llvm_bitreverse_i8"  execution_time="0.0000001"/>
      <circuit>
        <component_o id="__llvm_bitreverse_i8">
          <description>This component is part of the BAMBU/PANDA IP LIBRARY</description>
          <copyright>Copyright (C) 2022-2023 Politecnico di Milano</copyright>  
          <authors>Fabrizio Ferrandi &lt;fabrizio.ferrandi@polimi.it&gt;</authors> 
          <license>PANDA_LGPLv3</license>
          <structural_type_descriptor id_type="__llvm_bitreverse_i8"/>
          <port_o id="in1" dir="IN">
            <structural_type_descriptor type="VECTOR_BOOL" size="1" vector_size="8"/>
          </port_o>
          <port_o id="out1" dir="OUT">
            <structural_type_descriptor type="VECTOR_BOOL" size="1" vector_size="8"/>
            <connected_objects/>
          </port_o>
          <NP_functionality LIBRARY="__llvm_bitreverse_i8 out1" VERILOG_PROVIDED="
reg [7:0] x;
integer i;
always @(*)
begin
  for (i=0; i &lt; 8; i=i+1)
  begin
     x[i] = in1[7-i];
  end
end
assign out1 = x;
"/>
        </component_o>
      </circuit>
    </cell>
    <cell>
      <name>__llvm_bitreverse_i16</name>
      <operation operation_name="__llvm_bitreverse_i16"  execution_time="0.0000001"/>
      <circuit>
        <component_o id="__llvm_bitreverse_i16">
          <description>This component is part of the BAMBU/PANDA IP LIBRARY</description>
          <copyright>Copyright (C) 2022-2023 Politecnico di Milano</copyright>  
          <authors>Fabrizio Ferrandi &lt;fabrizio.ferrandi@polimi.it&gt;</authors> 
          <license>PANDA_LGPLv3</license>
          <structural_type_descriptor id_type="__llvm_bitreverse_i16"/>
          <port_o id="in1" dir="IN">
            <structural_type_descriptor type="VECTOR_BOOL" size="1" vector_size="16"/>
          </port_o>
          <port_o id="out1" dir="OUT">
            <structural_type_descriptor type="VECTOR_BOOL" size="1" vector_size="16"/>
            <connected_objects/>
          </port_o>
          <NP_functionality LIBRARY="__llvm_bitreverse_i16 out1" VERILOG_PROVIDED="
reg [15:0] x;
integer i;
always @(*)
begin
  for (i=0; i &lt; 16; i=i+1)
  begin
     x[i] = in1[15-i];
  end
end
assign out1 = x;
"/>
        </component_o>
      </circuit>
    </cell>
    <cell>
      <name>__llvm_bitreverse_i32</name>
      <operation operation_name="__llvm_bitreverse_i32"  execution_time="0.0000001"/>
      <circuit>
        <component_o id="__llvm_bitreverse_i32">
          <description>This component is part of the BAMBU/PANDA IP LIBRARY</description>
          <copyright>Copyright (C) 2022-2023 Politecnico di Milano</copyright>  
          <authors>Fabrizio Ferrandi &lt;fabrizio.ferrandi@polimi.it&gt;</authors> 
          <license>PANDA_LGPLv3</license>
          <structural_type_descriptor id_type="__llvm_bitreverse_i32"/>
          <port_o id="in1" dir="IN">
            <structural_type_descriptor type="VECTOR_BOOL" size="1" vector_size="32"/>
          </port_o>
          <port_o id="out1" dir="OUT">
            <structural_type_descriptor type="VECTOR_BOOL" size="1" vector_size="32"/>
            <connected_objects/>
          </port_o>
          <NP_functionality LIBRARY="__llvm_bitreverse_i32 out1" VERILOG_PROVIDED="
reg [31:0] x;
integer i;
always @(*)
begin
  for (i=0; i &lt; 32; i=i+1)
  begin
     x[i] = in1[31-i];
  end
end
assign out1 = x;
"/>
        </component_o>
      </circuit>
    </cell>
    <cell>
      <name>__llvm_bitreverse_i64</name>
      <operation operation_name="__llvm_bitreverse_i64"  execution_time="0.0000001"/>
      <circuit>
        <component_o id="__llvm_bitreverse_i64">
          <description>This component is part of the BAMBU/PANDA IP LIBRARY</description>
          <copyright>Copyright (C) 2022-2023 Politecnico di Milano</copyright>  
          <authors>Fabrizio Ferrandi &lt;fabrizio.ferrandi@polimi.it&gt;</authors> 
          <license>PANDA_LGPLv3</license>
          <structural_type_descriptor id_type="__llvm_bitreverse_i64"/>
          <port_o id="in1" dir="IN">
            <structural_type_descriptor type="VECTOR_BOOL" size="1" vector_size="64"/>
          </port_o>
          <port_o id="out1" dir="OUT">
            <structural_type_descriptor type="VECTOR_BOOL" size="1" vector_size="64"/>
            <connected_objects/>
          </port_o>
          <NP_functionality LIBRARY="__llvm_bitreverse_i64 out1" VERILOG_PROVIDED="
reg [63:0] x;
integer i;
always @(*)
begin
  for (i=0; i &lt; 64; i=i+1)
  begin
     x[i] = in1[63-i];
  end
end
assign out1 = x;
"/>
        </component_o>
      </circuit>
    </cell>
  </library>
</technology><|MERGE_RESOLUTION|>--- conflicted
+++ resolved
@@ -7,13 +7,8 @@
       <circuit>
         <component_o id="memory_mapped_register_FU">
           <description>This component is part of the BAMBU/PANDA IP LIBRARY</description>
-<<<<<<< HEAD
-          <copyright>Copyright (C) 2012-2022 Politecnico di Milano</copyright>
-          <authors>Fabrizio Ferrandi &lt;fabrizio.ferrandi@polimi.it&gt;, Marco Minutoli &lt;mminutoli@gmail.com&gt;</authors>
-=======
           <copyright>Copyright (C) 2012-2023 Politecnico di Milano</copyright>  
           <authors>Fabrizio Ferrandi &lt;fabrizio.ferrandi@polimi.it&gt;, Marco Minutoli &lt;mminutoli@gmail.com&gt;</authors> 
->>>>>>> afcb9535
           <license>PANDA_LGPLv3</license>
           <structural_type_descriptor id_type="memory_mapped_register_FU" />
           <parameter name="ALLOCATED_ADDRESS">0</parameter>
@@ -85,13 +80,8 @@
       <circuit>
         <component_o id="memory_mapped_registerN_FU">
           <description>This component is part of the BAMBU/PANDA IP LIBRARY</description>
-<<<<<<< HEAD
-          <copyright>Copyright (C) 2016-2022 Politecnico di Milano</copyright>
-          <authors>Fabrizio Ferrandi &lt;fabrizio.ferrandi@polimi.it&gt;</authors>
-=======
           <copyright>Copyright (C) 2016-2023 Politecnico di Milano</copyright>  
           <authors>Fabrizio Ferrandi &lt;fabrizio.ferrandi@polimi.it&gt;</authors> 
->>>>>>> afcb9535
           <license>PANDA_LGPLv3</license>
           <structural_type_descriptor id_type="memory_mapped_registerN_FU" />
           <parameter name="ALLOCATED_ADDRESS">0</parameter>
@@ -1116,13 +1106,8 @@
       <circuit>
         <component_o id="bit_ior_concat_expr_FU">
           <description>This component is part of the BAMBU/PANDA IP LIBRARY</description>
-<<<<<<< HEAD
-          <copyright>Copyright (C) 2016-2022 Politecnico di Milano</copyright>
-          <authors>Fabrizio Ferrandi &lt;fabrizio.ferrandi@polimi.it&gt;</authors>
-=======
           <copyright>Copyright (C) 2016-2023 Politecnico di Milano</copyright>  
           <authors>Fabrizio Ferrandi &lt;fabrizio.ferrandi@polimi.it&gt;</authors> 
->>>>>>> afcb9535
           <license>PANDA_LGPLv3</license>
           <structural_type_descriptor id_type="bit_ior_concat_expr_FU" />
           <parameter name="OFFSET_PARAMETER">1</parameter>
@@ -1183,13 +1168,8 @@
       <circuit>
         <component_o id="ui_bit_ior_concat_expr_FU">
           <description>This component is part of the BAMBU/PANDA IP LIBRARY</description>
-<<<<<<< HEAD
-          <copyright>Copyright (C) 2016-2022 Politecnico di Milano</copyright>
-          <authors>Fabrizio Ferrandi &lt;fabrizio.ferrandi@polimi.it&gt;</authors>
-=======
           <copyright>Copyright (C) 2016-2023 Politecnico di Milano</copyright>  
           <authors>Fabrizio Ferrandi &lt;fabrizio.ferrandi@polimi.it&gt;</authors> 
->>>>>>> afcb9535
           <license>PANDA_LGPLv3</license>
           <structural_type_descriptor id_type="ui_bit_ior_concat_expr_FU" />
           <parameter name="OFFSET_PARAMETER">1</parameter>
@@ -1250,13 +1230,8 @@
       <circuit>
         <component_o id="__builtin_trap">
           <description>This component is part of the BAMBU/PANDA IP LIBRARY</description>
-<<<<<<< HEAD
-          <copyright>Copyright (C) 2014-2022 Politecnico di Milano</copyright>
-          <authors>Fabrizio Ferrandi &lt;fabrizio.ferrandi@polimi.it&gt;</authors>
-=======
           <copyright>Copyright (C) 2014-2023 Politecnico di Milano</copyright>  
           <authors>Fabrizio Ferrandi &lt;fabrizio.ferrandi@polimi.it&gt;</authors> 
->>>>>>> afcb9535
           <license>PANDA_LGPLv3</license>
           <structural_type_descriptor id_type="__builtin_trap" />
           <port_o id="clock" dir="IN" is_clock="1">
@@ -1305,13 +1280,8 @@
       <circuit>
         <component_o id="__builtin_unreachable">
           <description>This component is part of the BAMBU/PANDA IP LIBRARY</description>
-<<<<<<< HEAD
-          <copyright>Copyright (C) 2015-2022 Politecnico di Milano</copyright>
-          <authors>Fabrizio Ferrandi &lt;fabrizio.ferrandi@polimi.it&gt;</authors>
-=======
           <copyright>Copyright (C) 2015-2023 Politecnico di Milano</copyright>  
           <authors>Fabrizio Ferrandi &lt;fabrizio.ferrandi@polimi.it&gt;</authors> 
->>>>>>> afcb9535
           <license>PANDA_LGPLv3</license>
           <structural_type_descriptor id_type="__builtin_unreachable" />
           <port_o id="clock" dir="IN" is_clock="1">
@@ -1382,13 +1352,8 @@
       <circuit>
         <component_o id="__builtin_exit">
           <description>This component is part of the BAMBU/PANDA IP LIBRARY</description>
-<<<<<<< HEAD
-          <copyright>Copyright (C) 2004-2022 Politecnico di Milano</copyright>
-          <authors>Fabrizio Ferrandi &lt;fabrizio.ferrandi@polimi.it&gt;</authors>
-=======
           <copyright>Copyright (C) 2004-2023 Politecnico di Milano</copyright>  
           <authors>Fabrizio Ferrandi &lt;fabrizio.ferrandi@polimi.it&gt;</authors> 
->>>>>>> afcb9535
           <license>PANDA_LGPLv3</license>
           <structural_type_descriptor id_type="__builtin_exit" />
           <port_o id="clock" dir="IN" is_clock="1">
@@ -1467,13 +1432,8 @@
       <circuit>
         <component_o id="__builtin_abort">
           <description>This component is part of the BAMBU/PANDA IP LIBRARY</description>
-<<<<<<< HEAD
-          <copyright>Copyright (C) 2004-2022 Politecnico di Milano</copyright>
-          <authors>Fabrizio Ferrandi &lt;fabrizio.ferrandi@polimi.it&gt;</authors>
-=======
           <copyright>Copyright (C) 2004-2023 Politecnico di Milano</copyright>  
           <authors>Fabrizio Ferrandi &lt;fabrizio.ferrandi@polimi.it&gt;</authors> 
->>>>>>> afcb9535
           <license>PANDA_LGPLv3</license>
           <structural_type_descriptor id_type="__builtin_abort" />
           <port_o id="clock" dir="IN" is_clock="1">
@@ -1544,13 +1504,8 @@
       <circuit>
         <component_o id="__builtin_dwarf_cfa">
           <description>This component is part of the BAMBU/PANDA IP LIBRARY</description>
-<<<<<<< HEAD
-          <copyright>Copyright (C) 2016-2022 Politecnico di Milano</copyright>
-          <authors>Fabrizio Ferrandi &lt;fabrizio.ferrandi@polimi.it&gt;</authors>
-=======
           <copyright>Copyright (C) 2016-2023 Politecnico di Milano</copyright>  
           <authors>Fabrizio Ferrandi &lt;fabrizio.ferrandi@polimi.it&gt;</authors> 
->>>>>>> afcb9535
           <license>PANDA_LGPLv3</license>
           <structural_type_descriptor id_type="__builtin_dwarf_cfa" />
           <port_o id="clock" dir="IN" is_clock="1">
