# -*- mode: ruby -*-
# vi: set ft=ruby :

Vagrant.configure(2) do |config|
  config.vm.box = "fedora/29-cloud-base"
  config.vm.synced_folder '.', '/vagrant', disabled: true
  config.vm.provider "virtualbox" do |vb|
     vb.memory = "4096"
     vb.customize [ 'modifyvm', :id, '--uartmode1', 'disconnected']
     vb.customize [ 'modifyvm', :id, '--vram', '64']
     vb.customize "pre-boot", ["storageattach", :id, "--storagectl", "IDE", "--port", "1", "--device", "0", "--type", "dvddrive", "--medium", "emptydrive"]
     vb.name = "PandA-bambu-VM_64bit-fedora29"
  end
  config.vm.provision "shell", inline: <<-SHELL
     adduser fedora29
     echo "fedora29:password" | chpasswd
     dnf -y update
     dnf -y install git
     dnf -y install autoconf autoconf-archive libtool boost-devel mpfr-devel xml2 lzma-devel mpfi-devel zlib-devel bison flex doxygen graphviz iverilog verilator gcc gcc-c++ gcc-plugin-devel.x86_64 gcc-plugin-devel.i686 libxml2-devel glibc glibc-devel glibc.i686 glibc-devel.i686 libgcc.i686 make suitesparse-static libtool-ltdl-devel glpk-devel gawk clang clang-devel llvm llvm-devel
     git clone https://github.com/ferrandi/PandA-bambu.git
     cd PandA-bambu
     make -f Makefile.init
     mkdir build
<<<<<<< HEAD
     cd build && ../configure --prefix=/home/fedora29/panda --enable-verilator --enable-glpk --enable-opt --disable-flopoco --with-opt-level=fast && make -j2 && make install && make clean
     cd ../.. && chown -R fedora29:fedora29 PandA-bambu
=======
     cd build && ../configure --prefix=/home/fedora29/panda --enable-verilator --enable-glpk --enable-opt --enable-flopoco --with-opt-level=fast && make -j2 && make install && make clean
     cd ../.. && chown -R fedora29.fedora29 PandA-bambu
>>>>>>> e222dd2e
     mv PandA-bambu /home/fedora29/
     cd /home/fedora29/
     chown -R fedora29:fedora29 panda
     cd /home/fedora29/panda/share/panda/examples/arf && chmod +x bambu.sh && ./bambu.sh && rm -rf hls testbench && echo "Bambu is correctly working!!"
     dnf -y autoremove
     dd if=/dev/zero of=/EMPTY bs=1M
     rm -f /EMPTY
  SHELL
end<|MERGE_RESOLUTION|>--- conflicted
+++ resolved
@@ -21,13 +21,8 @@
      cd PandA-bambu
      make -f Makefile.init
      mkdir build
-<<<<<<< HEAD
-     cd build && ../configure --prefix=/home/fedora29/panda --enable-verilator --enable-glpk --enable-opt --disable-flopoco --with-opt-level=fast && make -j2 && make install && make clean
+     cd build && ../configure --prefix=/home/fedora29/panda --enable-verilator --enable-glpk --enable-opt --enable-flopoco --with-opt-level=fast && make -j2 && make install && make clean
      cd ../.. && chown -R fedora29:fedora29 PandA-bambu
-=======
-     cd build && ../configure --prefix=/home/fedora29/panda --enable-verilator --enable-glpk --enable-opt --enable-flopoco --with-opt-level=fast && make -j2 && make install && make clean
-     cd ../.. && chown -R fedora29.fedora29 PandA-bambu
->>>>>>> e222dd2e
      mv PandA-bambu /home/fedora29/
      cd /home/fedora29/
      chown -R fedora29:fedora29 panda
