# -*- mode: ruby -*-
# vi: set ft=ruby :

Vagrant.configure(2) do |config|
  config.vm.box = "fedora/29-cloud-base"
  config.vm.synced_folder '.', '/vagrant', disabled: true
  config.vm.provider "virtualbox" do |vb|
     vb.memory = "4096"
     vb.customize [ 'modifyvm', :id, '--uartmode1', 'disconnected']
     vb.customize [ 'modifyvm', :id, '--vram', '64']
     vb.customize "pre-boot", ["storageattach", :id, "--storagectl", "IDE", "--port", "1", "--device", "0", "--type", "dvddrive", "--medium", "emptydrive"]
     vb.name = "PandA-bambu-VM_64bit-fedora29"
  end
  config.vm.provision "shell", inline: <<-SHELL
     adduser fedora29
     echo "fedora29:password" | chpasswd
     dnf -y update
     dnf -y install git
     dnf -y install autoconf autoconf-archive libtool boost-devel mpfr-devel xml2 lzma-devel mpfi-devel zlib-devel bison flex doxygen graphviz iverilog verilator gcc gcc-c++ gcc-plugin-devel.x86_64 gcc-plugin-devel.i686 libxml2-devel glibc glibc-devel glibc.i686 glibc-devel.i686 libgcc.i686 make suitesparse-static libtool-ltdl-devel glpk-devel gawk clang clang-devel llvm llvm-devel
     chmod +x /usr/bin/verilator
     git clone https://github.com/ferrandi/PandA-bambu.git
     cd PandA-bambu
     make -f Makefile.init
     mkdir build
     cd build && ../configure --prefix=/home/fedora29/panda --enable-verilator --enable-glpk --enable-opt --enable-flopoco --with-opt-level=fast && make -j2 && make install && make clean
     cd ../.. && chown -R fedora29:fedora29 PandA-bambu
<<<<<<< HEAD
     mv PandA-bambu /home/ubuntu/
     cd /home/fedora29/panda/share/panda/examples/arf && chmod +x bambu.sh && ./bambu.sh && rm -rf hls testbench && echo "Bambu is correctly working!!"
     cd /home/fedora29/ 
     chown -R fedora29:fedora29 /home/fedora29/panda
=======
     mv PandA-bambu /home/fedora29/
     cd /home/fedora29/
     chown -R fedora29:fedora29 panda
     cd /home/fedora29/panda/share/panda/examples/arf && chmod +x bambu.sh && ./bambu.sh && rm -rf hls testbench && echo "Bambu is correctly working!!"
     dnf -y autoremove
>>>>>>> 35bd76c2
     dd if=/dev/zero of=/EMPTY bs=1M
     rm -f /EMPTY
  SHELL
end<|MERGE_RESOLUTION|>--- conflicted
+++ resolved
@@ -24,18 +24,10 @@
      mkdir build
      cd build && ../configure --prefix=/home/fedora29/panda --enable-verilator --enable-glpk --enable-opt --enable-flopoco --with-opt-level=fast && make -j2 && make install && make clean
      cd ../.. && chown -R fedora29:fedora29 PandA-bambu
-<<<<<<< HEAD
-     mv PandA-bambu /home/ubuntu/
+     mv PandA-bambu /home/fedora29/
      cd /home/fedora29/panda/share/panda/examples/arf && chmod +x bambu.sh && ./bambu.sh && rm -rf hls testbench && echo "Bambu is correctly working!!"
      cd /home/fedora29/ 
      chown -R fedora29:fedora29 /home/fedora29/panda
-=======
-     mv PandA-bambu /home/fedora29/
-     cd /home/fedora29/
-     chown -R fedora29:fedora29 panda
-     cd /home/fedora29/panda/share/panda/examples/arf && chmod +x bambu.sh && ./bambu.sh && rm -rf hls testbench && echo "Bambu is correctly working!!"
-     dnf -y autoremove
->>>>>>> 35bd76c2
      dd if=/dev/zero of=/EMPTY bs=1M
      rm -f /EMPTY
   SHELL
