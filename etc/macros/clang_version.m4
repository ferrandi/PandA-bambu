--- conflicted
+++ resolved
@@ -765,29 +765,17 @@
       LDFLAGS=
       LIBS=
       AC_LANG_PUSH([C])
-<<<<<<< HEAD
-      AC_LINK_IFELSE([AC_LANG_SOURCE([int main(void){ return 0;}])],I386_CLANG6_MULTIARCH=yes,I386_CLANG6_MULTIARCH=no)
-=======
       AC_LINK_IFELSE([AC_LANG_SOURCE([int main(void){ return 0;}])],I386_CLANG6_M32=yes,I386_CLANG6_M32=no)
->>>>>>> 4ca5f0a5
       AC_LANG_POP([C])
       CC=$ac_save_CC
       CFLAGS=$ac_save_CFLAGS
       LDFLAGS=$ac_save_LDFLAGS
       LIBS=$ac_save_LIBS
-<<<<<<< HEAD
-      if test "x$I386_CLANG6_MULTIARCH" != xyes; then
-         echo "checking support to -m32... no"
-         continue
-      else
-         echo "checking support to -m32... yes"
-=======
       if test "x$I386_CLANG6_M32" == xyes; then
          AC_DEFINE(HAVE_I386_CLANG6_M32,1,[Define if clang 6.0 supports -m32 ])
          echo "checking support to -m32... yes"
       else
          echo "checking support to -m32... no"
->>>>>>> 4ca5f0a5
       fi
       ac_save_CC="$CC"
       ac_save_CFLAGS="$CFLAGS"
@@ -810,8 +798,6 @@
       else
          echo "checking support to -mx32... no"
       fi
-<<<<<<< HEAD
-=======
       ac_save_CC="$CC"
       ac_save_CFLAGS="$CFLAGS"
       ac_save_LDFLAGS="$LDFLAGS"
@@ -833,7 +819,6 @@
       else
          echo "checking support to -m64... no"
       fi
->>>>>>> 4ca5f0a5
       cat > plugin_test.cpp <<PLUGIN_TEST
 //===- PrintFunctionNames.cpp ---------------------------------------------===//
 //
@@ -857,7 +842,6 @@
 #include "clang/Sema/Sema.h"
 #include "llvm/Support/raw_ostream.h"
 using namespace clang;
-<<<<<<< HEAD
 
 namespace {
 
@@ -948,98 +932,6 @@
     if (!args.empty() && args.at(0) == "help")
       PrintHelp(llvm::errs());
 
-=======
-
-namespace {
-
-class PrintFunctionsConsumer : public ASTConsumer {
-  CompilerInstance &Instance;
-  std::set<std::string> ParsedTemplates;
-
-public:
-  PrintFunctionsConsumer(CompilerInstance &Instance,
-                         std::set<std::string> ParsedTemplates)
-      : Instance(Instance), ParsedTemplates(ParsedTemplates) {}
-
-  bool HandleTopLevelDecl(DeclGroupRef DG) override {
-    for (DeclGroupRef::iterator i = DG.begin(), e = DG.end(); i != e; ++i) {
-      const Decl *D = *i;
-      if (const NamedDecl *ND = dyn_cast<NamedDecl>(D))
-        llvm::errs() << "top-level-decl: \"" << ND->getNameAsString() << "\"\n";
-    }
-
-    return true;
-  }
-
-  void HandleTranslationUnit(ASTContext& context) override {
-    if (!Instance.getLangOpts().DelayedTemplateParsing)
-      return;
-
-    // This demonstrates how to force instantiation of some templates in
-    // -fdelayed-template-parsing mode. (Note: Doing this unconditionally for
-    // all templates is similar to not using -fdelayed-template-parsig in the
-    // first place.)
-    // The advantage of doing this in HandleTranslationUnit() is that all
-    // codegen (when using -add-plugin) is completely finished and this can't
-    // affect the compiler output.
-    struct Visitor : public RecursiveASTVisitor<Visitor> {
-      const std::set<std::string> &ParsedTemplates;
-      Visitor(const std::set<std::string> &ParsedTemplates)
-          : ParsedTemplates(ParsedTemplates) {}
-      bool VisitFunctionDecl(FunctionDecl *FD) {
-        if (FD->isLateTemplateParsed() &&
-            ParsedTemplates.count(FD->getNameAsString()))
-          LateParsedDecls.insert(FD);
-        return true;
-      }
-
-      std::set<FunctionDecl*> LateParsedDecls;
-    } v(ParsedTemplates);
-    v.TraverseDecl(context.getTranslationUnitDecl());
-    clang::Sema &sema = Instance.getSema();
-    for (const FunctionDecl *FD : v.LateParsedDecls) {
-      clang::LateParsedTemplate &LPT =
-          *sema.LateParsedTemplateMap.find(FD)->second;
-      sema.LateTemplateParser(sema.OpaqueParser, LPT);
-      llvm::errs() << "late-parsed-decl: \"" << FD->getNameAsString() << "\"\n";
-    }   
-  }
-};
-
-class PrintFunctionNamesAction : public PluginASTAction {
-  std::set<std::string> ParsedTemplates;
-protected:
-  std::unique_ptr<ASTConsumer> CreateASTConsumer(CompilerInstance &CI,
-                                                 llvm::StringRef) override {
-    return llvm::make_unique<PrintFunctionsConsumer>(CI, ParsedTemplates);
-  }
-
-  bool ParseArgs(const CompilerInstance &CI,
-                 const std::vector<std::string> &args) override {
-    for (unsigned i = 0, e = args.size(); i != e; ++i) {
-      llvm::errs() << "PrintFunctionNames arg = " << args.at(i) << "\n";
-
-      // Example error handling.
-      DiagnosticsEngine &D = CI.getDiagnostics();
-      if (args.at(i) == "-an-error") {
-        unsigned DiagID = D.getCustomDiagID(DiagnosticsEngine::Error,
-                                            "invalid argument '%0'");
-        D.Report(DiagID) << args.at(i);
-        return false;
-      } else if (args.at(i) == "-parse-template") {
-        if (i + 1 >= e) {
-          D.Report(D.getCustomDiagID(DiagnosticsEngine::Error,
-                                     "missing -parse-template argument"));
-          return false;
-        }
-        ++i;
-        ParsedTemplates.insert(args.at(i));
-      }
-    }
-    if (!args.empty() && args.at(0) == "help")
-      PrintHelp(llvm::errs());
-
->>>>>>> 4ca5f0a5
     return true;
   }
   void PrintHelp(llvm::raw_ostream& ros) {
