--- conflicted
+++ resolved
@@ -801,13 +801,8 @@
 #if defined(__BAMBU__) && !defined(__BAMBU_SIM__)
    // Prevent the compiler from autogenerating these.
    //  (This enforces that channels are always passed by reference.)
-<<<<<<< HEAD
-   ac_channel(const ac_channel<T>&);
-   ac_channel& operator=(const ac_channel<T>&);
-=======
    ac_channel(const ac_channel<T>&) = delete;
    ac_channel& operator=(const ac_channel<T>&) = delete;
->>>>>>> 39c7d99e
 #endif
 };
 
