/*
 *
 *                   _/_/_/    _/_/   _/    _/ _/_/_/    _/_/
 *                  _/   _/ _/    _/ _/_/  _/ _/   _/ _/    _/
 *                 _/_/_/  _/_/_/_/ _/  _/_/ _/   _/ _/_/_/_/
 *                _/      _/    _/ _/    _/ _/   _/ _/    _/
 *               _/      _/    _/ _/    _/ _/_/_/  _/    _/
 *
 *             ***********************************************
 *                              PandA Project
 *                     URL: http://panda.dei.polimi.it
 *                       Politecnico di Milano - DEIB
 *                        System Architectures Group
 *             ***********************************************
 *              Copyright (C) 2004-2019 Politecnico di Milano
 *
 *   This file is part of the PandA framework.
 *
 *   The PandA framework is free software; you can redistribute it and/or modify
 *   it under the terms of the GNU General Public License as published by
 *   the Free Software Foundation; either version 3 of the License, or
 *   (at your option) any later version.
 *
 *   This program is distributed in the hope that it will be useful,
 *   but WITHOUT ANY WARRANTY; without even the implied warranty of
 *   MERCHANTABILITY or FITNESS FOR A PARTICULAR PURPOSE.  See the
 *   GNU General Public License for more details.
 *
 *   You should have received a copy of the GNU General Public License
 *   along with this program.  If not, see <http://www.gnu.org/licenses/>.
 *
 */
/**
 * @file structural_manager.cpp
 * @brief Implementation of the class that manages the creation of the graph associated with the circuit
 *
 * This class implements functions which build the circuit and the graph associated with the circuit
 *
 * @author Matteo Barbati <mbarbati@gmail.com>
 * @author Christian Pilato <pilato@elet.polimi.it>
 * @author Fabrizio Ferrandi <fabrizio.ferrandi@polimi.it>
 * $Revision$
 * $Date$
 * Last modified by $Author$
 *
 */
#include "structural_manager.hpp"

#include "config_HAVE_BAMBU_BUILT.hpp"      // for HAVE_BAM...
#include "config_HAVE_KOALA_BUILT.hpp"      // for HAVE_KOA...
#include "config_HAVE_TECHNOLOGY_BUILT.hpp" // for HAVE_TEC...

#include "Parameter.hpp"                             // for Parameter
#include "cg_node.hpp"                               // for structur...
#include "dbgPrintHelper.hpp"                        // for DEBUG_LE...
#include "exceptions.hpp"                            // for THROW_AS...
#include "graph.hpp"                                 // for graphs_c...
#include "graph_info.hpp"                            // for GraphInf...
#include "library_manager.hpp"                       // for attribute
#include "refcount.hpp"                              // for GetPointer
#include <boost/algorithm/string/classification.hpp> // for is_any_of
#include <boost/algorithm/string/predicate.hpp>      // for starts_with
#include <boost/algorithm/string/split.hpp>          // for split
#include <boost/graph/adjacency_list.hpp>            // for target
#include <boost/graph/filtered_graph.hpp>            // for edges
#include <boost/graph/graph_traits.hpp>              // for graph_tr...
#include <boost/graph/graphviz.hpp>                  // for write_gr...
#include <boost/iterator/iterator_facade.hpp>        // for operator!=
#include <boost/smart_ptr/shared_ptr.hpp>            // for shared_ptr
#include <iosfwd>                                    // for ofstream
#include <list>                                      // for _List_co...
#include <map>                                       // for map, _Rb...
#include <memory>                                    // for allocato...
#include <ostream>                                   // for operator<<
#include <set>                                       // for set, set...
#include <utility>                                   // for swap, pair
#include <vector>                                    // for vector
#if HAVE_BAMBU_BUILT || HAVE_KOALA_BUILT || HAVE_EUCALYPTUS_BUILT
#include "technology_manager.hpp" // for technolo...
#include "technology_node.hpp"    // for function...
#endif
#include "string_manipulation.hpp" // for GET_CLASS
#include "typed_node_info.hpp"     // for ENTRY, EXIT
#include "xml_element.hpp"         // for xml_element
#include "xml_node.hpp"            // for xml_node...

structural_manager::structural_manager(const ParameterConstRef _Param) : Param(_Param), debug_level(_Param->get_class_debug_level(GET_CLASS(*this)))
{
   og = new graphs_collection(GraphInfoRef(new cg_graph_info), _Param);
   data_graph = new graph(og, PURE_DATA_SELECTOR);
   circuit_graph = new graph(og, ALL_LINES_SELECTOR);
}

structural_manager::~structural_manager()
{
   delete og;
   delete data_graph;
   delete circuit_graph;
}

bool structural_manager::check_type(structural_objectRef src_type, structural_objectRef dest_type)
{
   return structural_type_descriptor::check_type(src_type->get_typeRef(), dest_type->get_typeRef());
}

bool structural_manager::check_object(std::string id, structural_objectRef owner, so_kind type)
{
   THROW_ASSERT(id.find(HIERARCHY_SEPARATOR, 0) == std::string::npos, std::string("Object id cannot contain the \"/\" character"));
   return owner->find_member(id, type, owner) != nullptr;
}

bool structural_manager::check_bound(structural_objectRef src, structural_objectRef sign)
{
   auto* p = GetPointer<port_o>(src);
   for(unsigned int i = 0; i < p->get_connections_size(); i++)
      if(p->get_connection(i) == sign)
         return true;
   return false;
}

void structural_manager::set_top_info(std::string id, structural_type_descriptorRef module_type, unsigned int treenode)
{
   structural_objectRef nullobj;
   circuit = structural_objectRef(new component_o(debug_level, nullobj));
   auto* circ = GetPointer<component_o>(circuit);
   circ->set_id(id);
   circ->set_treenode(treenode);
   circ->set_type(module_type);
}

#if HAVE_BAMBU_BUILT || HAVE_KOALA_BUILT
void structural_manager::set_top_info(const std::string& id, const technology_managerRef& LM, const std::string& Library)
{
   structural_objectRef nullobj;
   circuit = this->add_module_from_technology_library(id, id, Library, nullobj, LM);
}
#endif

structural_objectRef structural_manager::create(std::string id, so_kind ctype, structural_objectRef owner, structural_type_descriptorRef obj_type, unsigned int treenode)
{
   THROW_ASSERT(owner, "missing the owner");
   THROW_ASSERT(!check_object(id, owner, ctype), "the object " + id + " is already present in " + owner->get_path());
   structural_objectRef cc;
   switch(ctype)
   {
      case component_o_K:
      {
         {
            cc = structural_objectRef(new component_o(debug_level, owner));
         }
         break;
      }
      case constant_o_K:
      {
         {
            cc = structural_objectRef(new constant_o(debug_level, owner));
         }
         break;
      }
      case channel_o_K:
      {
         {
            cc = structural_objectRef(new channel_o(debug_level, owner));
         }
         break;
      }
      case action_o_K:
      case bus_connection_o_K:
      case data_o_K:
      case event_o_K:
      case port_o_K:
      case port_vector_o_K:
      case signal_o_K:
      case signal_vector_o_K:
      default:
         THROW_ERROR(std::string("ctype not supported"));
   }
   cc->set_id(id);
   cc->set_treenode(treenode);
   cc->set_type(obj_type);
   auto* own = GetPointer<module>(owner);
   THROW_ASSERT(own, "Signal, port or interface couldn't own internal object");
   own->add_internal_object(cc);
   return cc;
}

structural_objectRef structural_manager::add_port(std::string id, port_o::port_direction pdir, structural_objectRef owner, structural_type_descriptorRef type_descr, unsigned int treenode)
{
   THROW_ASSERT(owner, "missing the owner");
   THROW_ASSERT(!check_object(id, owner, port_o_K), "the object " + id + " is already present in " + owner->get_path());
   structural_objectRef cp = structural_objectRef(new port_o(debug_level, owner, pdir, port_o_K));
   cp->set_id(id);
   cp->set_treenode(treenode);
   cp->set_type(type_descr);
   switch(owner->get_kind())
   {
      case channel_o_K:
      case component_o_K:
      {
         auto* own = GetPointer<module>(owner);
         switch(pdir)
         {
            case port_o::IN:
            {
               own->add_in_port(cp);
#if HAVE_TECHNOLOGY_BUILT
               attributeRef direction(new attribute(attribute::STRING, "input"));
               cp->add_attribute("direction", direction);
#endif
               break;
            }
            case port_o::OUT:
            {
               own->add_out_port(cp);
#if HAVE_TECHNOLOGY_BUILT
               attributeRef direction(new attribute(attribute::STRING, "output"));
               cp->add_attribute("direction", direction);
#endif
               if(GetPointer<module>(owner))
               {
                  NP_functionalityRef NPF = GetPointer<module>(owner)->get_NP_functionality();
                  if(NPF)
                  {
#if HAVE_TECHNOLOGY_BUILT
                     std::string equation = NPF->get_NP_functionality(NP_functionality::EQUATION);
                     std::vector<std::string> tokens;
                     boost::algorithm::split(tokens, equation, boost::algorithm::is_any_of(";"));
                     for(auto& token : tokens)
                     {
                        if(boost::algorithm::starts_with(token, id))
                           equation = token.substr(token.find("=") + 1, token.size());
                     }
                     attributeRef function(new attribute(attribute::STRING, equation));
                     cp->add_attribute("function", function);
#endif
                  }
               }
               break;
            }
            case port_o::IO:
            {
               own->add_in_out_port(cp);
               break;
            }
            case port_o::GEN:
            {
               own->add_gen_port(cp);
               break;
            }
            case port_o::TLM_IN:
            case port_o::TLM_INOUT:
            case port_o::TLM_OUT:
            case port_o::UNKNOWN:
            default:
               THROW_ERROR(std::string("port type not supported"));
         }
         break;
      }
      case action_o_K:
      case bus_connection_o_K:
      case constant_o_K:
      case data_o_K:
      case event_o_K:
      case port_o_K:
      case port_vector_o_K:
      case signal_o_K:
      case signal_vector_o_K:
      default:
         THROW_ERROR(std::string("Signal, port or interface couldn't own a port"));
   }

   return cp;
}

void structural_manager::change_port_direction(structural_objectRef port_object, port_o::port_direction pdir, structural_objectRef owner)
{
   switch(owner->get_kind())
   {
      case channel_o_K:
      case component_o_K:
      {
         auto* own = GetPointer<module>(owner);
         own->change_port_direction(port_object, pdir);
         break;
      }
      case action_o_K:
      case bus_connection_o_K:
      case constant_o_K:
      case data_o_K:
      case event_o_K:
      case port_o_K:
      case port_vector_o_K:
      case signal_o_K:
      case signal_vector_o_K:
      default:
         THROW_ERROR(std::string("object not yet managed"));
   }
}

structural_objectRef structural_manager::add_port_vector(std::string id, port_o::port_direction pdir, unsigned int n_ports, structural_objectRef owner, structural_type_descriptorRef type_descr, unsigned int treenode)
{
   THROW_ASSERT(owner, "missing the owner");
   THROW_ASSERT(!check_object(id, owner, port_vector_o_K), "the object " + id + " is already present in " + owner->get_path());
   structural_objectRef cp = structural_objectRef(new port_o(debug_level, owner, pdir, port_vector_o_K));
   cp->set_id(id);
   cp->set_treenode(treenode);
   cp->set_type(type_descr);
   if(n_ports != port_o::PARAMETRIC_PORT)
      GetPointer<port_o>(cp)->add_n_ports(n_ports, cp);
   switch(owner->get_kind())
   {
      case channel_o_K:
      case component_o_K:
      {
         auto* own = GetPointer<module>(owner);
         switch(pdir)
         {
            case port_o::IN:
            {
               own->add_in_port(cp);
               break;
            }
            case port_o::OUT:
            {
               own->add_out_port(cp);
               break;
            }
            case port_o::IO:
            {
               own->add_in_out_port(cp);
               break;
            }
            case port_o::GEN:
            {
               own->add_gen_port(cp);
               break;
            }
            case port_o::TLM_IN:
            case port_o::TLM_INOUT:
            case port_o::TLM_OUT:
            case port_o::UNKNOWN:
            default:
               THROW_ERROR(std::string("port type not supported"));
         }
         break;
      }
      case action_o_K:
      case bus_connection_o_K:
      case constant_o_K:
      case data_o_K:
      case event_o_K:
      case port_o_K:
      case port_vector_o_K:
      case signal_o_K:
      case signal_vector_o_K:
      default:
         THROW_ERROR(std::string("Signal, port or interface couldn't own a port"));
   }
   return cp;
}

structural_objectRef structural_manager::add_sign_vector(std::string id, unsigned int n_signs, structural_objectRef owner, structural_type_descriptorRef sign_type, unsigned int treenode)
{
   THROW_ASSERT(owner, "missing the owner");
   THROW_ASSERT(!check_object(id, owner, signal_o_K), "the object " + id + " is already present in " + owner->get_path());
   structural_objectRef cs = structural_objectRef(new signal_o(debug_level, owner, signal_vector_o_K));
   cs->set_id(id);
   cs->set_treenode(treenode);
   cs->set_type(sign_type);
   if(n_signs != signal_o::PARAMETRIC_SIGNAL)
      GetPointer<signal_o>(cs)->add_n_signals(n_signs, cs);
   switch(owner->get_kind())
   {
      case component_o_K:
      {
         auto* own = GetPointer<module>(owner);
         own->add_internal_object(cs);
         break;
      }
      case action_o_K:
      case bus_connection_o_K:
      case channel_o_K:
      case constant_o_K:
      case data_o_K:
      case event_o_K:
      case port_o_K:
      case port_vector_o_K:
      case signal_o_K:
      case signal_vector_o_K:
      default:
         THROW_ERROR(std::string("Only a module can own a signal vector"));
   }
   return cs;
}

structural_objectRef structural_manager::add_sign(std::string id, structural_objectRef owner, structural_type_descriptorRef sign_type, unsigned int treenode)
{
   THROW_ASSERT(owner, "missing the owner");
   THROW_ASSERT(!check_object(id, owner, signal_o_K), "the object " + id + " is already present in " + owner->get_path());
   structural_objectRef cs = structural_objectRef(new signal_o(debug_level, owner, signal_o_K));
   cs->set_id(id);
   cs->set_treenode(treenode);
   cs->set_type(sign_type);
   switch(owner->get_kind())
   {
      case channel_o_K:
      case component_o_K:
      {
         auto* own = GetPointer<module>(owner);
         own->add_internal_object(cs);
         break;
      }
      case bus_connection_o_K:
      {
         auto* own = GetPointer<bus_connection_o>(owner);
         own->add_connection(cs);
         break;
      }
      case action_o_K:
      case constant_o_K:
      case data_o_K:
      case event_o_K:
      case port_o_K:
      case port_vector_o_K:
      case signal_o_K:
      case signal_vector_o_K:
      default:
         THROW_ERROR(std::string("Signal, port or interface couldn't own signal"));
   }
   return cs;
}

void structural_manager::remove_empty_signal(structural_objectRef& signal)
{
   auto* sign(GetPointer<signal_o>(signal));
   THROW_ASSERT(sign, "Null argument or not a signal");

   if(sign->get_connected_objects_size() > 0)
   {
      THROW_ERROR("Signal has connected objects");
   }

   structural_objectRef owner(sign->get_owner());

   switch(owner->get_kind())
   {
      case channel_o_K:
      case component_o_K:
         GetPointer<module>(owner)->remove_internal_object(signal);
         break;
      case action_o_K:
      case bus_connection_o_K:
      case constant_o_K:
      case data_o_K:
      case event_o_K:
      case port_o_K:
      case port_vector_o_K:
      case signal_o_K:
      case signal_vector_o_K:
      default:
         THROW_ERROR("Signal removal not implemented for this owner type");
   }
}

void structural_manager::reconnect_signal_member(structural_objectRef& member, structural_objectRef& from_signal, structural_objectRef& to_signal)
{
   // sanity checks

   auto* from(GetPointer<signal_o>(from_signal));
   auto* to(GetPointer<signal_o>(to_signal));
   THROW_ASSERT(from && to && from->get_owner() == to->get_owner(), "Need two valid signals with the same owner");
   THROW_ASSERT(from->is_connected(member), "Not a member of from_signal");
   THROW_ASSERT(check_type(member, to_signal), "Member is incompatible with to_signal");
   THROW_ASSERT(!to->is_connected(member), "Already a member of to_signal");

   // ok, let's rock

   PRINT_DBG_MEX(DEBUG_LEVEL_VERY_PEDANTIC, debug_level, "moving member " + member->get_path() + " from " + from_signal->get_path() + " to " + to_signal->get_path());

   switch(member->get_kind())
   {
      case port_o_K:
      {
         auto* p(GetPointer<port_o>(member));
         from->remove_port(member);
         p->remove_connection(from_signal);

         p->add_connection(to_signal);
         to->add_port(member);
         break;
      }
      case action_o_K:
      case bus_connection_o_K:
      case channel_o_K:
      case component_o_K:
      case constant_o_K:
      case data_o_K:
      case event_o_K:
      case port_vector_o_K:
      case signal_o_K:
      case signal_vector_o_K:
      default:
         THROW_ERROR("Unsupported signal member type -- " + std::string(member->get_kind_text()));
   }
}

structural_objectRef structural_manager::add_constant(std::string id, structural_objectRef owner, structural_type_descriptorRef type, std::string value, unsigned int treenode)
{
   THROW_ASSERT(owner, "missing the owner");
   THROW_ASSERT(!check_object(id, owner, constant_o_K), "the object " + id + " is already present in " + owner->get_path());
   structural_objectRef c_obj(new constant_o(debug_level, owner, value));
   c_obj->set_id(id);
   c_obj->set_treenode(treenode);
   c_obj->set_type(type);
   auto* own = GetPointer<module>(owner);
   THROW_ASSERT(own, "Signal, port or interface couldn't own internal object");
   own->add_internal_object(c_obj);
   return c_obj;
}

#if HAVE_TUCANO_BUILT
structural_objectRef structural_manager::add_local_data(std::string id, structural_objectRef owner, unsigned int treenode, const tree_managerRef& treeM)
{
   THROW_ASSERT(owner, "missing the owner");
   THROW_ASSERT((owner->get_kind() == component_o_K || owner->get_kind() == channel_o_K), "Only components and channels can have a local_data");
   THROW_ASSERT(!check_object(id, owner, data_o_K), "the object " + id + " is already present in " + owner->get_path());
   structural_objectRef cs = structural_objectRef(new data_o(debug_level, owner));
   cs->set_id(id);
   cs->set_treenode(treenode);
   cs->set_type(structural_type_descriptorRef(new structural_type_descriptor(treenode, treeM)));
   module* own = GetPointer<module>(owner);
   own->add_local_data(cs);
   return cs;
}

structural_objectRef structural_manager::add_event(std::string id, structural_objectRef owner, unsigned int treenode, const tree_managerRef& treeM)
{
   THROW_ASSERT(owner, "missing the owner");
   THROW_ASSERT(((owner->get_kind() == component_o_K) || (owner->get_kind() == channel_o_K)), "Only components and channels can have events");
   THROW_ASSERT(!check_object(id, owner, event_o_K), "the object " + id + " is already present in " + owner->get_path());
   structural_objectRef e = structural_objectRef(new event_o(debug_level, owner));
   e->set_id(id);
   e->set_type(structural_type_descriptorRef(new structural_type_descriptor(treenode, treeM)));
   e->set_treenode(treenode);
   module* own = GetPointer<module>(owner);
   own->add_event(e);
   return e;
}

structural_objectRef structural_manager::add_process(std::string id, structural_objectRef owner, unsigned int treenode, const tree_managerRef& treeM, std::string scope, int ft)
{
   THROW_ASSERT(owner, "missing the owner");
   THROW_ASSERT(((owner->get_kind() == component_o_K) || (owner->get_kind() == channel_o_K)), "Only components and channels can have processes");
   THROW_ASSERT(!check_object(id, owner, action_o_K), "the object " + id + " is already present in " + owner->get_path());
   structural_objectRef p = structural_objectRef(new action_o(debug_level, owner));
   p->set_id(id);
   p->set_type(structural_type_descriptorRef(new structural_type_descriptor(treenode, treeM)));
   p->set_treenode(treenode);
   action_o* ad = GetPointer<action_o>(p);
   ad->set_action_type(action_o::process_type(ft));
   ad->set_scope(scope);
   module* own = GetPointer<module>(owner);
   own->add_process(p);
   return p;
}

structural_objectRef structural_manager::add_service(std::string id, std::string interface, structural_objectRef owner, unsigned int treenode, const tree_managerRef& treeM, std::string scope)
{
   THROW_ASSERT(owner, "missing the owner");
   THROW_ASSERT(((owner->get_kind() == component_o_K) || (owner->get_kind() == channel_o_K)), "Only components and channels can have services");
   THROW_ASSERT(!check_object(id, owner, action_o_K), "the object " + id + " is already present in " + owner->get_path());
   structural_objectRef s = structural_objectRef(new action_o(debug_level, owner));
   s->set_id(id);
   s->set_type(structural_type_descriptorRef(new structural_type_descriptor(treenode, treeM)));
   s->set_treenode(treenode);
   action_o* ad = GetPointer<action_o>(s);
   ad->set_action_type(action_o::SERVICE);
   ad->set_scope(scope);
   module* own = GetPointer<module>(owner);
   own->add_service(s);
   if(owner->get_kind() == channel_o_K)
   {
      channel_o* own_ch = GetPointer<channel_o>(owner);
      own_ch->add_interface(treenode, interface);
   }
   return s;
}

structural_objectRef structural_manager::add_process_param(std::string id, structural_objectRef owner, unsigned int treenode, const tree_managerRef& treeM)
{
   THROW_ASSERT(owner, "missing the owner");
   THROW_ASSERT(!check_object(id, owner, data_o_K), "the object " + id + " is already present in " + owner->get_path());
   structural_objectRef data = structural_objectRef(new data_o(debug_level, owner));
   data->set_id(id);
   data->set_type(structural_type_descriptorRef(new structural_type_descriptor(treenode, treeM)));
   data->set_treenode(treenode);
   action_o* ad = GetPointer<action_o>(owner);
   ad->add_parameter(data);
   return data;
}

structural_objectRef structural_manager::add_service_param(std::string id, structural_objectRef owner, unsigned int treenode, const tree_managerRef& treeM)
{
   THROW_ASSERT(owner, "missing the owner");
   THROW_ASSERT(!check_object(id, owner, data_o_K), "the object " + id + " is already present in " + owner->get_path());
   structural_objectRef data = structural_objectRef(new data_o(debug_level, owner));
   data->set_id(id);
   data->set_type(structural_type_descriptorRef(new structural_type_descriptor(treenode, treeM)));
   data->set_treenode(treenode);
   action_o* ad = GetPointer<action_o>(owner);
   ad->add_parameter(data);
   return data;
}
#endif

void structural_manager::add_NP_functionality(structural_objectRef cir, NP_functionality::NP_functionaly_type dt, std::string functionality_description)
{
   THROW_ASSERT((cir->get_kind() == component_o_K), "Only components can have a Non SystemC functionality");
   auto* com = GetPointer<module>(cir);
   NP_functionalityRef f = (com->get_NP_functionality() ? com->get_NP_functionality() : NP_functionalityRef(new NP_functionality));
   f->add_NP_functionality(dt, functionality_description);
   com->set_NP_functionality(f);
}

void structural_manager::SetParameter(const std::string& name, const std::string& value)
{
   THROW_ASSERT((get_circ()->get_kind() == component_o_K), "Only components can have a Non SystemC functionality");
<<<<<<< HEAD
   auto* com = GetPointer<module>(get_circ());
   com->set_parameter(name, value);
=======
   module * com = GetPointer<module>(get_circ());
   com->SetParameter(name, value);
>>>>>>> d09917d3
}

void structural_manager::add_sensitivity(structural_objectRef obj, structural_objectRef pr)
{
   auto* ad = GetPointer<action_o>(pr);
   ad->add_event_to_sensitivity(obj);
}

void structural_manager::add_connection(structural_objectRef src, structural_objectRef dest)
{
   THROW_ASSERT((src && dest), "Missing src or dest: " + (src ? src->get_path() : std::string("!src")) + " " + (dest ? dest->get_path() : std::string("!dest")));
   // std::cerr <<"Adding connection from " + src->get_path() + ":" + src->get_kind_text() + " to "+ dest->get_path() + ":" + dest->get_kind_text() << std::endl;
   switch(src->get_kind())
   {
      case port_o_K:
      {
         auto* p_s = GetPointer<port_o>(src);
         switch(dest->get_kind())
         {
            case port_o_K:
            {
               THROW_ASSERT(src->get_owner() != dest->get_owner(), "A direct connection between ports of the same object is not allowed. Put a signal in between...: " + std::string(src->get_path()) + std::string(" ") + std::string(dest->get_path()));
               THROW_ASSERT(check_type(src, dest), "Ports have to be compatible: " + src->get_path() + " -> " + dest->get_path());
               THROW_ASSERT(!src->find_member(dest->get_id(), port_o_K, dest->get_owner()), "Port " + src->get_id() + " already bound to " + dest->get_id());
               THROW_ASSERT(!dest->find_member(src->get_id(), port_o_K, src->get_owner()), "Port " + dest->get_id() + " already bound to " + src->get_id());
               auto* p_d = GetPointer<port_o>(dest);
               p_s->add_connection(dest);
               p_d->add_connection(src);
               break;
            }
            case signal_o_K:
            {
               THROW_ASSERT(check_type(src, dest), "Ports and signals have to be compatible: " + src->get_path() + " -> " + dest->get_path());
               THROW_ASSERT(!src->find_member(dest->get_id(), signal_o_K, dest->get_owner()), "Port " + src->get_id() + " already bound to " + dest->get_id());
               THROW_ASSERT(!dest->find_member(src->get_id(), port_o_K, src->get_owner()), "Signal " + dest->get_id() + " already bound to " + src->get_id());
               p_s->add_connection(dest);
               auto* c_d = GetPointer<signal_o>(dest);
               c_d->add_port(src);
               break;
            }
            case channel_o_K:
            {
               THROW_ASSERT(src->get_owner() != dest->get_owner(), "A direct connection between port and channel of the same object is not allowed.");
               THROW_ASSERT(!src->find_member(dest->get_id(), channel_o_K, dest->get_owner()), "Port " + src->get_id() + " already bound to " + dest->get_id());
               /// the other check is not currently implemented.
               p_s->add_connection(dest);
               auto* c_d = GetPointer<channel_o>(dest);
               c_d->add_port(src);
               break;
            }
            case constant_o_K:
            {
               // THROW_ASSERT(src->get_owner() != dest->get_owner(), "A direct connection between port and constant of the same object is not allowed.");
               THROW_ASSERT(!src->find_member(dest->get_id(), constant_o_K, dest->get_owner()), "Port " + src->get_id() + " already bound to " + dest->get_id());
               /// the other check is not currently implemented.
               p_s->add_connection(dest);
               auto* c_d = GetPointer<constant_o>(dest);
               c_d->add_connection(src);
               break;
            }
            case action_o_K:
            case bus_connection_o_K:
            case component_o_K:
            case data_o_K:
            case event_o_K:
            case port_vector_o_K:
            case signal_vector_o_K:
            default:
            {
               THROW_ERROR(std::string("Cannot connect a port_o to a ") + dest->get_kind_text() + " " + (src ? src->get_path() : "") + " " + (dest ? dest->get_path() : ""));
            }
         }
         break; // case src = port_o_K
      }
      case port_vector_o_K:
      {
         auto* p_s = GetPointer<port_o>(src);
         switch(dest->get_kind())
         {
            case port_vector_o_K:
            {
               THROW_ASSERT(src->get_owner() != dest->get_owner(), "A direct connection between ports of the same object is not allowed. Put a signal in between...: " + std::string(src->get_path()) + std::string(" ") + std::string(dest->get_path()));
               THROW_ASSERT(check_type(src, dest), "Ports have to be compatible: " + src->get_path() + " -> " + dest->get_path());
               THROW_ASSERT(!src->find_member(dest->get_id(), port_o_K, dest->get_owner()), "Port " + src->get_id() + " already bound to " + dest->get_id());
               THROW_ASSERT(!dest->find_member(src->get_id(), port_o_K, src->get_owner()), "Port " + dest->get_id() + " already bound to " + src->get_id());
               auto* p_d = GetPointer<port_o>(dest);
               p_s->add_connection(dest);
               p_d->add_connection(src);
               break;
            }
            case signal_vector_o_K:
            {
               THROW_ASSERT(check_type(src, dest), "Ports and signals have to be compatible: " + src->get_path() + " -> " + dest->get_path());
               THROW_ASSERT(!src->find_member(dest->get_id(), signal_o_K, dest->get_owner()), "Port " + src->get_id() + " already bound to " + dest->get_id());
               THROW_ASSERT(!dest->find_member(src->get_id(), port_o_K, src->get_owner()), "Signal " + dest->get_id() + " already bound to " + src->get_id());
               p_s->add_connection(dest);
               auto* c_d = GetPointer<signal_o>(dest);
               c_d->add_port(src);
               break;
            }
            case action_o_K:
            case bus_connection_o_K:
            case channel_o_K:
            case component_o_K:
            case constant_o_K:
            case port_o_K:
            case signal_o_K:
            case data_o_K:
            case event_o_K:
            default:
            {
               THROW_ERROR(std::string("Cannot connect a port_vector_o (" + src->get_path() + ") to a ") + dest->get_kind_text() + " (" + dest->get_path() + ")");
            }
         }
         break;
      }
      case signal_o_K:
      {
         auto* s_s = GetPointer<signal_o>(src);
         switch(dest->get_kind())
         {
            case port_o_K:
            {
               THROW_ASSERT(check_type(src, dest), "Ports and signals have to be compatible: " + src->get_path() + " (" + src->get_typeRef()->get_name() + ") -> " + dest->get_path() + " (" + dest->get_typeRef()->get_name() + ")");
               if(src->find_member(dest->get_id(), port_o_K, dest->get_owner()))
               {
                  THROW_WARNING("Signal " + src->get_id() + " already bound to " + dest->get_id());
                  return;
               }
               if(dest->find_member(src->get_id(), signal_o_K, src->get_owner()))
               {
                  THROW_WARNING("Port " + src->get_id() + " already bound to " + dest->get_id());
                  return;
               }
               s_s->add_port(dest);
               auto* p_d = GetPointer<port_o>(dest);
               p_d->add_connection(src);
               break;
            }
            case action_o_K:
            case bus_connection_o_K:
            case channel_o_K:
            case component_o_K:
            case constant_o_K:
            case data_o_K:
            case event_o_K:
            case port_vector_o_K:
            case signal_o_K:
            case signal_vector_o_K:
            default:
            {
               THROW_ERROR(std::string("Cannot connect a signal_o - ") + src->get_path() + std::string(" to a ") + dest->get_kind_text() + std::string(" - ") + dest->get_path());
            }
         }
         break; // case src = signal_o_K
      }
      case signal_vector_o_K:
      {
         auto* s_s = GetPointer<signal_o>(src);
         switch(dest->get_kind())
         {
            case port_vector_o_K:
            {
               THROW_ASSERT(check_type(src, dest), "Ports and signals have to be compatible: " + src->get_path() + " -> " + dest->get_path());
               if(src->find_member(dest->get_id(), port_vector_o_K, dest->get_owner()))
               {
                  THROW_WARNING("Signal " + src->get_id() + " already bound to " + dest->get_id());
                  return;
               }
               if(dest->find_member(src->get_id(), signal_vector_o_K, src->get_owner()))
               {
                  THROW_WARNING("Port " + src->get_id() + " already bound to " + dest->get_id());
                  return;
               }
               s_s->add_port(dest);
               auto* p_d = GetPointer<port_o>(dest);
               p_d->add_connection(src);
               break;
            }
            case action_o_K:
            case bus_connection_o_K:
            case channel_o_K:
            case component_o_K:
            case constant_o_K:
            case data_o_K:
            case event_o_K:
            case port_o_K:
            case signal_o_K:
            case signal_vector_o_K:
            default:
            {
               THROW_ERROR(std::string("Cannot connect a signal_vector_o - ") + src->get_path() + std::string(" to a ") + dest->get_kind_text() + std::string(" - ") + dest->get_path());
            }
         }
         break;
      }
      case constant_o_K:
      {
         auto* c_s = GetPointer<constant_o>(src);
         switch(dest->get_kind())
         {
            case port_o_K:
            {
               THROW_ASSERT(check_type(src, dest), "Incompatible object types: " + src->get_id() + " -> " + dest->get_id());
               // THROW_ASSERT(src->get_owner() != dest->get_owner(), "A direct connection between a constant and a port of the same object is not allowed.");
               THROW_ASSERT(!dest->find_member(src->get_id(), constant_o_K, src->get_owner()), "Port " + dest->get_id() + " already bound to " + src->get_id());
               c_s->add_connection(dest);
               auto* p_d = GetPointer<port_o>(dest);
               p_d->add_connection(src);
               break;
            }
            case action_o_K:
            case bus_connection_o_K:
            case channel_o_K:
            case component_o_K:
            case constant_o_K:
            case data_o_K:
            case event_o_K:
            case port_vector_o_K:
            case signal_o_K:
            case signal_vector_o_K:
            default:
            {
               THROW_ERROR(std::string("Cannot connect a constant_o to a ") + dest->get_kind_text());
            }
         }
         break; // case src = constant_o_K
      }
      case action_o_K:
      case bus_connection_o_K:
      case channel_o_K:
      case component_o_K:
      case data_o_K:
      case event_o_K:
      default:
      {
         THROW_ERROR(std::string("Cannot connect a ") + src->get_kind_text() + " to a " + dest->get_kind_text());
      }
   } // switch src kind
}

void structural_manager::WriteDot(const std::string& file_name, circuit_graph_type gt, graph* g) const
{
   const std::string output_directory = Param->getOption<std::string>(OPT_dot_directory);
   std::ofstream f((output_directory + file_name).c_str());

   if(g == nullptr)
      switch(gt)
      {
         case DATA_G:
            g = data_graph;
            break;
         case COMPLETE_G:
            g = circuit_graph;
            break;
         default:
            THROW_ERROR(std::string("Not supported graph type"));
      }
   boost::write_graphviz(f, *g, cg_label_writer(g), cg_edge_writer(g));
}

const graph* structural_manager::CGetCircuitGraph(circuit_graph_type gt) const
{
   switch(gt)
   {
      case DATA_G:
         return data_graph;
      case COMPLETE_G:
         return circuit_graph;
      default:
         THROW_ERROR(std::string("Not supported graph type"));
         return nullptr;
   }
}

void structural_manager::print(std::ostream& os) const
{
   if(circuit && circuit->get_id() != "")
   {
      auto* circ = GetPointer<component_o>(circuit);
      circ->print(os);
   }
   else
      os << "Error : empty circuit.\n";
}

const vertex& structural_manager::get_PI(const structural_objectRef) const
{
   auto* gi = GetPointer<cg_graph_info>(circuit_graph->GetGraphInfo());
   THROW_ASSERT(gi, "graph property not associated with the circuit graph");
   return gi->Entry;
}

void structural_manager::check_structure(structural_objectRef obj, bool permissive)
{
   auto* top_c = GetPointer<module>(obj);
   if(top_c->get_internal_objects_size() == 0 && obj->get_owner()) // check has mean for all component but the top
   {
      for(unsigned int i = 0; i < top_c->get_in_port_size(); i++)
      {
         auto* temp = GetPointer<port_o>(top_c->get_in_port(i));
         if(!temp)
            THROW_ERROR("not expected type of port");
         if(temp->get_kind() == port_o_K && temp->get_connections_size() == 0 && !permissive)
            THROW_ERROR(std::string("Error : component " + obj->get_id() + " input port " + temp->get_id() + " is not bound\n"));
         else if(temp->get_kind() == port_o_K && temp->get_connections_size() == 0 && permissive)
         {
            if(debug_level >= DEBUG_LEVEL_VERBOSE)
               THROW_WARNING("component " + obj->get_id() + " input port " + temp->get_id() + " is not bound");
         }
         else if(temp->get_kind() == port_vector_o_K)
         {
            for(unsigned int w = 0; w < temp->get_ports_size(); w++)
            {
               auto* tempi = GetPointer<port_o>(temp->get_port(w));
               THROW_ASSERT(tempi, "Expected a port got something of different");
               if(tempi->get_connections_size() == 0 && !permissive)
                  THROW_ERROR(std::string("Component " + obj->get_id() + " input port " + tempi->get_id() + " is not bound\n"));
               else if(tempi && tempi->get_connections_size() == 0 && permissive)
               {
                  if(debug_level >= DEBUG_LEVEL_VERBOSE)
                     THROW_WARNING("component " + obj->get_id() + " input port " + tempi->get_id() + " is not bound");
               }
            }
         }
      }
      for(unsigned int i = 0; i < top_c->get_out_port_size(); i++)
      {
         auto* temp = GetPointer<port_o>(top_c->get_out_port(i));
         if(!temp)
            THROW_ERROR("not expected type of port");
         if(temp->get_kind() == port_o_K && temp->get_connections_size() == 0 && !permissive)
            THROW_ERROR(std::string("Error : component " + obj->get_id() + " output port " + temp->get_id() + " is not bound\n"));
         else if(temp->get_kind() == port_o_K && temp->get_connections_size() == 0 && permissive)
         {
            if(debug_level >= DEBUG_LEVEL_VERBOSE)
               THROW_WARNING("component " + obj->get_id() + " output port " + temp->get_id() + " is not bound");
         }
         else if(temp->get_kind() == port_vector_o_K)
         {
            for(unsigned int w = 0; w < temp->get_ports_size(); w++)
            {
               auto* tempi = GetPointer<port_o>(temp->get_port(w));
               THROW_ASSERT(tempi, "Expected a port got something of different");
               if(tempi->get_connections_size() == 0 && !permissive)
                  THROW_ERROR(std::string("Error : component " + obj->get_id() + " output port " + tempi->get_id() + " is not bound\n"));
               else if(tempi->get_connections_size() == 0 && permissive)
               {
                  if(debug_level >= DEBUG_LEVEL_VERBOSE)
                     THROW_WARNING("component " + obj->get_id() + " output port " + tempi->get_id() + " is not bound");
               }
            }
         }
      }
      for(unsigned int i = 0; i < top_c->get_in_out_port_size(); i++)
      {
         auto* temp = GetPointer<port_o>(top_c->get_in_out_port(i));
         if(!temp)
            THROW_ERROR("not expected type of port");
         if(temp->get_kind() == port_o_K && temp->get_connections_size() == 0 && !permissive)
            THROW_ERROR(std::string("Error : component " + obj->get_id() + " in/output port " + temp->get_id() + " is not bound\n"));
         else if(temp->get_kind() == port_o_K && temp->get_connections_size() == 0 && permissive)
         {
            if(debug_level >= DEBUG_LEVEL_VERBOSE)
               THROW_WARNING("component " + obj->get_id() + " in/output port " + temp->get_id() + " is not bound");
         }
         else if(temp->get_kind() == port_vector_o_K)
         {
            for(unsigned int w = 0; w < temp->get_ports_size(); w++)
            {
               auto* tempi = GetPointer<port_o>(temp->get_port(w));
               THROW_ASSERT(tempi, "Expected a port got something of different");
               if(tempi->get_connections_size() == 0 && !permissive)
                  THROW_ERROR(std::string("Error : component " + obj->get_id() + " in/output port " + tempi->get_id() + " is not bound\n"));
               else if(tempi->get_connections_size() == 0 && permissive)
               {
                  if(debug_level >= DEBUG_LEVEL_VERBOSE)
                     THROW_WARNING("component " + obj->get_id() + " in/output port " + tempi->get_id() + " is not bound");
               }
            }
         }
      }
      for(unsigned int i = 0; i < top_c->get_gen_port_size(); i++)
      {
         auto* temp = GetPointer<port_o>(top_c->get_gen_port(i));
         if(!temp)
            THROW_ERROR("not expected type of port");
         if(temp->get_kind() == port_o_K && temp->get_connections_size() == 0 && !permissive)
            THROW_ERROR(std::string("Error : component " + obj->get_id() + " generic port " + temp->get_id() + " is not bound\n"));
         else if(temp->get_kind() == port_o_K && temp->get_connections_size() == 0 && permissive)
         {
            if(debug_level >= DEBUG_LEVEL_VERBOSE)
               THROW_WARNING("component " + obj->get_id() + " generic port " + temp->get_id() + " is not bound");
         }
         else if(temp->get_kind() == port_vector_o_K)
         {
            for(unsigned int w = 0; w < temp->get_ports_size(); w++)
            {
               auto* tempi = GetPointer<port_o>(temp->get_port(w));
               THROW_ASSERT(tempi, "Expected a port got something of different");
               if(tempi->get_connections_size() == 0 && !permissive)
                  THROW_ERROR(std::string("Error : component " + obj->get_id() + " generic port " + tempi->get_id() + " is not bound\n"));
               else if(tempi->get_connections_size() == 0 && permissive)
               {
                  if(debug_level >= DEBUG_LEVEL_VERBOSE)
                     THROW_WARNING("component " + obj->get_id() + " generic port " + tempi->get_id() + " is not bound");
               }
            }
         }
      }
   }
   for(unsigned int i = 0; i < top_c->get_internal_objects_size(); i++)
   {
      switch(top_c->get_internal_object(i)->get_kind())
      {
         case channel_o_K:
         case component_o_K:
         {
            if(!top_c->get_internal_object(i)->get_black_box())
               check_structure(top_c->get_internal_object(i), permissive);
            break;
         }
         case constant_o_K:
         case signal_o_K:
         case signal_vector_o_K:
         case bus_connection_o_K:
            break;
         case action_o_K:
         case data_o_K:
         case event_o_K:
         case port_o_K:
         case port_vector_o_K:
         default:
            THROW_ERROR("Internal object not foreseen: " + std::string(top_c->get_internal_object(i)->get_kind_text()));
      }
   }
}

void structural_manager::INIT(bool permissive)
{
   check_structure(circuit, permissive);
   if(og)
      delete og;
   if(data_graph)
      delete data_graph;
   if(circuit_graph)
      delete circuit_graph;
   og = new graphs_collection(GraphInfoRef(new cg_graph_info), Param);
   data_graph = new graph(og, PURE_DATA_SELECTOR);
   circuit_graph = new graph(og, ALL_LINES_SELECTOR);
   build_graph(circuit, og);
}

#if HAVE_BAMBU_BUILT || HAVE_KOALA_BUILT || HAVE_EUCALYPTUS_BUILT
structural_objectRef structural_manager::add_module_from_technology_library(const std::string& id, const std::string& fu_name, const std::string& library_name, const structural_objectRef owner, const technology_managerConstRef TM)
{
   THROW_ASSERT(!owner || owner->get_kind() == component_o_K || owner->get_kind() == channel_o_K, "Expected a component or a channel got something of different");
   technology_nodeRef port_tec_node = TM->get_fu(fu_name, library_name);
   THROW_ASSERT(port_tec_node, std::string("gate not found: ") + fu_name + " " + std::string(" in library: ") + library_name);
   if(GetPointer<functional_unit_template>(port_tec_node))
      port_tec_node = GetPointer<functional_unit_template>(port_tec_node)->FU;
   THROW_ASSERT(port_tec_node, "port_tec_node is null");
   THROW_ASSERT(GetPointer<functional_unit>(port_tec_node), "GetPointer<functional_unit>(port_tec_node) is null");
   THROW_ASSERT(GetPointer<functional_unit>(port_tec_node)->CM, "GetPointer<functional_unit>(port_tec_node)->CM is null for " + fu_name);
   structural_objectRef curr_lib_instance = GetPointer<functional_unit>(port_tec_node)->CM->get_circ();
   THROW_ASSERT(curr_lib_instance->get_kind() == component_o_K, "Expected a component got something of different");
   structural_objectRef curr_gate = structural_objectRef(new component_o(debug_level, owner));
   if(!owner)
      circuit = curr_gate; // set the top component of the circuit manager.
   curr_lib_instance->copy(curr_gate);
   curr_gate->set_id(id);
   if(owner)
      GetPointer<module>(owner)->add_internal_object(curr_gate);
   return curr_gate;
}
#endif

/**
 * this template function adds an edge to the bulk graph and possibly a label to the edge. Parallel edges are allowed.
 */
template <class Graph>
void circuit_add_edge(typename boost::graph_traits<Graph>::vertex_descriptor A, typename boost::graph_traits<Graph>::vertex_descriptor B, int selector, Graph& g, const structural_objectRef from1, structural_objectRef to1, bool is_critical = false)
{
   typename boost::graph_traits<Graph>::out_edge_iterator oi, oi_end;
   typename boost::graph_traits<Graph>::edge_descriptor e;
   bool inserted;
   for(boost::tie(oi, oi_end) = boost::out_edges(A, g); oi != oi_end; oi++)
   {
      if(boost::target(*oi, g) != B)
         continue;
      if(GET_FROM_PORT(&g, *oi) == from1 && GET_TO_PORT(&g, *oi) == to1)
         return;
   }
   boost::tie(e, inserted) = boost::add_edge(A, B, EdgeProperty(selector), g);
   EDGE_ADD_FROM_PORT(&g, e, from1);
   EDGE_ADD_TO_PORT(&g, e, to1);
   EDGE_SET_CRITICAL(&g, e, is_critical);
}

/**
 * Add a directed edge between the nodes associated with p1 and p2.
 * @param module_vertex_rel is the relation between modules and vertexes.
 * @param p1 is the first port.
 * @param p2 is the second port.
 * @param en is the entry vertex.
 * @param ex is the exit vertex.
 */
static void add_directed_edge_single(graphs_collection* bg, const std::map<structural_objectRef, boost::graph_traits<graphs_collection>::vertex_descriptor>& module_vertex_rel, const structural_objectRef& p1, const structural_objectRef& p2,
                                     boost::graph_traits<graphs_collection>::vertex_descriptor en, boost::graph_traits<graphs_collection>::vertex_descriptor ex, bool is_critical = false)
{
   THROW_ASSERT(p1->get_kind() == port_o_K or p1->get_kind() == port_vector_o_K, "Expected a port got something of different");
   THROW_ASSERT(p2->get_kind() == port_o_K or p2->get_kind() == port_vector_o_K, "Expected a port got something of different");

   structural_objectRef p_obj1 = p1;
   structural_objectRef p_obj2 = p2;

   // now detect the vertex associated with the ports
   boost::graph_traits<graphs_collection>::vertex_descriptor src, tgt = boost::graph_traits<graphs_collection>::null_vertex();

   structural_objectRef owner1 = p_obj1->get_owner();
   structural_objectRef owner2 = p_obj2->get_owner();

   // first detect the actual owner
   if(owner1 && owner1->get_kind() == port_vector_o_K)
      owner1 = owner1->get_owner();
   if(owner2 && owner2->get_kind() == port_vector_o_K)
      owner2 = owner2->get_owner();

   int edge_type = DATA_SELECTOR;
   if(GetPointer<port_o>(p_obj2)->get_is_clock() || GetPointer<port_o>(p_obj2)->get_is_clock())
      edge_type = CLOCK_SELECTOR;

   if(owner1 == owner2) // pass through signal
   {
      if(GetPointer<port_o>(p_obj1)->get_port_direction() == port_o::OUT and GetPointer<port_o>(p_obj2)->get_port_direction() == port_o::IN)
      {
         std::swap(p_obj1, p_obj2);
      }

      src = en;
      tgt = ex;
   }
   else
   {
      /// p2 is a top port
      if(owner1 and owner1->get_owner() == owner2)
      {
         src = module_vertex_rel.find(owner1)->second;
         if(GetPointer<port_o>(p_obj2)->get_port_direction() == port_o::OUT)
            tgt = ex;
         else if(GetPointer<port_o>(p_obj2)->get_port_direction() == port_o::IN)
            tgt = en;
         else if(GetPointer<port_o>(p_obj2)->get_port_direction() == port_o::IO)
         {
            if(GetPointer<port_o>(p_obj1)->get_port_direction() == port_o::IN)
               tgt = en;
            else
               tgt = ex;
         }
         else
            THROW_ERROR("Something wrong");
         if(GetPointer<port_o>(p_obj1)->get_port_direction() == port_o::IN)
         {
            std::swap(src, tgt);
            std::swap(p_obj1, p_obj2);
         }
      }
      /// p1 is a top port
      else if(owner2 and owner2->get_owner() == owner1)
      {
         src = en;
         tgt = module_vertex_rel.find(owner2)->second;
      }
      else // module port
      {
         src = module_vertex_rel.find(owner1)->second;
         tgt = module_vertex_rel.find(owner2)->second;

         if(GetPointer<port_o>(p_obj1)->get_port_direction() == port_o::IN and GetPointer<port_o>(p_obj2)->get_port_direction() == port_o::OUT)
         {
            std::swap(src, tgt);
            std::swap(p_obj1, p_obj2);
         }

         /// hyper-edge and not significant connectivity
         if(GetPointer<port_o>(p_obj1)->get_port_direction() == port_o::IN and GetPointer<port_o>(p_obj2)->get_port_direction() == port_o::IN)
         {
            // std::cerr << "hyper-edge and not significant connectivity" << std::endl;
            return;
         }

         THROW_ASSERT(GetPointer<port_o>(p_obj1)->get_port_direction() == port_o::OUT and GetPointer<port_o>(p_obj2)->get_port_direction() == port_o::IN, "Not supported situation");
      }
   }

   circuit_add_edge(src, tgt, edge_type, *bg, p_obj1, p_obj2, is_critical);

#if 0
   //try to detect a direction
   if ((pp1->get_port_direction() == port_o::IN && pp2->get_port_direction() != port_o::IN) ||
       (pp1->get_port_direction() != port_o::OUT && pp2->get_port_direction() == port_o::OUT)
       )
      std::swap(pp1, pp2);

   else
   {

      if (owner2 && owner1 == owner2->get_owner())// pp1 is a top port
      {
         THROW_ASSERT(module_vertex_rel.find(owner2) != module_vertex_rel.end(), "module not found");
         v2 = module_vertex_rel.find(owner2)->second;
         if (pp1->get_port_direction() != port_o::OUT or pp2->get_port_direction() == port_o::IN)
            v1 = en;
         else
         {
            v1 = ex;
            std::swap(v1, v2);
            std::swap(pp1, pp2);
         }
      }
      else if (owner1 && owner2 == owner1->get_owner())// pp2 is a top port
      {
         THROW_ASSERT(module_vertex_rel.find(owner1) != module_vertex_rel.end(), "module not found");
         v1 = module_vertex_rel.find(owner1)->second;
         if (pp2->get_port_direction() != port_o::OUT or pp1->get_port_direction() == port_o::IN)
         {
            v2 = en;
            std::swap(v1, v2);
            std::swap(pp1, pp2);
         }
         else
            v2 = ex;
      }
      else
      {
         THROW_ASSERT(module_vertex_rel.find(owner1) != module_vertex_rel.end(), "module not found");
         v1 = module_vertex_rel.find(owner1)->second;
         THROW_ASSERT(module_vertex_rel.find(owner2) != module_vertex_rel.end(), "module not found");
         v2 = module_vertex_rel.find(owner2)->second;
      }

   }
   //std::cerr << "     connection " << pp1->get_path() << " -> " << pp2->get_path() << std::endl;
   //in case both ports are IO or GEN two opposite edges are added
   if ((pp1->get_port_direction() == port_o::IO || pp1->get_port_direction() == port_o::GEN) && (pp2->get_port_direction() == port_o::IO || pp2->get_port_direction() == port_o::GEN))
   {
      circuit_add_edge(v1, v2, DATA_SELECTOR, *bg, p1, p2, is_critical);
      circuit_add_edge(v2, v1, DATA_SELECTOR, *bg, p2, p1, is_critical);
   }
   else if ((pp1->get_port_direction() == port_o::IN && pp2->get_port_direction() == port_o::IN  && ((v1 == en && v2 != en) || (v1 != en && v2 == en))) ||
            (pp1->get_port_direction() == port_o::OUT && pp2->get_port_direction() == port_o::OUT  && ((v1 == ex && v2 != ex) || (v1 != ex && v2 == ex))) ||
            pp1->get_port_direction() != pp2->get_port_direction()
            )
   {
      structural_objectRef port;
      if (pp1 != GetPointer<port_o>(p1)) //check possible swap
      {
         if (pp1->get_is_clock() || pp2->get_is_clock())
            circuit_add_edge(v1, v2, CLOCK_SELECTOR, *bg, p2,p1, is_critical);
         else
            circuit_add_edge(v1, v2, DATA_SELECTOR, *bg, p2,p1, is_critical);
      }
      else
      {
         if (pp1->get_is_clock() || pp2->get_is_clock())
            circuit_add_edge(v1, v2, CLOCK_SELECTOR, *bg, p1,p2, is_critical);
         else
            circuit_add_edge(v1, v2, DATA_SELECTOR, *bg, p1,p2, is_critical);
      }
   }
#endif
}

/**
 * Add a directed edge between the nodes associated with p1 and p2.
 * @param module_vertex_rel is the relation between modules and vertexes.
 * @param p1 is the first port.
 * @param p2 is the second object. It could be a port, a signal or a module.
 * @param en is the entry vertex.
 * @param ex is the exit vertex.
 */
static void add_directed_edge(graphs_collection* bg, const std::map<structural_objectRef, boost::graph_traits<graphs_collection>::vertex_descriptor>& module_vertex_rel, const structural_objectRef& p1, const structural_objectRef& p2,
                              boost::graph_traits<graphs_collection>::vertex_descriptor en, boost::graph_traits<graphs_collection>::vertex_descriptor ex, bool is_critical = false)
{
   // the port is not connected to any object
   if(!p2)
      return;
   THROW_ASSERT(p1, "not valid object");

   // std::cerr << "p1 is " << p1->get_kind_text() << std::endl;
   // std::cerr << "p2 is " << p2->get_kind_text() << std::endl;

   switch(p2->get_kind())
   {
      case port_o_K:
      case port_vector_o_K:
      {
         // std::cerr << "p1: " << p1->get_path() << "(" << p1->get_kind_text() << ") -> p2: " << p2->get_path() << "(" << p2->get_kind_text() << ")" << std::endl;
         add_directed_edge_single(bg, module_vertex_rel, p1, p2, en, ex, is_critical);
         break;
      }
      case signal_o_K:
      case signal_vector_o_K:
      {
         auto* conn = GetPointer<signal_o>(p2);
         for(unsigned int k = 0; k < conn->get_connected_objects_size(); k++)
         {
            if(conn->get_port(k) != p1)
            {
               // std::cerr << "p1: " << p1->get_path() << "(" << p1->get_kind_text() << ") -> p2: " << conn->get_port(k)->get_path() << "(" << conn->get_port(k)->get_kind_text() << ")" << std::endl;
               add_directed_edge_single(bg, module_vertex_rel, p1, conn->get_port(k), en, ex, is_critical);
            }
         }
         break;
      }
      case constant_o_K:
      {
         structural_objectRef owner1 = p1->get_owner();
         boost::graph_traits<graphs_collection>::vertex_descriptor v1;
         if(owner1 && owner1->get_kind() == port_vector_o_K)
            owner1 = owner1->get_owner();
         THROW_ASSERT(module_vertex_rel.find(owner1) != module_vertex_rel.end(), "module not found");
         v1 = module_vertex_rel.find(owner1)->second;
         circuit_add_edge(en, v1, DATA_SELECTOR, *bg, p2, p1, is_critical);
         break;
      }
      case component_o_K:
      {
         THROW_WARNING("Still to be checked!");
         /// gen port connection
         structural_objectRef owner1 = p1->get_owner();
         structural_objectRef owner2 = p2->get_owner();
         boost::graph_traits<graphs_collection>::vertex_descriptor v1, v2;
         if(owner1 && owner1->get_kind() == port_vector_o_K)
            owner1 = owner1->get_owner();
         if(owner1 == owner2) // top ports
            v1 = en;
         else
         {
            THROW_ASSERT(module_vertex_rel.find(owner1) != module_vertex_rel.end(), "module not found");
            v1 = module_vertex_rel.find(owner1)->second;
         }
         THROW_ASSERT(module_vertex_rel.find(p2) != module_vertex_rel.end(), "module not found");
         v2 = module_vertex_rel.find(p2)->second;
         circuit_add_edge(v1, v2, CHANNEL_SELECTOR, *bg, p1, p2, is_critical);
         break;
      }
      case action_o_K:
      case bus_connection_o_K:
      case channel_o_K:
      case data_o_K:
      case event_o_K:
      default:
      {
         THROW_ERROR("unexpected object type: " + std::string(p2->get_kind_text()));
      }
   }
}

void structural_manager::build_graph(const structural_objectRef& top, graphs_collection* bg)
{
   INDENT_DBG_MEX(DEBUG_LEVEL_VERY_PEDANTIC, debug_level, "-->Building graph of " + top->get_typeRef()->id_type);

   INDENT_DBG_MEX(DEBUG_LEVEL_VERY_PEDANTIC, debug_level, " - Creating the PI node");
   // create the entry node
   vertex v_en = bg->AddVertex(NodeInfoRef(new cg_node_info()));
   std::string v_en_name = "PI";
   GET_NODE_INFO(bg, cg_node_info, v_en)->vertex_name = v_en_name;
   GET_NODE_INFO(bg, cg_node_info, v_en)->node_type = TYPE_ENTRY;
   GET_NODE_INFO(bg, cg_node_info, v_en)->node_operation = ENTRY;
   const module* mod = GetPointer<module>(top);
   for(unsigned int p = 0; p < mod->get_in_port_size(); p++)
   {
      structural_objectRef port = mod->get_in_port(p);
      if(GetPointer<port_o>(port)->get_critical())
         GET_NODE_INFO(bg, cg_node_info, v_en)->is_critical = true;
   }

   INDENT_DBG_MEX(DEBUG_LEVEL_VERY_PEDANTIC, debug_level, " - Creating the PO node");
   // create the exit node
   vertex v_ex = bg->AddVertex(NodeInfoRef(new cg_node_info()));
   std::string v_ex_name = "PO";
   GET_NODE_INFO(bg, cg_node_info, v_ex)->vertex_name = v_ex_name;
   GET_NODE_INFO(bg, cg_node_info, v_ex)->node_type = TYPE_EXIT;
   GET_NODE_INFO(bg, cg_node_info, v_ex)->node_operation = EXIT;
   for(unsigned int p = 0; p < mod->get_out_port_size(); p++)
   {
      structural_objectRef port = mod->get_out_port(p);
      if(GetPointer<port_o>(port)->get_critical())
         GET_NODE_INFO(bg, cg_node_info, v_ex)->is_critical = true;
   }

   // attach the graph property to the graph
   auto* graph_info = GetPointer<cg_graph_info>(circuit_graph->GetGraphInfo());
   graph_info->Entry = v_en;
   graph_info->Entry_name = v_en_name;
   graph_info->Exit = v_ex;
   graph_info->Exit_name = v_ex_name;

   /// add all nodes
   std::map<structural_objectRef, boost::graph_traits<graphs_collection>::vertex_descriptor> module_vertex_rel;
   for(unsigned int i = 0; i < mod->get_internal_objects_size(); i++)
   {
      switch(mod->get_internal_object(i)->get_kind())
      {
         case channel_o_K:
         case component_o_K:
         {
            vertex curr_v = bg->AddVertex(NodeInfoRef(new cg_node_info));
            module_vertex_rel[mod->get_internal_object(i)] = curr_v;
            auto* mod_int = GetPointer<module>(mod->get_internal_object(i));
            GET_NODE_INFO(bg, cg_node_info, curr_v)->vertex_name = mod_int->get_id();
            GET_NODE_INFO(bg, cg_node_info, curr_v)->node_operation = GET_TYPE_NAME(mod_int);
            GET_NODE_INFO(bg, cg_node_info, curr_v)->reference = mod->get_internal_object(i);
            if(mod->get_internal_object(i)->get_kind() == component_o_K)
               GET_NODE_INFO(bg, cg_node_info, curr_v)->is_critical = GetPointer<module>(mod->get_internal_object(i))->get_critical();
            INDENT_DBG_MEX(DEBUG_LEVEL_VERY_PEDANTIC, debug_level, " - Creating the node for the instance " + mod_int->get_path());
            break;
         }
         case signal_o_K:
         case constant_o_K:
         case signal_vector_o_K:
         case bus_connection_o_K:
            break; /// no action for signals and bus
         case action_o_K:
         case data_o_K:
         case event_o_K:
         case port_o_K:
         case port_vector_o_K:
         default:
            THROW_ERROR("Structural object not foreseen: " + std::string(mod->get_internal_object(i)->get_kind_text()));
      }
   }
   for(unsigned int i = 0; i < mod->get_internal_objects_size(); i++)
   {
      switch(mod->get_internal_object(i)->get_kind())
      {
         case channel_o_K:
         case component_o_K:
         {
            auto* mod_inst = GetPointer<module>(mod->get_internal_object(i));
            INDENT_DBG_MEX(DEBUG_LEVEL_VERY_PEDANTIC, debug_level, "-->Analyzing instance " + mod_inst->get_path());
            if(mod_inst->get_in_port_size())
            {
               // analyzing input ports
               for(unsigned int j = 0; j < mod_inst->get_in_port_size(); j++)
               {
                  const structural_objectRef& in_port = mod_inst->get_in_port(j);
                  INDENT_DBG_MEX(DEBUG_LEVEL_VERY_PEDANTIC, debug_level, "   * Input port: " + in_port->get_path());
                  // the input port is a single port
                  if(in_port->get_kind() == port_o_K)
                  {
                     const port_o* p = GetPointer<port_o>(in_port);
                     INDENT_DBG_MEX(DEBUG_LEVEL_VERY_PEDANTIC, debug_level, "     - Single port");
                     const structural_objectRef& bounded = p->find_bounded_object();
                     if(!bounded)
                        continue;
                     INDENT_DBG_MEX(DEBUG_LEVEL_VERY_PEDANTIC, debug_level, "     - Bounded object: " + bounded->get_path() + " - " + bounded->get_kind_text());
                     if(!(GetPointer<signal_o>(bounded) && !(GetPointer<signal_o>(bounded)->is_full_connected())))
                     {
                        INDENT_DBG_MEX(DEBUG_LEVEL_VERY_PEDANTIC, debug_level, "     - Adding direct edge from " + bounded->get_path() + " to " + p->get_path());
                        bool is_critical = false;
                        if(p->get_critical())
                        {
                           if((GetPointer<port_o>(bounded)->get_critical()) or (GetPointer<signal_o>(bounded) && GetPointer<signal_o>(bounded)->get_critical()))
                              is_critical = true;
                        }
                        add_directed_edge(bg, module_vertex_rel, in_port, bounded, v_en, v_ex, is_critical);
                     }
                  }
                  else
                  {
                     auto* pv = GetPointer<port_o>(mod_inst->get_in_port(j));
                     INDENT_DBG_MEX(DEBUG_LEVEL_VERY_PEDANTIC, debug_level, "     - Port vector");
                     for(unsigned int k = 0; k < pv->get_ports_size(); k++)
                     {
                        const structural_objectRef& in_port_i = pv->get_port(k);
                        INDENT_DBG_MEX(DEBUG_LEVEL_VERY_PEDANTIC, debug_level, "      - Port: " + in_port_i->get_path());
                        const structural_objectRef& bounded = GetPointer<port_o>(pv->get_port(k))->find_bounded_object();
                        if(!bounded)
                           continue;
                        INDENT_DBG_MEX(DEBUG_LEVEL_VERY_PEDANTIC, debug_level, "       - Bounded object: " + bounded->get_path() + " - " + bounded->get_kind_text());
                        if(!(GetPointer<signal_o>(bounded) && !(GetPointer<signal_o>(bounded)->is_full_connected())))
                        {
                           INDENT_DBG_MEX(DEBUG_LEVEL_VERY_PEDANTIC, debug_level, "       - Adding direct edge from " + bounded->get_path() + " to " + in_port_i->get_path());
                           if(debug_level >= DEBUG_LEVEL_VERY_PEDANTIC)
                           {
                              THROW_WARNING("Critical paths are not correctly identified when port vectors are involved");
                           }
                           add_directed_edge(bg, module_vertex_rel, in_port_i, bounded, v_en, v_ex);
                        }
                     }
                  }
               }
            }
            // analyzing output ports
            if(mod_inst->get_out_port_size())
            {
               for(unsigned int j = 0; j < mod_inst->get_out_port_size(); j++)
               {
                  const structural_objectRef& out_port = mod_inst->get_out_port(j);
                  INDENT_DBG_MEX(DEBUG_LEVEL_VERY_PEDANTIC, debug_level, "-->Output port: " + out_port->get_path());
                  if(out_port->get_kind() == port_o_K)
                  {
                     const port_o* p = GetPointer<port_o>(out_port);
                     INDENT_DBG_MEX(DEBUG_LEVEL_VERY_PEDANTIC, debug_level, "     - Single port");
                     const structural_objectRef& target = p->find_bounded_object();
                     if(!target)
                     {
                        INDENT_DBG_MEX(DEBUG_LEVEL_VERY_PEDANTIC, debug_level, "<--");
                        continue;
                     }
                     INDENT_DBG_MEX(DEBUG_LEVEL_VERY_PEDANTIC, debug_level, "     - Bounded object: " + target->get_path() + " - " + target->get_kind_text());
                     INDENT_DBG_MEX(DEBUG_LEVEL_VERY_PEDANTIC, debug_level, "     - Adding direct edge from " + out_port->get_path() + " to " + target->get_path());
                     bool is_critical = false;
                     if(GetPointer<port_o>(out_port)->get_critical())
                     {
                        if(GetPointer<port_o>(target)->get_critical())
                           is_critical = true;
                     }
                     add_directed_edge(bg, module_vertex_rel, out_port, target, v_en, v_ex, is_critical);
                  }
                  else
                  {
                     auto* pv = GetPointer<port_o>(out_port);
                     INDENT_DBG_MEX(DEBUG_LEVEL_VERY_PEDANTIC, debug_level, "-->Port vector");
                     const structural_objectRef target_vector = pv->find_bounded_object();
                     if(target_vector)
                     {
                        INDENT_DBG_MEX(DEBUG_LEVEL_VERY_PEDANTIC, debug_level, "---Adding direct edge from " + pv->get_path() + " to " + target_vector->get_path());
                        add_directed_edge(bg, module_vertex_rel, out_port, target_vector, v_en, v_ex);
                     }
                     else
                     {
                        for(unsigned int k = 0; k < pv->get_ports_size(); k++)
                        {
                           const port_o* p = GetPointer<port_o>(pv->get_port(k));
                           const structural_objectRef& target = p->find_bounded_object();
                           if(!target)
                              continue;
                           INDENT_DBG_MEX(DEBUG_LEVEL_VERY_PEDANTIC, debug_level, "---Adding direct edge from " + p->get_path() + " to " + target->get_path());
                           if(debug_level >= DEBUG_LEVEL_VERY_PEDANTIC)
                           {
                              THROW_WARNING("Critical paths are not correctly identified when port vectors are involved");
                           }
                           add_directed_edge(bg, module_vertex_rel, pv->get_port(k), target, v_en, v_ex);
                        }
                     }
                     INDENT_DBG_MEX(DEBUG_LEVEL_VERY_PEDANTIC, debug_level, "<--");
                  }
                  INDENT_DBG_MEX(DEBUG_LEVEL_VERY_PEDANTIC, debug_level, "<--");
               }
            }
            // analyzing in/out ports
            if(mod_inst->get_in_out_port_size())
            {
               for(unsigned int j = 0; j < mod_inst->get_in_out_port_size(); j++)
               {
                  INDENT_DBG_MEX(DEBUG_LEVEL_VERY_PEDANTIC, debug_level, "   * In/Out port: " + mod_inst->get_in_out_port(j)->get_path());
                  const structural_objectRef& bounded = GetPointer<port_o>(mod_inst->get_in_out_port(j))->find_bounded_object();
                  if(!bounded)
                     continue;
                  if(mod_inst->get_in_out_port(j)->get_kind() == port_o_K)
                  {
                     add_directed_edge(bg, module_vertex_rel, mod_inst->get_in_out_port(j), bounded, v_en, v_ex);
                  }
                  else
                  {
                     auto* pv = GetPointer<port_o>(mod_inst->get_in_out_port(j));
                     for(unsigned int k = 0; k < pv->get_ports_size(); k++)
                     {
                        const structural_objectRef& bounded_k = GetPointer<port_o>(pv->get_port(k))->find_bounded_object();
                        if(!bounded_k)
                           continue;
                        add_directed_edge(bg, module_vertex_rel, pv->get_port(k), bounded_k, v_en, v_ex);
                     }
                  }
               }
            }
            // analyzing generic ports
            if(mod_inst->get_gen_port_size())
            {
               for(unsigned int j = 0; j < mod_inst->get_gen_port_size(); j++)
               {
                  INDENT_DBG_MEX(DEBUG_LEVEL_VERY_PEDANTIC, debug_level, "   * Generic port: " + mod_inst->get_gen_port(j)->get_path());
                  const structural_objectRef& bounded = GetPointer<port_o>(mod_inst->get_gen_port(j))->find_bounded_object();
                  if(!bounded)
                     continue;
                  if(mod_inst->get_gen_port(j)->get_kind() == port_o_K)
                  {
                     add_directed_edge(bg, module_vertex_rel, mod_inst->get_gen_port(j), bounded, v_en, v_ex);
                  }
                  else
                  {
                     auto* pv = GetPointer<port_o>(mod_inst->get_gen_port(j));
                     for(unsigned int k = 0; k < pv->get_ports_size(); k++)
                     {
                        const structural_objectRef& bounded_k = GetPointer<port_o>(pv->get_port(k))->find_bounded_object();
                        if(!bounded_k)
                           continue;
                        add_directed_edge(bg, module_vertex_rel, pv->get_port(k), bounded_k, v_en, v_ex);
                     }
                  }
               }
            }
            INDENT_DBG_MEX(DEBUG_LEVEL_VERY_PEDANTIC, debug_level, "<--Analyzed instance " + mod_inst->get_path());
            break;
         }
         case constant_o_K:
         case signal_o_K:
         case signal_vector_o_K:
         case bus_connection_o_K:
            break; /// no action for signals and bus
         case action_o_K:
         case data_o_K:
         case event_o_K:
         case port_o_K:
         case port_vector_o_K:
         default:
            THROW_ERROR("Structural object not foreseen: " + std::string(mod->get_internal_object(i)->get_kind_text()));
      }
   }
   INDENT_DBG_MEX(DEBUG_LEVEL_VERY_PEDANTIC, debug_level, "<--Built graph of " + top->get_typeRef()->id_type);
}

void structural_manager::xload(const xml_element* node, structural_managerRef const& CM)
{
   // Recurse through child nodes:
   const xml_node::node_list list = node->get_children();
   for(const auto& iter : list)
   {
      const auto* Enode = GetPointer<const xml_element>(iter);
      if(!Enode || Enode->get_name() != GET_CLASS_NAME(component_o))
         continue;
      CM->get_circ()->xload(Enode, CM->get_circ(), CM);
   }
}

void structural_manager::xwrite(xml_element* rootnode, const technology_nodeRef&
#if HAVE_KOALA_BUILT
                                                           tn
#endif
                                ) const
{
#if HAVE_KOALA_BUILT
   get_circ()->xwrite_attributes(rootnode, tn);
#endif

   xml_element* CMnode = rootnode->add_child_element("circuit");
   get_circ()->xwrite(CMnode);
}

void remove_port_connection(const structural_objectRef& obj)
{
   auto* pin = GetPointer<port_o>(obj);
   for(unsigned int j = 0; j < pin->get_connections_size(); j++)
   {
      structural_objectRef comp = pin->get_connection(j);
      if(GetPointer<port_o>(comp))
         GetPointer<port_o>(comp)->remove_connection(obj);
      if(GetPointer<signal_o>(comp))
         GetPointer<signal_o>(comp)->remove_port(obj);
   }
}

void structural_manager::remove_module(structural_objectRef obj)
{
   structural_objectRef top_obj = this->get_circ();
   std::set<structural_objectRef> remove;

   auto* obj_mod = GetPointer<module>(obj);
   // std::cerr << "obj: " << obj->get_path() << std::endl;
   // std::cerr << "removing inport" << std::endl;
   for(unsigned int i = 0; i < obj_mod->get_in_port_size(); i++)
   {
      structural_objectRef comp_port = obj_mod->get_in_port(i);
      if(comp_port->get_kind() == port_o_K)
      {
         remove_port_connection(comp_port);
      }
      else if(comp_port->get_kind() == port_vector_o_K)
      {
         for(unsigned int p = 0; p < GetPointer<port_o>(comp_port)->get_ports_size(); p++)
         {
            remove_port_connection(GetPointer<port_o>(comp_port)->get_port(p));
         }
      }
   }
   // std::cerr << "removing outport" << std::endl;
   for(unsigned int i = 0; i < obj_mod->get_out_port_size(); i++)
   {
      structural_objectRef comp_port = obj_mod->get_out_port(i);
      if(comp_port->get_kind() == port_o_K)
      {
         remove_port_connection(comp_port);
      }
      else if(comp_port->get_kind() == port_vector_o_K)
      {
         for(unsigned int p = 0; p < GetPointer<port_o>(comp_port)->get_ports_size(); p++)
         {
            remove_port_connection(GetPointer<port_o>(comp_port)->get_port(p));
         }
      }
   }

   // std::cerr << "removing signals" << std::endl;
   auto* top = GetPointer<module>(top_obj);
   top->remove_internal_object(obj);
   for(const auto& k : remove)
      top->remove_internal_object(k);
}

void structural_manager::remove_connection(structural_objectRef, structural_objectRef)
{
   THROW_ERROR("Not yet implemented");
}

void structural_manager::change_connection(structural_objectRef old_obj, structural_objectRef new_obj, structural_objectRef owner)
{
   auto* p_old = GetPointer<port_o>(old_obj);
   THROW_ASSERT(p_old, "Only port can change their connection");
   THROW_ASSERT(new_obj, "New connection has to be a valid one");
   // std::cerr << "change connection of: " << old_obj->get_path() << " with port " << new_obj->get_path() << std::endl;
   for(unsigned int i = 0; i < p_old->get_connections_size(); i++)
   {
      structural_objectRef conn_comp = p_old->get_connection(i);
      // std::cerr << "change connection between " << old_obj->get_path() << " and " << conn_comp->get_path() << " - will be conneted to " << new_obj->get_path() << std::endl;
      if(GetPointer<signal_o>(conn_comp) and GetPointer<signal_o>(conn_comp)->get_owner()->get_kind() != signal_vector_o_K and conn_comp->get_owner() != owner)
         continue;
      if(GetPointer<port_o>(conn_comp) and conn_comp->get_owner() != owner and conn_comp->get_owner()->get_owner() != owner and (conn_comp->get_owner()->get_kind() != port_vector_o_K or conn_comp->get_owner()->get_owner() != owner))
         continue;
      if(GetPointer<port_o>(new_obj) and !GetPointer<port_o>(new_obj)->is_connected(conn_comp))
         add_connection(new_obj, conn_comp);
      if(GetPointer<port_o>(conn_comp))
         GetPointer<port_o>(conn_comp)->substitute_connection(old_obj, new_obj);
      else if(GetPointer<signal_o>(conn_comp))
      {
         GetPointer<signal_o>(conn_comp)->substitute_port(old_obj, new_obj);
      }
      else
         THROW_ERROR("Connected component not supported: " + std::string(conn_comp->get_kind_text()));
   }
}<|MERGE_RESOLUTION|>--- conflicted
+++ resolved
@@ -625,13 +625,8 @@
 void structural_manager::SetParameter(const std::string& name, const std::string& value)
 {
    THROW_ASSERT((get_circ()->get_kind() == component_o_K), "Only components can have a Non SystemC functionality");
-<<<<<<< HEAD
-   auto* com = GetPointer<module>(get_circ());
-   com->set_parameter(name, value);
-=======
    module * com = GetPointer<module>(get_circ());
    com->SetParameter(name, value);
->>>>>>> d09917d3
 }
 
 void structural_manager::add_sensitivity(structural_objectRef obj, structural_objectRef pr)
