/*
 *
 *                   _/_/_/    _/_/   _/    _/ _/_/_/    _/_/
 *                  _/   _/ _/    _/ _/_/  _/ _/   _/ _/    _/
 *                 _/_/_/  _/_/_/_/ _/  _/_/ _/   _/ _/_/_/_/
 *                _/      _/    _/ _/    _/ _/   _/ _/    _/
 *               _/      _/    _/ _/    _/ _/_/_/  _/    _/
 *
 *             ***********************************************
 *                              PandA Project
 *                     URL: http://panda.dei.polimi.it
 *                       Politecnico di Milano - DEIB
 *                        System Architectures Group
 *             ***********************************************
 *              Copyright (C) 2004-2019 Politecnico di Milano
 *
 *   This file is part of the PandA framework.
 *
 *   The PandA framework is free software; you can redistribute it and/or modify
 *   it under the terms of the GNU General Public License as published by
 *   the Free Software Foundation; either version 3 of the License, or
 *   (at your option) any later version.
 *
 *   This program is distributed in the hope that it will be useful,
 *   but WITHOUT ANY WARRANTY; without even the implied warranty of
 *   MERCHANTABILITY or FITNESS FOR A PARTICULAR PURPOSE.  See the
 *   GNU General Public License for more details.
 *
 *   You should have received a copy of the GNU General Public License
 *   along with this program.  If not, see <http://www.gnu.org/licenses/>.
 *
 */
/**
 * @file structural_objects.hpp
 * @brief This class describes all classes used to represent a structural object.
 * Objects can represent items at different level of abstraction: logic, RTL and TLM.
 *
 * @author Matteo Barbati <mbarbati@gmail.com>
 * @author Christian Pilato <pilato@elet.polimi.it>
 * @author Fabrizio Ferrandi <fabrizio.ferrandi@polimi.it>
 * $Revision$
 * $Date$
 * Last modified by $Author$
 *
 */
#ifndef STRUCTURAL_OBJECTS_HPP
#define STRUCTURAL_OBJECTS_HPP

<<<<<<< HEAD
#include "config_HAVE_BAMBU_BUILT.hpp"      // for HAVE_BAMBU_BUILT
#include "config_HAVE_KOALA_BUILT.hpp"      // for HAVE_KOALA_BUILT
#include "config_HAVE_TECHNOLOGY_BUILT.hpp" // for HAVE_TECHNOLOGY_...
#include "config_HAVE_TUCANO_BUILT.hpp"     // for HAVE_TUCANO_BUILT
=======
/// Autoheader include
#include "config_HAVE_BAMBU_BUILT.hpp"
#include "config_HAVE_KOALA_BUILT.hpp"
#include "config_HAVE_TECHNOLOGY_BUILT.hpp"
#include "config_HAVE_TUCANO_BUILT.hpp"

///utility include
#include "custom_map.hpp"

#include <string>
#include <ostream>
#include <map>
#include <set>
#include <vector>

#include "simple_indent.hpp"
#include "utility.hpp"
>>>>>>> d09917d3

#include "NP_functionality.hpp" // for NP_functionalityRef
#include "exceptions.hpp"       // for THROW_UNREACHABLE
#include "refcount.hpp"         // for REF_FORWARD_DECL
#include <map>                  // for map
#include <ostream>              // for ostream
#include <string>               // for string
#include <utility>              // for pair
#include <vector>               // for vector

/**
 * @name Forward declarations.
 */
//@{
#if HAVE_TUCANO_BUILT
REF_FORWARD_DECL(tree_manager);
#endif
#if HAVE_BAMBU_BUILT
CONSTREF_FORWARD_DECL(BehavioralHelper);
#endif
REF_FORWARD_DECL(structural_manager);

CONSTREF_FORWARD_DECL(structural_object);
REF_FORWARD_DECL(structural_object);
REF_FORWARD_DECL(structural_type_descriptor);
CONSTREF_FORWARD_DECL(technology_manager);
REF_FORWARD_DECL(technology_node);
REF_FORWARD_DECL(attribute);
/// forward decl of xml Element
class xml_element;
class simple_indent;

//@}

#define HIERARCHY_SEPARATOR "/"

#define DISCREPANCY_PARAMETER "DISCREPANCY_PARAMETER"
#define MEMORY_PARAMETER "MEMORY_PARAMETER"
#define PIPE_PARAMETER "PIPE_PARAMETER"
#define VALUE_PARAMETER "VALUE_PARAMETER"

/// standard name for ports
#define CLOCK_PORT_NAME "clock"
#define WENABLE_PORT_NAME "wenable"
#define START_PORT_NAME "start_port"
#define RESET_PORT_NAME "reset"
#define DONE_PORT_NAME "done_port"
#define RETURN_PORT_NAME "return_port"
<<<<<<< HEAD
#define START_PORT_NAME_CFC "start_port_CFC"
#define DONE_PORT_NAME_CFC "done_port_CFC"
#define PRESENT_STATE_PORT_NAME "present_state"
#define NEXT_STATE_PORT_NAME "next_state"
#define NOTIFIER_PORT_MISMATCH "out_mismatch"
#define NOTIFIER_PORT_MISMATCH_ID "out_mismatch_id"
#define NOTIFIER_PORT_MISMATCH_OFFSET "out_mismatch_trace_offset"
=======
#define SELECTOR_REGISTER_FILE "selector_register_file"
#define SUSPENSION "suspension"
#define REQUEST_ACCEPTED "request_accepted"
#define TASKS_POOL_END "task_pool_end"
#define DONE_SCHEDULER "done_scheduler"
#define DONE_REQUEST "done_request"
>>>>>>> d09917d3
#define PROXY_PREFIX "PROXY_PREF_"
#define WRAPPED_PROXY_PREFIX "WRAPPED_PROXY_PREF_"

/**
 * Macro which defines the get_kind_text function that returns the parameter as a string.
 */
#define GET_SO_KIND_TEXT(meth)                \
   std::string get_kind_text() const override \
   {                                          \
      return std::string(#meth);              \
   }

/**
 * Structure representing the most relevant information about the type of a structural object.
 * In case the structural object is a signal or a port all member has a real meaning,
 * while when the structural object is a channel, component, event, data or an action the only relevant information
 * stored into the descriptor is the id_type and treenode when available.
 * The size member has also a relevant meaning when a channel, data, and an action? is considered.
 */
struct structural_type_descriptor
{
   /// Define the possible type of a structural object
   enum s_type
   {
      OTHER = 0,
      BOOL,
      INT,
      UINT,
      REAL,
      USER,
      VECTOR_BOOL,
      VECTOR_INT,
      VECTOR_UINT,
      VECTOR_REAL,
      VECTOR_USER,
      UNKNOWN
   };

   /// The type of the port or the signal
   s_type type;

   /// The size of the object (in bit). The objects having a size are: ports, signals, channels, data, and actions.
   unsigned int size;

   /// The number of the elements of a vector.
   unsigned int vector_size;

   /// Original type id of the structural object.
   std::string id_type;

   /// Treenode id of the type
   unsigned int treenode;

   /**
    * Constructor
    */
   structural_type_descriptor() : type(UNKNOWN), size(size_DEFAULT), vector_size(vector_size_DEFAULT), treenode(treenode_DEFAULT)
   {
   }

   /**
    * Object factory.
    * @param type_name is the string starting from which the object is built.
    * @param vector_size is the size of the the vector.
    *        In case vector_size is zero the descriptor type represents a scalar object,
    *        otherwise an array.
    */
   structural_type_descriptor(const std::string& type_name, unsigned int vector_size);

   /**
    * Object factory for module objects.
    * @param treenode is the treenode descriptor of the type.
    */
   explicit structural_type_descriptor(std::string module_name) : type(OTHER), size(size_DEFAULT), vector_size(vector_size_DEFAULT), id_type(std::move(module_name)), treenode(treenode_DEFAULT)
   {
   }

#if HAVE_TUCANO_BUILT
   /**
    * Object factory for SystemC objects.
    * @param treenode is the treenode descriptor of the type.
    */
   structural_type_descriptor(unsigned int treenode, tree_managerRef tm);
#endif

#if HAVE_BAMBU_BUILT
   /**
    * Object factory used in HLS
    * @param index is the index descriptor of the type
    * @param helper is the BehavioralHelper
    */
   structural_type_descriptor(unsigned int index, const BehavioralHelperConstRef helper);
#endif

   /**
    * Destructor
    */
   ~structural_type_descriptor() = default;

   /**
    * Method that copies the contents of the current structural_type_descriptorRef into another structural_type_descriptor
    * @param dest is the reference to the structural_type_descriptor where the contents have to be written
    */
   void copy(structural_type_descriptorRef dest);

   /**
    * Returns the name of the type descriptor
    */
   const std::string get_name() const;

   /**
    * Check if two type descriptors are consistent.
    * @param src_type is the first type descriptor.
    * @param dest_type is the second type descriptor.
    * @return true if the two type descriptors are consistent.
    */
   static bool check_type(structural_type_descriptorRef src_type, structural_type_descriptorRef dest_type);

   /**
    * Load a structural_type_descriptor starting from an xml file.
    * @param node is a node of the xml tree.
    * @param owner is the refcount version of this.
    */
   void xload(const xml_element* Enode, structural_type_descriptorRef owner);

   /**
    * Add a structural_type_descriptor to an xml tree.
    * @param rootnode is the root node at which the xml representation of the structural type descriptor is attached.
    */
   void xwrite(xml_element* rootnode);

   /**
    * function that prints the class.
    * @param os is the output stream
    */
   void print(std::ostream& os) const;

   /**
    * Definition of get_kind_text()
    */
   std::string get_kind_text() const
   {
      return std::string("structural_type_descriptor");
   }

   /**
    * Friend definition of the << operator.
    */
   friend std::ostream& operator<<(std::ostream& os, const structural_type_descriptorRef o)
   {
      if(o)
         o->print(os);
      return os;
   }

 private:
   /**
    * @name default values associated with the members of the structural_type_descriptor class.
    */
   //@{
   static const s_type type_DEFAULT = OTHER;
   static const unsigned int treenode_DEFAULT = 0;
   static const unsigned int size_DEFAULT = 0;
   static const unsigned int vector_size_DEFAULT = 0;
   //@}
   /// store the names of the enumerative s_type.
   static const char* s_typeNames[];
};

/**
 * Macro returning the string name of a type.
 */
#define GET_TYPE_NAME(structural_obj) ((structural_obj)->get_typeRef()->id_type)

/**
 * Macro returning the size of the type of a structural object.
 */
#define GET_TYPE_SIZE(structural_obj) ((structural_obj)->get_typeRef()->vector_size ? ((structural_obj)->get_typeRef()->vector_size * (structural_obj)->get_typeRef()->size) : (structural_obj)->get_typeRef()->size)

/**
 * Macro returning the size of a type
 */
#define STD_GET_SIZE(structural_obj) ((structural_obj)->vector_size ? ((structural_obj)->vector_size * (structural_obj)->size) : (structural_obj)->size)

/**
 * RefCount type definition of the structural_type_descriptor class structure
 */
typedef refcount<structural_type_descriptor> structural_type_descriptorRef;

/**
 * Enumerative type for structural object classes, it is used with get_kind() function
 * to know the actual type of a structural_object.
 */
enum so_kind
{
   component_o_K,
   channel_o_K,
   bus_connection_o_K,
   constant_o_K,
   signal_o_K,
   signal_vector_o_K,
   port_o_K,
   port_vector_o_K,
   event_o_K,
   data_o_K,
   action_o_K
};

/**
 * Macro used to implement get_kind() function in structural_object hyerarchy classes
 */
#define GET_SO_KIND(meth)                 \
   enum so_kind get_kind() const override \
   {                                      \
      return (meth##_K);                  \
   }

/**
 * Base object for all the structural objects.
 * It provides a common interface for each structural object present in a design.
 */
class structural_object
{
   /// The owner  of the object
   Wrefcount<structural_object> owner;

   /// Identifier for this component
   std::string id;

   /// The description of the type.
   structural_type_descriptorRef type;

   /// index of the treenode in the tree_manager associated with the structural object.
   unsigned int treenode;

<<<<<<< HEAD
   /// True if the structural object is a black box (e.g., a library component).
   bool black_box;
=======
      /// Map between parameter string and related values of an instance
      CustomMap<std::string, std::string> parameters;

      /// Map between parameter string and its default value
      CustomMap<std::string, std::string> default_parameters;
>>>>>>> d09917d3

   /// Map between parameter string and related values
   std::map<std::string, std::string> parameters_list;

 protected:
   /// debug level for the object
   int debug_level;

   /**
    * Convert a so_kind in a short string. Used in debugging.
    */
   std::string convert_so_short(so_kind in) const
   {
      switch(in)
      {
         case component_o_K:
            return "M";
         case channel_o_K:
            return "C";
         case constant_o_K:
            return "c";
         case bus_connection_o_K:
            return "B";
         case signal_o_K:
            return "S";
         case signal_vector_o_K:
            return "S";
         case port_o_K:
            return "P";
         case port_vector_o_K:
            return "P";
         case event_o_K:
            return "E";
         case data_o_K:
            return "D";
         case action_o_K:
            return "A";
         default:
            THROW_UNREACHABLE("");
      }
      return "";
   }
   /// pretty print functor object used by all print members to indent the output of the print function.
   static simple_indent PP;

#if HAVE_TECHNOLOGY_BUILT
   std::vector<std::string> attribute_list;

   std::map<std::string, attributeRef> attributes;
#endif

 public:
   /**
    * Constructor for the structural_object.
    * @param o is the owner (null object for the top object).
    */
   structural_object(int debug_level, const structural_objectRef o);

   /// virtual destructor
   virtual ~structural_object()
   {
   }

   /**
    * Return the owner.
    */
   const structural_objectRef get_owner() const;

   /**
    * set the owner of the structural object
    * @param new_owner is the owner (null object for the top object).
    */
   void set_owner(const structural_objectRef new_owner);

   /**
    * Set the treenode id associated with the structural_object.
    * @param n is the treenode id.
    */
   void set_treenode(unsigned int n);

   /**
    * Return the treenode id associated with the structural_object.
    */
   unsigned int get_treenode() const;

   /**
    * Set the identifier associated with the structural_object.
    * @param s is a string identifying the structural_object.
    */
   void set_id(const std::string& s);

#if HAVE_KOALA_BUILT
   /**
    * Return the equation associated with the output port of the component
    */
   std::string get_equation(const structural_objectRef out_obj, const technology_managerConstRef TM, std::set<structural_objectRef>& analyzed, const std::set<structural_objectRef>& input_ports, const std::set<structural_objectRef>& output_ports) const;
#endif

<<<<<<< HEAD
   /**
    * Return the identifier associated with the structural_object.
    */
   const std::string get_id() const;

   /**
    * Set the type of the structural_object.
    * @param s is a type descriptor of a structural_object.
    */
   void set_type(const structural_type_descriptorRef& s);

   /**
    * Return the type descriptor of the structural_object
    */
   const structural_type_descriptorRef& get_typeRef() const;

   /**
    * Just resize the size of the bits of the object
    */
   void type_resize(unsigned int new_bit_size);

   /**
    * resizing of vector objects
    */
   void type_resize(unsigned int new_bit_size, unsigned int new_vec_size);
   /**
    * Set the black box property associated with the structural_object.
    * @param bb is true when the object is a black box, false otherwise.
    * The black box property has mean only in case of components and channels.
    */
   void set_black_box(bool bb);

   /**
    * Return the black box property.
    */
   bool get_black_box() const;

   /**
    * Set a parameter value
    * @param name is parameter name
    * @param value is parameter value
    */
   void set_parameter(const std::string& name, const std::string& value);

   /**
    * Check if a parameter has been specified
    * @param name is parameter name
    */
   bool is_parameter(std::string name) const;

   /**
    * Get the value associated to parameter if it has been associated. It throws an exception if it has not
    * been associated
    * @param name is parameter name
    * @return parameter value
    */
   std::string get_parameter(std::string name) const;

   /// return the whole parameter list
   std::map<std::string, std::string> get_parameters()
   {
      return parameters_list;
   }

   /// set the whole parameter list
   void set_parameters(std::map<std::string, std::string>& p)
   {
      parameters_list = p;
   }

   /**
    * Return a unique identifier of the structural object.
    * It is composed by the identifier of the current structural object
    * and by its owners separated by the HIERARCHY_SEPARATOR. Structural objects are viewed as elements of a standard filesystem.
    */
   const std::string get_path() const;

   /**
    * Perform a copy of the structural object.
    * @param dest destination object.
    */
   virtual void copy(structural_objectRef dest) const;

   /**
    * Return the object named id of a given type which belongs to or it is associated with the object.
    * @param id is the identifier of the object we are looking for.
    * @param type is the type of the object we are looking for.
    * @param owner is the owner of the object named id.
    */
   virtual structural_objectRef find_member(const std::string& id, so_kind type, const structural_objectRef owner) const = 0;

   /**
    * Find key in this object.
    * @param key is the object searched.
    */
   virtual structural_objectRef find_isomorphic(const structural_objectRef key) const = 0;

   /**
    * Load a structural_object starting from an xml file.
    * @param node is a node of the xml tree.
    * @param owner is the refcount version of this.
    * @param CM is the circuit manager.
    */
   virtual void xload(const xml_element* Enode, structural_objectRef owner, structural_managerRef const& CM);

   /**
    * Add a structural_object to an xml tree.
    * @param rootnode is the root node at which the xml representation of the structural object is attached.
    */
   virtual void xwrite(xml_element* rootnode);

#if HAVE_TECHNOLOGY_BUILT
   /**
    * Add the list of attributes for the object
    * @param rootnode is the root node at which the xml representation of the attributes is attached
    */
   virtual void xwrite_attributes(xml_element* rootnode, const technology_nodeRef& tn = technology_nodeRef());
#endif

   /**
    * Print the structural_object (for debug purpose)
    * @param os is an output stream
    */
   virtual void print(std::ostream& os) const;

   /**
    * Friend definition of the << operator.
    */
   friend std::ostream& operator<<(std::ostream& os, const structural_objectRef o)
   {
      if(o)
         o->print(os);
      return os;
   }

   /**
    * Virtual function used to get the string name
    * of a structural_object instance.
    * @return a string identifying the object type.
    */
   virtual std::string get_kind_text() const = 0;
   /**
    * Virtual function used to find the real type
    * of a structural_object instance.
    * @return a so_kind enum identifying the object type.
    */
   virtual enum so_kind get_kind() const = 0;
=======
      /**
          * Return the identifier associated with the structural_object.
         */
      const std::string get_id() const;

      /**
          * Set the type of the structural_object.
          * @param s is a type descriptor of a structural_object.
         */
      void set_type(const structural_type_descriptorRef& s);

      /**
          * Return the type descriptor of the structural_object
         */
      const structural_type_descriptorRef& get_typeRef() const;

      /**
          * Just resize the size of the bits of the object
         */
      void type_resize(unsigned int new_bit_size);

      /**
          * resizing of vector objects
         */
      void type_resize(unsigned int new_bit_size, unsigned int new_vec_size);
      /**
          * Set the black box property associated with the structural_object.
          * @param bb is true when the object is a black box, false otherwise.
          * The black box property has mean only in case of components and channels.
         */
      void set_black_box(bool bb);

      /**
          * Return the black box property.
         */
      bool get_black_box() const;

      /**
       * Set a parameter value
       * @param name is parameter name
       * @param value is parameter value
       */
      void SetParameter(const std::string& name, const std::string& value);

      /**
          * Check if a parameter has been specified
          * @param name is parameter name
         */
      bool ExistsParameter(std::string name) const;

      /**
       * Get the value associated to parameter if it has been associated; if it has not specified returns the default
       * @param name is parameter name
       * @return parameter value
       */
      std::string GetParameter(std::string name) const;

      /**
       * Get the value associated to parameter if it has been associate; It throws an exception if it has not
       * been associated
       * @param name is parameter name
       * @return parameter value
       */
      std::string GetDefaultParameter(std::string name) const;

      /**
       * return the whole set of parameters
       * @return the whole set of parameters
       */
      CustomMap<std::string, std::string> GetParameters();

      /**
       * Add a parameter
       * @param name is the name of the parameter
       * @param default_value is the default of the value
       */
      virtual void AddParameter(const std::string name, const std::string default_value);

      /**
       * Return a unique identifier of the structural object.
       * It is composed by the identifier of the current structural object
       * and by its owners separated by the HIERARCHY_SEPARATOR. Structural objects are viewed as elements of a standard filesystem.
       */
      const std::string get_path() const;

      /**
       * Perform a copy of the structural object.
       * @param dest destination object.
       */
      virtual void copy(structural_objectRef dest) const;

      /**
       * Return the object named id of a given type which belongs to or it is associated with the object.
       * @param id is the identifier of the object we are looking for.
       * @param type is the type of the object we are looking for.
       * @param owner is the owner of the object named id.
       */
      virtual structural_objectRef find_member(const std::string &id, so_kind type, const structural_objectRef owner) const = 0;

      /**
       * Find key in this object.
       * @param key is the object searched.
       */
      virtual structural_objectRef find_isomorphic(const structural_objectRef key) const = 0;

      /**
       * Load a structural_object starting from an xml file.
       * @param node is a node of the xml tree.
       * @param owner is the refcount version of this.
       * @param CM is the circuit manager.
       */
       virtual void xload(const xml_element* Enode, structural_objectRef owner, structural_managerRef const & CM);

       /**
       * Add a structural_object to an xml tree.
       * @param rootnode is the root node at which the xml representation of the structural object is attached.
       */
       virtual void xwrite(xml_element* rootnode);

#if HAVE_TECHNOLOGY_BUILT
      /**
       * Add the list of attributes for the object
       * @param rootnode is the root node at which the xml representation of the attributes is attached
       */
      virtual void xwrite_attributes(xml_element* rootnode, const technology_nodeRef& tn = technology_nodeRef());
#endif

      /**
       * Print the structural_object (for debug purpose)
       * @param os is an output stream
       */
      virtual void print(std::ostream& os) const;

      /**
       * Friend definition of the << operator.
       */
      friend std::ostream& operator<<(std::ostream& os, const structural_objectRef o)
      {
         if (o)
            o->print(os);
         return os;
      }

      /**
       * Virtual function used to get the string name
       * of a structural_object instance.
       * @return a string identifying the object type.
       */
      virtual std::string get_kind_text() const = 0;
      /**
       * Virtual function used to find the real type
       * of a structural_object instance.
       * @return a so_kind enum identifying the object type.
       */
      virtual enum so_kind get_kind() const = 0;
>>>>>>> d09917d3

#if HAVE_TECHNOLOGY_BUILT
   void add_attribute(const std::string& name, const attributeRef& attribute);

   attributeRef get_attribute(const std::string& name) const;

   const std::vector<std::string>& get_attribute_list() const;
#endif

 private:
   /**
    * @name default values associated with the members of the structural_type_descriptor class.
    */
   //@{
   static const unsigned int treenode_DEFAULT = 0;
   static const bool black_box_DEFAULT = true;
   //@}
};

/**
 * RefCount type definition of the structural_object class structure
 */
typedef refcount<structural_object> structural_objectRef;

/**
 * This class describes a port associated with a component or a channel.
 * A port can be in relation with:
 * - another standard port (e.g., primary input/output connections);
 * - a signal (e.g., standard internal connections):
 * - a port of a channel (e.g, when a channel is used as a connection).
 */
struct port_o : public structural_object
{
<<<<<<< HEAD
 public:
   /// Enumerative type describing the direction of a port.
   enum port_direction
   {
      IN = 0,
      OUT,
      IO,
      GEN,
      UNKNOWN,
      TLM_IN,
      TLM_OUT,
      TLM_INOUT
   };

   /// Enumerative type describing the endianess of a port; NONE means that it has not been specified yet.
   enum port_endianess
   {
      LITTLE = 0,
      BIG,
      NONE
   };

   /// Enumerative type describing if the port is associated with a specific interface type.
   enum port_interface
   {
      PI_DEFAULT = 0,
      PI_RNONE,
      PI_WNONE,
      PI_RACK,
      PI_WACK,
      PI_RVALID,
      PI_WVALID,
      PI_EMPTY_N,
      PI_READ,
      PI_FULL_N,
      PI_WRITE,
      PI_ADDRESS,
      PI_CHIPENABLE,
      PI_WRITEENABLE,
      PI_DIN,
      PI_DOUT
   };

   static const unsigned int PARAMETRIC_PORT = static_cast<unsigned int>(-1);

   /**
    * Convert a string into the corresponding port_direction enumerative type
    * @param val is the string version of the enum.
    */
   static port_direction to_port_direction(const std::string& val);

   /**
    * Convert a string into the corresponding port_interface enumerative type
    * @param val is the string version of the enum.
    */
   static port_interface to_port_interface(const std::string& val);

   /**
    * Constructor.
    * @param o is the owner of the port
    * @param dir defines the direction of the port.
    */
   port_o(int debug_level, const structural_objectRef o, port_direction dir, so_kind _port_type);

   /// Destructor.
   ~port_o() override = default;

   /// custom size parameter
   std::string size_parameter;

   /**
    * Bind this port with a signal/port
    * @param s is the connection
    */
   void add_connection(structural_objectRef s);

   /**
    * remove a connection (signal/port) from this
    * @param s is the connection to be removed
    */
   void remove_connection(structural_objectRef s);

   bool is_connected(structural_objectRef s) const;

   void substitute_connection(structural_objectRef old_conn, structural_objectRef new_conn);

   /**
    * Return connection bounded to this port
    * @param n is the index of the connection
    */
   const structural_objectRef get_connection(unsigned int n) const;

   /**
    * Return the number of connections bounded to this port
    */
   unsigned int get_connections_size() const;

   /**
    * Return the direction of the port.
    */
   port_direction get_port_direction() const;

   /**
    * Set the direction of the port.
    */
   void set_port_direction(port_direction dir);

   /**
    * Return the endianess of the port.
    */
   port_endianess get_port_endianess() const;

   /**
    * Set the endianess of the port.
    */
   void set_port_endianess(port_endianess end);

   /**
    * Return the port interface type of the port.
    */
   port_interface get_port_interface() const;

   /**
    * Set the port interface type of the port.
    */
   void set_port_interface(port_interface pi);

   /**
    * Return the port interface alignment.
    */
   unsigned get_port_alignment() const;

   /**
    * Set the port interface alignment.
    */
   void set_port_alignment(unsigned algn);

   /**
    * Return the connected signal, if any. Null pointer otherwise.
    */
   structural_objectRef get_connected_signal() const;

   /**
    * Set port size
    * @param dim is the new dimension of the port
    */
   void set_port_size(unsigned int dim);

   /**
    * Get port size
    * @return the dimension of the port
    */
   unsigned int get_port_size() const;

   /**
    * set the is var_args attribute.
    * @param c when true the port has a variable numbers of inputs
    */
   void set_is_var_args(bool c);
   /**
    * return true if the port is a var_args
    */
   bool get_is_var_args() const;

   /**
    * set the is clock attribute.
    * @param c when true the port is a clock port and has to be attached to a clock object
    */
   void set_is_clock(bool c);
   /**
    * return true if the port is a clock
    */
   bool get_is_clock() const;

   /**
    * set the is_extern attribute.
    * @param c when true the port is a extern port and has to be attached to an extern object
    */
   void set_is_extern(bool c);
   /**
    * return true if the port is extern
    */
   bool get_is_extern() const;

   /**
    * Sets the bus bundle identifier.
    */
   void set_bus_bundle(const std::string& name);

   /**
    * Returns the bus bundle identifier, if any
    */
   std::string get_bus_bundle() const;

   /**
    * set the is_global attribute.
    * @param c when true the port is a global port and has to be attached to a global object
    */
   void set_is_global(bool c);
   /**
    * return true if the port is global
    */
   bool get_is_global() const;

   /**
    * set the is_memory attribute.
    * @param c when true the port is a port used to interact with the onchip or offchip memory
    */
   void set_is_memory(bool c);
   /**
    * return true if the port is a memory port
    */
   bool get_is_memory() const;

   /**
    * set the is_slave attribute.
    * @param c when true the port is a port used to interact with the onchip or offchip memory as slave
    */
   void set_is_slave(bool c);
   /**
    * return true if the port works as slave memory port
    */
   bool get_is_slave() const;

   /**
    * set the is_master attribute.
    * @param c when true the port is a port used to interact with the onchip or offchip memory as master
    */
   void set_is_master(bool c);
   /**
    * return true if the port works as master memory port
    */
   bool get_is_master() const;

   /**
    * set the is_data attribute.
    * @param c when true the port is a port used as a data bus
    */
   void set_is_data_bus(bool c);

   /**
    * return true if the port works as a data bus
    */
   bool get_is_data_bus() const;

   /**
    * set the is_addr_bus attribute.
    * @param c when true the port is a port used as an address bus
    */
   void set_is_addr_bus(bool c);

   /**
    * return true if the port works as an address bus
    */
   bool get_is_addr_bus() const;

   /**
    * set the is_size_bus attribute.
    * @param c when true the port is a port used as a size bus
    */
   void set_is_size_bus(bool c);

   /**
    * return true if the port works as a size bus
    */
   bool get_is_size_bus() const;

   /**
    * set the is_doubled attribute.
    * @param c when true the port has a doubled size w.r.t the precision
    */
   void set_is_doubled(bool c);

   /**
    * return true if the port has a doubled size w.r.t the precision
    */
   bool get_is_doubled() const;

   /**
    * set the is_halved attribute.
    * @param c when true the port has a halved size w.r.t the precision
    */
   void set_is_halved(bool c);

   /**
    * return true if the port has a halved size w.r.t the precision
    */
   bool get_is_halved() const;

   /**
    * Find the object bounded to the port. The object searched has the same owner of the port.
    * @return the object bounded to the port.
    */
   structural_objectRef find_bounded_object(const structural_objectConstRef f_owner = structural_objectConstRef()) const;

   /**
    * set the port as critical with respect to the timing path
    */
   void set_critical();

   /**
    * return if the component is critical or not
    */
   bool get_critical() const;

   /**
    * Sets the port as reverse
    */
   void set_reverse();

   /**
    * Returns if the port as to be printed in a reverse mode
    */
   bool get_reverse() const;

   /**
    * Perform a copy of the port.
    * @param dest destination object.
    */
   void copy(structural_objectRef dest) const override;

   /**
    * Return the object named id of a given type which belongs to or it is associated with the object.
    * @param id is the identifier of the object we are looking for.
    * @param type is the type of the object we are looking for.
    * @param owner is the owner of the object named id.
    */
   structural_objectRef find_member(const std::string& id, so_kind type, const structural_objectRef owner) const override;

   /**
    * Find key in this object.
    * @param key is the object searched.
    */
   structural_objectRef find_isomorphic(const structural_objectRef key) const override;

   /**
    * Load a structural_object starting from an xml file.
    * @param node is a node of the xml tree.
    * @param owner is the refcount version of this.
    * @param CM is the circuit manager.
    */
   void xload(const xml_element* Enode, structural_objectRef owner, structural_managerRef const& CM) override;

   /**
    * Add a structural_object to an xml tree.
    * @param rootnode is the root node at which the xml representation of the structural object is attached.
    */
   void xwrite(xml_element* rootnode) override;
=======
   public:
      /// Enumerative type describing the direction of a port.
      enum port_direction {IN = 0, OUT, IO, GEN, UNKNOWN, TLM_IN, TLM_OUT, TLM_INOUT};

      /// Enumerative type describing the endianess of a port; NONE means that it has not been specified yet.
      enum port_endianess {LITTLE = 0, BIG, NONE};

      static const unsigned int PARAMETRIC_PORT = static_cast<unsigned int>(-1);

      /**
          * Convert a string into the corresponding port_direction enumerative type
          * @param val is the string version of the enum.
          */
      static port_direction to_port_direction(const std::string &val);

      /**
          * Constructor.
          * @param o is the owner of the port
          * @param dir defines the direction of the port.
          */
      port_o(int debug_level, const structural_objectRef o, port_direction dir, so_kind _port_type);

      /// Destructor.
      ~port_o() {}

      /// custom size parameter
      std::string size_parameter;

      /**
          * Bind this port with a signal/port
          * @param s is the connection
          */
      void add_connection(structural_objectRef s);

      /**
          * remove a connection (signal/port) from this
          * @param s is the connection to be removed
          */
      void remove_connection(structural_objectRef s);

      bool is_connected(structural_objectRef s) const;

      void substitute_connection(structural_objectRef old_conn, structural_objectRef new_conn);

      /**
       * Return connection bounded to this port
       * @param n is the index of the connection
      */
      const structural_objectRef get_connection(unsigned int n) const;

      /**
       * Return the number of connections bounded to this port
      */
      unsigned int get_connections_size() const;

      /**
       * Return the direction of the port.
      */
      port_direction get_port_direction() const;

      /**
       * Set the direction of the port.
      */
      void set_port_direction(port_direction dir);

      /**
       * Return the endianess of the port.
      */
      port_endianess get_port_endianess() const;

      /**
       * Set the endianess of the port.
      */
      void set_port_endianess(port_endianess end);

      /**
       * Return the connected signal, if any. Null pointer otherwise.
      */
      structural_objectRef get_connected_signal() const;

      /**
       * Set port size
       * @param dim is the new dimension of the port
      */
      void set_port_size(unsigned int dim);

      /**
       * Get port size
       * @return the dimension of the port
      */
      unsigned int get_port_size() const;

      /**
       * set the is var_args attribute.
       * @param c when true the port has a variable numbers of inputs
      */
      void set_is_var_args(bool c);
      /**
       * return true if the port is a var_args
      */
      bool get_is_var_args() const;

      /**
       * set the is clock attribute.
       * @param c when true the port is a clock port and has to be attached to a clock object
      */
      void set_is_clock(bool c);
      /**
       * return true if the port is a clock
      */
      bool get_is_clock() const;

      /**
       * set the is_extern attribute.
       * @param c when true the port is a extern port and has to be attached to an extern object
      */
      void set_is_extern(bool c);
      /**
       * return true if the port is extern
      */
      bool get_is_extern() const;

      /**
       * Sets the bus bundle identifier.
       */
      void set_bus_bundle(const std::string& name);

      /**
       * Returns the bus bundle identifier, if any
       */
      std::string get_bus_bundle() const;

      /**
       * set the is_global attribute.
       * @param c when true the port is a global port and has to be attached to a global object
      */
      void set_is_global(bool c);
      /**
       * return true if the port is global
      */
      bool get_is_global() const;

      /**
       * set the is_memory attribute.
       * @param c when true the port is a port used to interact with the onchip or offchip memory
      */
      void set_is_memory(bool c);
      /**
       * return true if the port is a memory port
      */
      bool get_is_memory() const;

      /**
       * set the is_slave attribute.
       * @param c when true the port is a port used to interact with the onchip or offchip memory as slave
      */
      void set_is_slave(bool c);
      /**
       * return true if the port works as slave memory port
      */
      bool get_is_slave() const;

      /**
       * set the is_master attribute.
       * @param c when true the port is a port used to interact with the onchip or offchip memory as master
      */
      void set_is_master(bool c);
      /**
       * return true if the port works as master memory port
      */
      bool get_is_master() const;

      /**
       * set the is_data attribute.
       * @param c when true the port is a port used as a data bus
      */
      void set_is_data_bus(bool c);

      /**
       * return true if the port works as a data bus
      */
      bool get_is_data_bus() const;

      /**
       * set the is_addr_bus attribute.
       * @param c when true the port is a port used as an address bus
      */
      void set_is_addr_bus(bool c);

      /**
       * return true if the port works as an address bus
      */
      bool get_is_addr_bus() const;

      /**
       * set the is_size_bus attribute.
       * @param c when true the port is a port used as a size bus
      */
      void set_is_size_bus(bool c);

      /**
       * return true if the port works as a size bus
      */
      bool get_is_size_bus() const;

      /**
       * set the is_tag_bus attribute.
       * @param c when true the port is a port used as an tag bus
      */
      void set_is_tag_bus(bool c);

      /**
       * return true if the port works as an tag bus
      */
      bool get_is_tag_bus() const;

      /**
       * set the is_doubled attribute.
       * @param c when true the port has a doubled size w.r.t the precision
      */
      void set_is_doubled(bool c);

      /**
       * return true if the port has a doubled size w.r.t the precision
      */
      bool get_is_doubled() const;

      /**
       * set the is_halved attribute.
       * @param c when true the port has a halved size w.r.t the precision
       */
      void set_is_halved(bool c);

      /**
       * return true if the port has a halved size w.r.t the precision
       */
      bool get_is_halved() const;

      /**
       * Find the object bounded to the port. The object searched has the same owner of the port.
       * @return the object bounded to the port.
      */
      structural_objectRef find_bounded_object(const structural_objectConstRef f_owner = structural_objectConstRef()) const;

      /**
       * set the port as critical with respect to the timing path
       */
      void set_critical();

      /**
       * return if the component is critical or not
       */
      bool get_critical() const;

      /**
       * Sets the port as reverse
       */
      void set_reverse();

      /**
       * Returns if the port as to be printed in a reverse mode
       */
      bool get_reverse() const;

      /**
       * Perform a copy of the port.
       * @param dest destination object.
      */
      void copy(structural_objectRef dest) const;

      /**
       * Return the object named id of a given type which belongs to or it is associated with the object.
       * @param id is the identifier of the object we are looking for.
       * @param type is the type of the object we are looking for.
       * @param owner is the owner of the object named id.
      */
      structural_objectRef find_member(const std::string&id, so_kind type, const structural_objectRef owner) const;

      /**
       * Find key in this object.
       * @param key is the object searched.
      */
      structural_objectRef find_isomorphic(const structural_objectRef key) const;

      /**
       * Load a structural_object starting from an xml file.
       * @param node is a node of the xml tree.
       * @param owner is the refcount version of this.
       * @param CM is the circuit manager.
      */
      void xload(const xml_element* Enode, structural_objectRef owner, structural_managerRef const & CM);

      /**
       * Add a structural_object to an xml tree.
       * @param rootnode is the root node at which the xml representation of the structural object is attached.
      */
      void xwrite(xml_element* rootnode);
>>>>>>> d09917d3

#if HAVE_TECHNOLOGY_BUILT
   /**
    * Add all the port attributes to an xml tree.
    * @param rootnode is the root node at which the xml representation of attributes is attached.
    */
   void xwrite_attributes(xml_element* rootnode, const technology_nodeRef& tn = technology_nodeRef()) override;
#endif

<<<<<<< HEAD
   /**
    * Specify the number of ports of a generic port_vector object and add its corresponding ports.
    * It can be done only on port_vectors not yet specialized.
    * The type of the port is equal to the type descriptor of the port_vector.
    * @param n_ports is the number of the ports.
    * @param owner is the reference version of "this".
    */
   void add_n_ports(unsigned int n_ports, structural_objectRef owner);

   /**
    * Return the ith port of the vector. It checks that a port exists at position n.
    * @param n is the index of the port
    */
   const structural_objectRef get_port(unsigned int n) const;

   /**
    * Return the number of ports. When the port_vector has not yet specialized 0 is returned.
    */
   unsigned int get_ports_size() const;

   /**
    * return the index of the least significant port
    */
   unsigned int get_lsb() const
   {
      return lsb;
   }

   /**
    * auxiliary function used to resize the bus ports with respect to their associated bus size
    * @param bus_size_bitsize bitsize of sizes
    * @param bus_addr_bitsize bitsize of addresses
    * @param bus_data_bitsize bitsize of data
    * @param port is the port to be resized
    */
   static void resize_busport(unsigned int bus_size_bitsize, unsigned int bus_addr_bitsize, unsigned int bus_data_bitsize, structural_objectRef port);

   /**
    * auxiliary function used to resize the standard ports
    * @param bitsize_variable is the bitsize
    * @param n_elements is the number of elements
    * @param debug_level is the debug level
    * @param port is the port to be resized
    */
   static void resize_std_port(unsigned int bitsize_variable, unsigned int n_elements, int debug_level, structural_objectRef port);

   /**
    * copy the port properties from port_i to cir_port
    * @param port_i is the source port
    * @param cir_port is the created port
    */
   static void fix_port_properties(structural_objectRef port_i, structural_objectRef cir_port);

   /**
    * Print the port (for debug purpose)
    * @param os is an output stream
    */
   void print(std::ostream& os) const override;

   /**
    * return the name of the class as a string.
    */
   std::string get_kind_text() const override
   {
      if(port_type == port_vector_o_K)
         return "port_vector_o";
      else
         return "port_o";
   }
   /**
    * return the type of the class
    */
   enum so_kind get_kind() const override
   {
      return port_type;
   }

 private:
   /// The list of connections associated with the port.
   std::vector<Wrefcount<structural_object>> connected_objects;

   /// direction of a port
   port_direction dir;

   /// endianess of a port
   port_endianess end;

   /// port interface type of a port
   port_interface pi;

   unsigned aligment;

   /// when true the port must be specialized at runtime depending on the number of input
   bool is_var_args;

   /// when true the port is a clock port and has to be attached to a clock object
   bool is_clock;

   /// when true the port is an extern port
   bool is_extern;

   /// when true the port is a global port
   bool is_global;

   /// when true the port is dumped as [0:msb-1] instead of [msb-1:0]
   bool is_reverse;

   /// when true the port is a memory port
   bool is_memory;

   /// when true the port is a slave port
   bool is_slave;

   /// when true the port is a master port
   bool is_master;

   /// when true the port is a data bus
   bool is_data_bus;

   /// when true the port is an address bus
   bool is_addr_bus;

   /// when true the port is a size bus
   bool is_size_bus;

   /// when true the port has a doubled size
   bool is_doubled;

   /// when true the port has a halfed size
   bool is_halved;

   /// when true the port is involved into the critical path of the netlist
   bool is_critical;

   /// bus bundle
   std::string bus_bundle;

   /// least significant bit
   unsigned int lsb;

   /// The list of ports associated with the port.
   std::vector<structural_objectRef> ports;

   /// store the names of the enumerative port_direction.
   static const char* port_directionNames[];

   /// store the names of the enumerative port_interface.
   static const char* port_interfaceNames[];

   /// port type
   so_kind port_type;

   /**
    * @name default values associated with the members of the port_o class.
    */
   //@{
   static const bool is_clock_DEFAULT = false;
   static const bool is_extern_DEFAULT = false;
   static const bool is_global_DEFAULT = false;
   static const bool is_memory_DEFAULT = false;
   static const bool is_slave_DEFAULT = false;
   static const bool is_master_DEFAULT = false;
   static const bool is_data_bus_DEFAULT = false;
   static const bool is_addr_bus_DEFAULT = false;
   static const bool is_size_bus_DEFAULT = false;
   static const bool is_doubled_DEFAULT = false;
   static const bool is_halved_DEFAULT = false;
   static const bool is_critical_DEFAULT = false;
   static const bool is_reverse_DEFAULT = false;
   static const bool is_var_args_DEFAULT = false;
   static const unsigned port_interface_alignment_DEFAULT = 0;
   //@}
=======
      /**
       * Specify the number of ports of a generic port_vector object and add its corresponding ports.
       * It can be done only on port_vectors not yet specialized.
       * The type of the port is equal to the type descriptor of the port_vector.
       * @param n_ports is the number of the ports.
       * @param owner is the reference version of "this".
      */
      void add_n_ports(unsigned int n_ports, structural_objectRef owner);

      /**
       * Return the ith port of the vector. It checks that a port exists at position n.
       * @param n is the index of the port
      */
      const structural_objectRef get_port(unsigned int n) const;

      /**
       * Return the number of ports. When the port_vector has not yet specialized 0 is returned.
      */
      unsigned int get_ports_size() const;

      /**
       * return the index of the least significant port
       */
      unsigned int get_lsb() const {return lsb;}

      /**
       * auxiliary function used to resize the bus ports with respect to their associated bus size
       * @param bus_size_bitsize bitsize of sizes
       * @param bus_addr_bitsize bitsize of addresses
       * @param bus_data_bitsize bitsize of data
       * @param bus_tag_bitsize bitsize of tag
       * @param port is the port to be resized
       */
      static
      void resize_busport(unsigned int bus_size_bitsize, unsigned int bus_addr_bitsize, unsigned int bus_data_bitsize, unsigned int bus_tag_bitsize, structural_objectRef port);

      /**
       * auxiliary function used to resize the standard ports
       * @param bitsize_variable is the bitsize
       * @param n_elements is the number of elements
       * @param debug_level is the debug level
       * @param port is the port to be resized
       */
      static
      void resize_std_port(unsigned int bitsize_variable, unsigned int n_elements, int debug_level, structural_objectRef port);

      /**
          * copy the port properties from port_i to cir_port
          * @param port_i is the source port
       * @param cir_port is the created port
       */
      static
      void fix_port_properties(structural_objectRef port_i, structural_objectRef cir_port);


      /**
       * Print the port (for debug purpose)
       * @param os is an output stream
      */
      void print(std::ostream& os) const;

      /**
       * return the name of the class as a string.
      */
      std::string get_kind_text() const {if(port_type == port_vector_o_K) return "port_vector_o"; else return "port_o";}
      /**
       * return the type of the class
      */
      enum so_kind get_kind() const {return port_type;}

   private:
      /// The list of connections associated with the port.
      std::vector<Wrefcount<structural_object> > connected_objects;

      /// direction of a port
      port_direction dir;

      /// endianess of a port
      port_endianess end;

      /// when true the port must be specialized at runtime depending on the number of input
      bool is_var_args;

      /// when true the port is a clock port and has to be attached to a clock object
      bool is_clock;

      /// when true the port is an extern port
      bool is_extern;

      /// when true the port is a global port
      bool is_global;

      /// when true the port is dumped as [0:msb-1] instead of [msb-1:0]
      bool is_reverse;

      /// when true the port is a memory port
      bool is_memory;

      /// when true the port is a slave port
      bool is_slave;

      /// when true the port is a master port
      bool is_master;

      /// when true the port is a data bus
      bool is_data_bus;

      /// when true the port is an address bus
      bool is_addr_bus;

      /// when true the port is a size bus
      bool is_size_bus;

      /// when true the port is a tag bus
      bool is_tag_bus;

      /// when true the port has a doubled size
      bool is_doubled;

      /// when true the port has a halfed size
      bool is_halved;

      /// when true the port is involved into the critical path of the netlist
      bool is_critical;

      /// bus bundle
      std::string bus_bundle;

      /// least significant bit
      unsigned int lsb;


      /// The list of ports associated with the port.
      std::vector<structural_objectRef > ports;


      /// store the names of the enumerative port_direction.
      static const char* port_directionNames[];

      /// port type
      so_kind port_type;

      /**
       * @name default values associated with the members of the port_o class.
      */
      //@{
      static const bool is_clock_DEFAULT = false;
      static const bool is_extern_DEFAULT = false;
      static const bool is_global_DEFAULT = false;
      static const bool is_memory_DEFAULT = false;
      static const bool is_slave_DEFAULT = false;
      static const bool is_master_DEFAULT = false;
      static const bool is_data_bus_DEFAULT = false;
      static const bool is_addr_bus_DEFAULT = false;
      static const bool is_tag_bus_DEFAULT = false;
      static const bool is_size_bus_DEFAULT = false;
      static const bool is_doubled_DEFAULT = false;
      static const bool is_halved_DEFAULT = false;
      static const bool is_critical_DEFAULT = false;
      static const bool is_reverse_DEFAULT = false;
      static const bool is_var_args_DEFAULT = false;
      //@}
>>>>>>> d09917d3
};

/**
 * This class describes a generic event.
 */
class event_o : public structural_object
{
 public:
   /**
    * Constructor.
    * @param o is the owner of the event
    */
   event_o(int debug_level, const structural_objectRef o);

   /// Destructor
   ~event_o() override = default;

   /**
    * Perform a copy of the event.
    * @param dest destination object.
    */
   void copy(structural_objectRef dest) const override;

   /**
    * Return the object named id of a given type which belongs to or it is associated with the object.
    * This method throw and error since does not have associated any structural object.
    * @param id is the identifier of the object we are looking for.
    * @param type is the type of the object we are looking for.
    * @param owner is the owner of the object named id.
    */
   structural_objectRef find_member(const std::string& id, so_kind type, const structural_objectRef owner) const override;

   /**
    * Find key in this object.
    * @param key is the object searched.
    */
   structural_objectRef find_isomorphic(const structural_objectRef key) const override;

   /**
    * Load a structural_object starting from an xml file.
    * @param node is a node of the xml tree.
    * @param owner is the refcount version of this.
    * @param CM is the circuit manager.
    */
   void xload(const xml_element* Enode, structural_objectRef owner, structural_managerRef const& CM) override;

   /**
    * Add a structural_object to an xml tree.
    * @param rootnode is the root node at which the xml representation of the structural object is attached.
    */
   void xwrite(xml_element* rootnode) override;

   /**
    * Print the event (for debug purpose)
    * @param os is an output stream
    */
   void print(std::ostream& os) const override;

   /**
    * Redefinition of get_kind_text()
    */
   GET_SO_KIND_TEXT(event_o)
   /**
    * Redefinition of get_kind()
    */
   GET_SO_KIND(event_o)
};

/**
 * This class describes a generic data declaration object.
 */
class data_o : public structural_object
{
 public:
   /**
    * Constructor.
    * @param o is the owner of the data declaration object.
    */
   data_o(int debug_level, const structural_objectRef o);

   /// destructor
   ~data_o() override = default;

   /**
    * Perform a copy of the data.
    * @param dest destination object.
    */
   void copy(structural_objectRef dest) const override;

   /**
    * Return the object named id of a given type which belongs to or it is associated with the object.
    * This method throw and error since does not have associated any structural object.
    * @param id is the identifier of the object we are looking for.
    * @param type is the type of the object we are looking for.
    * @param owner is the owner of the object named id.
    */
   structural_objectRef find_member(const std::string& id, so_kind type, const structural_objectRef owner) const override;

   /**
    * Find key in this object.
    * @param key is the object searched.
    */
   structural_objectRef find_isomorphic(const structural_objectRef key) const override;

   /**
    * Load a structural_object starting from an xml file.
    * @param node is a node of the xml tree.
    * @param owner is the refcount version of this.
    * @param CM is the circuit manager.
    */
   void xload(const xml_element* Enode, structural_objectRef owner, structural_managerRef const& CM) override;

   /**
    * Add a structural_object to an xml tree.
    * @param rootnode is the root node at which the xml representation of the structural object is attached.
    */
   void xwrite(xml_element* rootnode) override;

   /**
    * Print the data declaration object (for debug purpose).
    * @param os is an output stream.
    */
   void print(std::ostream& os) const override;

   /**
    * Redefinition of get_kind_text()
    */
   GET_SO_KIND_TEXT(data_o)
   /**
    * Redefinition of get_kind()
    */
   GET_SO_KIND(data_o)
};

/**
 * This class describes a generic systemC action.
 * An action can be a SystemC process or a standard service (aka a member function of a class).
 */
class action_o : public structural_object
{
 public:
   /**
    * Define the possible types of a process.
    */
   enum process_type
   {
      THREAD = 0,
      CTHREAD,
      METHOD,
      SERVICE,
      UNKNOWN
   };

 private:
   /// The method procedure parameter.
   std::vector<structural_objectRef> parameters;

   /// The index of the function which represents the behavior.
   unsigned int function_id;

   /// The type of the action.
   process_type action_type;

   /// Sensitivity list.
   std::vector<structural_objectRef> action_sensitivity;

   /// Used to identify the scope of the action (public, private or protected)
   std::string scope;

 public:
   /**
    * Constructor.
    * @param o is the owner of the action.
    */
   action_o(int debug_level, const structural_objectRef o);

   /// destructor
   ~action_o() override = default;

   /**
    * Add a procedure paramenter.
    * @param d is the paramenter.
    */
   void add_parameter(structural_objectRef d);

   /**
    * Return the ith input parameter.
    * @param n is the index of the input parameter.
    */
   const structural_objectRef get_parameter(unsigned int n) const;

   /**
    * Return the number of the parameters.
    */
   unsigned int get_parameters_size() const;

   /**
    * Function that set the function with the action.
    * @param id is the index of the function
    */
   void set_fun_id(unsigned int id);

   /**
    * Return the function id
    * @return the index of the function associated with the action
    */
   unsigned int get_fun_id() const;

   /**
    * Set the type of the action.
    * @param at is the type of the action.
    */
   void set_action_type(process_type at);

   /**
    * Return the type of the action.
    */
   process_type get_action_type() const;

   /**
    * Add an event to the sensitivity list of the action.
    * @param e is an event.
    */
   void add_event_to_sensitivity(structural_objectRef e);

   /**
    * Return tha size of the sensitivity list.
    */
   unsigned int get_sensitivity_size() const;

   /**
    * Return a specific event of the sensitivity list.
    * @param n is the index of the event.
    */
   const structural_objectRef get_sensitivity(unsigned int n) const;

   /**
    * Set the scope of the action.
    * @param sc is the actual scope.
    */
   void set_scope(const std::string& sc);

   /**
    * Return the scope of the action.
    */
   const std::string& get_scope() const;

   /**
    * Return the type of the action: process (true) or services (false).
    */
   bool get_process_nservice() const;

   /**
    * Perform a copy of the action.
    * @param dest destination object.
    */
   void copy(structural_objectRef dest) const override;

   /**
    * Return the object named id of a given type which belongs to or it is associated with the object.
    * @param id is the identifier of the object we are looking for.
    * @param type is the type of the object we are looking for.
    * @param owner is the owner of the object named id.
    */
   structural_objectRef find_member(const std::string& id, so_kind type, const structural_objectRef owner) const override;

   /**
    * Find key in this object.
    * @param key is the object searched.
    */
   structural_objectRef find_isomorphic(const structural_objectRef key) const override;

   /**
    * Load a structural_object starting from an xml file.
    * @param node is a node of the xml tree.
    * @param owner is the refcount version of this.
    * @param CM is the circuit manager.
    */
   void xload(const xml_element* Enode, structural_objectRef owner, structural_managerRef const& CM) override;

   /**
    * Add a structural_object to an xml tree.
    * @param rootnode is the root node at which the xml representation of the structural object is attached.
    */
   void xwrite(xml_element* rootnode) override;

   /**
    * Print the action (for debug purpose)
    * @param os is an output stream
    */
   void print(std::ostream& os) const override;

   /**
    * Redefinition of get_kind_text()
    */
   GET_SO_KIND_TEXT(action_o)
   /**
    * Redefinition of get_kind()
    */
   GET_SO_KIND(action_o)

 private:
   /// store the names of the enumerative process_type.
   static const char* process_typeNames[];
};

/**
 * This class describes a constant value.
 * The value is defined by a size and a value
 */
class constant_o : public structural_object
{
   /// Value of this element
   std::string value;

   /// List of ports bounded by the constant object.
   std::vector<Wrefcount<structural_object>> connected_objects;

 public:
   /**
    * Constructor.
    * @param o is the owner of the value
    */
   constant_o(int debug_level, const structural_objectRef o);

   /**
    * Constructor.
    * @param o is the owner of the value
    * @param value is the constant value
    */
   constant_o(int debug_level, const structural_objectRef o, std::string value);

   /// Destructor
   ~constant_o() override = default;

   /**
    * Bind the element object with a port/signal.
    * @param p is the port
    */
   void add_connection(structural_objectRef p);

   /**
    * Return the ith element bounded to the connection.
    * @param n is the index of the port.
    */
   structural_objectRef get_connection(unsigned int n) const;

   /**
    * Return the number of ports associated with the connection
    */
   unsigned int get_connected_objects_size() const;

   /**
    * Return the size associated with this element (in bits)
    */
   unsigned int get_size() const;

   /**
    * Return the (integer) value associated with this element
    */
   std::string get_value() const;

   /**
    * Perform a copy of the value.
    * @param dest destination object.
    */
   void copy(structural_objectRef dest) const override;

   /**
    * Return the object named id of a given type which belongs to or it is associated with the object.
    * @param id is the identifier of the object we are looking for.
    * @param type is the type of the object we are looking for.
    * @param owner is the owner of the object named id.
    */
   structural_objectRef find_member(const std::string& id, so_kind type, const structural_objectRef owner) const override;

   /**
    * Find key in this object.
    * @param key is the object searched.
    */
   structural_objectRef find_isomorphic(const structural_objectRef key) const override;

   /**
    * Load a structural_object starting from an xml file.
    * @param node is a node of the xml tree.
    * @param owner is the refcount version of this.
    * @param CM is the circuit manager.
    */
   void xload(const xml_element* Enode, structural_objectRef owner, structural_managerRef const& CM) override;

   /**
    * Add a structural_object to an xml tree.
    * @param rootnode is the root node at which the xml representation of the structural object is attached.
    */
   void xwrite(xml_element* rootnode) override;

   /**
    * Print the constant value (for debug purpose)
    * @param os is an output stream
    */
   void print(std::ostream& os) const override;

   /**
    * Redefinition of get_kind_text()
    */
   GET_SO_KIND_TEXT(constant_o)
   /**
    * Redefinition of get_kind()
    */
   GET_SO_KIND(constant_o)
};

/**
 * This class describes a simple logic/RTL signal.
 * A signal can be an array of bit but it cannot be sliced or partially accessed.
 * In case of partial access or slicing the bus_connection_o object should be used.
 */
class signal_o : public structural_object
{
 public:
   static const unsigned int PARAMETRIC_SIGNAL = static_cast<unsigned int>(-1);

   /**
    * Constructor.
    * @param o is the owner of the port
    */
   signal_o(int debug_level, const structural_objectRef o, so_kind _signal_type);

   /// Destructor
   ~signal_o() override = default;

   /**
    * Bind the connection object with a port.
    * @param p is the port
    */
   void add_port(structural_objectRef p);

   /**
    * remove the connection of this signal with a port
    * @param s is the connection
    */
   void remove_port(structural_objectRef s);

   bool is_connected(structural_objectRef s) const;

   void substitute_port(structural_objectRef old_port, structural_objectRef new_port);

   /**
    * set the signal as critical with respect to the timing path
    */
   void set_critical();

   /**
    * return if the component is critical or not
    */
   bool get_critical() const;

   /**
    * Return the ith port bounded to the connection.
    * @param n is the index of the port.
    */
   const structural_objectRef get_port(unsigned int n) const;

   /**
    * Return the ith port bounded to the connection.
    * @param n is the index of the port.
    */
   structural_objectRef get_port(unsigned int n);

   /**
    * Return the number of ports associated with the connection
    */
   unsigned int get_connected_objects_size() const;

   /**
    * Return if signal has both input and output
    * @return true if signal has both input and output
    */
   bool is_full_connected() const;

   /**
    * Specify the number of ports of a generic port_vector object and add its corresponding ports.
    * It can be done only on port_vectors not yet specialized.
    * The type of the port is equal to the type descriptor of the port_vector.
    * @param n_signals is the number of signals.
    * @param owner is the reference version of "this".
    */
   void add_n_signals(unsigned int n_signals, structural_objectRef owner);

   /**
    * Return the ith port of the vector. It checks that a port exists at position n.
    * @param n is the index of the port
    */
   const structural_objectRef get_signal(unsigned int n) const;

   /**
    * Return the ith port of the vector with respect to lsb. It also checks if the port exists
    * @param n is the index of the port
    */
   const structural_objectRef get_positional_signal(unsigned int n) const;

   /**
    * Return the number of ports. When the port_vector has not yet specialized 0 is returned.
    */
   unsigned int get_signals_size() const;

   /**
    * return the index of the least significant port
    */
   unsigned int get_lsb() const
   {
      return lsb;
   }

   /**
    * Perform a copy of the signal.
    * @param dest destination object.
    */
   void copy(structural_objectRef dest) const override;

   /**
    * Return the object named id of a given type which belongs to or it is associated with the object.
    * @param id is the identifier of the object we are looking for.
    * @param type is the type of the object we are looking for.
    * @param owner is the owner of the object named id.
    */
   structural_objectRef find_member(const std::string& id, so_kind type, const structural_objectRef owner) const override;

   /**
    * Find key in this object.
    * @param key is the object searched.
    */
   structural_objectRef find_isomorphic(const structural_objectRef key) const override;

   /**
    * Load a structural_object starting from an xml file.
    * @param node is a node of the xml tree.
    * @param owner is the refcount version of this.
    * @param CM is the circuit manager.
    */
   void xload(const xml_element* Enode, structural_objectRef owner, structural_managerRef const& CM) override;

   /**
    * Add a structural_object to an xml tree.
    * @param rootnode is the root node at which the xml representation of the structural object is attached.
    */
   void xwrite(xml_element* rootnode) override;

   /**
    * Print the signal (for debug purpose)
    * @param os is an output stream
    */
   void print(std::ostream& os) const override;

   /**
    * return the name of the class as a string.
    */
   std::string get_kind_text() const override
   {
      if(signal_type == signal_vector_o_K)
         return "signal_vector_o";
      else
         return "signal_o";
   }
   /**
    * return the type of the class
    */
   enum so_kind get_kind() const override
   {
      return signal_type;
   }

 private:
   /// List of ports bound to the signal object.
   std::vector<structural_objectRef> connected_objects;

   /// when true the signal is involved into the critical path of the netlist
   bool is_critical;

   /// The list of signals associated with the vector of signals.
   std::vector<structural_objectRef> signals_;

   unsigned int lsb;

   /// port type
   so_kind signal_type;
};

/**
 * This class describes a generic module.
 * A module can be further specialized in a channel or in a component.
 * This class should be not instantiated. Only channels and components can be instantiated.
 */
class module : public structural_object
{
   /// input port of this module
   std::vector<structural_objectRef> in_ports;

   /// output ports of this module
   std::vector<structural_objectRef> out_ports;

   /// Input-output ports of this module
   std::vector<structural_objectRef> in_out_ports;

   /// generic ports of this module
   std::vector<structural_objectRef> gen_ports;

   /// internal components/channels/signals/bus_connection_os (for structural modules)
   std::vector<structural_objectRef> internal_objects;

   /// List of local data associated with the module.
   std::vector<structural_objectRef> local_data;

   /// List of event associated with the module.
   std::vector<structural_objectRef> list_of_event;

   /// List of processes associated with the module.
   std::vector<structural_objectRef> list_of_process;

   /// List of services associated with the module.
   std::vector<structural_objectRef> list_of_service;

   /// Alternative descriptions of the behavior of the module.
   NP_functionalityRef NP_descriptions;

   /// store the last index of the positional binding
   unsigned int last_position_port;

   /// when true the component is involved into the critical path of the netlist
   bool is_critical;

   /// when true the component has been internally generated
   bool is_generated;

   /// positional map, given the index return the port in that position
   std::map<unsigned int, structural_objectRef> positional_map;

   /// index for signals
   /// this table is used to quickly search internal signals used by find_member and find_isomorphic
   std::map<std::string, structural_objectRef> index_signals;

   /// index for constants
   /// this table is used to quickly search internal constants used by find_member and find_isomorphic
   std::map<std::string, structural_objectRef> index_constants;

   /// index for components
   /// this table is used to quickly search internal components used by find_member and find_isomorphic
   std::map<std::string, structural_objectRef> index_components;

   /// index for channels
   /// this table is used to quickly search internal channels used by find_member and find_isomorphic
   std::map<std::string, structural_objectRef> index_channels;

   /// index for bus_connections
   /// this table is used to quickly search internal bus_connections used by find_member and find_isomorphic
   std::map<std::string, structural_objectRef> index_bus_connections;

   /// Store the module description
   std::string description;

   /// Store the copyright description
   std::string copyright;

   /// Store the list of authors
   std::string authors;

   /// Store some tags concerning the license type associated with the functional unit
   std::string license;

   /// when non empty it defines with respect what module has been specialized
   std::string specialized;

   /// multi-unit multiplicity is the number of units implemented by this module all doing the same thing
   unsigned int multi_unit_multiplicity;

 public:
   /**
    * Constructor.
    * @param o is the owner of the module.
    */
   module(int debug_level, const structural_objectRef o);

   /// destructor
   ~module() override = default;

   /**
    * Return the total number of the ports
    */
   unsigned int get_num_ports() const;

   /**
    * return a port of the module given its position
    * @param index is the position of the port.
    */
   structural_objectRef get_positional_port(unsigned int index) const;

   /**
    * Add an input port.
    * @param p is the port.
    */
   void add_in_port(structural_objectRef p);

   /**
    * Return the ith input port.
    * @param n is the index of the port.
    */
   const structural_objectRef get_in_port(unsigned int n) const;

   /**
    * Return the number of input ports.
    */
   unsigned int get_in_port_size() const;

   /**
    * Add an output port.
    * @param p is the port .
    */
   void add_out_port(structural_objectRef p);

   /**
    * Return the ith output port.
    * @param n is the index of the port
    */
   const structural_objectRef get_out_port(unsigned int n) const;

   /**
    * Return the number of output ports.
    */
   unsigned int get_out_port_size() const;

   /**
    * Add an input-output port.
    * @param p is the port.
    */
   void add_in_out_port(structural_objectRef p);

   /**
    * Return the ith input-output port.
    * @param n is the index of the port.
    */
   const structural_objectRef get_in_out_port(unsigned int n) const;

   /**
    * Return the number of output ports.
    */
   unsigned int get_in_out_port_size() const;

   /**
    * Add a generic port.
    * @param p is the port.
    */
   void add_gen_port(structural_objectRef p);

   /**
    * Return the ith generic port.
    * @param n is the index of the port
    */
   const structural_objectRef get_gen_port(unsigned int n) const;

   /**
    * Return the number of generic ports.
    */
   unsigned int get_gen_port_size() const;

   /**
    * remove a port from the module
    * @param id is the name of the port
    */
   void remove_port(const std::string& id);

   /**
    * Add an internal component/channel/signal/bus_connection_o.
    * @param c can be a component, channel, signal or a bus_connection_o.
    */
   void add_internal_object(structural_objectRef c);

   void remove_internal_object(structural_objectRef c);

   /**
    * Return the ith internal objects.
    * @param n is the index of the objects.
    */
   const structural_objectRef get_internal_object(unsigned int n) const;

   /**
    * Return the number of internal objects
    */
   unsigned int get_internal_objects_size() const;

   /**
    * Add a process to the module.
    * @param p is the process.
    */
   void add_process(structural_objectRef p);

   /**
    * Return the ith process.
    * @param n is the index of the process.
    */
   const structural_objectRef get_process(unsigned int n) const;

   /**
    * Return the number of internal processes.
    */
   unsigned int get_process_size() const;

   /**
    * Add a service to the module.
    * @param p is the service.
    */
   void add_service(structural_objectRef p);

   /**
    * Return the ith service.
    * @param n is the index of the service.
    */
   const structural_objectRef get_service(unsigned int n) const;

   /**
    * Return the number of services.
    */
   unsigned int get_service_size() const;

   /**
    * Add an event to the module.
    * @param e is the event.
    */
   void add_event(structural_objectRef e);

   /**
    * Return the ith event.
    * @param n is the index of the event.
    */
   const structural_objectRef get_event(unsigned int n) const;

   /**
    * Return the number of events.
    */
   unsigned int get_event_size() const;

   /**
    * Add a local data.
    * @param d is the local data.
    */
   void add_local_data(structural_objectRef d);

   /**
    * Return the ith local data.
    * @param n represent the index of the local data.
    */
   const structural_objectRef get_local_data(unsigned int n) const;

   /**
    * Return the number of local data.
    */
   unsigned int get_local_data_size() const;

   /**
    * Set the alternative module behavior descriptions (Non SystemC based).
    * @param f is the alternative functionalities
    */
   void set_NP_functionality(NP_functionalityRef f);

   /**
    * Return the alternative functionalities.
    */
   const NP_functionalityRef& get_NP_functionality() const;

   /**
    * Return the list of object that can be parametrized.
    * This function is usually used by the backend.
    * @param owner is the refcount version of this.
    */
   void get_NP_library_parameters(structural_objectRef owner, std::vector<std::pair<std::string, structural_objectRef>>& parameters) const;

   /**
    * Perform a copy of the module.
    * @param dest destination object.
    */
   void copy(structural_objectRef dest) const override;

   /**
    * Return the object named id of a given type which belongs to or it is associated with the object.
    * @param id is the identifier of the object we are looking for.
    * @param type is the type of the object we are looking for.
    * @param owner is the owner of the object named id.
    */
   structural_objectRef find_member(const std::string& id, so_kind type, const structural_objectRef owner) const override;

   /**
    * Find key in this object.
    * @param key is the object searched.
    */
   structural_objectRef find_isomorphic(const structural_objectRef key) const override;

   /**
    * Load a structural_object starting from an xml file.
    * @param node is a node of the xml tree.
    * @param owner is the refcount version of this.
    * @param CM is the circuit manager.
    */
   void xload(const xml_element* Enode, structural_objectRef owner, structural_managerRef const& CM) override = 0;

#if HAVE_TECHNOLOGY_BUILT
   /**
    * Add the list of attributes for the component
    * @param rootnode is the root node at which the xml representation of the structural object is attached.
    */
   void xwrite_attributes(xml_element* rootnode, const technology_nodeRef& tn = technology_nodeRef()) override = 0;
#endif

   /**
    * Add a structural_object to an xml tree.
    * @param rootnode is the root node at which the xml representation of the structural object is attached.
    */
   void xwrite(xml_element* rootnode) override = 0;

   /**
    * True if one of the ports of the module has the attribute is_var_args=true
    */
   bool is_var_args() const;

   /**
    * Print the module (for debug purpose)
    * @param os is an output stream
    */
   void print(std::ostream& os) const override;

   /**
    * set the component as critical with respect to the timing path
    */
   void set_critical();

   /**
    * return if the component is critical or not
    */
   bool get_critical() const;

   /**
    * set the component as generated
    */
   void set_generated();

   /**
    * return if the component has been generated or not
    */
   bool get_generated() const;

   /**
    * @brief set_multi_unit_multiplicity
    * @param value is the number of units implemented by this module all doing the same thing
    */
   void set_multi_unit_multiplicity(unsigned int value);

   /**
    * @brief get_multi_unit_multiplicity
    * @return the number of units implemented by this module
    */
   unsigned int get_multi_unit_multiplicity() const;

   /**
    * change the direction of a port
    * @param port is the port to be moved
    * @param pdir is the new direction
    */
   void change_port_direction(structural_objectRef port, port_o::port_direction pdir);

   /**
    * Return the description associated with the module
    */
   const std::string get_description() const
   {
      return description;
   }

   /**
    * Set the description associated with the module
    */
   void set_description(const std::string& d)
   {
      description = d;
   }

   /**
    * Return the copyright associated with the module
    */
   const std::string get_copyright() const
   {
      return copyright;
   }

   /**
    * Set the copyright associated with the module
    */
   void set_copyright(const std::string& c)
   {
      copyright = c;
   }

   /**
    * Return the authors of the functional description of the module
    */
   const std::string get_authors() const
   {
      return authors;
   }

   /**
    * Set the authors associated with the module
    */
   void set_authors(const std::string& a)
   {
      authors = a;
   }

   /**
    * Return the license of the functional description of the module
    */
   const std::string get_license() const
   {
      return license;
   }

   /**
    * Set the license associated with the module
    */
   void set_license(const std::string& l)
   {
      license = l;
   }

   /**
    * Return a non-empty string when the component has been specialized.
    * The string identify with respect what the component has been specialized (e.g., target_device, behavior...)
    */
   const std::string get_specialized() const
   {
      return specialized;
   }

   /**
    * Set the specialization string
    */
   void set_specialized(const std::string& s)
   {
      specialized = s;
   }

#if HAVE_TECHNOLOGY_BUILT
   /**
    * Return the type of a parameter
    * @param TM is the technology manager
    * @param name is the name of the parameter
    * @return the type of the parameter
    */
   structural_type_descriptor::s_type get_parameter_type(const technology_managerConstRef TM, const std::string& name) const;

   /**
    * Return the generic type of a module instance
    * @param TM is the technology manager
    * @return the generic structural object
    */
   structural_objectRef get_generic_object(const technology_managerConstRef TM) const;
#endif

      /**
       * Add a parameter
       * @param name is the name of the parameter
       * @param default_value is the default of the value
       */
      virtual void AddParameter(const std::string name, const std::string default_value);
};

/**
 * This class describes a generic component.
 */
class component_o : public module
{
 public:
   /**
    * Constructor.
    * @param o is the owner of the component.
    */
   component_o(int debug_level, const structural_objectRef o);

   /// destructor
   ~component_o() override = default;

   /**
    * Perform a copy of the component.
    * @param dest destination object.
    */
   void copy(structural_objectRef dest) const override;

   /**
    * Return the object named id of a given type which belongs to or it is associated with the object.
    * @param id is the identifier of the object we are looking for.
    * @param type is the type of the object we are looking for.
    * @param owner is the owner of the object named id.
    */
   structural_objectRef find_member(const std::string& id, so_kind type, const structural_objectRef owner) const override;

   /**
    * Find key in this object.
    * @param key is the object searched.
    */
   structural_objectRef find_isomorphic(const structural_objectRef key) const override;

   /**
    * Load a structural_object starting from an xml file.
    * @param node is a node of the xml tree.
    * @param owner is the refcount version of this.
    * @param CM is the circuit manager.
    */
   void xload(const xml_element* Enode, structural_objectRef owner, structural_managerRef const& CM) override;

   /**
    * Add a structural_object to an xml tree.
    * @param rootnode is the root node at which the xml representation of the structural object is attached.
    */
   void xwrite(xml_element* rootnode) override;

#if HAVE_TECHNOLOGY_BUILT
   /**
    * Add the list of attributes for the component
    * @param rootnode is the root node at which the xml representation of the structural object is attached.
    */
   void xwrite_attributes(xml_element* rootnode, const technology_nodeRef& tn = technology_nodeRef()) override;
#endif

   /**
    * Print the component (for debug purpose)
    * @param os is an output stream
    */
   void print(std::ostream& os) const override;

   /**
    * Redefinition of get_kind_text()
    */
   GET_SO_KIND_TEXT(component_o)
   /**
    * Redefinition of get_kind()
    */
   GET_SO_KIND(component_o)
};

/**
 * This class describes a generic channel.
 */
class channel_o : public module
{
   /// List of the interfaces associated with the channel.
   std::map<unsigned int, std::string> impl_interfaces;

   /// List of ports bounded by the channel object.
   std::vector<structural_objectRef> connected_objects;

 public:
   /**
    * Constructor.
    * @param o is the owner of the channel.
    */
   channel_o(int debug_level, const structural_objectRef o);

   /// Destructor
   ~channel_o() override = default;

   /**
    * Add an interface to the object.
    */
   void add_interface(unsigned int t, const std::string& _interface);

   /**
    * Return the interface with a given treenode
    * @param n is the treenode of the interface
    */
   const std::string& get_interface(unsigned int t) const;

   /**
    * Bind the connection object with a port.
    * @param p is the port
    */
   void add_port(structural_objectRef p);

   /**
    * Return the ith port bounded to the connection.
    * @param n is the index of the port.
    */
   const structural_objectRef get_port(unsigned int n) const;

   /**
    * Return the number of ports associated with the connection
    */
   unsigned int get_connected_objects_size() const;

   /**
    * Perform a copy of the channel.
    * @param dest destination object.
    */
   void copy(structural_objectRef dest) const override;

   /**
    * Return the object named id of a given type which belongs to or it is associated with the object.
    * @param id is the identifier of the object we are looking for.
    * @param type is the type of the object we are looking for.
    * @param owner is the owner of the object named id.
    */
   structural_objectRef find_member(const std::string& id, so_kind type, const structural_objectRef owner) const override;

   /**
    * Find key in this object.
    * @param key is the object searched.
    */
   structural_objectRef find_isomorphic(const structural_objectRef key) const override;

   /**
    * Load a structural_object starting from an xml file.
    * @param node is a node of the xml tree.
    * @param owner is the refcount version of this.
    * @param CM is the circuit manager.
    */
   void xload(const xml_element* Enode, structural_objectRef owner, structural_managerRef const& CM) override;

   /**
    * Add a structural_object to an xml tree.
    * @param rootnode is the root node at which the xml representation of the structural object is attached.
    */
   void xwrite(xml_element* rootnode) override;

#if HAVE_TECHNOLOGY_BUILT
   /**
    * Add the list of attributes for the component
    * @param rootnode is the root node at which the xml representation of the structural object is attached.
    */
   void xwrite_attributes(xml_element* rootnode, const technology_nodeRef& tn = technology_nodeRef()) override;
#endif

   /**
    * Print the channel (for debug purpose)
    * @param os is an output stream
    */
   void print(std::ostream& os) const override;

   /**
    * Redefinition of get_kind_text()
    */
   GET_SO_KIND_TEXT(channel_o)
   /**
    * Redefinition of get_kind()
    */
   GET_SO_KIND(channel_o)
};

/**
 * This class describes a generic bus connection. A bus_connection_o is a a vector
 * of signals or channels [1..n].
 */
class bus_connection_o : public structural_object
{
   /// List of connections associated with the bus.
   std::vector<structural_objectRef> connections;

 public:
   /**
    * Constructor.
    * @param o is the owner of the bus_connection_o.
    */
   bus_connection_o(int debug_level, const structural_objectRef o);

   /// destructor
   ~bus_connection_o() override = default;

   /**
    * Add a connection (e.g. a signal or a channel) to the bus connection object.
    * @param c is a signal connection
    */
   void add_connection(structural_objectRef c);

   /**
    * Return a connection.
    * @param n is the index of the connection
    */
   const structural_objectRef get_connection(unsigned int n) const;

   /**
    * Return the number of connections associated with the bus connection object.
    */
   unsigned int get_connections_size() const;

   /**
    * Perform a copy of the bus_connection_o.
    * @param dest destination object.
    */
   void copy(structural_objectRef dest) const override;

   /**
    * Return the object named id of a given type which belongs to or it is associated with the object.
    * @param id is the identifier of the object we are looking for.
    * @param type is the type of the object we are looking for.
    * @param owner is the owner of the object named id.
    */
   structural_objectRef find_member(const std::string& id, so_kind type, const structural_objectRef owner) const override;

   /**
    * Find key in this object.
    * @param key is the object searched.
    */
   structural_objectRef find_isomorphic(const structural_objectRef key) const override;

   /**
    * Load a structural_object starting from an xml file.
    * @param node is a node of the xml tree.
    * @param owner is the refcount version of this.
    * @param CM is the circuit manager.
    */
   void xload(const xml_element* Enode, structural_objectRef owner, structural_managerRef const& CM) override;

   /**
    * Add a structural_object to an xml tree.
    * @param rootnode is the root node at which the xml representation of the structural object is attached.
    */
   void xwrite(xml_element* rootnode) override;

   /**
    * Print the bus_connection_o (for debug purpose)
    * @param os is an output stream
    */
   void print(std::ostream& os) const override;

   /**
    * Redefinition of get_kind_text()
    */
   GET_SO_KIND_TEXT(bus_connection_o)
   /**
    * Redefinition of get_kind()
    */
   GET_SO_KIND(bus_connection_o)
};

#endif<|MERGE_RESOLUTION|>--- conflicted
+++ resolved
@@ -46,12 +46,6 @@
 #ifndef STRUCTURAL_OBJECTS_HPP
 #define STRUCTURAL_OBJECTS_HPP
 
-<<<<<<< HEAD
-#include "config_HAVE_BAMBU_BUILT.hpp"      // for HAVE_BAMBU_BUILT
-#include "config_HAVE_KOALA_BUILT.hpp"      // for HAVE_KOALA_BUILT
-#include "config_HAVE_TECHNOLOGY_BUILT.hpp" // for HAVE_TECHNOLOGY_...
-#include "config_HAVE_TUCANO_BUILT.hpp"     // for HAVE_TUCANO_BUILT
-=======
 /// Autoheader include
 #include "config_HAVE_BAMBU_BUILT.hpp"
 #include "config_HAVE_KOALA_BUILT.hpp"
@@ -69,16 +63,11 @@
 
 #include "simple_indent.hpp"
 #include "utility.hpp"
->>>>>>> d09917d3
-
-#include "NP_functionality.hpp" // for NP_functionalityRef
-#include "exceptions.hpp"       // for THROW_UNREACHABLE
-#include "refcount.hpp"         // for REF_FORWARD_DECL
-#include <map>                  // for map
-#include <ostream>              // for ostream
-#include <string>               // for string
-#include <utility>              // for pair
-#include <vector>               // for vector
+
+
+#include "NP_functionality.hpp"
+#include "exceptions.hpp"
+#include "refcount.hpp"
 
 /**
  * @name Forward declarations.
@@ -118,22 +107,12 @@
 #define RESET_PORT_NAME "reset"
 #define DONE_PORT_NAME "done_port"
 #define RETURN_PORT_NAME "return_port"
-<<<<<<< HEAD
-#define START_PORT_NAME_CFC "start_port_CFC"
-#define DONE_PORT_NAME_CFC "done_port_CFC"
-#define PRESENT_STATE_PORT_NAME "present_state"
-#define NEXT_STATE_PORT_NAME "next_state"
-#define NOTIFIER_PORT_MISMATCH "out_mismatch"
-#define NOTIFIER_PORT_MISMATCH_ID "out_mismatch_id"
-#define NOTIFIER_PORT_MISMATCH_OFFSET "out_mismatch_trace_offset"
-=======
 #define SELECTOR_REGISTER_FILE "selector_register_file"
 #define SUSPENSION "suspension"
 #define REQUEST_ACCEPTED "request_accepted"
 #define TASKS_POOL_END "task_pool_end"
 #define DONE_SCHEDULER "done_scheduler"
 #define DONE_REQUEST "done_request"
->>>>>>> d09917d3
 #define PROXY_PREFIX "PROXY_PREF_"
 #define WRAPPED_PROXY_PREFIX "WRAPPED_PROXY_PREF_"
 
@@ -369,19 +348,14 @@
    /// index of the treenode in the tree_manager associated with the structural object.
    unsigned int treenode;
 
-<<<<<<< HEAD
    /// True if the structural object is a black box (e.g., a library component).
    bool black_box;
-=======
+
       /// Map between parameter string and related values of an instance
       CustomMap<std::string, std::string> parameters;
 
       /// Map between parameter string and its default value
       CustomMap<std::string, std::string> default_parameters;
->>>>>>> d09917d3
-
-   /// Map between parameter string and related values
-   std::map<std::string, std::string> parameters_list;
 
  protected:
    /// debug level for the object
@@ -477,155 +451,6 @@
    std::string get_equation(const structural_objectRef out_obj, const technology_managerConstRef TM, std::set<structural_objectRef>& analyzed, const std::set<structural_objectRef>& input_ports, const std::set<structural_objectRef>& output_ports) const;
 #endif
 
-<<<<<<< HEAD
-   /**
-    * Return the identifier associated with the structural_object.
-    */
-   const std::string get_id() const;
-
-   /**
-    * Set the type of the structural_object.
-    * @param s is a type descriptor of a structural_object.
-    */
-   void set_type(const structural_type_descriptorRef& s);
-
-   /**
-    * Return the type descriptor of the structural_object
-    */
-   const structural_type_descriptorRef& get_typeRef() const;
-
-   /**
-    * Just resize the size of the bits of the object
-    */
-   void type_resize(unsigned int new_bit_size);
-
-   /**
-    * resizing of vector objects
-    */
-   void type_resize(unsigned int new_bit_size, unsigned int new_vec_size);
-   /**
-    * Set the black box property associated with the structural_object.
-    * @param bb is true when the object is a black box, false otherwise.
-    * The black box property has mean only in case of components and channels.
-    */
-   void set_black_box(bool bb);
-
-   /**
-    * Return the black box property.
-    */
-   bool get_black_box() const;
-
-   /**
-    * Set a parameter value
-    * @param name is parameter name
-    * @param value is parameter value
-    */
-   void set_parameter(const std::string& name, const std::string& value);
-
-   /**
-    * Check if a parameter has been specified
-    * @param name is parameter name
-    */
-   bool is_parameter(std::string name) const;
-
-   /**
-    * Get the value associated to parameter if it has been associated. It throws an exception if it has not
-    * been associated
-    * @param name is parameter name
-    * @return parameter value
-    */
-   std::string get_parameter(std::string name) const;
-
-   /// return the whole parameter list
-   std::map<std::string, std::string> get_parameters()
-   {
-      return parameters_list;
-   }
-
-   /// set the whole parameter list
-   void set_parameters(std::map<std::string, std::string>& p)
-   {
-      parameters_list = p;
-   }
-
-   /**
-    * Return a unique identifier of the structural object.
-    * It is composed by the identifier of the current structural object
-    * and by its owners separated by the HIERARCHY_SEPARATOR. Structural objects are viewed as elements of a standard filesystem.
-    */
-   const std::string get_path() const;
-
-   /**
-    * Perform a copy of the structural object.
-    * @param dest destination object.
-    */
-   virtual void copy(structural_objectRef dest) const;
-
-   /**
-    * Return the object named id of a given type which belongs to or it is associated with the object.
-    * @param id is the identifier of the object we are looking for.
-    * @param type is the type of the object we are looking for.
-    * @param owner is the owner of the object named id.
-    */
-   virtual structural_objectRef find_member(const std::string& id, so_kind type, const structural_objectRef owner) const = 0;
-
-   /**
-    * Find key in this object.
-    * @param key is the object searched.
-    */
-   virtual structural_objectRef find_isomorphic(const structural_objectRef key) const = 0;
-
-   /**
-    * Load a structural_object starting from an xml file.
-    * @param node is a node of the xml tree.
-    * @param owner is the refcount version of this.
-    * @param CM is the circuit manager.
-    */
-   virtual void xload(const xml_element* Enode, structural_objectRef owner, structural_managerRef const& CM);
-
-   /**
-    * Add a structural_object to an xml tree.
-    * @param rootnode is the root node at which the xml representation of the structural object is attached.
-    */
-   virtual void xwrite(xml_element* rootnode);
-
-#if HAVE_TECHNOLOGY_BUILT
-   /**
-    * Add the list of attributes for the object
-    * @param rootnode is the root node at which the xml representation of the attributes is attached
-    */
-   virtual void xwrite_attributes(xml_element* rootnode, const technology_nodeRef& tn = technology_nodeRef());
-#endif
-
-   /**
-    * Print the structural_object (for debug purpose)
-    * @param os is an output stream
-    */
-   virtual void print(std::ostream& os) const;
-
-   /**
-    * Friend definition of the << operator.
-    */
-   friend std::ostream& operator<<(std::ostream& os, const structural_objectRef o)
-   {
-      if(o)
-         o->print(os);
-      return os;
-   }
-
-   /**
-    * Virtual function used to get the string name
-    * of a structural_object instance.
-    * @return a string identifying the object type.
-    */
-   virtual std::string get_kind_text() const = 0;
-   /**
-    * Virtual function used to find the real type
-    * of a structural_object instance.
-    * @return a so_kind enum identifying the object type.
-    */
-   virtual enum so_kind get_kind() const = 0;
-=======
       /**
           * Return the identifier associated with the structural_object.
          */
@@ -781,7 +606,6 @@
        * @return a so_kind enum identifying the object type.
        */
       virtual enum so_kind get_kind() const = 0;
->>>>>>> d09917d3
 
 #if HAVE_TECHNOLOGY_BUILT
    void add_attribute(const std::string& name, const attributeRef& attribute);
@@ -815,356 +639,6 @@
  */
 struct port_o : public structural_object
 {
-<<<<<<< HEAD
- public:
-   /// Enumerative type describing the direction of a port.
-   enum port_direction
-   {
-      IN = 0,
-      OUT,
-      IO,
-      GEN,
-      UNKNOWN,
-      TLM_IN,
-      TLM_OUT,
-      TLM_INOUT
-   };
-
-   /// Enumerative type describing the endianess of a port; NONE means that it has not been specified yet.
-   enum port_endianess
-   {
-      LITTLE = 0,
-      BIG,
-      NONE
-   };
-
-   /// Enumerative type describing if the port is associated with a specific interface type.
-   enum port_interface
-   {
-      PI_DEFAULT = 0,
-      PI_RNONE,
-      PI_WNONE,
-      PI_RACK,
-      PI_WACK,
-      PI_RVALID,
-      PI_WVALID,
-      PI_EMPTY_N,
-      PI_READ,
-      PI_FULL_N,
-      PI_WRITE,
-      PI_ADDRESS,
-      PI_CHIPENABLE,
-      PI_WRITEENABLE,
-      PI_DIN,
-      PI_DOUT
-   };
-
-   static const unsigned int PARAMETRIC_PORT = static_cast<unsigned int>(-1);
-
-   /**
-    * Convert a string into the corresponding port_direction enumerative type
-    * @param val is the string version of the enum.
-    */
-   static port_direction to_port_direction(const std::string& val);
-
-   /**
-    * Convert a string into the corresponding port_interface enumerative type
-    * @param val is the string version of the enum.
-    */
-   static port_interface to_port_interface(const std::string& val);
-
-   /**
-    * Constructor.
-    * @param o is the owner of the port
-    * @param dir defines the direction of the port.
-    */
-   port_o(int debug_level, const structural_objectRef o, port_direction dir, so_kind _port_type);
-
-   /// Destructor.
-   ~port_o() override = default;
-
-   /// custom size parameter
-   std::string size_parameter;
-
-   /**
-    * Bind this port with a signal/port
-    * @param s is the connection
-    */
-   void add_connection(structural_objectRef s);
-
-   /**
-    * remove a connection (signal/port) from this
-    * @param s is the connection to be removed
-    */
-   void remove_connection(structural_objectRef s);
-
-   bool is_connected(structural_objectRef s) const;
-
-   void substitute_connection(structural_objectRef old_conn, structural_objectRef new_conn);
-
-   /**
-    * Return connection bounded to this port
-    * @param n is the index of the connection
-    */
-   const structural_objectRef get_connection(unsigned int n) const;
-
-   /**
-    * Return the number of connections bounded to this port
-    */
-   unsigned int get_connections_size() const;
-
-   /**
-    * Return the direction of the port.
-    */
-   port_direction get_port_direction() const;
-
-   /**
-    * Set the direction of the port.
-    */
-   void set_port_direction(port_direction dir);
-
-   /**
-    * Return the endianess of the port.
-    */
-   port_endianess get_port_endianess() const;
-
-   /**
-    * Set the endianess of the port.
-    */
-   void set_port_endianess(port_endianess end);
-
-   /**
-    * Return the port interface type of the port.
-    */
-   port_interface get_port_interface() const;
-
-   /**
-    * Set the port interface type of the port.
-    */
-   void set_port_interface(port_interface pi);
-
-   /**
-    * Return the port interface alignment.
-    */
-   unsigned get_port_alignment() const;
-
-   /**
-    * Set the port interface alignment.
-    */
-   void set_port_alignment(unsigned algn);
-
-   /**
-    * Return the connected signal, if any. Null pointer otherwise.
-    */
-   structural_objectRef get_connected_signal() const;
-
-   /**
-    * Set port size
-    * @param dim is the new dimension of the port
-    */
-   void set_port_size(unsigned int dim);
-
-   /**
-    * Get port size
-    * @return the dimension of the port
-    */
-   unsigned int get_port_size() const;
-
-   /**
-    * set the is var_args attribute.
-    * @param c when true the port has a variable numbers of inputs
-    */
-   void set_is_var_args(bool c);
-   /**
-    * return true if the port is a var_args
-    */
-   bool get_is_var_args() const;
-
-   /**
-    * set the is clock attribute.
-    * @param c when true the port is a clock port and has to be attached to a clock object
-    */
-   void set_is_clock(bool c);
-   /**
-    * return true if the port is a clock
-    */
-   bool get_is_clock() const;
-
-   /**
-    * set the is_extern attribute.
-    * @param c when true the port is a extern port and has to be attached to an extern object
-    */
-   void set_is_extern(bool c);
-   /**
-    * return true if the port is extern
-    */
-   bool get_is_extern() const;
-
-   /**
-    * Sets the bus bundle identifier.
-    */
-   void set_bus_bundle(const std::string& name);
-
-   /**
-    * Returns the bus bundle identifier, if any
-    */
-   std::string get_bus_bundle() const;
-
-   /**
-    * set the is_global attribute.
-    * @param c when true the port is a global port and has to be attached to a global object
-    */
-   void set_is_global(bool c);
-   /**
-    * return true if the port is global
-    */
-   bool get_is_global() const;
-
-   /**
-    * set the is_memory attribute.
-    * @param c when true the port is a port used to interact with the onchip or offchip memory
-    */
-   void set_is_memory(bool c);
-   /**
-    * return true if the port is a memory port
-    */
-   bool get_is_memory() const;
-
-   /**
-    * set the is_slave attribute.
-    * @param c when true the port is a port used to interact with the onchip or offchip memory as slave
-    */
-   void set_is_slave(bool c);
-   /**
-    * return true if the port works as slave memory port
-    */
-   bool get_is_slave() const;
-
-   /**
-    * set the is_master attribute.
-    * @param c when true the port is a port used to interact with the onchip or offchip memory as master
-    */
-   void set_is_master(bool c);
-   /**
-    * return true if the port works as master memory port
-    */
-   bool get_is_master() const;
-
-   /**
-    * set the is_data attribute.
-    * @param c when true the port is a port used as a data bus
-    */
-   void set_is_data_bus(bool c);
-
-   /**
-    * return true if the port works as a data bus
-    */
-   bool get_is_data_bus() const;
-
-   /**
-    * set the is_addr_bus attribute.
-    * @param c when true the port is a port used as an address bus
-    */
-   void set_is_addr_bus(bool c);
-
-   /**
-    * return true if the port works as an address bus
-    */
-   bool get_is_addr_bus() const;
-
-   /**
-    * set the is_size_bus attribute.
-    * @param c when true the port is a port used as a size bus
-    */
-   void set_is_size_bus(bool c);
-
-   /**
-    * return true if the port works as a size bus
-    */
-   bool get_is_size_bus() const;
-
-   /**
-    * set the is_doubled attribute.
-    * @param c when true the port has a doubled size w.r.t the precision
-    */
-   void set_is_doubled(bool c);
-
-   /**
-    * return true if the port has a doubled size w.r.t the precision
-    */
-   bool get_is_doubled() const;
-
-   /**
-    * set the is_halved attribute.
-    * @param c when true the port has a halved size w.r.t the precision
-    */
-   void set_is_halved(bool c);
-
-   /**
-    * return true if the port has a halved size w.r.t the precision
-    */
-   bool get_is_halved() const;
-
-   /**
-    * Find the object bounded to the port. The object searched has the same owner of the port.
-    * @return the object bounded to the port.
-    */
-   structural_objectRef find_bounded_object(const structural_objectConstRef f_owner = structural_objectConstRef()) const;
-
-   /**
-    * set the port as critical with respect to the timing path
-    */
-   void set_critical();
-
-   /**
-    * return if the component is critical or not
-    */
-   bool get_critical() const;
-
-   /**
-    * Sets the port as reverse
-    */
-   void set_reverse();
-
-   /**
-    * Returns if the port as to be printed in a reverse mode
-    */
-   bool get_reverse() const;
-
-   /**
-    * Perform a copy of the port.
-    * @param dest destination object.
-    */
-   void copy(structural_objectRef dest) const override;
-
-   /**
-    * Return the object named id of a given type which belongs to or it is associated with the object.
-    * @param id is the identifier of the object we are looking for.
-    * @param type is the type of the object we are looking for.
-    * @param owner is the owner of the object named id.
-    */
-   structural_objectRef find_member(const std::string& id, so_kind type, const structural_objectRef owner) const override;
-
-   /**
-    * Find key in this object.
-    * @param key is the object searched.
-    */
-   structural_objectRef find_isomorphic(const structural_objectRef key) const override;
-
-   /**
-    * Load a structural_object starting from an xml file.
-    * @param node is a node of the xml tree.
-    * @param owner is the refcount version of this.
-    * @param CM is the circuit manager.
-    */
-   void xload(const xml_element* Enode, structural_objectRef owner, structural_managerRef const& CM) override;
-
-   /**
-    * Add a structural_object to an xml tree.
-    * @param rootnode is the root node at which the xml representation of the structural object is attached.
-    */
-   void xwrite(xml_element* rootnode) override;
-=======
    public:
       /// Enumerative type describing the direction of a port.
       enum port_direction {IN = 0, OUT, IO, GEN, UNKNOWN, TLM_IN, TLM_OUT, TLM_INOUT};
@@ -1462,7 +936,6 @@
        * @param rootnode is the root node at which the xml representation of the structural object is attached.
       */
       void xwrite(xml_element* rootnode);
->>>>>>> d09917d3
 
 #if HAVE_TECHNOLOGY_BUILT
    /**
@@ -1472,180 +945,6 @@
    void xwrite_attributes(xml_element* rootnode, const technology_nodeRef& tn = technology_nodeRef()) override;
 #endif
 
-<<<<<<< HEAD
-   /**
-    * Specify the number of ports of a generic port_vector object and add its corresponding ports.
-    * It can be done only on port_vectors not yet specialized.
-    * The type of the port is equal to the type descriptor of the port_vector.
-    * @param n_ports is the number of the ports.
-    * @param owner is the reference version of "this".
-    */
-   void add_n_ports(unsigned int n_ports, structural_objectRef owner);
-
-   /**
-    * Return the ith port of the vector. It checks that a port exists at position n.
-    * @param n is the index of the port
-    */
-   const structural_objectRef get_port(unsigned int n) const;
-
-   /**
-    * Return the number of ports. When the port_vector has not yet specialized 0 is returned.
-    */
-   unsigned int get_ports_size() const;
-
-   /**
-    * return the index of the least significant port
-    */
-   unsigned int get_lsb() const
-   {
-      return lsb;
-   }
-
-   /**
-    * auxiliary function used to resize the bus ports with respect to their associated bus size
-    * @param bus_size_bitsize bitsize of sizes
-    * @param bus_addr_bitsize bitsize of addresses
-    * @param bus_data_bitsize bitsize of data
-    * @param port is the port to be resized
-    */
-   static void resize_busport(unsigned int bus_size_bitsize, unsigned int bus_addr_bitsize, unsigned int bus_data_bitsize, structural_objectRef port);
-
-   /**
-    * auxiliary function used to resize the standard ports
-    * @param bitsize_variable is the bitsize
-    * @param n_elements is the number of elements
-    * @param debug_level is the debug level
-    * @param port is the port to be resized
-    */
-   static void resize_std_port(unsigned int bitsize_variable, unsigned int n_elements, int debug_level, structural_objectRef port);
-
-   /**
-    * copy the port properties from port_i to cir_port
-    * @param port_i is the source port
-    * @param cir_port is the created port
-    */
-   static void fix_port_properties(structural_objectRef port_i, structural_objectRef cir_port);
-
-   /**
-    * Print the port (for debug purpose)
-    * @param os is an output stream
-    */
-   void print(std::ostream& os) const override;
-
-   /**
-    * return the name of the class as a string.
-    */
-   std::string get_kind_text() const override
-   {
-      if(port_type == port_vector_o_K)
-         return "port_vector_o";
-      else
-         return "port_o";
-   }
-   /**
-    * return the type of the class
-    */
-   enum so_kind get_kind() const override
-   {
-      return port_type;
-   }
-
- private:
-   /// The list of connections associated with the port.
-   std::vector<Wrefcount<structural_object>> connected_objects;
-
-   /// direction of a port
-   port_direction dir;
-
-   /// endianess of a port
-   port_endianess end;
-
-   /// port interface type of a port
-   port_interface pi;
-
-   unsigned aligment;
-
-   /// when true the port must be specialized at runtime depending on the number of input
-   bool is_var_args;
-
-   /// when true the port is a clock port and has to be attached to a clock object
-   bool is_clock;
-
-   /// when true the port is an extern port
-   bool is_extern;
-
-   /// when true the port is a global port
-   bool is_global;
-
-   /// when true the port is dumped as [0:msb-1] instead of [msb-1:0]
-   bool is_reverse;
-
-   /// when true the port is a memory port
-   bool is_memory;
-
-   /// when true the port is a slave port
-   bool is_slave;
-
-   /// when true the port is a master port
-   bool is_master;
-
-   /// when true the port is a data bus
-   bool is_data_bus;
-
-   /// when true the port is an address bus
-   bool is_addr_bus;
-
-   /// when true the port is a size bus
-   bool is_size_bus;
-
-   /// when true the port has a doubled size
-   bool is_doubled;
-
-   /// when true the port has a halfed size
-   bool is_halved;
-
-   /// when true the port is involved into the critical path of the netlist
-   bool is_critical;
-
-   /// bus bundle
-   std::string bus_bundle;
-
-   /// least significant bit
-   unsigned int lsb;
-
-   /// The list of ports associated with the port.
-   std::vector<structural_objectRef> ports;
-
-   /// store the names of the enumerative port_direction.
-   static const char* port_directionNames[];
-
-   /// store the names of the enumerative port_interface.
-   static const char* port_interfaceNames[];
-
-   /// port type
-   so_kind port_type;
-
-   /**
-    * @name default values associated with the members of the port_o class.
-    */
-   //@{
-   static const bool is_clock_DEFAULT = false;
-   static const bool is_extern_DEFAULT = false;
-   static const bool is_global_DEFAULT = false;
-   static const bool is_memory_DEFAULT = false;
-   static const bool is_slave_DEFAULT = false;
-   static const bool is_master_DEFAULT = false;
-   static const bool is_data_bus_DEFAULT = false;
-   static const bool is_addr_bus_DEFAULT = false;
-   static const bool is_size_bus_DEFAULT = false;
-   static const bool is_doubled_DEFAULT = false;
-   static const bool is_halved_DEFAULT = false;
-   static const bool is_critical_DEFAULT = false;
-   static const bool is_reverse_DEFAULT = false;
-   static const bool is_var_args_DEFAULT = false;
-   static const unsigned port_interface_alignment_DEFAULT = 0;
-   //@}
-=======
       /**
        * Specify the number of ports of a generic port_vector object and add its corresponding ports.
        * It can be done only on port_vectors not yet specialized.
@@ -1808,7 +1107,6 @@
       static const bool is_reverse_DEFAULT = false;
       static const bool is_var_args_DEFAULT = false;
       //@}
->>>>>>> d09917d3
 };
 
 /**
