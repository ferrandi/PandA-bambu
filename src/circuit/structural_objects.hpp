--- conflicted
+++ resolved
@@ -537,11 +537,7 @@
     * @param name is the name of the parameter
     * @param default_value is the default of the value
     */
-<<<<<<< HEAD
-   void AddParameter(const std::string& name, const std::string& default_value);
-=======
    virtual void AddParameter(const std::string & name, const std::string & default_value);
->>>>>>> 2b1d8cd7
 
    /**
     * Return a unique identifier of the structural object.
@@ -2268,11 +2264,7 @@
     * @param name is the name of the parameter
     * @param default_value is the default of the value
     */
-<<<<<<< HEAD
-   virtual void AddParameter(const std::string& name, const std::string& default_value);
-=======
    void AddParameter(const std::string & name, const std::string & default_value) override;
->>>>>>> 2b1d8cd7
 };
 
 /**
