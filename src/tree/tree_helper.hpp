/*
 *
 *                   _/_/_/    _/_/   _/    _/ _/_/_/    _/_/
 *                  _/   _/ _/    _/ _/_/  _/ _/   _/ _/    _/
 *                 _/_/_/  _/_/_/_/ _/  _/_/ _/   _/ _/_/_/_/
 *                _/      _/    _/ _/    _/ _/   _/ _/    _/
 *               _/      _/    _/ _/    _/ _/_/_/  _/    _/
 *
 *             ***********************************************
 *                              PandA Project
 *                     URL: http://panda.dei.polimi.it
 *                       Politecnico di Milano - DEIB
 *                        System Architectures Group
 *             ***********************************************
 *              Copyright (C) 2004-2019 Politecnico di Milano
 *
 *   This file is part of the PandA framework.
 *
 *   The PandA framework is free software; you can redistribute it and/or modify
 *   it under the terms of the GNU General Public License as published by
 *   the Free Software Foundation; either version 3 of the License, or
 *   (at your option) any later version.
 *
 *   This program is distributed in the hope that it will be useful,
 *   but WITHOUT ANY WARRANTY; without even the implied warranty of
 *   MERCHANTABILITY or FITNESS FOR A PARTICULAR PURPOSE.  See the
 *   GNU General Public License for more details.
 *
 *   You should have received a copy of the GNU General Public License
 *   along with this program.  If not, see <http://www.gnu.org/licenses/>.
 *
 */
/**
 * @file tree_helper.hpp
 * @brief This file collects some utility functions.
 *
 *
 * @author Katia Turati <turati@elet.polimi.it>
 * @author Fabrizio Ferrandi <fabrizio.ferrandi@polimi.it>
 * @author Marco Lattuada <lattuada@elet.polimi.it>
 * $Revision$
 * $Date$
 * Last modified by $Author$
 *
 */
#ifndef TREE_HELPER_HPP
#define TREE_HELPER_HPP

#include "config_HAVE_BAMBU_BUILT.hpp"

#include <cstddef>       // for size_t
#include <list>          // for list
#include <set>           // for set
#include <string>        // for string
#include <tuple>         // for tuple
#include <unordered_set> // for unordered_set
#include <vector>        // for vector

/// Utility include
#include "refcount.hpp"

/**
 * @name Forward declarations.
 */
//@{
struct binfo;
struct integer_cst;
struct function_decl;
struct ssa_name;
template <typename value>
class TreeNodeMap;
enum class TreeVocabularyTokenTypes_TokenEnum;
CONSTREF_FORWARD_DECL(tree_manager);
REF_FORWARD_DECL(tree_manager);
CONSTREF_FORWARD_DECL(tree_node);
REF_FORWARD_DECL(tree_node);
REF_FORWARD_DECL(bloc);
CONSTREF_FORWARD_DECL(var_pp_functor);

//@}

/**
 * This class collects some utility functions used to extract information from tree-based data structures.
 */
class tree_helper
{
<<<<<<< HEAD
 private:
   /// store the set of SystemC class for which the type correspond to the template parameter
   static const std::set<std::string> SC_tmpl_class;

   /// store the set of SystemC class for which the template parameter correspond to the bit size of the type
   static const std::set<std::string> SC_builtin_scalar_type;

   /// store the set of TLM SystemC class for which the size corresponds to the sum of the size of template parameters
   static const std::set<std::string> TLM_SC_builtin_scalar_type;

   /**
    * Return the type to be declared before declaring index type
    * @param TM is the tree_manager
    * @param index is the starting type
    * @param recursive must be set to true in recursive call
    * @param without_transformation specifies if we are not restructuring the code
    * @param before is true if we are computing types which must be declared before index
    * @return the types to be declared
    */
   static const std::unordered_set<unsigned int> RecursiveGetTypesToBeDeclared(const tree_managerConstRef TM, const unsigned int index, const bool recursive, const bool without_transformation, const bool before);

   /**
    * recursively compute the references to the ssa_name variables used in a statement
    * @param tn is the statement
    * @param uses is where the uses will be stored
    */
   static void ComputeSsaUses(const tree_nodeRef&, TreeNodeMap<size_t>& uses);

 public:
   /// debug level (set by Parameter)
   static int debug_level;

   /**
    * Return the size of a tree object
    * @param tm is the tree manager
    * @param index is the treenode
    */
   static unsigned int size(const tree_managerConstRef& tm, const unsigned int index);

   /**
    * Return the size of a tree object
    * @param tn is the tree object
    * @return the size of the object
    */
   static unsigned int Size(const tree_nodeConstRef& tn);

   /**
    * Return the type name of a signal or a port
    * @param tm is the tree manager
    * @param index is the treenode_index
    */
   static std::string name_type(const tree_managerConstRef& tm, const unsigned int index);

   /**
    * Return the name of template without parameters. Ex: sc_signal<T> --> sc_signal
    * @param tm is the tree manager
    * @param index is the treenode_index of the class template (is the index of a record_type)
    */
   static std::string name_tmpl(const tree_managerConstRef& tm, const unsigned int index);

   /**
    * Return the name of the class.
    * @param tm is the tree manager
    * @param index is the treenode_index of the class (is the index of a record_type)
    */
   static std::string record_name(const tree_managerConstRef& tm, unsigned int index);

   /**
    * Return the name of the function.
    * @param tm is the tree manager
    * @param index is the treenode_index of the class (is the index of a function_decl)
    */
   static std::string name_function(const tree_managerConstRef& tm, const unsigned int index);

   /**
    * Return where a function or a type is defined
    * @param tm is the tree manager
    * @param index is the index
    * @param is_system stores if function or type has been already recognized as a system one
    */
   static std::tuple<std::string, unsigned int, unsigned int> get_definition(const tree_managerConstRef& tm, const unsigned int index, bool& is_system);

   /**
    * Return true if the function index returns a not void type, false otherwise
    * @param index is the treenode_index of the functions
    */
   static bool has_function_return(const tree_managerConstRef tm, const unsigned int index);

   /**
    * Return the list of tree nodes associated with the variable used by the node t.
    * @param first_level_only tells if we are performing inlining
    * @param t is a tree node (usually a function declaration).
    * @param list_of_variable list of used variables.
    */
   static void get_used_variables(bool first_level_only, const tree_nodeRef& t, std::unordered_set<unsigned int>& list_of_variable);

   /**
    * Look for inheritance of a class
    * @param b is the binfo to explore
    * @param bcs is the name of the base class
    * @return true if an inheritance is found
    */
   static bool look_for_binfo_inheritance(binfo* b, const std::string& bcs);

   /**
    * Given the tree_node of an obj_type_ref return the tree_node of the called function
    * @param tn is the tree node of the obj_type_ref.
    * @return the tree_node of the called function
    */
   static tree_nodeRef find_obj_type_ref_function(const tree_nodeRef& tn);

   /**
    * Return the types to be declared before declaring index type
    * @param TM is the tree_manager
    * @param index is the starting type
    * @param without_transformation specifies if we are not restructuring the code
    * @return the types to be declared
    */
   static const std::unordered_set<unsigned int> GetTypesToBeDeclaredBefore(const tree_managerConstRef& TM, const unsigned int index, const bool without_transformation);

   /**
    * Return the types to be declared after declaring index type
    * @param TM is the tree_manager
    * @param index is the starting type
    * @param without_transformation specifies if we are not restructuring the code
    * @return the types to be declared
    */
   static const std::unordered_set<unsigned int> GetTypesToBeDeclaredAfter(const tree_managerConstRef& TM, const unsigned int index, const bool without_transformation);

   /**
    * Return the treenode index of the type of index
    * @param TM is the tree_manager
    * @param index is the treenode index
    * @param vec_size in case the treenode is a vector return its size
    * @param is_a_pointer in case the treenode is a pointer return true
    * @param is_a_function in case the treenode is a function_decl return true
    */
   static unsigned int get_type_index(const tree_managerConstRef& TM, const unsigned int index, long long int& vec_size, bool& is_a_pointer, bool& is_a_function);

   /**
    * Same as previous but with two parameters.
    * @param TM is the tree_manager
    * @param index is the treenode
    */
   static unsigned int get_type_index(const tree_managerConstRef& TM, const unsigned int index);

   /**
    * Return the return type of a function
    * @param function is the function to be considered
    * @return the tree node of the return type
    */
   static tree_nodeRef GetFunctionReturnType(const tree_nodeRef& function);

   /**
    * Return the tree_node index of the pointed type of a pointer object;
    * @param TM is the tree_manager
    * @param index is the index of the pointer object
    */
   static
       /// FIXME: to be remove after substitution with GetPointedType/CGetPointedType
       unsigned int
       get_pointed_type(const tree_managerConstRef& TM, const unsigned int index);

   /**
    * Return the pointed type of a pointer object
    * @param pointer is the pointer object
    */
   static const tree_nodeConstRef CGetPointedType(const tree_nodeConstRef& pointer);

   /**
    * Given an array or a vector return the element type
    * @param TM is the tree_manager
    * @param index is the type of the array
    * @return the type of the element
    */
   static unsigned int GetElements(const tree_managerConstRef& TM, const unsigned int index);

   /**
    * Given an array or a vector return the element type
    * @param type is the type of the array
    * @return the type of the element
    */
   static const tree_nodeConstRef CGetElements(const tree_nodeConstRef& type);

   /**
    * Return name of the type
    * @param TM is the tree manager
    * @param index is the index of the type
    * @return the name of the type
    */
   static std::string get_type_name(const tree_managerConstRef& TM, const unsigned int index);

   /**
    * Return the tree node of parameter types
    * @param TM is the tree_manager
    * @param ind is the index of the function type
    * @param params is where parameter types are stored
    */
   static void get_parameter_types(const tree_managerConstRef& TM, const unsigned int index, std::list<unsigned int>& params);

   /**
    * Return the fields type of a variable of type struct
    * @param type is the struct type
    */
   static const std::list<tree_nodeConstRef> CGetFieldTypes(const tree_nodeConstRef& type);

   /**
    * Return the idx element of the fields declared in an union or a record type
    * @param TM is the tree_manager
    * @param ind is the index of the record/union type
    * @param idx is the index of the field decl
    */
   static unsigned int get_field_idx(const tree_managerConstRef& TM, const unsigned int index, unsigned int idx);

   /**
    * Return the treenode of the type of node.
    * @param node is the treenode
    */
   static unsigned int local_return_index;
   /// FIXME to be removed after complete substitution with GetType
   static tree_nodeRef get_type_node(const tree_nodeRef& node, unsigned int& return_index = local_return_index);
   static const tree_nodeConstRef CGetType(const tree_nodeConstRef& node);

   /**
    * Return true if variable or type is a system one
    * @param TM is the tree manager
    * @param index is the index of the treenode corresponding to the decl node or to the type node
    * @return true if variable or type is a system one
    */
   static bool is_system(const tree_managerConstRef& TM, const unsigned int index);
=======
   private:
      /// store the set of SystemC class for which the type correspond to the template parameter
      static const std::set<std::string> SC_tmpl_class;

      /// store the set of SystemC class for which the template parameter correspond to the bit size of the type
      static const std::set<std::string> SC_builtin_scalar_type;

      /// store the set of TLM SystemC class for which the size corresponds to the sum of the size of template parameters
      static const std::set<std::string> TLM_SC_builtin_scalar_type;

      /**
       * Return the type to be declared before declaring index type
       * @param TM is the tree_manager
       * @param index is the starting type
       * @param recursive must be set to true in recursive call
       * @param without_transformation specifies if we are not restructuring the code
       * @param before is true if we are computing types which must be declared before index
       * @return the types to be declared
       */
      static
      const std::unordered_set<unsigned int> RecursiveGetTypesToBeDeclared(const tree_managerConstRef TM, const unsigned int index, const bool recursive, const bool without_transformation, const bool before);

      /**
       * recursively compute the references to the ssa_name variables used in a statement
       * @param tn is the statement
       * @param uses is where the uses will be stored
      */
      static
      void ComputeSsaUses(const tree_nodeRef, TreeNodeMap<size_t> & uses);

   public:

      ///debug level (set by Parameter)
      static
      int debug_level;

      /**
       * Return the size of a tree object
       * @param tm is the tree manager
       * @param index is the treenode
       */
      static
      unsigned int size(const tree_managerConstRef tm, const unsigned int index);

      /**
       * Return the size of a tree object
       * @param tn is the tree object
       * @return the size of the object
       */
      static
      unsigned int Size(const tree_nodeConstRef tn);

      /**
       * Return the type name of a signal or a port
       * @param tm is the tree manager
       * @param index is the treenode_index
      */
      static
      std::string name_type(const tree_managerConstRef tm, const unsigned int index);

      /**
       * Return the name of template without parameters. Ex: sc_signal<T> --> sc_signal
       * @param tm is the tree manager
       * @param index is the treenode_index of the class template (is the index of a record_type)
      */
      static
      std::string name_tmpl(const tree_managerConstRef tm, const unsigned int index);

      /**
       * Return the name of the class.
       * @param tm is the tree manager
       * @param index is the treenode_index of the class (is the index of a record_type)
      */
      static
      std::string record_name(const tree_managerConstRef tm, unsigned int index);

      /**
       * Return the name of the function.
       * @param tm is the tree manager
       * @param index is the treenode_index of the class (is the index of a function_decl)
      */
      static
      std::string name_function(const tree_managerConstRef tm, const unsigned int index);

      /**
       * Return where a function or a type is defined
       * @param tm is the tree manager
       * @param index is the index
       * @param is_system stores if function or type has been already recognized as a system one
       */
      static
      std::tuple<std::string, unsigned int, unsigned int> get_definition(const tree_managerConstRef tm, const unsigned int index, bool & is_system);

      /**
       * Return true if the function index returns a not void type, false otherwise
       * @param index is the treenode_index of the functions
       */
      static
      bool has_function_return(const tree_managerConstRef tm, const unsigned int index);

      /**
       * Return a string describing the functino type
       * @param Tree node of the function type
       */
      static std::string getFunctionTypeString(tree_nodeRef FT);

      /**
       * Return the list of tree nodes associated with the variable used by the node t.
       * @param first_level_only tells if we are performing inlining
       * @param t is a tree node (usually a function declaration).
       * @param list_of_variable list of used variables.
      */
      static
      void get_used_variables(bool first_level_only, const tree_nodeRef t, std::unordered_set<unsigned int> & list_of_variable);

      /**
       * Look for inheritance of a class
       * @param b is the binfo to explore
       * @param bcs is the name of the base class
       * @return true if an inheritance is found
       */
      static
      bool look_for_binfo_inheritance(binfo* b, const std::string & bcs);

      /**
       * Given the tree_node of an obj_type_ref return the tree_node of the called function
       * @param tn is the tree node of the obj_type_ref.
       * @return the tree_node of the called function
       */
      static
      tree_nodeRef find_obj_type_ref_function(const tree_nodeRef tn);

      /**
       * Return the types to be declared before declaring index type
       * @param TM is the tree_manager
       * @param index is the starting type
       * @param without_transformation specifies if we are not restructuring the code
       * @return the types to be declared
       */
      static
      const std::unordered_set<unsigned int> GetTypesToBeDeclaredBefore(const tree_managerConstRef TM, const unsigned int index, const bool without_transformation);

      /**
       * Return the types to be declared after declaring index type
       * @param TM is the tree_manager
       * @param index is the starting type
       * @param without_transformation specifies if we are not restructuring the code
       * @return the types to be declared
       */
      static
      const std::unordered_set<unsigned int> GetTypesToBeDeclaredAfter(const tree_managerConstRef TM, const unsigned int index, const bool without_transformation);

      /**
       * Return the treenode index of the type of index
       * @param TM is the tree_manager
       * @param index is the treenode index
       * @param vec_size in case the treenode is a vector return its size
       * @param is_a_pointer in case the treenode is a pointer return true
       * @param is_a_function in case the treenode is a function_decl return true
      */
      static
      unsigned int get_type_index(const tree_managerConstRef TM, const unsigned int index, long long int &vec_size, bool &is_a_pointer, bool &is_a_function);

      /**
       * Same as previous but with two parameters.
       * @param TM is the tree_manager
       * @param index is the treenode
       */
      static
      unsigned int get_type_index(const tree_managerConstRef TM, const unsigned int index);

      /**
       * Return the return type of a function
       * @param function is the function to be considered
       * @return the tree node of the return type
       */
      static
      tree_nodeRef GetFunctionReturnType(const tree_nodeRef function);

      /**
       * Return the tree_node index of the pointed type of a pointer object;
       * @param TM is the tree_manager
       * @param index is the index of the pointer object
       */
      static
      ///FIXME: to be remove after substitution with GetPointedType/CGetPointedType
      unsigned int get_pointed_type(const tree_managerConstRef TM, const unsigned int index);

      /**
       * Return the pointed type of a pointer object
       * @param pointer is the pointer object
       */
      static
      const tree_nodeConstRef CGetPointedType(const tree_nodeConstRef pointer);

      /**
       * Given an array or a vector return the element type
       * @param TM is the tree_manager
       * @param index is the type of the array
       * @return the type of the element
       */
      static
      unsigned int GetElements(const tree_managerConstRef TM, const unsigned int index);

      /**
       * Given an array or a vector return the element type
       * @param type is the type of the array
       * @return the type of the element
       */
      static
      const tree_nodeConstRef CGetElements(const tree_nodeConstRef type);

      /**
       * Return name of the type
       * @param TM is the tree manager
       * @param index is the index of the type
       * @return the name of the type
       */
      static
      std::string get_type_name(const tree_managerConstRef  TM, const unsigned int index);

      /**
       * Return the tree node of parameter types
       * @param TM is the tree_manager
       * @param ind is the index of the function type
       * @param params is where parameter types are stored
       */
      static
      void get_parameter_types(const tree_managerConstRef TM, const unsigned int index, std::list<unsigned int> & params);

      /**
       * Return the fields type of a variable of type struct
       * @param type is the struct type
       */
      static
      const std::vector<tree_nodeConstRef> CGetFieldTypes(const tree_nodeConstRef type);

      /**
       * Return the idx element of the fields declared in an union or a record type
       * @param TM is the tree_manager
       * @param ind is the index of the record/union type
       * @param idx is the index of the field decl
       */
      static
      unsigned int get_field_idx(const tree_managerConstRef  TM, const unsigned int index, unsigned int idx);

      /**
       * Return the treenode of the type of node.
       * @param node is the treenode
       */
      static unsigned int local_return_index;
      ///FIXME to be removed after complete substitution with GetType
      static tree_nodeRef get_type_node (const tree_nodeRef &node, unsigned int &return_index = local_return_index);
      static const tree_nodeConstRef CGetType(const tree_nodeConstRef node);

      /**
       * Return true if variable or type is a system one
       * @param TM is the tree manager
       * @param index is the index of the treenode corresponding to the decl node or to the type node
       * @return true if variable or type is a system one
       */
      static
      bool is_system(const tree_managerConstRef TM, const unsigned int index);
>>>>>>> d09917d3

#if HAVE_BAMBU_BUILT
   /**
    * Return true if the decl node or type is in libbambu
    * @param TM is the tree manager
    * @param index is the treenode index
    */
   static bool IsInLibbambu(const tree_managerConstRef& TM, const unsigned int index);
#endif

   /**
    * Return if treenode index is an enumeral type
    * @param TM is the tree_manager
    * @param index is the treenode index
    */
   static bool is_an_enum(const tree_managerConstRef& TM, const unsigned int index);

   /**
    * Return if treenode index is a record
    * @param TM is the tree_manager
    * @param index is the treenode index
    */
   static bool is_a_struct(const tree_managerConstRef& TM, const unsigned int index);

   /**
    * Return if treenode index is an union
    * @param TM is the tree_manager
    * @param index is the treenode index
    * @return true if treenode index is an union
    */
   static bool is_an_union(const tree_managerConstRef& TM, const unsigned int index);

   /**
    * Return if treenode index is a complex
    * @param TM is the tree_manager
    * @param index is the treenode index
    * @return true if treenode index is a complex
    */
   static bool is_a_complex(const tree_managerConstRef& TM, const unsigned int index);

   /**
    * Return if treenode index is an array or it is equivalent to an array (record recursively having a single field ending into a single arrays)
    * @param TM is the tree_manager
    * @param index is the treenode index
    */
   static bool is_an_array(const tree_managerConstRef& TM, const unsigned int index);

   /**
    * Return if treenode index is a pointer
    * @param TM is the tree_manager
    * @param index is the treenode index
    */
   static bool is_a_pointer(const tree_managerConstRef& TM, const unsigned int index);

   /**
    * Return if treenode index is a function_decl
    * @param TM is the tree_manager
    * @param index is the treenode index
    */
   static bool is_a_function(const tree_managerConstRef& TM, const unsigned int index);

   /**
    * Return true if the treenode index is a vector
    * @param TM is the tree_manager
    * @param index is the treenode index
    */
   static bool is_a_vector(const tree_managerConstRef& TM, const unsigned int index);

   /**
    * Return true if the treenode index is a a misaligned access to a vector data object
    * @param TM is the tree_manager
    * @param index is the treenode index
    */
   static bool is_a_misaligned_vector(const tree_managerConstRef& TM, const unsigned int index);

   /**
    * Return if treenode index is an address expression
    * @param TM is the tree manager
    * @param index is the treenode index
    * @return true if treenode index is an address expression
    */
   static bool is_an_addr_expr(const tree_managerConstRef& TM, const unsigned int index);

   /**
    * Return true if the type has to be declared
    * @param TM is the tree_manager
    * @param index is the treenode index
    * @return if the type has to be declared
    */
   static bool HasToBeDeclared(const tree_managerConstRef& TM, const unsigned int index);

   /**
    * Return if the treenode is of const type
    * @param TM is the tree_manager
    * @param index is the treenode index
    * @return if tree_node is of const type
    */
   static bool is_const_type(const tree_managerConstRef& TM, const unsigned int index);

   /**
    * Return true if the treenode is of bool type
    * @param TM is the tree_manager
    * @param index is the treenode index
    */
   static bool is_bool(const tree_managerConstRef& TM, const unsigned int index);

   /**
    * Return true if the treenode is of void type
    * @param TM is the tree_manager
    * @param index is the treenode index
    */
   static bool is_a_void(const tree_managerConstRef& TM, const unsigned int index);

   /**
    * Return true if the treenode is a ssa_name greater or equal to zero
    * @param TM is the tree_manager
    * @param index is the treenode index
    */
   static bool is_natural(const tree_managerConstRef& TM, const unsigned int index);

   /**
    * Return true if the treenode is of integer type
    * @param TM is the tree_manager
    * @param index is the treenode index
    */
   static bool is_int(const tree_managerConstRef& TM, const unsigned int index);

   /**
    * Return true if the treenode is of real type
    * @param TM is the tree_manager
    * @param index is the treenode index
    * @return if index is of real type
    */
   static bool is_real(const tree_managerConstRef& TM, const unsigned int index);

   /**
    * Return true if the treenode is of unsigned integer type
    * @param TM is the tree_manager
    * @param index is the treenode index
    */
   static bool is_unsigned(const tree_managerConstRef& TM, const unsigned int index);

   static bool is_a_variable(const tree_managerConstRef& TM, const unsigned int index);

   static bool is_static(const tree_managerConstRef& TM, const unsigned int index);

   static bool is_extern(const tree_managerConstRef& TM, const unsigned int index);

   /**
    * Return true if the treenode is of type function type
    * @param TM is the tree_manager
    * @param index is the treenode_index
    */
   static bool is_function_type(const tree_managerConstRef& TM, const unsigned int index);

   /**
    * Return true if the treenode is of type function pointer type
    * @param TM is the tree_manager
    * @param index is the treenode_index
    */
   static bool is_function_pointer_type(const tree_managerConstRef& TM, const unsigned int index);

   /**
    * Retrun the base address of a memory access
    * @param TM is the tree manager
    * @param int is the index of the access
    */
   static unsigned int get_base_index(const tree_managerConstRef& TM, const unsigned int index);

   static bool is_fully_resolved(const tree_managerConstRef& TM, const unsigned int index, std::set<unsigned int>& res_set);

   /**
    * return the prefix given a qualifier
    * @param quals store the token encoding the qualifiers
    */
   static std::string return_qualifier_prefix(const TreeVocabularyTokenTypes_TokenEnum quals);

   /**
    * return the qualifiers in C format
    * @param quals store the token encoding the qualifiers
    * @param real_const is true when we need a real constant (e.g., const is not commented)
    */
   static std::string return_C_qualifiers(const TreeVocabularyTokenTypes_TokenEnum quals, bool real_const);

   /**
    * @name SystemC related functions
    */
   //@{
   /**
    * This function test if a given index is a SystemC module.
    * @param TM is the tree_manager
    * @param index is the treenode
    * @return true if index is a sc_module, false otherwise
    */
   static bool is_module(const tree_managerConstRef& TM, unsigned int index);

   /**
    * This function test if a given index is a SystemC channel.
    * @param TM is the tree_manager
    * @param index is the treenode
    * @return true if index is a sc_channel, false otherwise
    */
   static bool is_channel(const tree_managerConstRef& TM, const unsigned int index);

   /**
    * This function test if a given index is a SystemC builtin channel.
    * @param TM is the tree_manager
    * @param index is the treenode
    * @return true if index is a SystemC builtin channel, false otherwise
    */
   static bool is_builtin_channel(const tree_managerConstRef& TM, const unsigned int index);

   /**
    * This function test if a given index is a SystemC sc_signal.
    * @param TM is the tree_manager
    * @param index is the treenode
    * @return true if index is a sc_signal, false otherwise
    */
   static bool is_signal(const tree_managerConstRef& TM, const unsigned int index);

   /**
    * This function test if a given index is a SystemC port.
    * @param TM is the tree_manager
    * @param index is the treenode
    * @return true if index is a port, false otherwise
    */
   static bool is_port(const tree_managerConstRef& TM, const unsigned int index);

   /**
    * This function test if a given index is a SystemC input port.
    * @param TM is the tree_manager
    * @param index is the treenode
    * @return true if index is an input port, false otherwise
    */
   static bool is_in_port(const tree_managerConstRef& TM, const unsigned int index);

   /**
    * This function test if a given index is a SystemC output port.
    * @param TM is the tree_manager
    * @param index is the treenode
    * @return true if index is an output port, false otherwise
    */
   static bool is_out_port(const tree_managerConstRef& TM, const unsigned int index);

   /**
    * This function test if a given index is a SystemC in-output port.
    * @param TM is the tree_manager
    * @param index is the treenode
    * @return true if index is an inoutput port, false otherwise
    */
   static bool is_inout_port(const tree_managerConstRef& TM, const unsigned int index);

   /**
    * This function test if a given index is a SystemC event.
    * @param TM is the tree_manager
    * @param index is the treenode
    * @return true if index is an event, false otherwise
    */
   static bool is_event(const tree_managerConstRef& TM, const unsigned int index);

   /**
    * This function test if a given index as parm is a SystemC sc_clock.
    * @param TM is the tree_manager
    * @param index is the treenode
    * @return true if index is a sc_clock, false otherwise
    */
   static bool is_clock(const tree_managerConstRef& TM, const unsigned int index);

   /**
    * This function test if a given index as parm is a SC_BIND_PROXY_NIL
    * @param TM is the tree_manager
    * @param index is the treenode
    * @return true if index is a SC_BIND_PROXY_NIL, false otherwise
    */
   static bool is_SC_BIND_PROXY_NIL(const tree_managerConstRef& TM, const unsigned int index);

   //@}

   /**
    * Return true in case index is a ssa_name
    * @param TM is the tree manager
    * @param index is the index of a possible ssa_name
    * @return true in case of ssa_name
    */
   static bool is_ssa_name(const tree_managerConstRef& TM, const unsigned int index);

   /**
    * return true in case the index corresponds to a volatile variable
    * @param TM is the tree manager
    * @param index is the id of a variable/ssa_name
    * @return true in case the variable/ssa_name is a volatile object
    */
   static bool is_volatile(const tree_managerConstRef& TM, const unsigned int index);

   /**
    * return true in case the index corresponds to a parameter in ssa form or not
    * @param TM is the tree manager
    * @param index is the id of a potential parameter
    * @return true in case the index is a parameter
    */
   static bool is_parameter(const tree_managerConstRef& TM, const unsigned int index);

   /**
    * return true in case the ssa_name is virtual
    * @param TM is the tree manager
    * @param index is the id of a potential ssa_name
    * @return true in case the index is a virtual ssa_name
    */
   static bool is_virtual(const tree_managerConstRef& TM, const unsigned int index);

   /**
    * Convert a integer_cst in a long long value
    * @param ic is the integer costant data.
    */
   static long long get_integer_cst_value(const integer_cst* ic);

   /**
    * Return the tree node index of the array variable written or read
    * @param TM is the tree_manager
    * @param index is the index of the gimple_assign
    * @param is_written is true when the array is written false otherwise
    * @param two_dim_p becomes true when the array is two dimensional
    */
   static unsigned int get_array_var(const tree_managerConstRef& TM, const unsigned int index, bool is_written, bool& two_dim_p);

   /**
    * Return the size (in bits) of the base element of the array
    * @param TM is the tree_manager
    * @param index is the array object
    */
   static unsigned int get_array_data_bitsize(const tree_managerConstRef& TM, const unsigned int index);

   /**
    * Return the dimension of the array
    * @param TM is the tree_manager
    * @param index is the array object
    * @param dims return for each dimension the number of elements
    */
   static void get_array_dimensions(const tree_managerConstRef& TM, const unsigned int index, std::vector<unsigned int>& dims);

   /**
    * Return the dimension of the array
    * @param TM is the tree_manager
    * @param index is the array object
    * @param dims return for each dimension the number of elements
    * @param elts_bitsize return the base type bitsize
    */
   static void get_array_dim_and_bitsize(const tree_managerConstRef& TM, const unsigned int index, std::vector<unsigned int>& dims, unsigned int& elts_bitsize);

   /**
    * Return the total number of elements of the the base type in the array
    * @param TM is the tree_manager
    * @param index is the array object
    */
   static unsigned int get_array_num_elements(const tree_managerConstRef& TM, const unsigned int index);

   /**
    * Return the indexes of the array_ref
    * @param TM is the tree_manager
    * @param index is the array_ref object
    * @param indexes return the index of the array_ref
    * @param size_indexes return the size of each index
    * @param base_object is the base referenced object
    */
   static void extract_array_indexes(const tree_managerConstRef& TM, const unsigned int index, std::vector<unsigned int>& indexes, std::vector<unsigned int>& size_indexes, unsigned int& base_object);

   /**
    * check if a given tree node is a concatenation operation
    * @param TM is the tree_manager
    * @param index is the index of the tree_node
    * @return true when index is a bit_ior_expr and the bit values are mutually exclusive.
    */
   static bool is_concat_bit_ior_expr(const tree_managerConstRef& TM, const unsigned int index);

   /**
    * check if a given tree node is a simple pointer plus expression
    * @param TM is the tree_manager
    * @param index is the index of the tree_node
    * @return true when index is a simple pointer plus expression between two constants
    */
   static bool is_simple_pointer_plus_test(const tree_managerConstRef& TM, const unsigned int index);

   /**
    * Return if a tree node is a constant object
    * @param TM is the tree_manager
    * @param index is the index of the tree_node
    * @return true is the object is constant
    */
   static bool is_constant(const tree_managerConstRef& TM, const unsigned int index);

   /**
    * Function return the symbol related with the operator op passed as parameter
    * @param op is the tree node of the expression
    * @return the string correspoinding to the operator
    */
   static std::string op_symbol(const tree_nodeRef& op);

   /**
    * Function return the symbol related with the operator op passed as parameter
    * @param op is the tree node of the expression
    * @return the string correspoinding to the operator
    */
   static std::string op_symbol(const tree_node* op);

   /**
    * Return the unqualified version of a type
    * @param TM is the tree_manager
    * @param type is the type
    * @return the unqualified version of the type if it exists, 0 otherwise
    */
   static unsigned int GetUnqualified(const tree_managerConstRef& TM, unsigned int type);

   /**
    * Return the real type
    * @param TM is the tree manager
    * @param index is the index of the type
    * @return the real type
    */
   static unsigned int GetRealType(const tree_managerConstRef& TM, unsigned int index);

   /**
    * Return true if type has not default alignment
    */
   static bool IsAligned(const tree_managerConstRef& TM, unsigned int type);

   /**
    * Return the var alignment
    * @param TM is the tree manager
    * @param index is the index of the variable
    * @return the variable alignment
    */
   static unsigned int get_var_alignment(const tree_managerConstRef& TM, unsigned int var);

   /**
    * Return the normalized the name of types and variables
    * @param id is the initial ID
    */
   static std::string normalized_ID(const std::string& id);

   /**
    * Return the mangled function name
    * @param fd is the function decl
    * @param fname is the returned function name
    */
   static void get_mangled_fname(const function_decl* fd, std::string& fname);

   /**
    * Return the name of the function in a string
    * @param node is the function_decl
    */
   static std::string print_function_name(const tree_managerConstRef& TM, const function_decl* fd);

   /**
    * Print a type and its variable in case var is not zero.
    * @param type is the type of var.
    * @param global tells if the variable is global
    * @param print_qualifiers tells if the qualifiers (i.e. "const") have to be printed
    * @param print_storage tells if the storage (i.e. "static") has to be printed
    * @param var is the variable.
    * @param vppf is the pointer to the functor used to dump the possible variable var
    * @param prefix is the string to be appended at the begining of the printing
    * @return the printed string
    */
   static std::string print_type(const tree_managerConstRef& TM, unsigned int type, bool global = false, bool print_qualifiers = false, bool print_storage = false, unsigned int var = 0, const var_pp_functorConstRef& vppf = var_pp_functorConstRef(),
                                 const std::string& prefix = "", const std::string& tail = "");

   /**
    * return the type of the ith formal parameter in case index_obj is a call_expr
    */
   static unsigned int get_formal_ith(const tree_managerConstRef& TM, unsigned int index_obj, unsigned int parm_index);

   static bool is_packed(const tree_managerConstRef& TreeM, unsigned int node_index);

   /**
    * Check if the access is on a packed data structure or not
    * @param TreeM is the tree manager
    * @param node_index is the node id under check
    * @return true in case the access is to a packed data structure or not
    */
   static bool is_packed_access(const tree_managerConstRef& TreeM, unsigned int node_index);

   /**
    * return the maximum bitsize associated with the elements accessible through type_node
    */
   static void accessed_greatest_bitsize(const tree_managerConstRef& TreeM, const tree_nodeRef& type_node, unsigned int type_index, unsigned int& bitsize);

   /**
    * return the minimum bitsize associated with the elements accessible through type_node
    */
   static void accessed_minimum_bitsize(const tree_managerConstRef& TreeM, const tree_nodeRef& type_node, unsigned int type_index, unsigned int& bitsize);

   /**
    * Compute the memory (in bytes) to be allocated to store a parameter or a variable
    * @param parameter is the actual parameter
    */
   static size_t AllocatedMemorySize(const tree_nodeConstRef& parameter);

   /**
    * Computes how many pointers are included in a tree node
    * @param tn is the tree ndoe to be considered
    * @return the number of pointers included in the tree node
    */
   static size_t CountPointers(const tree_nodeConstRef&);

   /**
    * @brief return the position of con in the gimple_multi_way_if conditions
    * @param TM is the tree manager
    * @param node_id is the node id of the gimple_multi_way_if node
    * @param cond is the condition index
    * @return the position
    */
   static unsigned int get_multi_way_if_pos(const tree_managerConstRef& TM, unsigned int node_id, unsigned int cond);

   /**
    * recursively compute the pointers to the ssa_name variables used in a statement
    * @param tn is the statement
    * @param ssa_uses is the collection of ssa_name tn uses
    */
   static void compute_ssa_uses_rec_ptr(const tree_nodeRef& tn, std::set<ssa_name*>& ssa_uses);

   /**
    * recursively compute the references to the ssa_name variables used in a statement
    * @param tn is the statement
    * @return the used ssa
    */
   static TreeNodeMap<size_t> ComputeSsaUses(const tree_nodeRef& tn);

   static bool is_a_nop_function_decl(function_decl* fd);

   static void get_required_values(const tree_managerConstRef& TM, std::vector<std::tuple<unsigned int, unsigned int>>& required, const tree_nodeRef& tn, unsigned int index);

   /**
    * Return true if statement must be the last of a basic block
    * @param statement is the statement to be analyzed
    * @return true if statement must be the last of a basic block
    */
   static bool LastStatement(const tree_nodeConstRef& statement);

   /**
    * Return the number of statement + the number of phi in the function
    * @param TM is the tree manager
    * @param function_index is the index of the function to be analyzed
    * @return the size of a function
    */
   static size_t GetFunctionSize(const tree_managerConstRef& TM, const unsigned int function_index);

   /**
    * return the string associated with the gimple_asm
    * @param TM is the tree manager
    * @param node_index is the gimple_asm node id
    * @return the string associated with gimple_asm
    */
   static std::string get_asm_string(const tree_managerConstRef& TM, const unsigned int node_index);

   /**
    * Return true if the tree node is a gimple_assign writing something which will be allocated in memory
    * @param TM is the tree manager
    * @param tn is the tree node
    * @param fun_mem_data is the set of memory variables of the function
    * @return true if tn operation is a store
    */
   static bool IsStore(const tree_managerConstRef& TM, const tree_nodeConstRef& tn, const std::set<unsigned int>& fun_mem_data);

   /**
    * Return true if the tree node is a gimple_assign reading something which will be allocated in memory
    * @param TM is the tree manager
    * @param tn is the tree node
    * @param fun_mem_data is the set of memory variables of the function
    * @return true if tn operation is a load
    */
   static bool IsLoad(const tree_managerConstRef& TM, const tree_nodeConstRef& tn, const std::set<unsigned int>& fun_mem_data);

   /// Constructor
   tree_helper();

   /// Destructor
   ~tree_helper();
};

/// used to avoid expansion of c library function or type
class FunctionExpander
{
 private:
   /// Set of functions which don't need serialization
   std::set<std::string> no_serialize;

   /// Set of functions which need only internal serialization
   std::set<std::string> internal_serialize;

   /// Set of not opaque functions
   std::set<std::string> transparent;

   /// Set of headers file containg standard and system types
   std::set<std::string> headers;

   /// Set of types which are in c system library
   std::set<tree_nodeRef> lib_types;

 public:
   /**
    * Specify the type of serialization that a function must have
    */
   enum serialization
   {
      none,     /**< No serialization */
      internal, /**< Serialization between call of the same function */
      total     /**< Serialization between call of all funcions */
   };

   /**
    * Return which type of serialization the given function must have
    * @param name is the name of the function
    * @return the type of serialization
    */
   serialization get_serialization(const std::string& name) const;

   /**
    * Return if function has to be considered transparent even if we haven't body
    * @param name is the name of the function
    * @return if the function is transparent
    */
   bool is_transparent(const std::string& name) const;

   /**
    * Check if variable is defined in a c system library header;
    * if yes adds its type to library type
    * @param var is the node of the variable
    */
   void check_lib_type(const tree_nodeRef& var);

   /**
    * check membership to c library function
    * @param t is the treenode of the type
    * @return true if t is a c library function type
    */
   bool virtual operator()(const tree_nodeRef& t) const;

   /// Constructor
   FunctionExpander();

   /// Destructor
   virtual ~FunctionExpander()
   {
   }
};
typedef refcount<FunctionExpander> FunctionExpanderRef;
#endif<|MERGE_RESOLUTION|>--- conflicted
+++ resolved
@@ -84,238 +84,6 @@
  */
 class tree_helper
 {
-<<<<<<< HEAD
- private:
-   /// store the set of SystemC class for which the type correspond to the template parameter
-   static const std::set<std::string> SC_tmpl_class;
-
-   /// store the set of SystemC class for which the template parameter correspond to the bit size of the type
-   static const std::set<std::string> SC_builtin_scalar_type;
-
-   /// store the set of TLM SystemC class for which the size corresponds to the sum of the size of template parameters
-   static const std::set<std::string> TLM_SC_builtin_scalar_type;
-
-   /**
-    * Return the type to be declared before declaring index type
-    * @param TM is the tree_manager
-    * @param index is the starting type
-    * @param recursive must be set to true in recursive call
-    * @param without_transformation specifies if we are not restructuring the code
-    * @param before is true if we are computing types which must be declared before index
-    * @return the types to be declared
-    */
-   static const std::unordered_set<unsigned int> RecursiveGetTypesToBeDeclared(const tree_managerConstRef TM, const unsigned int index, const bool recursive, const bool without_transformation, const bool before);
-
-   /**
-    * recursively compute the references to the ssa_name variables used in a statement
-    * @param tn is the statement
-    * @param uses is where the uses will be stored
-    */
-   static void ComputeSsaUses(const tree_nodeRef&, TreeNodeMap<size_t>& uses);
-
- public:
-   /// debug level (set by Parameter)
-   static int debug_level;
-
-   /**
-    * Return the size of a tree object
-    * @param tm is the tree manager
-    * @param index is the treenode
-    */
-   static unsigned int size(const tree_managerConstRef& tm, const unsigned int index);
-
-   /**
-    * Return the size of a tree object
-    * @param tn is the tree object
-    * @return the size of the object
-    */
-   static unsigned int Size(const tree_nodeConstRef& tn);
-
-   /**
-    * Return the type name of a signal or a port
-    * @param tm is the tree manager
-    * @param index is the treenode_index
-    */
-   static std::string name_type(const tree_managerConstRef& tm, const unsigned int index);
-
-   /**
-    * Return the name of template without parameters. Ex: sc_signal<T> --> sc_signal
-    * @param tm is the tree manager
-    * @param index is the treenode_index of the class template (is the index of a record_type)
-    */
-   static std::string name_tmpl(const tree_managerConstRef& tm, const unsigned int index);
-
-   /**
-    * Return the name of the class.
-    * @param tm is the tree manager
-    * @param index is the treenode_index of the class (is the index of a record_type)
-    */
-   static std::string record_name(const tree_managerConstRef& tm, unsigned int index);
-
-   /**
-    * Return the name of the function.
-    * @param tm is the tree manager
-    * @param index is the treenode_index of the class (is the index of a function_decl)
-    */
-   static std::string name_function(const tree_managerConstRef& tm, const unsigned int index);
-
-   /**
-    * Return where a function or a type is defined
-    * @param tm is the tree manager
-    * @param index is the index
-    * @param is_system stores if function or type has been already recognized as a system one
-    */
-   static std::tuple<std::string, unsigned int, unsigned int> get_definition(const tree_managerConstRef& tm, const unsigned int index, bool& is_system);
-
-   /**
-    * Return true if the function index returns a not void type, false otherwise
-    * @param index is the treenode_index of the functions
-    */
-   static bool has_function_return(const tree_managerConstRef tm, const unsigned int index);
-
-   /**
-    * Return the list of tree nodes associated with the variable used by the node t.
-    * @param first_level_only tells if we are performing inlining
-    * @param t is a tree node (usually a function declaration).
-    * @param list_of_variable list of used variables.
-    */
-   static void get_used_variables(bool first_level_only, const tree_nodeRef& t, std::unordered_set<unsigned int>& list_of_variable);
-
-   /**
-    * Look for inheritance of a class
-    * @param b is the binfo to explore
-    * @param bcs is the name of the base class
-    * @return true if an inheritance is found
-    */
-   static bool look_for_binfo_inheritance(binfo* b, const std::string& bcs);
-
-   /**
-    * Given the tree_node of an obj_type_ref return the tree_node of the called function
-    * @param tn is the tree node of the obj_type_ref.
-    * @return the tree_node of the called function
-    */
-   static tree_nodeRef find_obj_type_ref_function(const tree_nodeRef& tn);
-
-   /**
-    * Return the types to be declared before declaring index type
-    * @param TM is the tree_manager
-    * @param index is the starting type
-    * @param without_transformation specifies if we are not restructuring the code
-    * @return the types to be declared
-    */
-   static const std::unordered_set<unsigned int> GetTypesToBeDeclaredBefore(const tree_managerConstRef& TM, const unsigned int index, const bool without_transformation);
-
-   /**
-    * Return the types to be declared after declaring index type
-    * @param TM is the tree_manager
-    * @param index is the starting type
-    * @param without_transformation specifies if we are not restructuring the code
-    * @return the types to be declared
-    */
-   static const std::unordered_set<unsigned int> GetTypesToBeDeclaredAfter(const tree_managerConstRef& TM, const unsigned int index, const bool without_transformation);
-
-   /**
-    * Return the treenode index of the type of index
-    * @param TM is the tree_manager
-    * @param index is the treenode index
-    * @param vec_size in case the treenode is a vector return its size
-    * @param is_a_pointer in case the treenode is a pointer return true
-    * @param is_a_function in case the treenode is a function_decl return true
-    */
-   static unsigned int get_type_index(const tree_managerConstRef& TM, const unsigned int index, long long int& vec_size, bool& is_a_pointer, bool& is_a_function);
-
-   /**
-    * Same as previous but with two parameters.
-    * @param TM is the tree_manager
-    * @param index is the treenode
-    */
-   static unsigned int get_type_index(const tree_managerConstRef& TM, const unsigned int index);
-
-   /**
-    * Return the return type of a function
-    * @param function is the function to be considered
-    * @return the tree node of the return type
-    */
-   static tree_nodeRef GetFunctionReturnType(const tree_nodeRef& function);
-
-   /**
-    * Return the tree_node index of the pointed type of a pointer object;
-    * @param TM is the tree_manager
-    * @param index is the index of the pointer object
-    */
-   static
-       /// FIXME: to be remove after substitution with GetPointedType/CGetPointedType
-       unsigned int
-       get_pointed_type(const tree_managerConstRef& TM, const unsigned int index);
-
-   /**
-    * Return the pointed type of a pointer object
-    * @param pointer is the pointer object
-    */
-   static const tree_nodeConstRef CGetPointedType(const tree_nodeConstRef& pointer);
-
-   /**
-    * Given an array or a vector return the element type
-    * @param TM is the tree_manager
-    * @param index is the type of the array
-    * @return the type of the element
-    */
-   static unsigned int GetElements(const tree_managerConstRef& TM, const unsigned int index);
-
-   /**
-    * Given an array or a vector return the element type
-    * @param type is the type of the array
-    * @return the type of the element
-    */
-   static const tree_nodeConstRef CGetElements(const tree_nodeConstRef& type);
-
-   /**
-    * Return name of the type
-    * @param TM is the tree manager
-    * @param index is the index of the type
-    * @return the name of the type
-    */
-   static std::string get_type_name(const tree_managerConstRef& TM, const unsigned int index);
-
-   /**
-    * Return the tree node of parameter types
-    * @param TM is the tree_manager
-    * @param ind is the index of the function type
-    * @param params is where parameter types are stored
-    */
-   static void get_parameter_types(const tree_managerConstRef& TM, const unsigned int index, std::list<unsigned int>& params);
-
-   /**
-    * Return the fields type of a variable of type struct
-    * @param type is the struct type
-    */
-   static const std::list<tree_nodeConstRef> CGetFieldTypes(const tree_nodeConstRef& type);
-
-   /**
-    * Return the idx element of the fields declared in an union or a record type
-    * @param TM is the tree_manager
-    * @param ind is the index of the record/union type
-    * @param idx is the index of the field decl
-    */
-   static unsigned int get_field_idx(const tree_managerConstRef& TM, const unsigned int index, unsigned int idx);
-
-   /**
-    * Return the treenode of the type of node.
-    * @param node is the treenode
-    */
-   static unsigned int local_return_index;
-   /// FIXME to be removed after complete substitution with GetType
-   static tree_nodeRef get_type_node(const tree_nodeRef& node, unsigned int& return_index = local_return_index);
-   static const tree_nodeConstRef CGetType(const tree_nodeConstRef& node);
-
-   /**
-    * Return true if variable or type is a system one
-    * @param TM is the tree manager
-    * @param index is the index of the treenode corresponding to the decl node or to the type node
-    * @return true if variable or type is a system one
-    */
-   static bool is_system(const tree_managerConstRef& TM, const unsigned int index);
-=======
    private:
       /// store the set of SystemC class for which the type correspond to the template parameter
       static const std::set<std::string> SC_tmpl_class;
@@ -579,7 +347,6 @@
        */
       static
       bool is_system(const tree_managerConstRef TM, const unsigned int index);
->>>>>>> d09917d3
 
 #if HAVE_BAMBU_BUILT
    /**
