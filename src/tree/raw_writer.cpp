/*
 *
 *                   _/_/_/    _/_/   _/    _/ _/_/_/    _/_/
 *                  _/   _/ _/    _/ _/_/  _/ _/   _/ _/    _/
 *                 _/_/_/  _/_/_/_/ _/  _/_/ _/   _/ _/_/_/_/
 *                _/      _/    _/ _/    _/ _/   _/ _/    _/
 *               _/      _/    _/ _/    _/ _/_/_/  _/    _/
 *
 *             ***********************************************
 *                              PandA Project
 *                     URL: http://panda.dei.polimi.it
 *                       Politecnico di Milano - DEIB
 *                        System Architectures Group
 *             ***********************************************
 *              Copyright (C) 2004-2020 Politecnico di Milano
 *
 *   This file is part of the PandA framework.
 *
 *   The PandA framework is free software; you can redistribute it and/or modify
 *   it under the terms of the GNU General Public License as published by
 *   the Free Software Foundation; either version 3 of the License, or
 *   (at your option) any later version.
 *
 *   This program is distributed in the hope that it will be useful,
 *   but WITHOUT ANY WARRANTY; without even the implied warranty of
 *   MERCHANTABILITY or FITNESS FOR A PARTICULAR PURPOSE.  See the
 *   GNU General Public License for more details.
 *
 *   You should have received a copy of the GNU General Public License
 *   along with this program.  If not, see <http://www.gnu.org/licenses/>.
 *
 */
/**
 * @file raw_writer.cpp
 * @brief tree node writer. This class exploiting the visitor design pattern write a tree node according to the raw format.
 *
 * @author Fabrizio Ferrandi <fabrizio.ferrandi@polimi.it>
 * @author Marco Lattuada <lattuada@elet.polimi.it>
 * $Revision$
 * $Date$
 * Last modified by $Author$
 *
 */
/// Autoheader include
#include "config_HAVE_CODE_ESTIMATION_BUILT.hpp"
#include "config_HAVE_MAPPING_BUILT.hpp"
#include "config_HAVE_RTL_BUILT.hpp"

/// Header include
#include "raw_writer.hpp"

#include "custom_map.hpp" // for map, map<>::cons...
#include "custom_set.hpp" // for unordered_set<>:...
#include <cstddef>        // for size_t
#include <list>           // for list, list<>::co...
#include <utility>        // for pair
#include <vector>         // for vector, vector<>...

#include "exceptions.hpp" // for THROW_ERROR

/// parser/treegcc include
#include "token_interface.hpp"

#if HAVE_RTL_BUILT
#include "rtl_node.hpp"
#endif

/// Tree include
#include "ext_tree_node.hpp"
#include "tree_basic_block.hpp"
#include "tree_node.hpp"
#include "tree_reindex.hpp"
#if HAVE_CODE_ESTIMATION_BUILT
#include "weight_information.hpp"
#endif

/**
 * Macro which writes on an output stream a named field of string type.
 */
#define WRITE_NFIELD_STRING(os, field_name, field_value) os << " " << (field_name) << ": \"" << (field_value) << "\""

/**
 * Macro which writes on an output stream a named field.
 */
#define WRITE_NFIELD(os, name, field) os << " " << (name) << ": " << field

/**
 * Macro which writes on an output stream an unnamed field.
 */
#define WRITE_UFIELD(os, field) os << " " << field

/**
 * Macro which writes on an output stream an unnamed field.
 */
#define WRITE_UFIELD_STRING(os, field) os << " \"" << (field) << "\""

/**
 * Macro which writes on an output stream a string with its length. IDENTIFIER_NODE case
 */
#define WRITE_STRGLNGT_IDENTIFIER(os, field) \
   os << " "                                 \
      << "strg: \"" << (field) << "\" lngt: " << (field).size()

/**
 * Macro which writes on an output stream a string with its length. STRING_CST case
 */
#define WRITE_STRGLNGT_STRING(os, field) \
   (os << " "                            \
       << "strg: \"" << (field) << "\" lngt: " << (field).size() + 1)

/**
 * Macro which writes on an output stream the srcp fields.
 */
#define WRITE_SRCP(os, include_name, line_number, column_number) \
   os << " "                                                     \
      << "srcp: \"" << (include_name) << "\":" << (line_number) << ":" << column_number

raw_writer::raw_writer(
#if HAVE_MAPPING_BUILT
    const ComponentTypeRef& _driving_component,
#endif
    std::ostream& _os)
    :
#if HAVE_MAPPING_BUILT
      driving_component(_driving_component),
#endif
      os(_os)
{
}

void raw_writer::write_when_not_null(const std::string& str, const tree_nodeRef& t) const
{
   if(t)
   {
      os << " " << str << ": @" << GET_INDEX_NODE(t);
   }
}

void raw_writer::write_when_not_null_bloc(const std::string& str, const blocRef& t)
{
   if(t)
   {
      os << " " << str << ":";
   }
   t->visit(this);
}

void raw_writer::write_when_not_null_point_to(const std::string& type, const PointToSolutionRef& solution) const
{
   if(solution->anything)
   {
      os << " " << type << " : \"anything\"";
   }
   if(solution->escaped)
   {
      os << " " << type << " : \"escaped\"";
   }
   if(solution->ipa_escaped)
   {
      os << " " << type << " : \"ipa_escaped\"";
   }
   if(solution->nonlocal)
   {
      os << " " << type << " : \"nonlocal\"";
   }
   if(solution->null)
   {
      os << " " << type << " : \"null\"";
   }
   const std::vector<tree_nodeRef>& variables = solution->variables;
   std::vector<tree_nodeRef>::const_iterator variable, variable_end = variables.end();
   for(variable = variables.begin(); variable != variable_end; ++variable)
   {
      write_when_not_null(type + "_vars", *variable);
   }
}

void raw_writer::operator()(const tree_node* obj, unsigned int&)
{
   os << obj->get_kind_text();
}

void raw_writer::operator()(const WeightedNode* obj, unsigned int& mask)
{
   mask = NO_VISIT;
   obj->tree_node::visit(this);
   /// TODO: these fields should be printed by this method. At the moment it is not possible because of ordering of fields produced by gcc
   // WRITE_NFIELD(os, STOK(TOK_TIME_WEIGHT), obj->recursive_weight);
   // WRITE_NFIELD(os, STOK(TOK_SIZE_WEIGHT), obj->instruction_size);
}

void raw_writer::operator()(const tree_reindex* obj, unsigned int&)
{
   THROW_ERROR("tree_node not supported: " + std::string(obj->get_kind_text()));
}

void raw_writer::operator()(const attr* obj, unsigned int& mask)
{
   mask = NO_VISIT;
   for(const auto attr : obj->list_attr)
   {
      WRITE_TOKEN2(os, attr);
   }
}

void raw_writer::operator()(const srcp* obj, unsigned int& mask)
{
   mask = NO_VISIT;
   if(obj->line_number || obj->column_number || !obj->include_name.empty())
   {
      WRITE_SRCP(os, obj->include_name, obj->line_number, obj->column_number);
   }
}

void raw_writer::operator()(const decl_node* obj, unsigned int& mask)
{
   mask = NO_VISIT;
   obj->tree_node::visit(this);
   write_when_not_null(STOK(TOK_NAME), obj->name);
   write_when_not_null(STOK(TOK_MNGL), obj->mngl);
   write_when_not_null(STOK(TOK_ORIG), obj->orig);
   write_when_not_null(STOK(TOK_TYPE), obj->type);
   write_when_not_null(STOK(TOK_SCPE), obj->scpe);
   obj->srcp::visit(this);
   write_when_not_null(STOK(TOK_ATTRIBUTES), obj->attributes);
   if(obj->artificial_flag)
   {
      WRITE_TOKEN(os, TOK_ARTIFICIAL);
   }
   if(obj->operating_system_flag)
   {
      WRITE_TOKEN(os, TOK_OPERATING_SYSTEM);
   }
   if(obj->library_system_flag)
   {
      WRITE_TOKEN(os, TOK_LIBRARY_SYSTEM);
   }
#if HAVE_BAMBU_BUILT
   if(obj->libbambu_flag)
   {
      WRITE_TOKEN(os, TOK_LIBBAMBU);
   }
#endif
   write_when_not_null(STOK(TOK_CHAN), obj->chan);
   if(obj->C_flag)
   {
      WRITE_TOKEN(os, TOK_C);
   }
   if(obj->uid != 0)
   {
      WRITE_NFIELD(os, STOK(TOK_UID), obj->uid);
   }
}

void raw_writer::operator()(const expr_node* obj, unsigned int& mask)
{
   mask = NO_VISIT;
   obj->WeightedNode::visit(this);
   write_when_not_null(STOK(TOK_TYPE), obj->type);
   obj->srcp::visit(this);
#if HAVE_CODE_ESTIMATION_BUILT
   obj->weight_information->recursive_weight.find(driving_component);
   if(obj->weight_information->recursive_weight.find(driving_component) != obj->weight_information->recursive_weight.end())
      WRITE_NFIELD(os, STOK(TOK_TIME_WEIGHT), obj->weight_information->recursive_weight.find(driving_component)->second);
   if(obj->weight_information->instruction_size)
      WRITE_NFIELD(os, STOK(TOK_SIZE_WEIGHT), obj->weight_information->instruction_size);
#endif
#if HAVE_CODE_ESTIMATION_BUILT && HAVE_RTL_BUILT
   write_when_not_null_rtl(obj->weight_information->rtl_nodes);
#endif
}

void raw_writer::operator()(const gimple_node* obj, unsigned int& mask)
{
   mask = NO_VISIT;
   obj->WeightedNode::visit(this);
   write_when_not_null(STOK(TOK_SCPE), obj->scpe);
   WRITE_NFIELD(os, STOK(TOK_BB_INDEX), obj->bb_index);

   write_when_not_null(STOK(TOK_MEMUSE), obj->memuse);
   write_when_not_null(STOK(TOK_MEMDEF), obj->memdef);

   for(const auto& vuse : obj->vuses)
   {
      write_when_not_null(STOK(TOK_VUSE), vuse);
   }

   write_when_not_null(STOK(TOK_VDEF), obj->vdef);
   for(const auto& vover : obj->vovers)
   {
      write_when_not_null(STOK(TOK_VOVER), vover);
   }
   obj->srcp::visit(this);
#if HAVE_CODE_ESTIMATION_BUILT
   if(obj->weight_information->recursive_weight.find(driving_component) != obj->weight_information->recursive_weight.end())
      WRITE_NFIELD(os, STOK(TOK_TIME_WEIGHT), obj->weight_information->recursive_weight.find(driving_component)->second);
   if(obj->weight_information->instruction_size)
      WRITE_NFIELD(os, STOK(TOK_SIZE_WEIGHT), obj->weight_information->instruction_size);
#endif
   auto vend2 = obj->pragmas.end();
   for(auto i = obj->pragmas.begin(); i != vend2; ++i)
   {
      write_when_not_null(STOK(TOK_PRAGMA), *i);
   }
#if HAVE_CODE_ESTIMATION_BUILT && HAVE_RTL_BUILT
   write_when_not_null_rtl(obj->weight_information->rtl_nodes);
#endif
}

void raw_writer::operator()(const unary_expr* obj, unsigned int& mask)
{
   mask = NO_VISIT;
   obj->expr_node::visit(this);
   write_when_not_null(STOK(TOK_OP), obj->op);
}

void raw_writer::operator()(const binary_expr* obj, unsigned int& mask)
{
   mask = NO_VISIT;
   obj->expr_node::visit(this);
   write_when_not_null(STOK(TOK_OP), obj->op0);
   write_when_not_null(STOK(TOK_OP), obj->op1);
}

void raw_writer::operator()(const ternary_expr* obj, unsigned int& mask)
{
   mask = NO_VISIT;
   obj->expr_node::visit(this);
   write_when_not_null(STOK(TOK_OP), obj->op0);
   write_when_not_null(STOK(TOK_OP), obj->op1);
   write_when_not_null(STOK(TOK_OP), obj->op2);
}

void raw_writer::operator()(const quaternary_expr* obj, unsigned int& mask)
{
   mask = NO_VISIT;
   obj->expr_node::visit(this);
   write_when_not_null(STOK(TOK_OP), obj->op0);
   write_when_not_null(STOK(TOK_OP), obj->op1);
   write_when_not_null(STOK(TOK_OP), obj->op2);
   write_when_not_null(STOK(TOK_OP), obj->op3);
}

void raw_writer::operator()(const type_node* obj, unsigned int& mask)
{
   mask = NO_VISIT;
   obj->tree_node::visit(this);
   if(obj->qual != TreeVocabularyTokenTypes_TokenEnum::FIRST_TOKEN)
   {
      WRITE_NFIELD(os, STOK(TOK_QUAL), TI_getTokenName(obj->qual));
   }
   write_when_not_null(STOK(TOK_NAME), obj->name);
   write_when_not_null(STOK(TOK_UNQL), obj->unql);
   write_when_not_null(STOK(TOK_SIZE), obj->size);
   write_when_not_null(STOK(TOK_SCPE), obj->scpe);
   if(obj->algn != 0)
   {
      WRITE_NFIELD(os, STOK(TOK_ALGN), obj->algn);
   }
   if(obj->packed_flag)
   {
      WRITE_TOKEN(os, TOK_PACKED);
   }
   if(obj->system_flag)
   {
      WRITE_TOKEN(os, TOK_SYSTEM);
   }
#if HAVE_BAMBU_BUILT
   if(obj->libbambu_flag)
   {
      WRITE_TOKEN(os, TOK_LIBBAMBU);
   }
#endif
}

void raw_writer::operator()(const memory_tag* obj, unsigned int& mask)
{
   mask = NO_VISIT;
   obj->decl_node::visit(this);
   auto vend = obj->list_of_aliases.end();
   for(auto i = obj->list_of_aliases.begin(); i != vend; ++i)
   {
      write_when_not_null(STOK(TOK_ALIAS), *i);
   }
}

void raw_writer::operator()(const cst_node* obj, unsigned int& mask)
{
   mask = NO_VISIT;
   obj->tree_node::visit(this);
   write_when_not_null(STOK(TOK_TYPE), obj->type);
}

void raw_writer::operator()(const error_mark* obj, unsigned int& mask)
{
   mask = NO_VISIT;
   obj->tree_node::visit(this);
}

void raw_writer::operator()(const array_type* obj, unsigned int& mask)
{
   mask = NO_VISIT;
   obj->type_node::visit(this);
   write_when_not_null(STOK(TOK_ELTS), obj->elts);
   write_when_not_null(STOK(TOK_DOMN), obj->domn);
}

void raw_writer::operator()(const gimple_asm* obj, unsigned int& mask)
{
   mask = NO_VISIT;
   obj->gimple_node::visit(this);
   if(obj->volatile_flag)
   {
      WRITE_TOKEN(os, TOK_VOLATILE);
   }
   WRITE_NFIELD_STRING(os, STOK(TOK_STR), obj->str);
   write_when_not_null(STOK(TOK_OUT), obj->out);
   write_when_not_null(STOK(TOK_IN), obj->in);
   write_when_not_null(STOK(TOK_CLOB), obj->clob);
}

void raw_writer::operator()(const baselink* obj, unsigned int& mask)
{
   mask = NO_VISIT;
   obj->tree_node::visit(this);
   write_when_not_null(STOK(TOK_TYPE), obj->type);
}

void raw_writer::operator()(const gimple_bind* obj, unsigned int& mask)
{
   mask = NO_VISIT;
   obj->expr_node::visit(this);
   auto vend = obj->list_of_vars.end();
   for(auto i = obj->list_of_vars.begin(); i != vend; ++i)
   {
      write_when_not_null(STOK(TOK_VARS), *i);
   }
   write_when_not_null(STOK(TOK_BODY), obj->body);
}

void raw_writer::operator()(const binfo* obj, unsigned int& mask)
{
   mask = NO_VISIT;
   obj->tree_node::visit(this);
   write_when_not_null(STOK(TOK_TYPE), obj->type);
   if(obj->virt_flag)
   {
      WRITE_TOKEN(os, TOK_VIRT);
   }
   WRITE_NFIELD(os, STOK(TOK_BASES), obj->bases);
   auto vend = obj->list_of_access_binf.end();
   for(auto i = obj->list_of_access_binf.begin(); i != vend; ++i)
   {
      WRITE_TOKEN2(os, i->first);
      write_when_not_null(STOK(TOK_BINF), i->second);
   }
}

void raw_writer::operator()(const block* obj, unsigned int& mask)
{
   mask = NO_VISIT;
   obj->tree_node::visit(this);
   if(obj->bl_flag)
   {
      WRITE_UFIELD_STRING(os, obj->bl);
   }
}

void raw_writer::operator()(const call_expr* obj, unsigned int& mask)
{
   mask = NO_VISIT;
   obj->expr_node::visit(this);
   write_when_not_null(STOK(TOK_FN), obj->fn);
   std::vector<tree_nodeRef>::const_iterator arg, arg_end = obj->args.end();
   for(arg = obj->args.begin(); arg != arg_end; ++arg)
   {
      write_when_not_null(STOK(TOK_ARG), *arg);
   }
}

void raw_writer::operator()(const aggr_init_expr* obj, unsigned int& mask)
{
   mask = NO_VISIT;
   obj->call_expr::visit(this);
   WRITE_NFIELD(os, STOK(TOK_CTOR), obj->ctor);
   write_when_not_null(STOK(TOK_SLOT), obj->slot);
}

void raw_writer::operator()(const gimple_call* obj, unsigned int& mask)
{
   mask = NO_VISIT;
   obj->gimple_node::visit(this);
   write_when_not_null(STOK(TOK_FN), obj->fn);
   std::vector<tree_nodeRef>::const_iterator arg, arg_end = obj->args.end();
   for(arg = obj->args.begin(); arg != arg_end; ++arg)
   {
      write_when_not_null(STOK(TOK_ARG), *arg);
   }
   write_when_not_null_point_to("use", obj->use_set);
   write_when_not_null_point_to("clb", obj->clobbered_set);
}

void raw_writer::operator()(const case_label_expr* obj, unsigned int& mask)
{
   mask = NO_VISIT;
   obj->expr_node::visit(this);
   write_when_not_null(STOK(TOK_OP), obj->op0);
   write_when_not_null(STOK(TOK_OP), obj->op1);
   if(obj->default_flag)
   {
      WRITE_TOKEN(os, TOK_DEFAULT);
   }
   write_when_not_null(STOK(TOK_GOTO), obj->got);
}

void raw_writer::operator()(const cast_expr* obj, unsigned int& mask)
{
   mask = NO_VISIT;
   obj->expr_node::visit(this);
   write_when_not_null(STOK(TOK_OP), obj->op);
}

void raw_writer::operator()(const complex_cst* obj, unsigned int& mask)
{
   mask = NO_VISIT;
   obj->cst_node::visit(this);
   write_when_not_null(STOK(TOK_REAL), obj->real);
   write_when_not_null(STOK(TOK_IMAG), obj->imag);
}

void raw_writer::operator()(const complex_type* obj, unsigned int& mask)
{
   mask = NO_VISIT;
   obj->type_node::visit(this);
   if(obj->unsigned_flag)
   {
      WRITE_TOKEN(os, TOK_UNSIGNED);
   }
   if(obj->real_flag)
   {
      WRITE_TOKEN(os, TOK_REAL);
   }
}

void raw_writer::operator()(const gimple_cond* obj, unsigned int& mask)
{
   mask = NO_VISIT;
   obj->gimple_node::visit(this);
   write_when_not_null(STOK(TOK_OP), obj->op0);
}

void raw_writer::operator()(const const_decl* obj, unsigned int& mask)
{
   mask = NO_VISIT;
   obj->decl_node::visit(this);
   write_when_not_null(STOK(TOK_CNST), obj->cnst);
}

void raw_writer::operator()(const constructor* obj, unsigned int& mask)
{
   mask = NO_VISIT;
   obj->tree_node::visit(this);
   write_when_not_null(STOK(TOK_TYPE), obj->type);
   auto vend = obj->list_of_idx_valu.end();
   for(auto i = obj->list_of_idx_valu.begin(); i != vend; ++i)
   {
      write_when_not_null(STOK(TOK_IDX), i->first);
      write_when_not_null(STOK(TOK_VALU), i->second);
   }
}

void raw_writer::operator()(const enumeral_type* obj, unsigned int& mask)
{
   mask = NO_VISIT;
   obj->type_node::visit(this);
   if(obj->prec != 0)
   {
      WRITE_NFIELD(os, STOK(TOK_PREC), obj->prec);
   }
   if(obj->unsigned_flag)
   {
      WRITE_TOKEN(os, TOK_UNSIGNED);
   }
   write_when_not_null(STOK(TOK_MIN), obj->min);
   write_when_not_null(STOK(TOK_MAX), obj->max);
   write_when_not_null(STOK(TOK_CSTS), obj->csts);
}

void raw_writer::operator()(const expr_stmt* obj, unsigned int& mask)
{
   mask = NO_VISIT;
   obj->tree_node::visit(this);
   if(obj->line != -1)
   {
      WRITE_NFIELD(os, STOK(TOK_LINE), obj->line);
   }
   write_when_not_null(STOK(TOK_EXPR), obj->expr);
   write_when_not_null(STOK(TOK_NEXT), obj->next);
}

void raw_writer::operator()(const field_decl* obj, unsigned int& mask)
{
   mask = NO_VISIT;
   obj->decl_node::visit(this);
   obj->attr::visit(this);
   write_when_not_null(STOK(TOK_INIT), obj->init);
   write_when_not_null(STOK(TOK_SIZE), obj->size);
   if(obj->algn != 0)
   {
      WRITE_NFIELD(os, STOK(TOK_ALGN), obj->algn);
   }
   if(obj->packed_flag)
   {
      WRITE_TOKEN(os, TOK_PACKED);
   }
   write_when_not_null(STOK(TOK_BPOS), obj->bpos);
   write_when_not_null(STOK(TOK_SMT_ANN), obj->smt_ann);
}

void raw_writer::operator()(const function_decl* obj, unsigned int& mask)
{
   mask = NO_VISIT;
   obj->decl_node::visit(this);
   if(obj->operator_flag)
   {
      WRITE_TOKEN(os, TOK_OPERATOR);
   }
   auto vend = obj->list_of_op_names.end();
   for(auto i = obj->list_of_op_names.begin(); i != vend; ++i)
   {
      WRITE_UFIELD_STRING(os, *i);
   }
   obj->attr::visit(this);
   write_when_not_null(STOK(TOK_TMPL_PARMS), obj->tmpl_parms);
   write_when_not_null(STOK(TOK_TMPL_ARGS), obj->tmpl_args);

   if(obj->fixd_flag)
   {
      WRITE_NFIELD(os, STOK(TOK_FIXD), obj->fixd);
   }
   if(obj->virt_flag)
   {
      WRITE_NFIELD(os, STOK(TOK_VIRT), obj->virt);
   }
   write_when_not_null(STOK(TOK_FN), obj->fn);
   auto vend2 = obj->list_of_args.end();
   for(auto i = obj->list_of_args.begin(); i != vend2; ++i)
   {
      write_when_not_null(STOK(TOK_ARG), *i);
   }

   if(obj->undefined_flag)
   {
      WRITE_TOKEN(os, TOK_UNDEFINED);
   }
   if(obj->builtin_flag)
   {
      WRITE_TOKEN(os, TOK_BUILTIN);
   }
   if(obj->static_flag)
   {
      WRITE_TOKEN(os, TOK_STATIC);
   }
   if(obj->hwcall_flag)
   {
      WRITE_TOKEN(os, TOK_HWCALL);
   }
   if(obj->reverse_restrict_flag)
   {
      WRITE_TOKEN(os, TOK_REVERSE_RESTRICT);
   }
   if(obj->writing_memory)
   {
      WRITE_TOKEN(os, TOK_WRITING_MEMORY);
   }
   if(obj->reading_memory)
   {
      WRITE_TOKEN(os, TOK_READING_MEMORY);
   }
   if(obj->pipeline_enabled)
   {
      WRITE_TOKEN(os, TOK_PIPELINE_ENABLED);
   }
   if(obj->simple_pipeline)
   {
      WRITE_TOKEN(os, TOK_SIMPLE_PIPELINE);
   }
   if(obj->pipeline_enabled && !obj->simple_pipeline)
   {
<<<<<<< HEAD
      WRITE_NFIELD(os, STOK(TOK_STALLABLE_PIPELINE), obj->initiation_time);
=======
      WRITE_NFIELD(os, STOK(TOK_INITIATION_TIME), obj->initiation_time);
>>>>>>> a0ffe9cb
   }
#if HAVE_FROM_PRAGMA_BUILT
   if(obj->omp_atomic)
   {
      WRITE_TOKEN(os, TOK_OMP_ATOMIC);
   }
   if(obj->omp_for_wrapper)
   {
      WRITE_TOKEN(os, TOK_OMP_FOR_WRAPPER);
   }
   if(obj->omp_body_loop)
   {
      WRITE_TOKEN(os, TOK_OMP_BODY_LOOP);
   }
   if(!obj->omp_critical.empty())
   {
      WRITE_UFIELD_STRING(os, obj->omp_critical);
   }
#endif
   write_when_not_null(STOK(TOK_BODY), obj->body);
   write_when_not_null(STOK(TOK_INLINE_BODY), obj->inline_body);
}

void raw_writer::operator()(const function_type* obj, unsigned int& mask)
{
   mask = NO_VISIT;
   obj->type_node::visit(this);
   write_when_not_null(STOK(TOK_RETN), obj->retn);
   write_when_not_null(STOK(TOK_PRMS), obj->prms);
   if(obj->varargs_flag)
   {
      WRITE_TOKEN(os, TOK_VARARGS);
   }
}

void raw_writer::operator()(const gimple_assign* obj, unsigned int& mask)
{
   mask = NO_VISIT;
   obj->gimple_node::visit(this);
   write_when_not_null(STOK(TOK_OP), obj->op0);
   write_when_not_null(STOK(TOK_OP), obj->op1);
   write_when_not_null(STOK(TOK_PREDICATE), obj->predicate);
   write_when_not_null(STOK(TOK_ORIG), obj->orig);
   if(obj->init_assignment)
   {
      WRITE_TOKEN(os, TOK_INIT);
   }
   write_when_not_null_point_to("use", obj->use_set);
   write_when_not_null_point_to("clb", obj->clobbered_set);
   if(obj->clobber)
   {
      WRITE_TOKEN(os, TOK_CLOBBER);
   }
   if(obj->temporary_address)
   {
      WRITE_TOKEN(os, TOK_ADDR);
   }
}

void raw_writer::operator()(const gimple_goto* obj, unsigned int& mask)
{
   mask = NO_VISIT;
   obj->gimple_node::visit(this);
   write_when_not_null(STOK(TOK_OP), obj->op);
}

void raw_writer::operator()(const handler* obj, unsigned int& mask)
{
   mask = NO_VISIT;
   obj->tree_node::visit(this);
   if(obj->line != -1)
   {
      WRITE_NFIELD(os, STOK(TOK_LINE), obj->line);
   }
   write_when_not_null(STOK(TOK_BODY), obj->body);
}

void raw_writer::operator()(const identifier_node* obj, unsigned int& mask)
{
   mask = NO_VISIT;
   obj->tree_node::visit(this);
   if(obj->operator_flag)
   {
      WRITE_TOKEN(os, TOK_OPERATOR);
   }
   else
   {
      WRITE_STRGLNGT_IDENTIFIER(os, obj->strg);
   }
}

void raw_writer::operator()(const integer_cst* obj, unsigned int& mask)
{
   mask = NO_VISIT;
   obj->cst_node::visit(this);
   WRITE_NFIELD(os, STOK(TOK_VALUE), obj->value);
}

void raw_writer::operator()(const integer_type* obj, unsigned int& mask)
{
   mask = NO_VISIT;
   obj->type_node::visit(this);
   if(obj->prec != 0)
   {
      WRITE_NFIELD(os, STOK(TOK_PREC), obj->prec);
   }
   if(!obj->str.empty())
   {
      WRITE_UFIELD(os, obj->str);
   }
   if(obj->unsigned_flag)
   {
      WRITE_TOKEN(os, TOK_UNSIGNED);
   }
   write_when_not_null(STOK(TOK_MIN), obj->min);
   write_when_not_null(STOK(TOK_MAX), obj->max);
}

void raw_writer::operator()(const gimple_label* obj, unsigned int& mask)
{
   mask = NO_VISIT;
   obj->gimple_node::visit(this);
   write_when_not_null(STOK(TOK_OP), obj->op);
}

void raw_writer::operator()(const method_type* obj, unsigned int& mask)
{
   mask = NO_VISIT;
   obj->function_type::visit(this);
   write_when_not_null(STOK(TOK_CLAS), obj->clas);
}

void raw_writer::operator()(const namespace_decl* obj, unsigned int& mask)
{
   mask = NO_VISIT;
   obj->decl_node::visit(this);
   write_when_not_null(STOK(TOK_DCLS), obj->dcls);
}

void raw_writer::operator()(const overload* obj, unsigned int& mask)
{
   mask = NO_VISIT;
   obj->tree_node::visit(this);
   write_when_not_null(STOK(TOK_CRNT), obj->crnt);
   write_when_not_null(STOK(TOK_CHAN), obj->chan);
}

void raw_writer::operator()(const parm_decl* obj, unsigned int& mask)
{
   mask = NO_VISIT;
   obj->decl_node::visit(this);
   write_when_not_null(STOK(TOK_ARGT), obj->argt);
   write_when_not_null(STOK(TOK_SIZE), obj->size);
   if(obj->algn != 0)
   {
      WRITE_NFIELD(os, STOK(TOK_ALGN), obj->algn);
   }
   if(obj->packed_flag)
   {
      WRITE_TOKEN(os, TOK_PACKED);
   }
   WRITE_NFIELD(os, STOK(TOK_USED), obj->used);
   if(obj->register_flag)
   {
      WRITE_TOKEN(os, TOK_REGISTER);
   }
   if(obj->readonly_flag)
   {
      WRITE_TOKEN(os, TOK_READONLY);
   }
   write_when_not_null(STOK(TOK_SMT_ANN), obj->smt_ann);
}

void raw_writer::operator()(const gimple_phi* obj, unsigned int& mask)
{
   mask = NO_VISIT;
   obj->gimple_node::visit(this);
   write_when_not_null(STOK(TOK_RES), obj->res);
   for(const auto& def_edge : obj->CGetDefEdgesList())
   {
      write_when_not_null(STOK(TOK_DEF), def_edge.first);
      WRITE_NFIELD(os, STOK(TOK_EDGE), def_edge.second);
   }
   if(obj->virtual_flag)
   {
      WRITE_TOKEN(os, TOK_VIRTUAL);
   }
}

void raw_writer::operator()(const pointer_type* obj, unsigned int& mask)
{
   mask = NO_VISIT;
   obj->type_node::visit(this);
   write_when_not_null(STOK(TOK_PTD), obj->ptd);
}

void raw_writer::operator()(const real_cst* obj, unsigned int& mask)
{
   mask = NO_VISIT;
   obj->cst_node::visit(this);
   if(obj->overflow_flag)
   {
      WRITE_TOKEN(os, TOK_OVERFLOW);
   }
   if(!obj->valr.empty())
   {
      WRITE_NFIELD_STRING(os, STOK(TOK_VALR), obj->valr);
   }
   if(!obj->valx.empty())
   {
      WRITE_NFIELD_STRING(os, STOK(TOK_VALX), obj->valx);
   }
}

void raw_writer::operator()(const real_type* obj, unsigned int& mask)
{
   mask = NO_VISIT;
   obj->type_node::visit(this);
   WRITE_NFIELD(os, STOK(TOK_PREC), obj->prec);
}

void raw_writer::operator()(const record_type* obj, unsigned int& mask)
{
   mask = NO_VISIT;
   obj->type_node::visit(this);
   write_when_not_null(STOK(TOK_TMPL_PARMS), obj->tmpl_parms);
   write_when_not_null(STOK(TOK_TMPL_ARGS), obj->tmpl_args);

   if(obj->ptrmem_flag)
   {
      WRITE_TOKEN(os, TOK_PTRMEM);
   }
   write_when_not_null(STOK(TOK_PTD), obj->ptd);
   write_when_not_null(STOK(TOK_CLS), obj->cls);
   write_when_not_null(STOK(TOK_BFLD), obj->bfld);
   write_when_not_null(STOK(TOK_VFLD), obj->vfld);
   if(obj->spec_flag)
   {
      WRITE_TOKEN(os, TOK_SPEC);
   }
   if(obj->struct_flag)
   {
      WRITE_TOKEN(os, TOK_STRUCT);
   }
   auto vend1 = obj->list_of_flds.end();
   for(auto i = obj->list_of_flds.begin(); i != vend1; ++i)
   {
      write_when_not_null(STOK(TOK_FLDS), *i);
   }
   auto vend2 = obj->list_of_fncs.end();
   for(auto i = obj->list_of_fncs.begin(); i != vend2; ++i)
   {
      write_when_not_null(STOK(TOK_FNCS), *i);
   }
   write_when_not_null(STOK(TOK_BINF), obj->binf);
}

void raw_writer::operator()(const reference_type* obj, unsigned int& mask)
{
   mask = NO_VISIT;
   obj->type_node::visit(this);
   write_when_not_null(STOK(TOK_REFD), obj->refd);
}

void raw_writer::operator()(const result_decl* obj, unsigned int& mask)
{
   mask = NO_VISIT;
   obj->decl_node::visit(this);
   write_when_not_null(STOK(TOK_INIT), obj->init);
   write_when_not_null(STOK(TOK_SIZE), obj->size);
   if(obj->algn != 0)
   {
      WRITE_NFIELD(os, STOK(TOK_ALGN), obj->algn);
   }
   if(obj->packed_flag)
   {
      WRITE_TOKEN(os, TOK_PACKED);
   }
   write_when_not_null(STOK(TOK_SMT_ANN), obj->smt_ann);
}

void raw_writer::operator()(const gimple_return* obj, unsigned int& mask)
{
   mask = NO_VISIT;
   obj->gimple_node::visit(this);
   write_when_not_null(STOK(TOK_OP), obj->op);
}

void raw_writer::operator()(const return_stmt* obj, unsigned int& mask)
{
   mask = NO_VISIT;
   obj->tree_node::visit(this);
   if(obj->line != -1)
   {
      WRITE_NFIELD(os, STOK(TOK_LINE), obj->line);
   }
   write_when_not_null(STOK(TOK_EXPR), obj->expr);
}

void raw_writer::operator()(const scope_ref* obj, unsigned int& mask)
{
   mask = NO_VISIT;
   obj->expr_node::visit(this);
   write_when_not_null(STOK(TOK_OP), obj->op0);
   write_when_not_null(STOK(TOK_OP), obj->op1);
}

void raw_writer::operator()(const ssa_name* obj, unsigned int& mask)
{
   mask = NO_VISIT;
   obj->tree_node::visit(this);
   write_when_not_null(STOK(TOK_TYPE), obj->type);
   write_when_not_null(STOK(TOK_VAR), obj->var);
   if(obj->vers != 0)
   {
      WRITE_NFIELD(os, STOK(TOK_VERS), obj->vers);
   }
   if(obj->orig_vers != 0)
   {
      WRITE_NFIELD(os, STOK(TOK_ORIG_VERS), obj->orig_vers);
   }
   write_when_not_null_point_to("use", obj->use_set);
   if(obj->volatile_flag)
   {
      WRITE_TOKEN(os, TOK_VOLATILE);
   }
   else
   {
      for(const auto& def_stmt : obj->CGetDefStmts())
      {
         write_when_not_null(STOK(TOK_DEF_STMT), def_stmt);
      }
   }
   for(const auto& use_stmt : obj->CGetUseStmts())
   {
      for(size_t counter = 0; counter < use_stmt.second; counter++)
      {
         write_when_not_null(STOK(TOK_USE_STMT), use_stmt.first);
      }
   }
   if(obj->virtual_flag)
   {
      WRITE_TOKEN(os, TOK_VIRTUAL);
   }
   if(obj->default_flag)
   {
      WRITE_TOKEN(os, TOK_DEFAULT);
   }
   write_when_not_null(STOK(TOK_MIN), obj->min);
   write_when_not_null(STOK(TOK_MAX), obj->max);
   if(!obj->bit_values.empty())
   {
      WRITE_NFIELD(os, STOK(TOK_BIT_VALUES), obj->bit_values);
   }
}

void raw_writer::operator()(const statement_list* obj, unsigned int& mask)
{
   mask = NO_VISIT;
   obj->tree_node::visit(this);
   auto vend = obj->list_of_stmt.end();
   for(auto i = obj->list_of_stmt.begin(); i != vend; ++i)
   {
      write_when_not_null(STOK(TOK_STMT), *i);
   }
   auto mend = obj->list_of_bloc.end();
   for(auto i = obj->list_of_bloc.begin(); i != mend; ++i)
   {
      write_when_not_null_bloc(STOK(TOK_BLOC), i->second);
   }
}

void raw_writer::operator()(const string_cst* obj, unsigned int& mask)
{
   mask = NO_VISIT;
   obj->cst_node::visit(this);
   WRITE_STRGLNGT_STRING(os, obj->strg);
}

void raw_writer::operator()(const gimple_switch* obj, unsigned int& mask)
{
   mask = NO_VISIT;
   obj->gimple_node::visit(this);
   write_when_not_null(STOK(TOK_OP), obj->op0);
   write_when_not_null(STOK(TOK_OP), obj->op1);
}

void raw_writer::operator()(const target_expr* obj, unsigned int& mask)
{
   mask = NO_VISIT;
   obj->expr_node::visit(this);
   write_when_not_null(STOK(TOK_DECL), obj->decl);
   write_when_not_null(STOK(TOK_INIT), obj->init);
   write_when_not_null(STOK(TOK_CLNP), obj->clnp);
}

void raw_writer::operator()(const lut_expr* obj, unsigned int& mask)
{
   mask = NO_VISIT;
   obj->expr_node::visit(this);
   write_when_not_null(STOK(TOK_OP0), obj->op0);
   write_when_not_null(STOK(TOK_OP1), obj->op1);
   write_when_not_null(STOK(TOK_OP2), obj->op2);
   write_when_not_null(STOK(TOK_OP3), obj->op3);
   write_when_not_null(STOK(TOK_OP4), obj->op4);
   write_when_not_null(STOK(TOK_OP5), obj->op5);
   write_when_not_null(STOK(TOK_OP6), obj->op6);
   write_when_not_null(STOK(TOK_OP7), obj->op7);
   write_when_not_null(STOK(TOK_OP8), obj->op8);
}

void raw_writer::operator()(const template_decl* obj, unsigned int& mask)
{
   mask = NO_VISIT;
   obj->decl_node::visit(this);
   write_when_not_null(STOK(TOK_RSLT), obj->rslt);
   write_when_not_null(STOK(TOK_INST), obj->inst);
   write_when_not_null(STOK(TOK_SPCS), obj->spcs);
   write_when_not_null(STOK(TOK_PRMS), obj->prms);
}

void raw_writer::operator()(const template_parm_index* obj, unsigned int& mask)
{
   mask = NO_VISIT;
   obj->tree_node::visit(this);
   write_when_not_null(STOK(TOK_TYPE), obj->type);
   write_when_not_null(STOK(TOK_DECL), obj->decl);
   if(obj->constant_flag)
   {
      WRITE_TOKEN(os, TOK_CONSTANT);
   }
   if(obj->readonly_flag)
   {
      WRITE_TOKEN(os, TOK_READONLY);
   }
   WRITE_NFIELD(os, STOK(TOK_IDX), obj->idx);
   WRITE_NFIELD(os, STOK(TOK_LEVEL), obj->level);
   WRITE_NFIELD(os, STOK(TOK_ORIG_LEVEL), obj->orig_level);
}

void raw_writer::operator()(const tree_list* obj, unsigned int& mask)
{
   mask = NO_VISIT;
   obj->tree_node::visit(this);
   write_when_not_null(STOK(TOK_PURP), obj->purp);
   write_when_not_null(STOK(TOK_VALU), obj->valu);
   write_when_not_null(STOK(TOK_CHAN), obj->chan);
}

void raw_writer::operator()(const tree_vec* obj, unsigned int& mask)
{
   mask = NO_VISIT;
   obj->tree_node::visit(this);
   if(obj->lngt != 0)
   {
      WRITE_NFIELD(os, STOK(TOK_LNGT), obj->lngt);
   }
   auto vend = obj->list_of_op.end();
   for(auto i = obj->list_of_op.begin(); i != vend; ++i)
   {
      write_when_not_null(STOK(TOK_OP), *i);
   }
}

void raw_writer::operator()(const try_block* obj, unsigned int& mask)
{
   mask = NO_VISIT;
   obj->tree_node::visit(this);
   if(obj->line != -1)
   {
      WRITE_NFIELD(os, STOK(TOK_LINE), obj->line);
   }
   write_when_not_null(STOK(TOK_BODY), obj->body);
   write_when_not_null(STOK(TOK_HDLR), obj->hdlr);
   write_when_not_null(STOK(TOK_NEXT), obj->next);
}

void raw_writer::operator()(const type_decl* obj, unsigned int& mask)
{
   mask = NO_VISIT;
   obj->decl_node::visit(this);
   write_when_not_null(STOK(TOK_TMPL_PARMS), obj->tmpl_parms);
   write_when_not_null(STOK(TOK_TMPL_ARGS), obj->tmpl_args);
}

void raw_writer::operator()(const union_type* obj, unsigned int& mask)
{
   mask = NO_VISIT;
   obj->type_node::visit(this);
   WRITE_TOKEN(os, TOK_UNION);
   auto vend1 = obj->list_of_flds.end();
   for(auto i = obj->list_of_flds.begin(); i != vend1; ++i)
   {
      write_when_not_null(STOK(TOK_FLDS), *i);
   }
   auto vend2 = obj->list_of_fncs.end();
   for(auto i = obj->list_of_fncs.begin(); i != vend2; ++i)
   {
      write_when_not_null(STOK(TOK_FNCS), *i);
   }
   write_when_not_null(STOK(TOK_BINF), obj->binf);
}

void raw_writer::operator()(const var_decl* obj, unsigned int& mask)
{
   mask = NO_VISIT;
   obj->decl_node::visit(this);

   if(obj->use_tmpl != -1)
   {
      WRITE_NFIELD(os, STOK(TOK_USE_TMPL), obj->use_tmpl);
   }
   obj->attr::visit(this);
   if(obj->static_static_flag)
   {
      WRITE_TOKEN(os, TOK_STATIC);
      WRITE_TOKEN(os, TOK_STATIC);
   }
   if(obj->extern_flag)
   {
      WRITE_TOKEN(os, TOK_EXTERN);
   }
   if(obj->static_flag)
   {
      WRITE_TOKEN(os, TOK_STATIC);
   }
   write_when_not_null(STOK(TOK_INIT), obj->init);
   write_when_not_null(STOK(TOK_SIZE), obj->size);
   if(obj->algn != 0)
   {
      WRITE_NFIELD(os, STOK(TOK_ALGN), obj->algn);
   }
   if(obj->packed_flag)
   {
      WRITE_TOKEN(os, TOK_PACKED);
   }
   WRITE_NFIELD(os, STOK(TOK_USED), obj->used);
   if(obj->register_flag)
   {
      WRITE_TOKEN(os, TOK_REGISTER);
   }
   if(obj->readonly_flag)
   {
      WRITE_TOKEN(os, TOK_READONLY);
   }
   if(!obj->bit_values.empty())
   {
      WRITE_NFIELD(os, STOK(TOK_BIT_VALUES), obj->bit_values);
   }
   write_when_not_null(STOK(TOK_SMT_ANN), obj->smt_ann);
   CustomUnorderedSet<tree_nodeRef>::const_iterator var, var_end;
   var_end = obj->defs.end();
   for(var = obj->defs.begin(); var != var_end; ++var)
   {
      write_when_not_null(STOK(TOK_DEF_STMT), *var);
   }
   var_end = obj->uses.end();
   for(var = obj->uses.begin(); var != var_end; ++var)
   {
      write_when_not_null(STOK(TOK_USE_STMT), *var);
   }
   var_end = obj->addressings.end();
   for(var = obj->addressings.begin(); var != var_end; ++var)
   {
      write_when_not_null(STOK(TOK_ADDR_STMT), *var);
   }
   if(obj->addr_taken)
   {
      WRITE_TOKEN(os, TOK_ADDR_TAKEN);
   }
   if(obj->addr_not_taken)
   {
      WRITE_TOKEN(os, TOK_ADDR_NOT_TAKEN);
   }
}

void raw_writer::operator()(const vector_cst* obj, unsigned int& mask)
{
   mask = NO_VISIT;
   obj->cst_node::visit(this);
   auto vend = obj->list_of_valu.end();
   for(auto i = obj->list_of_valu.begin(); i != vend; ++i)
   {
      write_when_not_null(STOK(TOK_VALU), *i);
   }
}

void raw_writer::operator()(const type_argument_pack* obj, unsigned int& mask)
{
   mask = NO_VISIT;
   obj->type_node::visit(this);
   write_when_not_null(STOK(TOK_ARG), obj->arg);
}

void raw_writer::operator()(const nontype_argument_pack* obj, unsigned int& mask)
{
   mask = NO_VISIT;
   obj->expr_node::visit(this);
   write_when_not_null(STOK(TOK_ARG), obj->arg);
}

void raw_writer::operator()(const type_pack_expansion* obj, unsigned int& mask)
{
   mask = NO_VISIT;
   obj->type_node::visit(this);
   write_when_not_null(STOK(TOK_OP), obj->op);
   write_when_not_null(STOK(TOK_PARAM_PACKS), obj->param_packs);
   write_when_not_null(STOK(TOK_ARG), obj->arg);
}

void raw_writer::operator()(const expr_pack_expansion* obj, unsigned int& mask)
{
   mask = NO_VISIT;
   obj->expr_node::visit(this);
   write_when_not_null(STOK(TOK_OP), obj->op);
   write_when_not_null(STOK(TOK_PARAM_PACKS), obj->param_packs);
   write_when_not_null(STOK(TOK_ARG), obj->arg);
}

void raw_writer::operator()(const vector_type* obj, unsigned int& mask)
{
   mask = NO_VISIT;
   obj->type_node::visit(this);
   write_when_not_null(STOK(TOK_ELTS), obj->elts);
}

void raw_writer::operator()(const target_mem_ref* obj, unsigned int& mask)
{
   mask = NO_VISIT;
   obj->WeightedNode::visit(this);
   write_when_not_null(STOK(TOK_TYPE), obj->type);
   write_when_not_null(STOK(TOK_SYMBOL), obj->symbol);
   write_when_not_null(STOK(TOK_BASE), obj->base);
   write_when_not_null(STOK(TOK_IDX), obj->idx);
   write_when_not_null(STOK(TOK_STEP), obj->step);
   write_when_not_null(STOK(TOK_OFFSET), obj->offset);
   write_when_not_null(STOK(TOK_ORIG), obj->orig);
   write_when_not_null(STOK(TOK_TAG), obj->tag);
}

void raw_writer::operator()(const target_mem_ref461* obj, unsigned int& mask)
{
   mask = NO_VISIT;
   obj->WeightedNode::visit(this);
   write_when_not_null(STOK(TOK_TYPE), obj->type);
   write_when_not_null(STOK(TOK_BASE), obj->base);
   write_when_not_null(STOK(TOK_OFFSET), obj->offset);
   write_when_not_null(STOK(TOK_IDX), obj->idx);
   write_when_not_null(STOK(TOK_STEP), obj->step);
   write_when_not_null(STOK(TOK_IDX2), obj->idx2);
}

void raw_writer::operator()(const bloc* obj, unsigned int& mask)
{
   mask = NO_VISIT;
   WRITE_UFIELD(os, obj->number);
   if(obj->hpl)
   {
      WRITE_TOKEN(os, TOK_HPL);
   }
   WRITE_NFIELD(os, STOK(TOK_LOOP_ID), obj->loop_id);
   auto vend1 = obj->list_of_pred.end();
   for(auto i = obj->list_of_pred.begin(); i != vend1; ++i)
   {
      if(*i == bloc::ENTRY_BLOCK_ID)
      {
         WRITE_NFIELD(os, STOK(TOK_PRED), STOK(TOK_ENTRY));
      }
      else
      {
         WRITE_NFIELD(os, STOK(TOK_PRED), *i);
      }
   }
   auto vend2 = obj->list_of_succ.end();
   for(auto i = obj->list_of_succ.begin(); i != vend2; ++i)
   {
      if(*i == bloc::EXIT_BLOCK_ID)
      {
         WRITE_NFIELD(os, STOK(TOK_SUCC), STOK(TOK_EXIT));
      }
      else
      {
         WRITE_NFIELD(os, STOK(TOK_SUCC), *i);
      }
   }
   if(obj->true_edge > 0)
   {
      WRITE_NFIELD(os, STOK(TOK_TRUE_EDGE), obj->true_edge);
   }
   if(obj->false_edge > 0)
   {
      WRITE_NFIELD(os, STOK(TOK_FALSE_EDGE), obj->false_edge);
   }
   for(const auto& phi : obj->CGetPhiList())
   {
      write_when_not_null(STOK(TOK_PHI), phi);
   }
   for(const auto& stmt : obj->CGetStmtList())
   {
      write_when_not_null(STOK(TOK_STMT), stmt);
   }
}

void raw_writer::operator()(const gimple_while* obj, unsigned int& mask)
{
   mask = NO_VISIT;
   obj->gimple_node::visit(this);
   write_when_not_null(STOK(TOK_OP), obj->op0);
}

void raw_writer::operator()(const gimple_for* obj, unsigned int& mask)
{
   mask = NO_VISIT;
   obj->gimple_while::visit(this);
   write_when_not_null(STOK(TOK_OP), obj->op1);
   write_when_not_null(STOK(TOK_OP), obj->op2);
}

void raw_writer::operator()(const gimple_multi_way_if* obj, unsigned int& mask)
{
   mask = NO_VISIT;
   obj->gimple_node::visit(this);
   for(const auto& cond : obj->list_of_cond)
   {
      write_when_not_null(STOK(TOK_OP), cond.first);
      WRITE_NFIELD(os, STOK(TOK_BLOC), cond.second);
   }
}

void raw_writer::operator()(const null_node* obj, unsigned int& mask)
{
   mask = NO_VISIT;
   obj->tree_node::visit(this);
}

void raw_writer::operator()(const gimple_pragma* obj, unsigned int& mask)
{
   mask = NO_VISIT;
   obj->gimple_node::visit(this);
   WRITE_NFIELD(os, STOK(TOK_IS_BLOCK), (obj->is_block ? "true" : "false"));
   WRITE_NFIELD(os, STOK(TOK_OPEN), (obj->is_opening ? "true" : "false"));
   WRITE_NFIELD(os, STOK(TOK_LINE), obj->line);
   write_when_not_null(STOK(TOK_PRAGMA_SCOPE), obj->scope);
   write_when_not_null(STOK(TOK_PRAGMA_DIRECTIVE), obj->directive);
}

void raw_writer::operator()(const omp_pragma* obj, unsigned int& mask)
{
   mask = NO_VISIT;
   obj->tree_node::visit(this);
}

void raw_writer::operator()(const omp_parallel_pragma* obj, unsigned int& mask)
{
   mask = NO_VISIT;
   obj->omp_pragma::visit(this);
   WRITE_NFIELD(os, STOK(TOK_PRAGMA_OMP_SHORTCUT), (obj->is_shortcut ? "true" : "false"));
}

void raw_writer::operator()(const omp_sections_pragma* obj, unsigned int& mask)
{
   mask = NO_VISIT;
   obj->omp_pragma::visit(this);
   WRITE_NFIELD(os, STOK(TOK_PRAGMA_OMP_SHORTCUT), (obj->is_shortcut ? "true" : "false"));
}

void raw_writer::operator()(const omp_parallel_sections_pragma* obj, unsigned int& mask)
{
   mask = NO_VISIT;
   obj->omp_pragma::visit(this);
   write_when_not_null(STOK(TOK_OP), obj->op0);
   write_when_not_null(STOK(TOK_OP), obj->op1);
}

void raw_writer::operator()(const omp_section_pragma* obj, unsigned int& mask)
{
   mask = NO_VISIT;
   obj->omp_pragma::visit(this);
}

void raw_writer::operator()(const omp_for_pragma* obj, unsigned int& mask)
{
   mask = NO_VISIT;
   obj->omp_pragma::visit(this);
}

void raw_writer::operator()(const omp_simd_pragma* obj, unsigned int& mask)
{
   mask = NO_VISIT;
   obj->omp_pragma::visit(this);
}

void raw_writer::operator()(const omp_declare_simd_pragma* obj, unsigned int& mask)
{
   mask = NO_VISIT;
   obj->omp_pragma::visit(this);
}

void raw_writer::operator()(const omp_target_pragma* obj, unsigned int& mask)
{
   mask = NO_VISIT;
   obj->omp_pragma::visit(this);
}

void raw_writer::operator()(const omp_critical_pragma* obj, unsigned int& mask)
{
   mask = NO_VISIT;
   obj->omp_pragma::visit(this);
}

void raw_writer::operator()(const omp_task_pragma* obj, unsigned int& mask)
{
   mask = NO_VISIT;
   obj->omp_pragma::visit(this);
}

void raw_writer::operator()(const map_pragma* obj, unsigned int& mask)
{
   mask = NO_VISIT;
   obj->tree_node::visit(this);
}

void raw_writer::operator()(const call_hw_pragma* obj, unsigned int& mask)
{
   mask = NO_VISIT;
   obj->tree_node::visit(this);
   WRITE_NFIELD(os, STOK(TOK_HW_COMPONENT), obj->HW_component);
   WRITE_NFIELD(os, STOK(TOK_ID_IMPLEMENTATION), obj->ID_implementation);
}

void raw_writer::operator()(const call_point_hw_pragma* obj, unsigned int& mask)
{
   mask = NO_VISIT;
   obj->tree_node::visit(this);
   WRITE_NFIELD(os, STOK(TOK_HW_COMPONENT), obj->HW_component);
   WRITE_NFIELD(os, STOK(TOK_ID_IMPLEMENTATION), obj->ID_implementation);
   WRITE_NFIELD(os, STOK(TOK_RECURSIVE), obj->recursive);
}

void raw_writer::operator()(const issue_pragma* obj, unsigned int& mask)
{
   mask = NO_VISIT;
   obj->tree_node::visit(this);
}

void raw_writer::operator()(const blackbox_pragma* obj, unsigned int& mask)
{
   mask = NO_VISIT;
   obj->issue_pragma::visit(this);
}

void raw_writer::operator()(const profiling_pragma* obj, unsigned int& mask)
{
   mask = NO_VISIT;
   obj->tree_node::visit(this);
}

void raw_writer::operator()(const statistical_profiling* obj, unsigned int& mask)
{
   mask = NO_VISIT;
   obj->profiling_pragma::visit(this);
}<|MERGE_RESOLUTION|>--- conflicted
+++ resolved
@@ -687,11 +687,7 @@
    }
    if(obj->pipeline_enabled && !obj->simple_pipeline)
    {
-<<<<<<< HEAD
-      WRITE_NFIELD(os, STOK(TOK_STALLABLE_PIPELINE), obj->initiation_time);
-=======
       WRITE_NFIELD(os, STOK(TOK_INITIATION_TIME), obj->initiation_time);
->>>>>>> a0ffe9cb
    }
 #if HAVE_FROM_PRAGMA_BUILT
    if(obj->omp_atomic)
