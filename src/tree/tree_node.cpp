--- conflicted
+++ resolved
@@ -799,20 +799,12 @@
    simple_pipeline = v;
 }
 
-<<<<<<< HEAD
-unsigned int function_decl::get_initiation_time()
-=======
 int function_decl::get_initiation_time()
->>>>>>> a0ffe9cb
 {
    return initiation_time;
 }
 
-<<<<<<< HEAD
-void function_decl::set_initiation_time(unsigned int time)
-=======
 void function_decl::set_initiation_time(int time)
->>>>>>> a0ffe9cb
 {
    initiation_time = time;
 }
