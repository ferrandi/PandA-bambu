/*
 *
 *                   _/_/_/    _/_/   _/    _/ _/_/_/    _/_/
 *                  _/   _/ _/    _/ _/_/  _/ _/   _/ _/    _/
 *                 _/_/_/  _/_/_/_/ _/  _/_/ _/   _/ _/_/_/_/
 *                _/      _/    _/ _/    _/ _/   _/ _/    _/
 *               _/      _/    _/ _/    _/ _/_/_/  _/    _/
 *
 *             ***********************************************
 *                              PandA Project
 *                     URL: http://panda.dei.polimi.it
 *                       Politecnico di Milano - DEIB
 *                        System Architectures Group
 *             ***********************************************
 *              Copyright (C) 2004-2021 Politecnico di Milano
 *
 *   This file is part of the PandA framework.
 *
 *   The PandA framework is free software; you can redistribute it and/or modify
 *   it under the terms of the GNU General Public License as published by
 *   the Free Software Foundation; either version 3 of the License, or
 *   (at your option) any later version.
 *
 *   This program is distributed in the hope that it will be useful,
 *   but WITHOUT ANY WARRANTY; without even the implied warranty of
 *   MERCHANTABILITY or FITNESS FOR A PARTICULAR PURPOSE.  See the
 *   GNU General Public License for more details.
 *
 *   You should have received a copy of the GNU General Public License
 *   along with this program.  If not, see <http://www.gnu.org/licenses/>.
 *
 */
/**
 * @file tree_nodes_merger.cpp
 * @brief tree node merger classes.
 *
 * @author Fabrizio Ferrandi <fabrizio.ferrandi@polimi.it>
 * $Revision$
 * $Date$
 * Last modified by $Author$
 *
 */

/// Autoheader include
#include "config_HAVE_CODE_ESTIMATION_BUILT.hpp"
#include "config_HAVE_RTL_BUILT.hpp"

#include "exceptions.hpp"       // for THROW_ASSERT, THROW...
#include "ext_tree_node.hpp"    // for gimple_pragma, gimp...
#include "token_interface.hpp"  // for TOK, TreeVocabulary...
#include "tree_basic_block.hpp" // for tree_nodeRef, bloc
#include "tree_common.hpp"      // for CharType_K, abs_expr_K
#include "tree_manager.hpp"     // for tree_nodeRef, tree_...
#include "tree_node.hpp"        // for tree_nodeRef, tree_...
#include "tree_nodes_merger.hpp"
#include "tree_reindex.hpp"       // for tree_reindex, tree_...
#include <boost/lexical_cast.hpp> // for lexical_cast
#include <string>                 // for string, operator+
#include <utility>                // for pair
#include <vector>                 // for vector, vector<>::c...

#if HAVE_CODE_ESTIMATION_BUILT
#include "weight_information.hpp"
#endif

#define CHECK_AND_ADD(Tree_Node, visit_index)                                 \
   {                                                                          \
      if((Tree_Node) && remap.find(GET_INDEX_NODE(Tree_Node)) == remap.end()) \
      {                                                                       \
         SET_VISIT_INDEX(mask, visit_index);                                  \
         unsigned int node_id = GET_INDEX_NODE(Tree_Node);                    \
         remap[node_id] = TM->new_tree_node_id(node_id);                      \
         not_yet_remapped.insert(node_id);                                    \
      }                                                                       \
   }

void tree_node_reached::operator()(const tree_node* obj, unsigned int&)
{
   THROW_ERROR("tree_node not supported: " + std::string(obj->get_kind_text()));
}

void tree_node_reached::operator()(const tree_reindex*, unsigned int& mask)
{
   mask = NO_VISIT;
   SET_VISIT_INDEX(mask, tree_reindex::actual_tree_node);
}

void tree_node_reached::operator()(const WeightedNode* obj, unsigned int& mask)
{
   tree_node_mask::operator()(obj, mask);
}

void tree_node_reached::operator()(const attr* obj, unsigned int& mask)
{
   tree_node_mask::operator()(obj, mask);
}

void tree_node_reached::operator()(const srcp* obj, unsigned int& mask)
{
   tree_node_mask::operator()(obj, mask);
}

void tree_node_reached::operator()(const decl_node* obj, unsigned int& mask)
{
   tree_node_mask::operator()(obj, mask);
   CHECK_AND_ADD(obj->name, decl_node::name);
   CHECK_AND_ADD(obj->mngl, decl_node::mngl);
   CHECK_AND_ADD(obj->orig, decl_node::orig);
   CHECK_AND_ADD(obj->type, decl_node::type);
   CHECK_AND_ADD(obj->scpe, decl_node::scpe);
   CHECK_AND_ADD(obj->attributes, decl_node::attributes);
   CHECK_AND_ADD(obj->chan, decl_node::chan);
}

void tree_node_reached::operator()(const expr_node* obj, unsigned int& mask)
{
   tree_node_mask::operator()(obj, mask);
   CHECK_AND_ADD(obj->type, expr_node::type);
}

void tree_node_reached::operator()(const gimple_node* obj, unsigned int& mask)
{
   tree_node_mask::operator()(obj, mask);
   CHECK_AND_ADD(obj->memuse, gimple_node::memuse);
   CHECK_AND_ADD(obj->memdef, gimple_node::memdef);
   for(const auto& vuse : obj->vuses)
   {
      CHECK_AND_ADD(vuse, gimple_node::vuses);
   }
   CHECK_AND_ADD(obj->vdef, gimple_node::vdef);
   for(const auto& vover : obj->vovers)
   {
      CHECK_AND_ADD(vover, gimple_node::vovers);
   }
   for(const auto& i : obj->pragmas)
   {
      CHECK_AND_ADD(i, gimple_node::pragmas);
   }
   for(const auto& use : obj->use_set->variables)
   {
      CHECK_AND_ADD(use, gimple_node::use_set);
   }
   for(const auto& clobbered : obj->clobbered_set->variables)
   {
      CHECK_AND_ADD(clobbered, gimple_node::clobbered_set);
   }
}

void tree_node_reached::operator()(const unary_expr* obj, unsigned int& mask)
{
   tree_node_mask::operator()(obj, mask);
   CHECK_AND_ADD(obj->op, unary_expr::op);
}

void tree_node_reached::operator()(const binary_expr* obj, unsigned int& mask)
{
   tree_node_mask::operator()(obj, mask);
   CHECK_AND_ADD(obj->op0, binary_expr::op0);
   CHECK_AND_ADD(obj->op1, binary_expr::op1);
}

void tree_node_reached::operator()(const ternary_expr* obj, unsigned int& mask)
{
   tree_node_mask::operator()(obj, mask);
   CHECK_AND_ADD(obj->op0, ternary_expr::op0);
   CHECK_AND_ADD(obj->op1, ternary_expr::op1);
   CHECK_AND_ADD(obj->op2, ternary_expr::op2);
}

void tree_node_reached::operator()(const quaternary_expr* obj, unsigned int& mask)
{
   tree_node_mask::operator()(obj, mask);
   CHECK_AND_ADD(obj->op0, quaternary_expr::op0);
   CHECK_AND_ADD(obj->op1, quaternary_expr::op1);
   CHECK_AND_ADD(obj->op2, quaternary_expr::op2);
   CHECK_AND_ADD(obj->op3, quaternary_expr::op3);
}

void tree_node_reached::operator()(const type_node* obj, unsigned int& mask)
{
   tree_node_mask::operator()(obj, mask);
   CHECK_AND_ADD(obj->name, type_node::name);
   CHECK_AND_ADD(obj->unql, type_node::unql);
   CHECK_AND_ADD(obj->size, type_node::size);
   CHECK_AND_ADD(obj->scpe, type_node::scpe);
}

void tree_node_reached::operator()(const memory_tag* obj, unsigned int& mask)
{
   tree_node_mask::operator()(obj, mask);
   auto vend = obj->list_of_aliases.end();
   for(auto i = obj->list_of_aliases.begin(); i != vend; ++i)
      CHECK_AND_ADD(*i, memory_tag::list_of_aliases);
}

void tree_node_reached::operator()(const cst_node* obj, unsigned int& mask)
{
   tree_node_mask::operator()(obj, mask);
   CHECK_AND_ADD(obj->type, cst_node::type);
}

void tree_node_reached::operator()(const error_mark* obj, unsigned int& mask)
{
   tree_node_mask::operator()(obj, mask);
}

void tree_node_reached::operator()(const array_type* obj, unsigned int& mask)
{
   tree_node_mask::operator()(obj, mask);
   CHECK_AND_ADD(obj->elts, array_type::elts);
   CHECK_AND_ADD(obj->domn, array_type::domn);
}

void tree_node_reached::operator()(const gimple_asm* obj, unsigned int& mask)
{
   tree_node_mask::operator()(obj, mask);
   CHECK_AND_ADD(obj->out, gimple_asm::out);
   CHECK_AND_ADD(obj->in, gimple_asm::in);
   CHECK_AND_ADD(obj->clob, gimple_asm::clob);
}

void tree_node_reached::operator()(const baselink* obj, unsigned int& mask)
{
   tree_node_mask::operator()(obj, mask);
   CHECK_AND_ADD(obj->type, baselink::type);
}

void tree_node_reached::operator()(const gimple_bind* obj, unsigned int& mask)
{
   tree_node_mask::operator()(obj, mask);
   auto vend = obj->list_of_vars.end();
   for(auto i = obj->list_of_vars.begin(); i != vend; ++i)
      CHECK_AND_ADD(*i, gimple_bind::list_of_vars);
   CHECK_AND_ADD(obj->body, gimple_bind::body);
}

void tree_node_reached::operator()(const binfo* obj, unsigned int& mask)
{
   tree_node_mask::operator()(obj, mask);
   CHECK_AND_ADD(obj->type, binfo::type);
   auto vend = obj->list_of_access_binf.end();
   for(auto i = obj->list_of_access_binf.begin(); i != vend; ++i)
      CHECK_AND_ADD(i->second, binfo::list_of_access_binf);
}

void tree_node_reached::operator()(const block* obj, unsigned int& mask)
{
   tree_node_mask::operator()(obj, mask);
}

void tree_node_reached::operator()(const call_expr* obj, unsigned int& mask)
{
   tree_node_mask::operator()(obj, mask);
   CHECK_AND_ADD(obj->fn, call_expr::fn);
   std::vector<tree_nodeRef>::const_iterator arg, arg_end = obj->args.end();
   for(arg = obj->args.begin(); arg != arg_end; ++arg)
      CHECK_AND_ADD(*arg, call_expr::args);
}

void tree_node_reached::operator()(const aggr_init_expr* obj, unsigned int& mask)
{
   tree_node_mask::operator()(obj, mask);
   CHECK_AND_ADD(obj->slot, aggr_init_expr::slot);
}

void tree_node_reached::operator()(const gimple_call* obj, unsigned int& mask)
{
   tree_node_mask::operator()(obj, mask);
   CHECK_AND_ADD(obj->fn, gimple_call::fn);
   std::vector<tree_nodeRef>::const_iterator arg, arg_end = obj->args.end();
   for(arg = obj->args.begin(); arg != arg_end; ++arg)
      CHECK_AND_ADD(*arg, gimple_call::args);
}

void tree_node_reached::operator()(const case_label_expr* obj, unsigned int& mask)
{
   tree_node_mask::operator()(obj, mask);
   CHECK_AND_ADD(obj->op0, case_label_expr::op0);
   CHECK_AND_ADD(obj->op1, case_label_expr::op1);
   CHECK_AND_ADD(obj->got, case_label_expr::got);
}

void tree_node_reached::operator()(const cast_expr* obj, unsigned int& mask)
{
   tree_node_mask::operator()(obj, mask);
   CHECK_AND_ADD(obj->op, cast_expr::op);
}

void tree_node_reached::operator()(const complex_cst* obj, unsigned int& mask)
{
   tree_node_mask::operator()(obj, mask);
   CHECK_AND_ADD(obj->real, complex_cst::real);
   CHECK_AND_ADD(obj->imag, complex_cst::imag);
}

void tree_node_reached::operator()(const complex_type* obj, unsigned int& mask)
{
   tree_node_mask::operator()(obj, mask);
}

void tree_node_reached::operator()(const gimple_cond* obj, unsigned int& mask)
{
   tree_node_mask::operator()(obj, mask);
   CHECK_AND_ADD(obj->op0, gimple_cond::op0);
}

void tree_node_reached::operator()(const const_decl* obj, unsigned int& mask)
{
   tree_node_mask::operator()(obj, mask);
   CHECK_AND_ADD(obj->cnst, const_decl::cnst);
}

void tree_node_reached::operator()(const constructor* obj, unsigned int& mask)
{
   tree_node_mask::operator()(obj, mask);
   CHECK_AND_ADD(obj->type, constructor::type);
   auto vend = obj->list_of_idx_valu.end();
   for(auto i = obj->list_of_idx_valu.begin(); i != vend; ++i)
   {
      CHECK_AND_ADD(i->first, constructor::list_of_idx_valu);
      CHECK_AND_ADD(i->second, constructor::list_of_idx_valu);
   }
}

void tree_node_reached::operator()(const enumeral_type* obj, unsigned int& mask)
{
   tree_node_mask::operator()(obj, mask);
   CHECK_AND_ADD(obj->min, enumeral_type::min);
   CHECK_AND_ADD(obj->max, enumeral_type::max);
   CHECK_AND_ADD(obj->csts, enumeral_type::csts);
}

void tree_node_reached::operator()(const expr_stmt* obj, unsigned int& mask)
{
   tree_node_mask::operator()(obj, mask);

   CHECK_AND_ADD(obj->expr, expr_stmt::expr);
   CHECK_AND_ADD(obj->next, expr_stmt::next);
}

void tree_node_reached::operator()(const field_decl* obj, unsigned int& mask)
{
   tree_node_mask::operator()(obj, mask);
   CHECK_AND_ADD(obj->init, field_decl::init);
   CHECK_AND_ADD(obj->size, field_decl::size);
   CHECK_AND_ADD(obj->bpos, field_decl::bpos);
   CHECK_AND_ADD(obj->smt_ann, field_decl::smt_ann);
}

void tree_node_reached::operator()(const function_decl* obj, unsigned int& mask)
{
   tree_node_mask::operator()(obj, mask);
   // std::vector<std::string>::const_iterator vend = obj->list_of_op_names.end();
   // for (std::vector<std::string>::const_iterator i = obj->list_of_op_names.begin(); i != vend; ++i)
   //   WRITE_UFIELD_STRING(os, *i);
   CHECK_AND_ADD(obj->tmpl_parms, function_decl::tmpl_parms);
   CHECK_AND_ADD(obj->tmpl_args, function_decl::tmpl_args);

   CHECK_AND_ADD(obj->fn, function_decl::fn);
   auto vend2 = obj->list_of_args.end();
   for(auto i = obj->list_of_args.begin(); i != vend2; ++i)
      CHECK_AND_ADD(*i, function_decl::list_of_args);

   CHECK_AND_ADD(obj->body, function_decl::body);
   CHECK_AND_ADD(obj->inline_body, function_decl::inline_body);
}

void tree_node_reached::operator()(const function_type* obj, unsigned int& mask)
{
   tree_node_mask::operator()(obj, mask);
   CHECK_AND_ADD(obj->retn, function_type::retn);
   CHECK_AND_ADD(obj->prms, function_type::prms);
}

void tree_node_reached::operator()(const gimple_assign* obj, unsigned int& mask)
{
   tree_node_mask::operator()(obj, mask);
   CHECK_AND_ADD(obj->op0, gimple_assign::op0);
   CHECK_AND_ADD(obj->op1, gimple_assign::op1);
   CHECK_AND_ADD(obj->predicate, gimple_assign::predicate);
}

void tree_node_reached::operator()(const gimple_goto* obj, unsigned int& mask)
{
   tree_node_mask::operator()(obj, mask);
   CHECK_AND_ADD(obj->op, gimple_goto::op);
}

void tree_node_reached::operator()(const handler* obj, unsigned int& mask)
{
   tree_node_mask::operator()(obj, mask);

   CHECK_AND_ADD(obj->body, handler::body);
}

void tree_node_reached::operator()(const identifier_node*, unsigned int& mask)
{
   mask = NO_VISIT;
}

void tree_node_reached::operator()(const integer_cst* obj, unsigned int& mask)
{
   tree_node_mask::operator()(obj, mask);
}

void tree_node_reached::operator()(const integer_type* obj, unsigned int& mask)
{
   tree_node_mask::operator()(obj, mask);
   CHECK_AND_ADD(obj->min, integer_type::min);
   CHECK_AND_ADD(obj->max, integer_type::max);
}

void tree_node_reached::operator()(const gimple_label* obj, unsigned int& mask)
{
   tree_node_mask::operator()(obj, mask);
   CHECK_AND_ADD(obj->op, gimple_label::op);
}

void tree_node_reached::operator()(const method_type* obj, unsigned int& mask)
{
   tree_node_mask::operator()(obj, mask);
   CHECK_AND_ADD(obj->clas, method_type::clas);
}

void tree_node_reached::operator()(const namespace_decl* obj, unsigned int& mask)
{
   tree_node_mask::operator()(obj, mask);
   CHECK_AND_ADD(obj->dcls, namespace_decl::dcls);
}

void tree_node_reached::operator()(const overload* obj, unsigned int& mask)
{
   tree_node_mask::operator()(obj, mask);

   CHECK_AND_ADD(obj->crnt, overload::crnt);
   CHECK_AND_ADD(obj->chan, overload::chan);
}

void tree_node_reached::operator()(const parm_decl* obj, unsigned int& mask)
{
   tree_node_mask::operator()(obj, mask);
   CHECK_AND_ADD(obj->argt, parm_decl::argt);
   CHECK_AND_ADD(obj->size, parm_decl::size);
   CHECK_AND_ADD(obj->smt_ann, parm_decl::smt_ann);
}

void tree_node_reached::operator()(const gimple_phi* obj, unsigned int& mask)
{
   tree_node_mask::operator()(obj, mask);

   CHECK_AND_ADD(obj->res, gimple_phi::res);
   for(const auto& def_edge : obj->CGetDefEdgesList())
      CHECK_AND_ADD(def_edge.first, gimple_phi::list_of_def_edge);
}

void tree_node_reached::operator()(const pointer_type* obj, unsigned int& mask)
{
   tree_node_mask::operator()(obj, mask);
   CHECK_AND_ADD(obj->ptd, pointer_type::ptd);
}

void tree_node_reached::operator()(const real_cst* obj, unsigned int& mask)
{
   tree_node_mask::operator()(obj, mask);
}

void tree_node_reached::operator()(const real_type* obj, unsigned int& mask)
{
   tree_node_mask::operator()(obj, mask);
}

void tree_node_reached::operator()(const record_type* obj, unsigned int& mask)
{
   tree_node_mask::operator()(obj, mask);
   CHECK_AND_ADD(obj->tmpl_parms, record_type::tmpl_parms);
   CHECK_AND_ADD(obj->tmpl_args, record_type::tmpl_args);

   CHECK_AND_ADD(obj->ptd, record_type::ptd);
   CHECK_AND_ADD(obj->cls, record_type::cls);
   CHECK_AND_ADD(obj->bfld, record_type::bfld);
   CHECK_AND_ADD(obj->vfld, record_type::vfld);
   auto vend1 = obj->list_of_flds.end();
   for(auto i = obj->list_of_flds.begin(); i != vend1; ++i)
      CHECK_AND_ADD(*i, record_type::list_of_flds);
   auto vend2 = obj->list_of_fncs.end();
   for(auto i = obj->list_of_fncs.begin(); i != vend2; ++i)
      CHECK_AND_ADD(*i, record_type::list_of_fncs);
   CHECK_AND_ADD(obj->binf, record_type::binf);
}

void tree_node_reached::operator()(const reference_type* obj, unsigned int& mask)
{
   tree_node_mask::operator()(obj, mask);
   CHECK_AND_ADD(obj->refd, reference_type::refd);
}

void tree_node_reached::operator()(const result_decl* obj, unsigned int& mask)
{
   tree_node_mask::operator()(obj, mask);
   CHECK_AND_ADD(obj->init, result_decl::init);
   CHECK_AND_ADD(obj->size, result_decl::size);
   CHECK_AND_ADD(obj->smt_ann, result_decl::smt_ann);
}

void tree_node_reached::operator()(const gimple_return* obj, unsigned int& mask)
{
   tree_node_mask::operator()(obj, mask);
   CHECK_AND_ADD(obj->op, gimple_return::op);
}

void tree_node_reached::operator()(const return_stmt* obj, unsigned int& mask)
{
   tree_node_mask::operator()(obj, mask);

   CHECK_AND_ADD(obj->expr, return_stmt::expr);
}

void tree_node_reached::operator()(const scope_ref* obj, unsigned int& mask)
{
   tree_node_mask::operator()(obj, mask);
   CHECK_AND_ADD(obj->op0, scope_ref::op0);
   CHECK_AND_ADD(obj->op1, scope_ref::op1);
}

void tree_node_reached::operator()(const ssa_name* obj, unsigned int& mask)
{
   tree_node_mask::operator()(obj, mask);

   CHECK_AND_ADD(obj->type, ssa_name::type);
   CHECK_AND_ADD(obj->var, ssa_name::var);
   for(const auto& use : obj->use_set->variables)
   {
      CHECK_AND_ADD(use, ssa_name::use_set);
   }

   for(auto const& def_stmt : obj->CGetDefStmts())
   {
      CHECK_AND_ADD(def_stmt, ssa_name::def_stmts);
   }

   CHECK_AND_ADD(obj->min, ssa_name::min);
   CHECK_AND_ADD(obj->max, ssa_name::max);
}

void tree_node_reached::operator()(const statement_list* obj, unsigned int& mask)
{
   tree_node_mask::operator()(obj, mask);
   SET_VISIT_INDEX(mask, statement_list::list_of_bloc);
   auto vend = obj->list_of_stmt.end();
   for(auto i = obj->list_of_stmt.begin(); i != vend; ++i)
      CHECK_AND_ADD(*i, statement_list::list_of_stmt);
}

void tree_node_reached::operator()(const string_cst* obj, unsigned int& mask)
{
   tree_node_mask::operator()(obj, mask);
}

void tree_node_reached::operator()(const gimple_switch* obj, unsigned int& mask)
{
   tree_node_mask::operator()(obj, mask);
   CHECK_AND_ADD(obj->op0, gimple_switch::op0);
   CHECK_AND_ADD(obj->op1, gimple_switch::op1);
}

void tree_node_reached::operator()(const target_expr* obj, unsigned int& mask)
{
   tree_node_mask::operator()(obj, mask);
   CHECK_AND_ADD(obj->decl, target_expr::decl);
   CHECK_AND_ADD(obj->init, target_expr::init);
   CHECK_AND_ADD(obj->clnp, target_expr::clnp);
}

void tree_node_reached::operator()(const lut_expr* obj, unsigned int& mask)
{
   tree_node_mask::operator()(obj, mask);
   CHECK_AND_ADD(obj->op0, lut_expr::op0);
   CHECK_AND_ADD(obj->op1, lut_expr::op1);
   CHECK_AND_ADD(obj->op2, lut_expr::op2);
   CHECK_AND_ADD(obj->op3, lut_expr::op3);
   CHECK_AND_ADD(obj->op4, lut_expr::op4);
   CHECK_AND_ADD(obj->op5, lut_expr::op5);
   CHECK_AND_ADD(obj->op6, lut_expr::op6);
   CHECK_AND_ADD(obj->op7, lut_expr::op7);
   CHECK_AND_ADD(obj->op8, lut_expr::op8);
}

void tree_node_reached::operator()(const template_decl* obj, unsigned int& mask)
{
   tree_node_mask::operator()(obj, mask);
   CHECK_AND_ADD(obj->rslt, template_decl::rslt);
   CHECK_AND_ADD(obj->inst, template_decl::inst);
   CHECK_AND_ADD(obj->spcs, template_decl::spcs);
   CHECK_AND_ADD(obj->prms, template_decl::prms);
}

void tree_node_reached::operator()(const template_parm_index* obj, unsigned int& mask)
{
   tree_node_mask::operator()(obj, mask);
   CHECK_AND_ADD(obj->type, template_parm_index::type);
   CHECK_AND_ADD(obj->decl, template_parm_index::decl);
}

void tree_node_reached::operator()(const tree_list* obj, unsigned int& mask)
{
   tree_node_mask::operator()(obj, mask);

   CHECK_AND_ADD(obj->purp, tree_list::purp);
   CHECK_AND_ADD(obj->valu, tree_list::valu);
   CHECK_AND_ADD(obj->chan, tree_list::chan);
}

void tree_node_reached::operator()(const tree_vec* obj, unsigned int& mask)
{
   tree_node_mask::operator()(obj, mask);

   auto vend = obj->list_of_op.end();
   for(auto i = obj->list_of_op.begin(); i != vend; ++i)
      CHECK_AND_ADD(*i, tree_vec::list_of_op);
}

void tree_node_reached::operator()(const try_block* obj, unsigned int& mask)
{
   tree_node_mask::operator()(obj, mask);

   CHECK_AND_ADD(obj->body, try_block::body);
   CHECK_AND_ADD(obj->hdlr, try_block::hdlr);
   CHECK_AND_ADD(obj->next, try_block::next);
}

void tree_node_reached::operator()(const type_decl* obj, unsigned int& mask)
{
   tree_node_mask::operator()(obj, mask);
   CHECK_AND_ADD(obj->tmpl_parms, type_decl::tmpl_parms);
   CHECK_AND_ADD(obj->tmpl_args, type_decl::tmpl_args);
}

void tree_node_reached::operator()(const union_type* obj, unsigned int& mask)
{
   tree_node_mask::operator()(obj, mask);
   auto vend1 = obj->list_of_flds.end();
   for(auto i = obj->list_of_flds.begin(); i != vend1; ++i)
      CHECK_AND_ADD(*i, union_type::list_of_flds);
   auto vend2 = obj->list_of_fncs.end();
   for(auto i = obj->list_of_fncs.begin(); i != vend2; ++i)
      CHECK_AND_ADD(*i, union_type::list_of_fncs);
   CHECK_AND_ADD(obj->binf, union_type::binf);
}

void tree_node_reached::operator()(const var_decl* obj, unsigned int& mask)
{
   tree_node_mask::operator()(obj, mask);

   CHECK_AND_ADD(obj->init, var_decl::init);
   CHECK_AND_ADD(obj->size, var_decl::size);
   CHECK_AND_ADD(obj->smt_ann, var_decl::smt_ann);
}

void tree_node_reached::operator()(const vector_cst* obj, unsigned int& mask)
{
   tree_node_mask::operator()(obj, mask);
   auto vend = obj->list_of_valu.end();
   for(auto i = obj->list_of_valu.begin(); i != vend; ++i)
      CHECK_AND_ADD(*i, vector_cst::list_of_valu);
}

void tree_node_reached::operator()(const type_argument_pack* obj, unsigned int& mask)
{
   tree_node_mask::operator()(obj, mask);
   CHECK_AND_ADD(obj->arg, type_argument_pack::arg);
}

void tree_node_reached::operator()(const nontype_argument_pack* obj, unsigned int& mask)
{
   tree_node_mask::operator()(obj, mask);
   CHECK_AND_ADD(obj->arg, nontype_argument_pack::arg);
}

void tree_node_reached::operator()(const type_pack_expansion* obj, unsigned int& mask)
{
   tree_node_mask::operator()(obj, mask);
   CHECK_AND_ADD(obj->op, type_pack_expansion::op);
   CHECK_AND_ADD(obj->param_packs, type_pack_expansion::param_packs);
   CHECK_AND_ADD(obj->arg, type_pack_expansion::arg);
}

void tree_node_reached::operator()(const expr_pack_expansion* obj, unsigned int& mask)
{
   tree_node_mask::operator()(obj, mask);
   CHECK_AND_ADD(obj->op, expr_pack_expansion::op);
   CHECK_AND_ADD(obj->param_packs, expr_pack_expansion::param_packs);
   CHECK_AND_ADD(obj->arg, expr_pack_expansion::arg);
}

void tree_node_reached::operator()(const vector_type* obj, unsigned int& mask)
{
   tree_node_mask::operator()(obj, mask);
   CHECK_AND_ADD(obj->elts, vector_type::elts);
}

void tree_node_reached::operator()(const target_mem_ref* obj, unsigned int& mask)
{
   tree_node_mask::operator()(obj, mask);

   CHECK_AND_ADD(obj->type, target_mem_ref::type);
   CHECK_AND_ADD(obj->symbol, target_mem_ref::symbol);
   CHECK_AND_ADD(obj->base, target_mem_ref::base);
   CHECK_AND_ADD(obj->idx, target_mem_ref::idx);
   CHECK_AND_ADD(obj->step, target_mem_ref::step);
   CHECK_AND_ADD(obj->offset, target_mem_ref::offset);
   CHECK_AND_ADD(obj->orig, target_mem_ref::orig);
   CHECK_AND_ADD(obj->tag, target_mem_ref::tag);
}

void tree_node_reached::operator()(const target_mem_ref461* obj, unsigned int& mask)
{
   tree_node_mask::operator()(obj, mask);

   CHECK_AND_ADD(obj->type, target_mem_ref461::type);
   CHECK_AND_ADD(obj->base, target_mem_ref461::base);
   CHECK_AND_ADD(obj->idx, target_mem_ref461::idx);
   CHECK_AND_ADD(obj->step, target_mem_ref461::step);
   CHECK_AND_ADD(obj->idx2, target_mem_ref461::idx2);
   CHECK_AND_ADD(obj->offset, target_mem_ref461::offset);
}

void tree_node_reached::operator()(const bloc* obj, unsigned int& mask)
{
   tree_node_mask::operator()(obj, mask);
   for(const auto& phi : obj->CGetPhiList())
      CHECK_AND_ADD(phi, bloc::list_of_phi);
   for(const auto& stmt : obj->CGetStmtList())
      CHECK_AND_ADD(stmt, bloc::list_of_stmt);
}

void tree_node_reached::operator()(const gimple_while* obj, unsigned int& mask)
{
   tree_node_mask::operator()(obj, mask);
   CHECK_AND_ADD(obj->op0, gimple_while::op0);
}

void tree_node_reached::operator()(const gimple_for* obj, unsigned int& mask)
{
   tree_node_mask::operator()(obj, mask);
   CHECK_AND_ADD(obj->op1, gimple_for::op1);
   CHECK_AND_ADD(obj->op2, gimple_for::op2);
}

void tree_node_reached::operator()(const gimple_multi_way_if* obj, unsigned int& mask)
{
   tree_node_mask::operator()(obj, mask);
   for(const auto& cond : obj->list_of_cond)
      CHECK_AND_ADD(cond.first, gimple_multi_way_if::list_of_cond);
}

void tree_node_reached::operator()(const gimple_pragma* obj, unsigned int& mask)
{
   tree_node_mask::operator()(obj, mask);
   CHECK_AND_ADD(obj->scope, gimple_pragma::scope);
   CHECK_AND_ADD(obj->directive, gimple_pragma::directive);
}

void tree_node_reached::operator()(const null_node* obj, unsigned int& mask)
{
   tree_node_mask::operator()(obj, mask);
}

void tree_node_reached::operator()(const omp_pragma* obj, unsigned int& mask)
{
   tree_node_mask::operator()(obj, mask);
}

void tree_node_reached::operator()(const omp_declare_simd_pragma* obj, unsigned int& mask)
{
   tree_node_mask::operator()(obj, mask);
}

void tree_node_reached::operator()(const omp_for_pragma* obj, unsigned int& mask)
{
   tree_node_mask::operator()(obj, mask);
}

void tree_node_reached::operator()(const omp_simd_pragma* obj, unsigned int& mask)
{
   tree_node_mask::operator()(obj, mask);
}

void tree_node_reached::operator()(const omp_target_pragma* obj, unsigned int& mask)
{
   tree_node_mask::operator()(obj, mask);
}

void tree_node_reached::operator()(const omp_critical_pragma* obj, unsigned int& mask)
{
   tree_node_mask::operator()(obj, mask);
}

void tree_node_reached::operator()(const omp_task_pragma* obj, unsigned int& mask)
{
   tree_node_mask::operator()(obj, mask);
}

void tree_node_reached::operator()(const omp_parallel_pragma* obj, unsigned int& mask)
{
   tree_node_mask::operator()(obj, mask);
}

void tree_node_reached::operator()(const omp_sections_pragma* obj, unsigned int& mask)
{
   tree_node_mask::operator()(obj, mask);
}

void tree_node_reached::operator()(const omp_parallel_sections_pragma* obj, unsigned int& mask)
{
   tree_node_mask::operator()(obj, mask);
   CHECK_AND_ADD(obj->op0, omp_parallel_sections_pragma::op0);
   CHECK_AND_ADD(obj->op1, omp_parallel_sections_pragma::op1);
}

void tree_node_reached::operator()(const omp_section_pragma* obj, unsigned int& mask)
{
   tree_node_mask::operator()(obj, mask);
}

void tree_node_reached::operator()(const map_pragma* obj, unsigned int& mask)
{
   tree_node_mask::operator()(obj, mask);
}

void tree_node_reached::operator()(const call_hw_pragma* obj, unsigned int& mask)
{
   tree_node_mask::operator()(obj, mask);
}

void tree_node_reached::operator()(const call_point_hw_pragma* obj, unsigned int& mask)
{
   tree_node_mask::operator()(obj, mask);
}

void tree_node_reached::operator()(const issue_pragma* obj, unsigned int& mask)
{
   tree_node_mask::operator()(obj, mask);
}

void tree_node_reached::operator()(const profiling_pragma* obj, unsigned int& mask)
{
   tree_node_mask::operator()(obj, mask);
}

void tree_node_reached::operator()(const blackbox_pragma* obj, unsigned int& mask)
{
   tree_node_mask::operator()(obj, mask);
}

void tree_node_reached::operator()(const statistical_profiling* obj, unsigned int& mask)
{
   tree_node_mask::operator()(obj, mask);
}

#define CREATE_TREE_NODE_CASE_BODY(tree_node_name, node_id) \
   {                                                        \
      auto tnn = new tree_node_name(node_id);               \
      tree_nodeRef cur = tree_nodeRef(tnn);                 \
      if(dynamic_cast<function_decl*>(tnn))                 \
      {                                                     \
         TM->add_function(node_id, cur);                    \
      }                                                     \
      TM->AddTreeNode(node_id, cur);                        \
      curr_tree_node_ptr = tnn;                             \
      source_tn = tn;                                       \
      tnn->visit(this);                                     \
      curr_tree_node_ptr = nullptr;                         \
      source_tn = tree_nodeRef();                           \
      break;                                                \
   }

void tree_node_index_factory::create_tree_node(const unsigned int node_id, const tree_nodeRef& tn)
{
   switch(tn->get_kind())
   {
      case abs_expr_K:
         CREATE_TREE_NODE_CASE_BODY(abs_expr, node_id)
      case addr_expr_K:
         CREATE_TREE_NODE_CASE_BODY(addr_expr, node_id)
      case array_range_ref_K:
         CREATE_TREE_NODE_CASE_BODY(array_range_ref, node_id)
      case array_ref_K:
         CREATE_TREE_NODE_CASE_BODY(array_ref, node_id)
      case array_type_K:
         CREATE_TREE_NODE_CASE_BODY(array_type, node_id)
      case alignof_expr_K:
         CREATE_TREE_NODE_CASE_BODY(alignof_expr, node_id)
      case arrow_expr_K:
         CREATE_TREE_NODE_CASE_BODY(arrow_expr, node_id)
      case gimple_asm_K:
         CREATE_TREE_NODE_CASE_BODY(gimple_asm, node_id)
      case assert_expr_K:
         CREATE_TREE_NODE_CASE_BODY(assert_expr, node_id)
      case baselink_K:
         CREATE_TREE_NODE_CASE_BODY(baselink, node_id)
      case gimple_bind_K:
         CREATE_TREE_NODE_CASE_BODY(gimple_bind, node_id)
      case binfo_K:
         CREATE_TREE_NODE_CASE_BODY(binfo, node_id)
      case bit_and_expr_K:
         CREATE_TREE_NODE_CASE_BODY(bit_and_expr, node_id)
      case bit_field_ref_K:
         CREATE_TREE_NODE_CASE_BODY(bit_field_ref, node_id)
      case bit_ior_expr_K:
         CREATE_TREE_NODE_CASE_BODY(bit_ior_expr, node_id)
      case bit_ior_concat_expr_K:
         CREATE_TREE_NODE_CASE_BODY(bit_ior_concat_expr, node_id)
      case bit_not_expr_K:
         CREATE_TREE_NODE_CASE_BODY(bit_not_expr, node_id)
      case bit_xor_expr_K:
         CREATE_TREE_NODE_CASE_BODY(bit_xor_expr, node_id)
      case block_K:
         CREATE_TREE_NODE_CASE_BODY(block, node_id)
      case boolean_type_K:
         CREATE_TREE_NODE_CASE_BODY(boolean_type, node_id)
      case buffer_ref_K:
         CREATE_TREE_NODE_CASE_BODY(buffer_ref, node_id)
      case call_expr_K:
         CREATE_TREE_NODE_CASE_BODY(call_expr, node_id)
      case aggr_init_expr_K:
         CREATE_TREE_NODE_CASE_BODY(aggr_init_expr, node_id)
      case gimple_call_K:
         CREATE_TREE_NODE_CASE_BODY(gimple_call, node_id)
      case card_expr_K:
         CREATE_TREE_NODE_CASE_BODY(card_expr, node_id)
      case case_label_expr_K:
         CREATE_TREE_NODE_CASE_BODY(case_label_expr, node_id)
      case cast_expr_K:
         CREATE_TREE_NODE_CASE_BODY(cast_expr, node_id)
      case catch_expr_K:
         CREATE_TREE_NODE_CASE_BODY(catch_expr, node_id)
      case ceil_div_expr_K:
         CREATE_TREE_NODE_CASE_BODY(ceil_div_expr, node_id)
      case ceil_mod_expr_K:
         CREATE_TREE_NODE_CASE_BODY(ceil_mod_expr, node_id)
      case CharType_K:
         CREATE_TREE_NODE_CASE_BODY(CharType, node_id)
      case nullptr_type_K:
         CREATE_TREE_NODE_CASE_BODY(nullptr_type, node_id)
      case type_pack_expansion_K:
         CREATE_TREE_NODE_CASE_BODY(type_pack_expansion, node_id)
      case cleanup_point_expr_K:
         CREATE_TREE_NODE_CASE_BODY(cleanup_point_expr, node_id)
      case complex_cst_K:
         CREATE_TREE_NODE_CASE_BODY(complex_cst, node_id)
      case complex_expr_K:
         CREATE_TREE_NODE_CASE_BODY(complex_expr, node_id)
      case complex_type_K:
         CREATE_TREE_NODE_CASE_BODY(complex_type, node_id)
      case component_ref_K:
         CREATE_TREE_NODE_CASE_BODY(component_ref, node_id)
      case compound_expr_K:
         CREATE_TREE_NODE_CASE_BODY(compound_expr, node_id)
      case cond_expr_K:
         CREATE_TREE_NODE_CASE_BODY(cond_expr, node_id)
      case conj_expr_K:
         CREATE_TREE_NODE_CASE_BODY(conj_expr, node_id)
      case const_decl_K:
         CREATE_TREE_NODE_CASE_BODY(const_decl, node_id)
      case constructor_K:
         CREATE_TREE_NODE_CASE_BODY(constructor, node_id)
      case convert_expr_K:
         CREATE_TREE_NODE_CASE_BODY(convert_expr, node_id)
      case ctor_initializer_K:
         CREATE_TREE_NODE_CASE_BODY(ctor_initializer, node_id)
      case eh_filter_expr_K:
         CREATE_TREE_NODE_CASE_BODY(eh_filter_expr, node_id)
      case enumeral_type_K:
         CREATE_TREE_NODE_CASE_BODY(enumeral_type, node_id)
      case eq_expr_K:
         CREATE_TREE_NODE_CASE_BODY(eq_expr, node_id)
      case error_mark_K:
         CREATE_TREE_NODE_CASE_BODY(error_mark, node_id)
      case exact_div_expr_K:
         CREATE_TREE_NODE_CASE_BODY(exact_div_expr, node_id)
      case exit_expr_K:
         CREATE_TREE_NODE_CASE_BODY(exit_expr, node_id)
      case expr_stmt_K:
         CREATE_TREE_NODE_CASE_BODY(expr_stmt, node_id)
      case fdesc_expr_K:
         CREATE_TREE_NODE_CASE_BODY(fdesc_expr, node_id)
      case field_decl_K:
         CREATE_TREE_NODE_CASE_BODY(field_decl, node_id)
      case fix_ceil_expr_K:
         CREATE_TREE_NODE_CASE_BODY(fix_ceil_expr, node_id)
      case fix_floor_expr_K:
         CREATE_TREE_NODE_CASE_BODY(fix_floor_expr, node_id)
      case fix_round_expr_K:
         CREATE_TREE_NODE_CASE_BODY(fix_round_expr, node_id)
      case fix_trunc_expr_K:
         CREATE_TREE_NODE_CASE_BODY(fix_trunc_expr, node_id)
      case float_expr_K:
         CREATE_TREE_NODE_CASE_BODY(float_expr, node_id)
      case floor_div_expr_K:
         CREATE_TREE_NODE_CASE_BODY(floor_div_expr, node_id)
      case floor_mod_expr_K:
         CREATE_TREE_NODE_CASE_BODY(floor_mod_expr, node_id)
      case function_decl_K:
         CREATE_TREE_NODE_CASE_BODY(function_decl, node_id)
      case function_type_K:
         CREATE_TREE_NODE_CASE_BODY(function_type, node_id)
      case ge_expr_K:
         CREATE_TREE_NODE_CASE_BODY(ge_expr, node_id)
      case gimple_assign_K:
         CREATE_TREE_NODE_CASE_BODY(gimple_assign, node_id)
      case gimple_cond_K:
         CREATE_TREE_NODE_CASE_BODY(gimple_cond, node_id)
      case gimple_goto_K:
         CREATE_TREE_NODE_CASE_BODY(gimple_goto, node_id)
      case gimple_label_K:
         CREATE_TREE_NODE_CASE_BODY(gimple_label, node_id)
      case goto_subroutine_K:
         CREATE_TREE_NODE_CASE_BODY(goto_subroutine, node_id)
      case gt_expr_K:
         CREATE_TREE_NODE_CASE_BODY(gt_expr, node_id)
      case handler_K:
         CREATE_TREE_NODE_CASE_BODY(handler, node_id)
      case imagpart_expr_K:
         CREATE_TREE_NODE_CASE_BODY(imagpart_expr, node_id)
      case indirect_ref_K:
         CREATE_TREE_NODE_CASE_BODY(indirect_ref, node_id)
      case misaligned_indirect_ref_K:
         CREATE_TREE_NODE_CASE_BODY(misaligned_indirect_ref, node_id)
      case in_expr_K:
         CREATE_TREE_NODE_CASE_BODY(in_expr, node_id)
      case init_expr_K:
         CREATE_TREE_NODE_CASE_BODY(init_expr, node_id)
      case integer_cst_K:
         CREATE_TREE_NODE_CASE_BODY(integer_cst, node_id)
      case integer_type_K:
         CREATE_TREE_NODE_CASE_BODY(integer_type, node_id)
      case label_decl_K:
         CREATE_TREE_NODE_CASE_BODY(label_decl, node_id)
      case lang_type_K:
         CREATE_TREE_NODE_CASE_BODY(lang_type, node_id)
      case le_expr_K:
         CREATE_TREE_NODE_CASE_BODY(le_expr, node_id)
      case loop_expr_K:
         CREATE_TREE_NODE_CASE_BODY(loop_expr, node_id)
      case lut_expr_K:
         CREATE_TREE_NODE_CASE_BODY(lut_expr, node_id)
      case lrotate_expr_K:
         CREATE_TREE_NODE_CASE_BODY(lrotate_expr, node_id)
      case lshift_expr_K:
         CREATE_TREE_NODE_CASE_BODY(lshift_expr, node_id)
      case lt_expr_K:
         CREATE_TREE_NODE_CASE_BODY(lt_expr, node_id)
      case ltgt_expr_K:
         CREATE_TREE_NODE_CASE_BODY(ltgt_expr, node_id)
      case max_expr_K:
         CREATE_TREE_NODE_CASE_BODY(max_expr, node_id)
      case method_type_K:
         CREATE_TREE_NODE_CASE_BODY(method_type, node_id)
      case min_expr_K:
         CREATE_TREE_NODE_CASE_BODY(min_expr, node_id)
      case minus_expr_K:
         CREATE_TREE_NODE_CASE_BODY(minus_expr, node_id)
      case modify_expr_K:
         CREATE_TREE_NODE_CASE_BODY(modify_expr, node_id)
      case modop_expr_K:
         CREATE_TREE_NODE_CASE_BODY(modop_expr, node_id)
      case mult_expr_K:
         CREATE_TREE_NODE_CASE_BODY(mult_expr, node_id)
      case mult_highpart_expr_K:
         CREATE_TREE_NODE_CASE_BODY(mult_highpart_expr, node_id)
      case namespace_decl_K:
         CREATE_TREE_NODE_CASE_BODY(namespace_decl, node_id)
      case ne_expr_K:
         CREATE_TREE_NODE_CASE_BODY(ne_expr, node_id)
      case negate_expr_K:
         CREATE_TREE_NODE_CASE_BODY(negate_expr, node_id)
      case new_expr_K:
         CREATE_TREE_NODE_CASE_BODY(new_expr, node_id)
      case non_lvalue_expr_K:
         CREATE_TREE_NODE_CASE_BODY(non_lvalue_expr, node_id)
      case nop_expr_K:
         CREATE_TREE_NODE_CASE_BODY(nop_expr, node_id)
      case obj_type_ref_K:
         CREATE_TREE_NODE_CASE_BODY(obj_type_ref, node_id)
      case offset_type_K:
         CREATE_TREE_NODE_CASE_BODY(offset_type, node_id)
      case ordered_expr_K:
         CREATE_TREE_NODE_CASE_BODY(ordered_expr, node_id)
      case overload_K:
         CREATE_TREE_NODE_CASE_BODY(overload, node_id)
      case parm_decl_K:
         CREATE_TREE_NODE_CASE_BODY(parm_decl, node_id)
      case gimple_phi_K:
         CREATE_TREE_NODE_CASE_BODY(gimple_phi, node_id)
      case placeholder_expr_K:
         CREATE_TREE_NODE_CASE_BODY(placeholder_expr, node_id)
      case plus_expr_K:
         CREATE_TREE_NODE_CASE_BODY(plus_expr, node_id)
      case pointer_plus_expr_K:
         CREATE_TREE_NODE_CASE_BODY(pointer_plus_expr, node_id)
      case pointer_type_K:
         CREATE_TREE_NODE_CASE_BODY(pointer_type, node_id)
      case postdecrement_expr_K:
         CREATE_TREE_NODE_CASE_BODY(postdecrement_expr, node_id)
      case postincrement_expr_K:
         CREATE_TREE_NODE_CASE_BODY(postincrement_expr, node_id)
      case predecrement_expr_K:
         CREATE_TREE_NODE_CASE_BODY(predecrement_expr, node_id)
      case preincrement_expr_K:
         CREATE_TREE_NODE_CASE_BODY(preincrement_expr, node_id)
      case qual_union_type_K:
         CREATE_TREE_NODE_CASE_BODY(qual_union_type, node_id)
      case range_expr_K:
         CREATE_TREE_NODE_CASE_BODY(range_expr, node_id)
      case paren_expr_K:
         CREATE_TREE_NODE_CASE_BODY(paren_expr, node_id)
      case rdiv_expr_K:
         CREATE_TREE_NODE_CASE_BODY(rdiv_expr, node_id)
      case real_cst_K:
         CREATE_TREE_NODE_CASE_BODY(real_cst, node_id)
      case realpart_expr_K:
         CREATE_TREE_NODE_CASE_BODY(realpart_expr, node_id)
      case real_type_K:
         CREATE_TREE_NODE_CASE_BODY(real_type, node_id)
      case record_type_K:
         CREATE_TREE_NODE_CASE_BODY(record_type, node_id)
      case reduc_max_expr_K:
         CREATE_TREE_NODE_CASE_BODY(reduc_max_expr, node_id)
      case reduc_min_expr_K:
         CREATE_TREE_NODE_CASE_BODY(reduc_min_expr, node_id)
      case reduc_plus_expr_K:
         CREATE_TREE_NODE_CASE_BODY(reduc_plus_expr, node_id)
      case reference_expr_K:
         CREATE_TREE_NODE_CASE_BODY(reference_expr, node_id)
      case reference_type_K:
         CREATE_TREE_NODE_CASE_BODY(reference_type, node_id)
      case reinterpret_cast_expr_K:
         CREATE_TREE_NODE_CASE_BODY(reinterpret_cast_expr, node_id)
      case result_decl_K:
         CREATE_TREE_NODE_CASE_BODY(result_decl, node_id)
      case gimple_resx_K:
         CREATE_TREE_NODE_CASE_BODY(gimple_resx, node_id)
      case gimple_return_K:
         CREATE_TREE_NODE_CASE_BODY(gimple_return, node_id)
      case return_stmt_K:
         CREATE_TREE_NODE_CASE_BODY(return_stmt, node_id)
      case round_div_expr_K:
         CREATE_TREE_NODE_CASE_BODY(round_div_expr, node_id)
      case round_mod_expr_K:
         CREATE_TREE_NODE_CASE_BODY(round_mod_expr, node_id)
      case rrotate_expr_K:
         CREATE_TREE_NODE_CASE_BODY(rrotate_expr, node_id)
      case rshift_expr_K:
         CREATE_TREE_NODE_CASE_BODY(rshift_expr, node_id)
      case save_expr_K:
         CREATE_TREE_NODE_CASE_BODY(save_expr, node_id)
      case scope_ref_K:
         CREATE_TREE_NODE_CASE_BODY(scope_ref, node_id)
      case set_le_expr_K:
         CREATE_TREE_NODE_CASE_BODY(set_le_expr, node_id)
      case set_type_K:
         CREATE_TREE_NODE_CASE_BODY(set_type, node_id)
      case sizeof_expr_K:
         CREATE_TREE_NODE_CASE_BODY(sizeof_expr, node_id)
      case ssa_name_K:
         CREATE_TREE_NODE_CASE_BODY(ssa_name, node_id)
      case statement_list_K:
         CREATE_TREE_NODE_CASE_BODY(statement_list, node_id)
      case static_cast_expr_K:
         CREATE_TREE_NODE_CASE_BODY(static_cast_expr, node_id)
      case string_cst_K:
         CREATE_TREE_NODE_CASE_BODY(string_cst, node_id)
      case gimple_switch_K:
         CREATE_TREE_NODE_CASE_BODY(gimple_switch, node_id)
      case target_expr_K:
         CREATE_TREE_NODE_CASE_BODY(target_expr, node_id)
      case target_mem_ref_K:
         CREATE_TREE_NODE_CASE_BODY(target_mem_ref, node_id)
      case target_mem_ref461_K:
         CREATE_TREE_NODE_CASE_BODY(target_mem_ref461, node_id)
      case mem_ref_K:
         CREATE_TREE_NODE_CASE_BODY(mem_ref, node_id)
      case template_decl_K:
         CREATE_TREE_NODE_CASE_BODY(template_decl, node_id)
      case template_id_expr_K:
         CREATE_TREE_NODE_CASE_BODY(template_id_expr, node_id)
      case template_parm_index_K:
         CREATE_TREE_NODE_CASE_BODY(template_parm_index, node_id)
      case template_type_parm_K:
         CREATE_TREE_NODE_CASE_BODY(template_type_parm, node_id)
      case ternary_plus_expr_K:
         CREATE_TREE_NODE_CASE_BODY(ternary_plus_expr, node_id)
      case ternary_pm_expr_K:
         CREATE_TREE_NODE_CASE_BODY(ternary_pm_expr, node_id)
      case ternary_mp_expr_K:
         CREATE_TREE_NODE_CASE_BODY(ternary_mp_expr, node_id)
      case ternary_mm_expr_K:
         CREATE_TREE_NODE_CASE_BODY(ternary_mm_expr, node_id)
      case throw_expr_K:
         CREATE_TREE_NODE_CASE_BODY(throw_expr, node_id)
      case translation_unit_decl_K:
         CREATE_TREE_NODE_CASE_BODY(translation_unit_decl, node_id)
      case tree_list_K:
         CREATE_TREE_NODE_CASE_BODY(tree_list, node_id)
      case tree_vec_K:
         CREATE_TREE_NODE_CASE_BODY(tree_vec, node_id)
      case trunc_div_expr_K:
         CREATE_TREE_NODE_CASE_BODY(trunc_div_expr, node_id)
      case trunc_mod_expr_K:
         CREATE_TREE_NODE_CASE_BODY(trunc_mod_expr, node_id)
      case truth_and_expr_K:
         CREATE_TREE_NODE_CASE_BODY(truth_and_expr, node_id)
      case truth_andif_expr_K:
         CREATE_TREE_NODE_CASE_BODY(truth_andif_expr, node_id)
      case truth_not_expr_K:
         CREATE_TREE_NODE_CASE_BODY(truth_not_expr, node_id)
      case truth_or_expr_K:
         CREATE_TREE_NODE_CASE_BODY(truth_or_expr, node_id)
      case truth_orif_expr_K:
         CREATE_TREE_NODE_CASE_BODY(truth_orif_expr, node_id)
      case truth_xor_expr_K:
         CREATE_TREE_NODE_CASE_BODY(truth_xor_expr, node_id)
      case try_block_K:
         CREATE_TREE_NODE_CASE_BODY(try_block, node_id)
      case try_catch_expr_K:
         CREATE_TREE_NODE_CASE_BODY(try_catch_expr, node_id)
      case try_finally_K:
         CREATE_TREE_NODE_CASE_BODY(try_finally, node_id)
      case type_decl_K:
         CREATE_TREE_NODE_CASE_BODY(type_decl, node_id)
      case typename_type_K:
         CREATE_TREE_NODE_CASE_BODY(typename_type, node_id)
      case type_argument_pack_K:
         CREATE_TREE_NODE_CASE_BODY(type_argument_pack, node_id)
      case nontype_argument_pack_K:
         CREATE_TREE_NODE_CASE_BODY(nontype_argument_pack, node_id)
      case expr_pack_expansion_K:
         CREATE_TREE_NODE_CASE_BODY(expr_pack_expansion, node_id)
      case uneq_expr_K:
         CREATE_TREE_NODE_CASE_BODY(uneq_expr, node_id)
      case unge_expr_K:
         CREATE_TREE_NODE_CASE_BODY(unge_expr, node_id)
      case ungt_expr_K:
         CREATE_TREE_NODE_CASE_BODY(ungt_expr, node_id)
      case union_type_K:
         CREATE_TREE_NODE_CASE_BODY(union_type, node_id)
      case unle_expr_K:
         CREATE_TREE_NODE_CASE_BODY(unle_expr, node_id)
      case unlt_expr_K:
         CREATE_TREE_NODE_CASE_BODY(unlt_expr, node_id)
      case unordered_expr_K:
         CREATE_TREE_NODE_CASE_BODY(unordered_expr, node_id)
      case unsave_expr_K:
         CREATE_TREE_NODE_CASE_BODY(unsave_expr, node_id)
      case using_decl_K:
         CREATE_TREE_NODE_CASE_BODY(using_decl, node_id)
      case va_arg_expr_K:
         CREATE_TREE_NODE_CASE_BODY(va_arg_expr, node_id)
      case var_decl_K:
         CREATE_TREE_NODE_CASE_BODY(var_decl, node_id)
      case vec_new_expr_K:
         CREATE_TREE_NODE_CASE_BODY(vec_new_expr, node_id)
      case vec_cond_expr_K:
         CREATE_TREE_NODE_CASE_BODY(vec_cond_expr, node_id)
      case vec_perm_expr_K:
         CREATE_TREE_NODE_CASE_BODY(vec_perm_expr, node_id)
      case dot_prod_expr_K:
         CREATE_TREE_NODE_CASE_BODY(dot_prod_expr, node_id)
      case vec_lshift_expr_K:
         CREATE_TREE_NODE_CASE_BODY(vec_lshift_expr, node_id)
      case vec_rshift_expr_K:
         CREATE_TREE_NODE_CASE_BODY(vec_rshift_expr, node_id)
      case widen_mult_hi_expr_K:
         CREATE_TREE_NODE_CASE_BODY(widen_mult_hi_expr, node_id)
      case widen_mult_lo_expr_K:
         CREATE_TREE_NODE_CASE_BODY(widen_mult_lo_expr, node_id)
      case vec_unpack_hi_expr_K:
         CREATE_TREE_NODE_CASE_BODY(vec_unpack_hi_expr, node_id)
      case vec_unpack_lo_expr_K:
         CREATE_TREE_NODE_CASE_BODY(vec_unpack_lo_expr, node_id)
      case vec_unpack_float_hi_expr_K:
         CREATE_TREE_NODE_CASE_BODY(vec_unpack_float_hi_expr, node_id)
      case vec_unpack_float_lo_expr_K:
         CREATE_TREE_NODE_CASE_BODY(vec_unpack_float_lo_expr, node_id)
      case vec_pack_trunc_expr_K:
         CREATE_TREE_NODE_CASE_BODY(vec_pack_trunc_expr, node_id)
      case vec_pack_sat_expr_K:
         CREATE_TREE_NODE_CASE_BODY(vec_pack_sat_expr, node_id)
      case vec_pack_fix_trunc_expr_K:
         CREATE_TREE_NODE_CASE_BODY(vec_pack_fix_trunc_expr, node_id)
      case vec_extracteven_expr_K:
         CREATE_TREE_NODE_CASE_BODY(vec_extracteven_expr, node_id)
      case vec_extractodd_expr_K:
         CREATE_TREE_NODE_CASE_BODY(vec_extractodd_expr, node_id)
      case vec_interleavehigh_expr_K:
         CREATE_TREE_NODE_CASE_BODY(vec_interleavehigh_expr, node_id)
      case vec_interleavelow_expr_K:
         CREATE_TREE_NODE_CASE_BODY(vec_interleavelow_expr, node_id)
      case vector_cst_K:
         CREATE_TREE_NODE_CASE_BODY(vector_cst, node_id)
      case void_cst_K:
         CREATE_TREE_NODE_CASE_BODY(void_cst, node_id)
      case vector_type_K:
         CREATE_TREE_NODE_CASE_BODY(vector_type, node_id)
      case view_convert_expr_K:
         CREATE_TREE_NODE_CASE_BODY(view_convert_expr, node_id)
      case gimple_predict_K:
         CREATE_TREE_NODE_CASE_BODY(gimple_predict, node_id)
      case void_type_K:
         CREATE_TREE_NODE_CASE_BODY(void_type, node_id)
      case vtable_ref_K:
         CREATE_TREE_NODE_CASE_BODY(vtable_ref, node_id)
      case with_cleanup_expr_K:
         CREATE_TREE_NODE_CASE_BODY(with_cleanup_expr, node_id)
      case with_size_expr_K:
         CREATE_TREE_NODE_CASE_BODY(with_size_expr, node_id)
      case gimple_while_K:
         CREATE_TREE_NODE_CASE_BODY(gimple_while, node_id)
      case gimple_for_K:
         CREATE_TREE_NODE_CASE_BODY(gimple_for, node_id)
      case gimple_pragma_K:
         CREATE_TREE_NODE_CASE_BODY(gimple_pragma, node_id)
      case omp_pragma_K:
         CREATE_TREE_NODE_CASE_BODY(omp_pragma, node_id)
      case omp_declare_simd_pragma_K:
         CREATE_TREE_NODE_CASE_BODY(omp_declare_simd_pragma, node_id)
      case omp_atomic_pragma_K:
         CREATE_TREE_NODE_CASE_BODY(omp_atomic_pragma, node_id)
      case omp_for_pragma_K:
         CREATE_TREE_NODE_CASE_BODY(omp_for_pragma, node_id)
      case omp_parallel_pragma_K:
         CREATE_TREE_NODE_CASE_BODY(omp_parallel_pragma, node_id)
      case omp_sections_pragma_K:
         CREATE_TREE_NODE_CASE_BODY(omp_sections_pragma, node_id)
      case omp_parallel_sections_pragma_K:
         CREATE_TREE_NODE_CASE_BODY(omp_parallel_sections_pragma, node_id)
      case omp_section_pragma_K:
         CREATE_TREE_NODE_CASE_BODY(omp_section_pragma, node_id)
      case omp_simd_pragma_K:
         CREATE_TREE_NODE_CASE_BODY(omp_simd_pragma, node_id)
      case omp_target_pragma_K:
         CREATE_TREE_NODE_CASE_BODY(omp_target_pragma, node_id)
      case omp_critical_pragma_K:
         CREATE_TREE_NODE_CASE_BODY(omp_critical_pragma, node_id)
      case omp_task_pragma_K:
         CREATE_TREE_NODE_CASE_BODY(omp_task_pragma, node_id)
      case map_pragma_K:
         CREATE_TREE_NODE_CASE_BODY(map_pragma, node_id)
      case call_hw_pragma_K:
         CREATE_TREE_NODE_CASE_BODY(call_hw_pragma, node_id)
      case call_point_hw_pragma_K:
         CREATE_TREE_NODE_CASE_BODY(call_point_hw_pragma, node_id)
      case issue_pragma_K:
         CREATE_TREE_NODE_CASE_BODY(issue_pragma, node_id)
      case profiling_pragma_K:
         CREATE_TREE_NODE_CASE_BODY(profiling_pragma, node_id)
      case blackbox_pragma_K:
         CREATE_TREE_NODE_CASE_BODY(blackbox_pragma, node_id)
      case statistical_profiling_K:
         CREATE_TREE_NODE_CASE_BODY(statistical_profiling, node_id)
      case null_node_K:
         CREATE_TREE_NODE_CASE_BODY(null_node, node_id)
      case gimple_nop_K:
         CREATE_TREE_NODE_CASE_BODY(gimple_nop, node_id)
      case identifier_node_K: /// special care is reserved for identifier_nodes
      {
         tree_nodeRef cur;
         if(GetPointer<identifier_node>(tn)->operator_flag)
         {
            cur = tree_nodeRef(new identifier_node(node_id, true, TM.get()));
         }
         else
         {
            cur = tree_nodeRef(new identifier_node(node_id, GetPointer<identifier_node>(tn)->strg, TM.get()));
         }
         TM->AddTreeNode(node_id, cur);
         break;
      }
      case widen_sum_expr_K:
         CREATE_TREE_NODE_CASE_BODY(widen_sum_expr, node_id)
      case widen_mult_expr_K:
         CREATE_TREE_NODE_CASE_BODY(widen_mult_expr, node_id)
      case gimple_multi_way_if_K:
         CREATE_TREE_NODE_CASE_BODY(gimple_multi_way_if, node_id)
      case extract_bit_expr_K:
         CREATE_TREE_NODE_CASE_BODY(extract_bit_expr, node_id)
      case sat_plus_expr_K:
         CREATE_TREE_NODE_CASE_BODY(sat_plus_expr, node_id)
      case sat_minus_expr_K:
         CREATE_TREE_NODE_CASE_BODY(sat_minus_expr, node_id)
<<<<<<< HEAD
      case extractvalue_expr_K:
         CREATE_TREE_NODE_CASE_BODY(extractvalue_expr, node_id)
      case insertvalue_expr_K:
         CREATE_TREE_NODE_CASE_BODY(insertvalue_expr, node_id)
=======
      case fshl_expr_K:
         CREATE_TREE_NODE_CASE_BODY(fshl_expr, node_id)
      case fshr_expr_K:
         CREATE_TREE_NODE_CASE_BODY(fshr_expr, node_id)
>>>>>>> 82dd3e8d
      case do_stmt_K:
      case for_stmt_K:
      case if_stmt_K:
      case last_tree_K:
      case none_K:
      case trait_expr_K:
      case tree_reindex_K:
      case while_stmt_K:
      default:
         THROW_ERROR("tree_node_type node not yet supported. node type is " + std::string(tn->get_kind_text()));
   }
}

void tree_node_index_factory::operator()(const tree_node* obj, unsigned int&)
{
   THROW_ERROR("tree_node not supported: " + std::string(obj->get_kind_text()));
}

void tree_node_index_factory::operator()(const tree_reindex* obj, unsigned int&)
{
   THROW_ERROR("tree_node not supported: " + std::string(obj->get_kind_text()));
}

void tree_node_index_factory::operator()(const attr* obj, unsigned int& mask)
{
   THROW_ASSERT(obj == dynamic_cast<attr*>(curr_tree_node_ptr), "wrong factory setup");
   tree_node_mask::operator()(obj, mask);
   // cppcheck-suppress unusedVariable
   bool attr_p;

#define ATTR_SEQ                                                                                                      \
   (TOK_NEW)(TOK_DELETE)(TOK_ASSIGN)(TOK_MEMBER)(TOK_PUBLIC)(TOK_PROTECTED)(TOK_PRIVATE)(TOK_NORETURN)(TOK_VOLATILE)( \
       TOK_NOINLINE)(TOK_ALWAYS_INLINE)(TOK_USED)(TOK_UNUSED)(TOK_CONST)(TOK_TRANSPARENT_UNION)(TOK_CONSTRUCTOR)(     \
       TOK_DESTRUCTOR)(TOK_MODE)(TOK_SECTION)(TOK_ALIGNED)(TOK_WEAK)(TOK_ALIAS)(TOK_NO_INSTRUMENT_FUNCTION)(          \
       TOK_MALLOC)(TOK_NO_STACK_LIMIT)(TOK_PURE)(TOK_DEPRECATED)(TOK_VECTOR_SIZE)(TOK_VISIBILITY)(TOK_TLS_MODEL)(     \
       TOK_NONNULL)(TOK_NOTHROW)(TOK_MAY_ALIAS)(TOK_WARN_UNUSED_RESULT)(TOK_FORMAT)(TOK_FORMAT_ARG)(TOK_NULL)(        \
       TOK_GLOBAL_INIT)(TOK_GLOBAL_FINI)(TOK_CONVERSION)(TOK_VIRTUAL)(TOK_LSHIFT)(TOK_MUTABLE)(TOK_PSEUDO_TMPL)(      \
       TOK_VECNEW)(TOK_VECDELETE)(TOK_POS)(TOK_NEG)(TOK_ADDR)(TOK_DEREF)(TOK_LNOT)(TOK_NOT)(TOK_PREINC)(TOK_PREDEC)(  \
       TOK_PLUSASSIGN)(TOK_PLUS)(TOK_MINUSASSIGN)(TOK_MINUS)(TOK_MULTASSIGN)(TOK_MULT)(TOK_DIVASSIGN)(TOK_DIV)(       \
       TOK_MODASSIGN)(TOK_MOD)(TOK_ANDASSIGN)(TOK_AND)(TOK_ORASSIGN)(TOK_OR)(TOK_XORASSIGN)(TOK_XOR)(                 \
       TOK_LSHIFTASSIGN)(TOK_RSHIFTASSIGN)(TOK_RSHIFT)(TOK_EQ)(TOK_NE)(TOK_LT)(TOK_GT)(TOK_LE)(TOK_GE)(TOK_LAND)(     \
       TOK_LOR)(TOK_COMPOUND)(TOK_MEMREF)(TOK_REF)(TOK_SUBS)(TOK_POSTINC)(TOK_POSTDEC)(TOK_CALL)(TOK_THUNK)(          \
       TOK_THIS_ADJUSTING)(TOK_RESULT_ADJUSTING)(TOK_BITFIELD)
#define ATTR_MACRO(r, data, elem)                                                                                   \
   attr_p = GetPointer<attr>(source_tn)->list_attr.find(TOK(elem)) != GetPointer<attr>(source_tn)->list_attr.end(); \
   if(attr_p)                                                                                                       \
      dynamic_cast<attr*>(curr_tree_node_ptr)->list_attr.insert(TOK(elem));

   BOOST_PP_SEQ_FOR_EACH(ATTR_MACRO, BOOST_PP_EMPTY, ATTR_SEQ);
#undef ATTR_MACRO
#undef ATTR_SEQ
}

#define SET_NODE_ID(field, type)                                                      \
   if(GetPointer<type>(source_tn)->field)                                             \
   {                                                                                  \
      unsigned int node_id = GET_INDEX_NODE(GetPointer<type>(source_tn)->field);      \
      THROW_ASSERT(remap.find(node_id) != remap.end(),                                \
                   "missing an index: " + boost::lexical_cast<std::string>(node_id)); \
      node_id = remap.find(node_id)->second;                                          \
      dynamic_cast<type*>(curr_tree_node_ptr)->field = TM->GetTreeReindex(node_id);   \
   }

#define SEQ_SET_NODE_ID(list_field, type)                                                            \
   if(!GetPointer<type>(source_tn)->list_field.empty())                                              \
   {                                                                                                 \
      for(auto i : GetPointer<type>(source_tn)->list_field)                                          \
      {                                                                                              \
         unsigned int node_id = GET_INDEX_NODE(i);                                                   \
         THROW_ASSERT(remap.find(node_id) != remap.end(),                                            \
                      "missing an index: " + boost::lexical_cast<std::string>(node_id));             \
         node_id = remap.find(node_id)->second;                                                      \
         dynamic_cast<type*>(curr_tree_node_ptr)->list_field.push_back(TM->GetTreeReindex(node_id)); \
      }                                                                                              \
   }

#define SET_SET_NODE_ID(list_field, type)                                                         \
   if(!GetPointer<type>(source_tn)->list_field.empty())                                           \
   {                                                                                              \
      for(auto i : GetPointer<type>(source_tn)->list_field)                                       \
      {                                                                                           \
         unsigned int node_id = GET_INDEX_NODE(i);                                                \
         THROW_ASSERT(remap.find(node_id) != remap.end(),                                         \
                      "missing an index: " + boost::lexical_cast<std::string>(node_id));          \
         node_id = remap.find(node_id)->second;                                                   \
         dynamic_cast<type*>(curr_tree_node_ptr)->list_field.insert(TM->GetTreeReindex(node_id)); \
      }                                                                                           \
   }

#define LSEQ_SET_NODE_ID(list_field, type)                                                                             \
   if(!GetPointer<type>(source_tn)->list_field.empty())                                                                \
   {                                                                                                                   \
      std::list<tree_nodeRef>::const_iterator vend = GetPointer<type>(source_tn)->list_field.end();                    \
      for(std::list<tree_nodeRef>::const_iterator i = GetPointer<type>(source_tn)->list_field.begin(); i != vend; ++i) \
      {                                                                                                                \
         unsigned int node_id = GET_INDEX_NODE(*i);                                                                    \
         THROW_ASSERT(remap.find(node_id) != remap.end(),                                                              \
                      "missing an index: " + boost::lexical_cast<std::string>(node_id));                               \
         node_id = remap.find(node_id)->second;                                                                        \
         dynamic_cast<type*>(curr_tree_node_ptr)->list_field.push_back(TM->GetTreeReindex(node_id));                   \
      }                                                                                                                \
   }

#define SET_VALUE(field, type) (dynamic_cast<type*>(curr_tree_node_ptr)->field = GetPointer<type>(source_tn)->field)

void tree_node_index_factory::operator()(const srcp* obj, unsigned int& mask)
{
   THROW_ASSERT(obj == dynamic_cast<srcp*>(curr_tree_node_ptr), "wrong factory setup");
   tree_node_mask::operator()(obj, mask);
   SET_VALUE(include_name, srcp);
   SET_VALUE(line_number, srcp);
   SET_VALUE(column_number, srcp);
}

void tree_node_index_factory::operator()(const WeightedNode* obj, unsigned int& mask)
{
   THROW_ASSERT(obj == curr_tree_node_ptr, "wrong factory setup");
   tree_node_mask::operator()(obj, mask);
#if HAVE_CODE_ESTIMATION_BUILT
   SET_VALUE(weight_information->recursive_weight, WeightedNode);
   SET_VALUE(weight_information->instruction_size, WeightedNode);
#if HAVE_RTL_BUILT
   SET_VALUE(weight_information->rtl_instruction_size, WeightedNode);
   dynamic_cast<WeightedNode*>(curr_tree_node_ptr)->weight_information->rtl_nodes =
       GetPointer<WeightedNode>(source_tn)->weight_information->rtl_nodes;
#endif
#endif
}

void tree_node_index_factory::operator()(const decl_node* obj, unsigned int& mask)
{
   THROW_ASSERT(obj == curr_tree_node_ptr, "wrong factory setup");
   tree_node_mask::operator()(obj, mask);

   SET_NODE_ID(name, decl_node);
   SET_NODE_ID(mngl, decl_node);
   SET_NODE_ID(orig, decl_node);
   SET_NODE_ID(type, decl_node);
   SET_NODE_ID(scpe, decl_node);
   SET_NODE_ID(attributes, decl_node);
   SET_NODE_ID(chan, decl_node);
   SET_VALUE(artificial_flag, decl_node);
   SET_VALUE(packed_flag, decl_node);
   SET_VALUE(operating_system_flag, decl_node);
   SET_VALUE(library_system_flag, decl_node);
   SET_VALUE(C_flag, decl_node);
   SET_VALUE(uid, decl_node);
}

void tree_node_index_factory::operator()(const expr_node* obj, unsigned int& mask)
{
   THROW_ASSERT(obj == curr_tree_node_ptr, "wrong factory setup");
   tree_node_mask::operator()(obj, mask);
   SET_NODE_ID(type, expr_node);
}

void tree_node_index_factory::operator()(const gimple_node* obj, unsigned int& mask)
{
   tree_node_mask::operator()(obj, mask);
   SET_NODE_ID(memuse, gimple_node);
   SET_NODE_ID(memdef, gimple_node);
   SET_SET_NODE_ID(vuses, gimple_node);
   SET_NODE_ID(vdef, gimple_node);
   SET_SET_NODE_ID(vovers, gimple_node);
   SEQ_SET_NODE_ID(pragmas, gimple_node);
   SET_NODE_ID(scpe, gimple_node);
   SET_VALUE(bb_index, gimple_node);
   SET_VALUE(use_set->anything, gimple_node);
   SET_VALUE(use_set->escaped, gimple_node);
   SET_VALUE(use_set->ipa_escaped, gimple_node);
   SET_VALUE(use_set->nonlocal, gimple_node);
   SET_VALUE(use_set->null, gimple_node);
   SET_VALUE(clobbered_set->anything, gimple_node);
   SET_VALUE(clobbered_set->escaped, gimple_node);
   SET_VALUE(clobbered_set->ipa_escaped, gimple_node);
   SET_VALUE(clobbered_set->nonlocal, gimple_node);
   SET_VALUE(clobbered_set->null, gimple_node);
   SEQ_SET_NODE_ID(use_set->variables, gimple_node);
   SEQ_SET_NODE_ID(clobbered_set->variables, gimple_node);
}

void tree_node_index_factory::operator()(const unary_expr* obj, unsigned int& mask)
{
   THROW_ASSERT(obj == curr_tree_node_ptr, "wrong factory setup");
   tree_node_mask::operator()(obj, mask);
   SET_NODE_ID(op, unary_expr);
}

void tree_node_index_factory::operator()(const binary_expr* obj, unsigned int& mask)
{
   THROW_ASSERT(obj == curr_tree_node_ptr, "wrong factory setup");
   tree_node_mask::operator()(obj, mask);
   SET_NODE_ID(op0, binary_expr);
   SET_NODE_ID(op1, binary_expr);
}

void tree_node_index_factory::operator()(const ternary_expr* obj, unsigned int& mask)
{
   THROW_ASSERT(obj == curr_tree_node_ptr, "wrong factory setup");
   tree_node_mask::operator()(obj, mask);
   SET_NODE_ID(op0, ternary_expr);
   SET_NODE_ID(op1, ternary_expr);
   SET_NODE_ID(op2, ternary_expr);
}

void tree_node_index_factory::operator()(const quaternary_expr* obj, unsigned int& mask)
{
   THROW_ASSERT(obj == curr_tree_node_ptr, "wrong factory setup");
   tree_node_mask::operator()(obj, mask);
   SET_NODE_ID(op0, quaternary_expr);
   SET_NODE_ID(op1, quaternary_expr);
   SET_NODE_ID(op2, quaternary_expr);
   SET_NODE_ID(op3, quaternary_expr);
}

void tree_node_index_factory::operator()(const type_node* obj, unsigned int& mask)
{
   THROW_ASSERT(obj == curr_tree_node_ptr, "wrong factory setup");
   tree_node_mask::operator()(obj, mask);
   SET_VALUE(qual, type_node);
   SET_NODE_ID(name, type_node);
   SET_NODE_ID(unql, type_node);
   SET_NODE_ID(size, type_node);
   SET_NODE_ID(scpe, type_node);
   SET_VALUE(system_flag, type_node);
   SET_VALUE(packed_flag, type_node);
   SET_VALUE(algn, type_node);
}

void tree_node_index_factory::operator()(const memory_tag* obj, unsigned int& mask)
{
   THROW_ASSERT(obj == curr_tree_node_ptr, "wrong factory setup");
   tree_node_mask::operator()(obj, mask);
   SEQ_SET_NODE_ID(list_of_aliases, memory_tag);
}

void tree_node_index_factory::operator()(const cst_node* obj, unsigned int& mask)
{
   THROW_ASSERT(obj == curr_tree_node_ptr, "wrong factory setup");
   tree_node_mask::operator()(obj, mask);
   SET_NODE_ID(type, cst_node);
}

void tree_node_index_factory::operator()(const error_mark* obj, unsigned int& mask)
{
   THROW_ASSERT(obj == curr_tree_node_ptr, "wrong factory setup");
   tree_node_mask::operator()(obj, mask);
}

void tree_node_index_factory::operator()(const array_type* obj, unsigned int& mask)
{
   THROW_ASSERT(obj == curr_tree_node_ptr, "wrong factory setup");
   tree_node_mask::operator()(obj, mask);
   SET_NODE_ID(elts, array_type);
   SET_NODE_ID(domn, array_type);
}

void tree_node_index_factory::operator()(const gimple_asm* obj, unsigned int& mask)
{
   THROW_ASSERT(obj == curr_tree_node_ptr, "wrong factory setup");
   tree_node_mask::operator()(obj, mask);
   SET_VALUE(volatile_flag, gimple_asm);
   SET_VALUE(str, gimple_asm);
   SET_NODE_ID(out, gimple_asm);
   SET_NODE_ID(in, gimple_asm);
   SET_NODE_ID(clob, gimple_asm);
}

void tree_node_index_factory::operator()(const baselink* obj, unsigned int& mask)
{
   THROW_ASSERT(obj == curr_tree_node_ptr, "wrong factory setup");
   tree_node_mask::operator()(obj, mask);
   SET_NODE_ID(type, baselink);
}

void tree_node_index_factory::operator()(const gimple_bind* obj, unsigned int& mask)
{
   THROW_ASSERT(obj == curr_tree_node_ptr, "wrong factory setup");
   tree_node_mask::operator()(obj, mask);
   SEQ_SET_NODE_ID(list_of_vars, gimple_bind);
   SET_NODE_ID(body, gimple_bind);
}

void tree_node_index_factory::operator()(const binfo* obj, unsigned int& mask)
{
   THROW_ASSERT(obj == curr_tree_node_ptr, "wrong factory setup");
   tree_node_mask::operator()(obj, mask);
   SET_NODE_ID(type, binfo);
   SET_VALUE(virt_flag, binfo);
   SET_VALUE(bases, binfo);
   if(!GetPointer<binfo>(source_tn)->list_of_access_binf.empty())
   {
      auto vend = GetPointer<binfo>(source_tn)->list_of_access_binf.end();
      for(auto i = GetPointer<binfo>(source_tn)->list_of_access_binf.begin(); i != vend; ++i)
      {
         unsigned int node_id = GET_INDEX_NODE(i->second);
         THROW_ASSERT(remap.find(node_id) != remap.end(), "missing an index");
         node_id = remap.find(node_id)->second;
         dynamic_cast<binfo*>(curr_tree_node_ptr)->add_access_binf(TM->GetTreeReindex(node_id), i->first);
      }
   }
}

void tree_node_index_factory::operator()(const block* obj, unsigned int& mask)
{
   THROW_ASSERT(obj == curr_tree_node_ptr, "wrong factory setup");
   tree_node_mask::operator()(obj, mask);
   SET_VALUE(bl_flag, block);
   SET_VALUE(bl, block);
}

void tree_node_index_factory::operator()(const call_expr* obj, unsigned int& mask)
{
   THROW_ASSERT(obj == curr_tree_node_ptr, "wrong factory setup");
   tree_node_mask::operator()(obj, mask);
   SET_NODE_ID(fn, call_expr);
   SEQ_SET_NODE_ID(args, call_expr);
}

void tree_node_index_factory::operator()(const aggr_init_expr* obj, unsigned int& mask)
{
   THROW_ASSERT(obj == curr_tree_node_ptr, "wrong factory setup");
   tree_node_mask::operator()(obj, mask);
   SET_VALUE(ctor, aggr_init_expr);
   SET_NODE_ID(slot, aggr_init_expr);
}

void tree_node_index_factory::operator()(const gimple_call* obj, unsigned int& mask)
{
   THROW_ASSERT(obj == curr_tree_node_ptr, "wrong factory setup");
   tree_node_mask::operator()(obj, mask);
   SET_NODE_ID(fn, gimple_call);
   SEQ_SET_NODE_ID(args, gimple_call);
}

void tree_node_index_factory::operator()(const case_label_expr* obj, unsigned int& mask)
{
   THROW_ASSERT(obj == curr_tree_node_ptr, "wrong factory setup");
   tree_node_mask::operator()(obj, mask);
   SET_NODE_ID(op0, case_label_expr);
   SET_NODE_ID(op1, case_label_expr);
   SET_VALUE(default_flag, case_label_expr);
   SET_NODE_ID(got, case_label_expr);
}

void tree_node_index_factory::operator()(const cast_expr* obj, unsigned int& mask)
{
   THROW_ASSERT(obj == curr_tree_node_ptr, "wrong factory setup");
   tree_node_mask::operator()(obj, mask);
   SET_NODE_ID(op, cast_expr);
}

void tree_node_index_factory::operator()(const complex_cst* obj, unsigned int& mask)
{
   THROW_ASSERT(obj == curr_tree_node_ptr, "wrong factory setup");
   tree_node_mask::operator()(obj, mask);
   SET_NODE_ID(real, complex_cst);
   SET_NODE_ID(imag, complex_cst);
}

void tree_node_index_factory::operator()(const complex_type* obj, unsigned int& mask)
{
   THROW_ASSERT(obj == curr_tree_node_ptr, "wrong factory setup");
   tree_node_mask::operator()(obj, mask);
   SET_VALUE(unsigned_flag, complex_type);
   SET_VALUE(real_flag, complex_type);
}

void tree_node_index_factory::operator()(const gimple_cond* obj, unsigned int& mask)
{
   THROW_ASSERT(obj == curr_tree_node_ptr, "wrong factory setup");
   tree_node_mask::operator()(obj, mask);
   SET_NODE_ID(op0, gimple_cond);
}

void tree_node_index_factory::operator()(const const_decl* obj, unsigned int& mask)
{
   THROW_ASSERT(obj == curr_tree_node_ptr, "wrong factory setup");
   tree_node_mask::operator()(obj, mask);
   SET_NODE_ID(cnst, const_decl);
}

void tree_node_index_factory::operator()(const constructor* obj, unsigned int& mask)
{
   THROW_ASSERT(obj == curr_tree_node_ptr, "wrong factory setup");
   tree_node_mask::operator()(obj, mask);
   SET_NODE_ID(type, constructor);
   if(!GetPointer<constructor>(source_tn)->list_of_idx_valu.empty())
   {
      auto vend = GetPointer<constructor>(source_tn)->list_of_idx_valu.end();
      for(auto i = GetPointer<constructor>(source_tn)->list_of_idx_valu.begin(); i != vend; ++i)
      {
         unsigned int node_id1 = i->first ? GET_INDEX_NODE(i->first) : 0;
         unsigned int node_id2 = GET_INDEX_NODE(i->second);
         THROW_ASSERT(!node_id1 || remap.find(node_id1) != remap.end(), "missing an index");
         node_id1 = node_id1 ? remap.find(node_id1)->second : 0;
         THROW_ASSERT(remap.find(node_id2) != remap.end(), "missing an index");
         node_id2 = remap.find(node_id2)->second;
         if(node_id1)
         {
            dynamic_cast<constructor*>(curr_tree_node_ptr)
                ->add_idx_valu(TM->GetTreeReindex(node_id1), TM->GetTreeReindex(node_id2));
         }
         else
         {
            dynamic_cast<constructor*>(curr_tree_node_ptr)->add_valu(TM->GetTreeReindex(node_id2));
         }
      }
   }
}

void tree_node_index_factory::operator()(const enumeral_type* obj, unsigned int& mask)
{
   THROW_ASSERT(obj == curr_tree_node_ptr, "wrong factory setup");
   tree_node_mask::operator()(obj, mask);
   SET_VALUE(prec, enumeral_type);
   SET_VALUE(unsigned_flag, enumeral_type);
   SET_NODE_ID(min, enumeral_type);
   SET_NODE_ID(max, enumeral_type);
   SET_NODE_ID(csts, enumeral_type);
}

void tree_node_index_factory::operator()(const expr_stmt* obj, unsigned int& mask)
{
   THROW_ASSERT(obj == curr_tree_node_ptr, "wrong factory setup");
   tree_node_mask::operator()(obj, mask);

   SET_VALUE(line, expr_stmt);
   SET_NODE_ID(expr, expr_stmt);
   SET_NODE_ID(next, expr_stmt);
}

void tree_node_index_factory::operator()(const field_decl* obj, unsigned int& mask)
{
   THROW_ASSERT(obj == curr_tree_node_ptr, "wrong factory setup");
   tree_node_mask::operator()(obj, mask);
   SET_VALUE(algn, field_decl);
   SET_NODE_ID(init, field_decl);
   SET_NODE_ID(size, field_decl);
   SET_NODE_ID(bpos, field_decl);
   SET_NODE_ID(smt_ann, field_decl);
}

void tree_node_index_factory::operator()(const function_decl* obj, unsigned int& mask)
{
   THROW_ASSERT(obj == curr_tree_node_ptr, "wrong factory setup");
   tree_node_mask::operator()(obj, mask);
   SET_VALUE(operator_flag, function_decl);
   if(!GetPointer<function_decl>(source_tn)->list_of_op_names.empty())
   {
      auto vend = GetPointer<function_decl>(source_tn)->list_of_op_names.end();
      for(auto i = GetPointer<function_decl>(source_tn)->list_of_op_names.begin(); i != vend; ++i)
      {
         dynamic_cast<function_decl*>(curr_tree_node_ptr)->add(*i);
      }
   }

   SET_NODE_ID(tmpl_parms, function_decl);
   SET_NODE_ID(tmpl_args, function_decl);

   SET_VALUE(fixd, function_decl);
   SET_VALUE(fixd_flag, function_decl);
   SET_VALUE(virt_flag, function_decl);
   SET_VALUE(virt, function_decl);
   SET_NODE_ID(fn, function_decl);
   SEQ_SET_NODE_ID(list_of_args, function_decl);
   SET_VALUE(undefined_flag, function_decl);
   SET_VALUE(builtin_flag, function_decl);
   SET_VALUE(static_flag, function_decl);
   SET_VALUE(hwcall_flag, function_decl);
   SET_VALUE(reverse_restrict_flag, function_decl);
   SET_VALUE(writing_memory, function_decl);
   SET_VALUE(reading_memory, function_decl);
   SET_VALUE(pipeline_enabled, function_decl);
   SET_VALUE(simple_pipeline, function_decl);
   SET_VALUE(initiation_time, function_decl);
#if HAVE_FROM_PRAGMA_BUILT
   SET_VALUE(omp_atomic, function_decl);
   SET_VALUE(omp_body_loop, function_decl);
   SET_VALUE(omp_critical, function_decl);
   SET_VALUE(omp_for_wrapper, function_decl);
#endif
   SET_NODE_ID(body, function_decl);
   SET_NODE_ID(inline_body, function_decl);
}

void tree_node_index_factory::operator()(const function_type* obj, unsigned int& mask)
{
   THROW_ASSERT(obj == curr_tree_node_ptr, "wrong factory setup");
   tree_node_mask::operator()(obj, mask);
   SET_NODE_ID(retn, function_type);
   SET_NODE_ID(prms, function_type);
   SET_VALUE(varargs_flag, function_type);
}

void tree_node_index_factory::operator()(const gimple_assign* obj, unsigned int& mask)
{
   THROW_ASSERT(obj == curr_tree_node_ptr, "wrong factory setup");
   tree_node_mask::operator()(obj, mask);
   SET_NODE_ID(op0, gimple_assign);
   SET_NODE_ID(op1, gimple_assign);
   SET_NODE_ID(predicate, gimple_assign);
   SET_VALUE(init_assignment, gimple_assign);
   SET_VALUE(clobber, gimple_assign);
   SET_VALUE(temporary_address, gimple_assign);
}

void tree_node_index_factory::operator()(const gimple_goto* obj, unsigned int& mask)
{
   THROW_ASSERT(obj == curr_tree_node_ptr, "wrong factory setup");
   tree_node_mask::operator()(obj, mask);
   SET_NODE_ID(op, gimple_goto);
}

void tree_node_index_factory::operator()(const handler* obj, unsigned int& mask)
{
   THROW_ASSERT(obj == curr_tree_node_ptr, "wrong factory setup");
   tree_node_mask::operator()(obj, mask);

   SET_VALUE(line, handler);
   SET_NODE_ID(body, handler);
}

void tree_node_index_factory::operator()(const identifier_node* obj, unsigned int& mask)
{
   THROW_ASSERT(obj == curr_tree_node_ptr, "wrong factory setup");
   tree_node_mask::operator()(obj, mask);
   THROW_ERROR("Use find_identifier_nodeID to find identifier_node objects");
}

void tree_node_index_factory::operator()(const integer_cst* obj, unsigned int& mask)
{
   THROW_ASSERT(obj == curr_tree_node_ptr, "wrong factory setup");
   tree_node_mask::operator()(obj, mask);
   SET_VALUE(value, integer_cst);
}

void tree_node_index_factory::operator()(const integer_type* obj, unsigned int& mask)
{
   THROW_ASSERT(obj == curr_tree_node_ptr, "wrong factory setup");
   tree_node_mask::operator()(obj, mask);
   SET_VALUE(prec, integer_type);
   SET_VALUE(str, integer_type);
   SET_VALUE(unsigned_flag, integer_type);
   SET_NODE_ID(min, integer_type);
   SET_NODE_ID(max, integer_type);
}

void tree_node_index_factory::operator()(const gimple_label* obj, unsigned int& mask)
{
   THROW_ASSERT(obj == curr_tree_node_ptr, "wrong factory setup");
   tree_node_mask::operator()(obj, mask);
   SET_NODE_ID(op, gimple_label);
}

void tree_node_index_factory::operator()(const method_type* obj, unsigned int& mask)
{
   THROW_ASSERT(obj == curr_tree_node_ptr, "wrong factory setup");
   tree_node_mask::operator()(obj, mask);
   SET_NODE_ID(clas, method_type);
}

void tree_node_index_factory::operator()(const namespace_decl* obj, unsigned int& mask)
{
   THROW_ASSERT(obj == curr_tree_node_ptr, "wrong factory setup");
   tree_node_mask::operator()(obj, mask);
   SET_NODE_ID(dcls, namespace_decl);
}

void tree_node_index_factory::operator()(const overload* obj, unsigned int& mask)
{
   THROW_ASSERT(obj == curr_tree_node_ptr, "wrong factory setup");
   tree_node_mask::operator()(obj, mask);

   SET_NODE_ID(crnt, overload);
   SET_NODE_ID(chan, overload);
}

void tree_node_index_factory::operator()(const parm_decl* obj, unsigned int& mask)
{
   THROW_ASSERT(obj == curr_tree_node_ptr, "wrong factory setup");
   tree_node_mask::operator()(obj, mask);
   SET_NODE_ID(argt, parm_decl);
   SET_NODE_ID(size, parm_decl);
   SET_VALUE(algn, parm_decl);
   SET_VALUE(used, parm_decl);
   SET_VALUE(register_flag, parm_decl);
   SET_VALUE(readonly_flag, parm_decl);
   SET_NODE_ID(smt_ann, parm_decl);
}

void tree_node_index_factory::operator()(const gimple_phi* obj, unsigned int& mask)
{
   THROW_ASSERT(obj == curr_tree_node_ptr, "wrong factory setup");
   tree_node_mask::operator()(obj, mask);

   SET_NODE_ID(res, gimple_phi);
   for(const auto& def_edge : GetPointer<gimple_phi>(source_tn)->CGetDefEdgesList())
   {
      unsigned int node_id = GET_INDEX_NODE(def_edge.first);
      THROW_ASSERT(remap.find(node_id) != remap.end(), "missing an index");
      node_id = remap.find(node_id)->second;
      dynamic_cast<gimple_phi*>(curr_tree_node_ptr)
          ->AddDefEdge(TM, gimple_phi::DefEdge(TM->GetTreeReindex(node_id), def_edge.second));
   }
   SET_VALUE(virtual_flag, gimple_phi);
}

void tree_node_index_factory::operator()(const pointer_type* obj, unsigned int& mask)
{
   THROW_ASSERT(obj == curr_tree_node_ptr, "wrong factory setup");
   tree_node_mask::operator()(obj, mask);
   SET_NODE_ID(ptd, pointer_type);
}

void tree_node_index_factory::operator()(const real_cst* obj, unsigned int& mask)
{
   THROW_ASSERT(obj == curr_tree_node_ptr, "wrong factory setup");
   tree_node_mask::operator()(obj, mask);
   SET_VALUE(overflow_flag, real_cst);
   SET_VALUE(valr, real_cst);
   SET_VALUE(valx, real_cst);
}

void tree_node_index_factory::operator()(const real_type* obj, unsigned int& mask)
{
   THROW_ASSERT(obj == curr_tree_node_ptr, "wrong factory setup");
   tree_node_mask::operator()(obj, mask);
   SET_VALUE(prec, real_type);
}

void tree_node_index_factory::operator()(const record_type* obj, unsigned int& mask)
{
   THROW_ASSERT(obj == curr_tree_node_ptr, "wrong factory setup");
   tree_node_mask::operator()(obj, mask);
   SET_NODE_ID(tmpl_parms, record_type);
   SET_NODE_ID(tmpl_args, record_type);

   SET_VALUE(ptrmem_flag, record_type);
   SET_NODE_ID(ptd, record_type);
   SET_NODE_ID(cls, record_type);
   SET_NODE_ID(bfld, record_type);
   SET_NODE_ID(vfld, record_type);
   SET_VALUE(spec_flag, record_type);
   SET_VALUE(struct_flag, record_type);
   SEQ_SET_NODE_ID(list_of_flds, record_type);
   SEQ_SET_NODE_ID(list_of_fncs, record_type);
   SET_NODE_ID(binf, record_type);
}

void tree_node_index_factory::operator()(const reference_type* obj, unsigned int& mask)
{
   THROW_ASSERT(obj == curr_tree_node_ptr, "wrong factory setup");
   tree_node_mask::operator()(obj, mask);
   SET_NODE_ID(refd, reference_type);
}

void tree_node_index_factory::operator()(const result_decl* obj, unsigned int& mask)
{
   THROW_ASSERT(obj == curr_tree_node_ptr, "wrong factory setup");
   tree_node_mask::operator()(obj, mask);
   SET_NODE_ID(init, result_decl);
   SET_NODE_ID(size, result_decl);
   SET_VALUE(algn, result_decl);
   SET_NODE_ID(smt_ann, result_decl);
}

void tree_node_index_factory::operator()(const gimple_return* obj, unsigned int& mask)
{
   THROW_ASSERT(obj == curr_tree_node_ptr, "wrong factory setup");
   tree_node_mask::operator()(obj, mask);
   SET_NODE_ID(op, gimple_return);
}

void tree_node_index_factory::operator()(const return_stmt* obj, unsigned int& mask)
{
   THROW_ASSERT(obj == curr_tree_node_ptr, "wrong factory setup");
   tree_node_mask::operator()(obj, mask);

   SET_VALUE(line, return_stmt);
   SET_NODE_ID(expr, return_stmt);
}

void tree_node_index_factory::operator()(const scope_ref* obj, unsigned int& mask)
{
   THROW_ASSERT(obj == curr_tree_node_ptr, "wrong factory setup");
   tree_node_mask::operator()(obj, mask);
   SET_NODE_ID(op0, scope_ref);
   SET_NODE_ID(op1, scope_ref);
}

void tree_node_index_factory::operator()(const ssa_name* obj, unsigned int& mask)
{
   THROW_ASSERT(obj == curr_tree_node_ptr, "wrong factory setup");
   tree_node_mask::operator()(obj, mask);

   SET_NODE_ID(type, ssa_name);
   SET_NODE_ID(var, ssa_name);
   SET_VALUE(vers, ssa_name);
   SET_VALUE(orig_vers, ssa_name);
   SET_VALUE(use_set->anything, ssa_name);
   SET_VALUE(use_set->escaped, ssa_name);
   SET_VALUE(use_set->ipa_escaped, ssa_name);
   SET_VALUE(use_set->nonlocal, ssa_name);
   SET_VALUE(use_set->null, ssa_name);
   SEQ_SET_NODE_ID(use_set->variables, ssa_name);

   SET_VALUE(volatile_flag, ssa_name);
   SET_VALUE(virtual_flag, ssa_name);
   SET_VALUE(default_flag, ssa_name);
   for(const auto& def_stmt : GetPointer<const ssa_name>(source_tn)->CGetDefStmts())
   {
      unsigned int node_id = def_stmt->index;
      THROW_ASSERT(remap.find(node_id) != remap.end(),
                   "missing an index: " + boost::lexical_cast<std::string>(node_id));
      node_id = remap.find(node_id)->second;
      dynamic_cast<ssa_name*>(curr_tree_node_ptr)->AddDefStmt(TM->GetTreeReindex(node_id));
   }
   SET_NODE_ID(min, ssa_name);
   SET_NODE_ID(max, ssa_name);
   SET_VALUE(bit_values, ssa_name);
}

void tree_node_index_factory::operator()(const statement_list* obj, unsigned int& mask)
{
   THROW_ASSERT(obj == curr_tree_node_ptr, "wrong factory setup");
   tree_node_mask::operator()(obj, mask);
   LSEQ_SET_NODE_ID(list_of_stmt, statement_list);
   auto mend = GetPointer<statement_list>(source_tn)->list_of_bloc.end();
   for(auto i = GetPointer<statement_list>(source_tn)->list_of_bloc.begin(); i != mend; ++i)
   {
      curr_bloc = new bloc(i->first);
      source_bloc = i->second;
      curr_bloc->visit(this);
      dynamic_cast<statement_list*>(curr_tree_node_ptr)->add_bloc(blocRef(curr_bloc));
      curr_bloc = nullptr;
      source_bloc = blocRef();
   }
}

void tree_node_index_factory::operator()(const string_cst* obj, unsigned int& mask)
{
   THROW_ASSERT(obj == curr_tree_node_ptr, "wrong factory setup");
   tree_node_mask::operator()(obj, mask);
   SET_VALUE(strg, string_cst);
}

void tree_node_index_factory::operator()(const gimple_switch* obj, unsigned int& mask)
{
   THROW_ASSERT(obj == curr_tree_node_ptr, "wrong factory setup");
   tree_node_mask::operator()(obj, mask);
   SET_NODE_ID(op0, gimple_switch);
   SET_NODE_ID(op1, gimple_switch);
}

void tree_node_index_factory::operator()(const target_expr* obj, unsigned int& mask)
{
   THROW_ASSERT(obj == curr_tree_node_ptr, "wrong factory setup");
   tree_node_mask::operator()(obj, mask);
   SET_NODE_ID(decl, target_expr);
   SET_NODE_ID(init, target_expr);
   SET_NODE_ID(clnp, target_expr);
}

void tree_node_index_factory::operator()(const lut_expr* obj, unsigned int& mask)
{
   THROW_ASSERT(obj == curr_tree_node_ptr, "wrong factory setup");
   tree_node_mask::operator()(obj, mask);
   SET_NODE_ID(op0, lut_expr);
   SET_NODE_ID(op1, lut_expr);
   SET_NODE_ID(op2, lut_expr);
   SET_NODE_ID(op3, lut_expr);
   SET_NODE_ID(op4, lut_expr);
   SET_NODE_ID(op5, lut_expr);
   SET_NODE_ID(op6, lut_expr);
   SET_NODE_ID(op7, lut_expr);
   SET_NODE_ID(op8, lut_expr);
}

void tree_node_index_factory::operator()(const template_decl* obj, unsigned int& mask)
{
   THROW_ASSERT(obj == curr_tree_node_ptr, "wrong factory setup");
   tree_node_mask::operator()(obj, mask);
   SET_NODE_ID(rslt, template_decl);
   SET_NODE_ID(inst, template_decl);
   SET_NODE_ID(spcs, template_decl);
   SET_NODE_ID(prms, template_decl);
}

void tree_node_index_factory::operator()(const template_parm_index* obj, unsigned int& mask)
{
   THROW_ASSERT(obj == curr_tree_node_ptr, "wrong factory setup");
   tree_node_mask::operator()(obj, mask);
   SET_NODE_ID(type, template_parm_index);
   SET_NODE_ID(decl, template_parm_index);
   SET_VALUE(constant_flag, template_parm_index);
   SET_VALUE(readonly_flag, template_parm_index);
   SET_VALUE(idx, template_parm_index);
   SET_VALUE(level, template_parm_index);
   SET_VALUE(orig_level, template_parm_index);
}

void tree_node_index_factory::operator()(const tree_list* obj, unsigned int& mask)
{
   THROW_ASSERT(obj == curr_tree_node_ptr, "wrong factory setup");
   tree_node_mask::operator()(obj, mask);

   SET_NODE_ID(purp, tree_list);
   SET_NODE_ID(valu, tree_list);
   SET_NODE_ID(chan, tree_list);
}

void tree_node_index_factory::operator()(const tree_vec* obj, unsigned int& mask)
{
   THROW_ASSERT(obj == curr_tree_node_ptr, "wrong factory setup");
   tree_node_mask::operator()(obj, mask);

   SET_VALUE(lngt, tree_vec);
   SEQ_SET_NODE_ID(list_of_op, tree_vec);
}

void tree_node_index_factory::operator()(const try_block* obj, unsigned int& mask)
{
   THROW_ASSERT(obj == curr_tree_node_ptr, "wrong factory setup");
   tree_node_mask::operator()(obj, mask);

   SET_VALUE(line, try_block);
   SET_NODE_ID(body, try_block);
   SET_NODE_ID(hdlr, try_block);
   SET_NODE_ID(next, try_block);
}

void tree_node_index_factory::operator()(const type_decl* obj, unsigned int& mask)
{
   THROW_ASSERT(obj == curr_tree_node_ptr, "wrong factory setup");
   tree_node_mask::operator()(obj, mask);
   SET_NODE_ID(tmpl_parms, type_decl);
   SET_NODE_ID(tmpl_args, type_decl);
}

void tree_node_index_factory::operator()(const union_type* obj, unsigned int& mask)
{
   THROW_ASSERT(obj == curr_tree_node_ptr, "wrong factory setup");
   tree_node_mask::operator()(obj, mask);
   SEQ_SET_NODE_ID(list_of_flds, union_type);
   SEQ_SET_NODE_ID(list_of_fncs, union_type);
   SET_NODE_ID(binf, union_type);
}

void tree_node_index_factory::operator()(const var_decl* obj, unsigned int& mask)
{
   THROW_ASSERT(obj == curr_tree_node_ptr, "wrong factory setup");
   tree_node_mask::operator()(obj, mask);

   SET_VALUE(use_tmpl, var_decl);
   SET_VALUE(static_static_flag, var_decl);
   SET_VALUE(extern_flag, var_decl);
   SET_VALUE(addr_taken, var_decl);
   SET_VALUE(addr_not_taken, var_decl);
   SET_VALUE(static_flag, var_decl);
   SET_NODE_ID(init, var_decl);
   SET_NODE_ID(size, var_decl);
   SET_VALUE(algn, var_decl);
   SET_VALUE(used, var_decl);
   SET_VALUE(register_flag, var_decl);
   SET_VALUE(readonly_flag, var_decl);
   SET_VALUE(bit_values, var_decl);
   SET_NODE_ID(smt_ann, var_decl);
   /// FIXME: setting of defs, uses and addressings is missing
}

void tree_node_index_factory::operator()(const vector_cst* obj, unsigned int& mask)
{
   THROW_ASSERT(obj == curr_tree_node_ptr, "wrong factory setup");
   tree_node_mask::operator()(obj, mask);
   SEQ_SET_NODE_ID(list_of_valu, vector_cst);
}

void tree_node_index_factory::operator()(const type_argument_pack* obj, unsigned int& mask)
{
   THROW_ASSERT(obj == curr_tree_node_ptr, "wrong factory setup");
   tree_node_mask::operator()(obj, mask);
   SET_NODE_ID(arg, type_argument_pack);
}

void tree_node_index_factory::operator()(const nontype_argument_pack* obj, unsigned int& mask)
{
   THROW_ASSERT(obj == curr_tree_node_ptr, "wrong factory setup");
   tree_node_mask::operator()(obj, mask);
   SET_NODE_ID(arg, nontype_argument_pack);
}

void tree_node_index_factory::operator()(const type_pack_expansion* obj, unsigned int& mask)
{
   THROW_ASSERT(obj == curr_tree_node_ptr, "wrong factory setup");
   tree_node_mask::operator()(obj, mask);
   SET_NODE_ID(op, type_pack_expansion);
   SET_NODE_ID(param_packs, type_pack_expansion);
   SET_NODE_ID(arg, type_pack_expansion);
}

void tree_node_index_factory::operator()(const expr_pack_expansion* obj, unsigned int& mask)
{
   THROW_ASSERT(obj == curr_tree_node_ptr, "wrong factory setup");
   tree_node_mask::operator()(obj, mask);
   SET_NODE_ID(op, expr_pack_expansion);
   SET_NODE_ID(param_packs, expr_pack_expansion);
   SET_NODE_ID(arg, expr_pack_expansion);
}

void tree_node_index_factory::operator()(const vector_type* obj, unsigned int& mask)
{
   THROW_ASSERT(obj == curr_tree_node_ptr, "wrong factory setup");
   tree_node_mask::operator()(obj, mask);
   SET_NODE_ID(elts, vector_type);
}

void tree_node_index_factory::operator()(const target_mem_ref* obj, unsigned int& mask)
{
   THROW_ASSERT(obj == curr_tree_node_ptr, "wrong factory setup");
   tree_node_mask::operator()(obj, mask);

   SET_NODE_ID(type, target_mem_ref);
   SET_NODE_ID(symbol, target_mem_ref);
   SET_NODE_ID(base, target_mem_ref);
   SET_NODE_ID(idx, target_mem_ref);
   SET_NODE_ID(step, target_mem_ref);
   SET_NODE_ID(offset, target_mem_ref);
   SET_NODE_ID(orig, target_mem_ref);
   SET_NODE_ID(tag, target_mem_ref);
}

void tree_node_index_factory::operator()(const target_mem_ref461* obj, unsigned int& mask)
{
   THROW_ASSERT(obj == curr_tree_node_ptr, "wrong factory setup");
   tree_node_mask::operator()(obj, mask);

   SET_NODE_ID(type, target_mem_ref461);
   SET_NODE_ID(base, target_mem_ref461);
   SET_NODE_ID(idx, target_mem_ref461);
   SET_NODE_ID(step, target_mem_ref461);
   SET_NODE_ID(idx2, target_mem_ref461);
   SET_NODE_ID(offset, target_mem_ref461);
}

void tree_node_index_factory::operator()(const bloc* obj, unsigned int& mask)
{
   tree_node_mask::operator()(obj, mask);
   curr_bloc->hpl = source_bloc->hpl;
   curr_bloc->loop_id = source_bloc->loop_id;
   curr_bloc->list_of_pred = source_bloc->list_of_pred;
   curr_bloc->list_of_succ = source_bloc->list_of_succ;
   curr_bloc->true_edge = source_bloc->true_edge;
   curr_bloc->false_edge = source_bloc->false_edge;
   for(const auto& phi : source_bloc->CGetPhiList())
   {
      unsigned int node_id = GET_INDEX_NODE(phi);
      THROW_ASSERT(remap.find(node_id) != remap.end(), "missing an index");
      node_id = remap.find(node_id)->second;
      curr_bloc->AddPhi(TM->GetTreeReindex(node_id));
   }
   for(const auto& stmt : source_bloc->CGetStmtList())
   {
      unsigned int node_id = GET_INDEX_NODE(stmt);
      THROW_ASSERT(remap.find(node_id) != remap.end(), "missing an index");
      node_id = remap.find(node_id)->second;
      curr_bloc->PushBack(TM->GetTreeReindex(node_id), application_managerRef());
   }
}

void tree_node_index_factory::operator()(const gimple_while* obj, unsigned int& mask)
{
   THROW_ASSERT(obj == curr_tree_node_ptr, "wrong factory setup");
   tree_node_mask::operator()(obj, mask);
   SET_NODE_ID(op0, gimple_while);
}

void tree_node_index_factory::operator()(const gimple_for* obj, unsigned int& mask)
{
   THROW_ASSERT(obj == curr_tree_node_ptr, "wrong factory setup");
   tree_node_mask::operator()(obj, mask);
   SET_NODE_ID(op1, gimple_for);
   SET_NODE_ID(op2, gimple_for);
}

void tree_node_index_factory::operator()(const gimple_multi_way_if* obj, unsigned int& mask)
{
   THROW_ASSERT(obj == curr_tree_node_ptr, "wrong factory setup");
   tree_node_mask::operator()(obj, mask);
   if(!GetPointer<gimple_multi_way_if>(source_tn)->list_of_cond.empty())
   {
      for(const auto& cond : GetPointer<gimple_multi_way_if>(source_tn)->list_of_cond)
      {
         unsigned int node_id = cond.first->index;
         THROW_ASSERT(remap.find(node_id) != remap.end(), "missing an index");
         node_id = remap.find(node_id)->second;
         dynamic_cast<gimple_multi_way_if*>(curr_tree_node_ptr)->add_cond(TM->GetTreeReindex(node_id), cond.second);
      }
   }
}

void tree_node_index_factory::operator()(const null_node* obj, unsigned int& mask)
{
   THROW_ASSERT(obj == curr_tree_node_ptr, "wrong factory setup");
   tree_node_mask::operator()(obj, mask);
}

void tree_node_index_factory::operator()(const gimple_pragma* obj, unsigned int& mask)
{
   THROW_ASSERT(obj == curr_tree_node_ptr, "wrong factory setup");
   tree_node_mask::operator()(obj, mask);
   SET_VALUE(is_block, gimple_pragma);
   SET_VALUE(is_opening, gimple_pragma);
   SET_VALUE(line, gimple_pragma);
   SET_NODE_ID(scope, gimple_pragma);
   SET_NODE_ID(directive, gimple_pragma);
}

void tree_node_index_factory::operator()(const omp_pragma* obj, unsigned int& mask)
{
   THROW_ASSERT(obj == curr_tree_node_ptr, "wrong factory setup");
   tree_node_mask::operator()(obj, mask);
}

void tree_node_index_factory::operator()(const omp_parallel_pragma* obj, unsigned int& mask)
{
   THROW_ASSERT(obj == curr_tree_node_ptr, "wrong factory setup");
   tree_node_mask::operator()(obj, mask);
   SET_VALUE(is_shortcut, omp_parallel_pragma);
   if(!GetPointer<omp_parallel_pragma>(source_tn)->clauses.empty())
   {
      auto vend = GetPointer<omp_parallel_pragma>(source_tn)->clauses.end();
      for(auto i = GetPointer<omp_parallel_pragma>(source_tn)->clauses.begin(); i != vend; ++i)
      {
         dynamic_cast<omp_parallel_pragma*>(curr_tree_node_ptr)->clauses[i->first] = i->second;
      }
   }
}

void tree_node_index_factory::operator()(const omp_for_pragma* obj, unsigned int& mask)
{
   THROW_ASSERT(obj == curr_tree_node_ptr, "wrong factory setup");
   tree_node_mask::operator()(obj, mask);
   if(!GetPointer<omp_for_pragma>(source_tn)->clauses.empty())
   {
      auto vend = GetPointer<omp_for_pragma>(source_tn)->clauses.end();
      for(auto i = GetPointer<omp_for_pragma>(source_tn)->clauses.begin(); i != vend; ++i)
      {
         dynamic_cast<omp_for_pragma*>(curr_tree_node_ptr)->clauses[i->first] = i->second;
      }
   }
}

void tree_node_index_factory::operator()(const omp_declare_simd_pragma* obj, unsigned int& mask)
{
   THROW_ASSERT(obj == curr_tree_node_ptr, "wrong factory setup");
   tree_node_mask::operator()(obj, mask);
   if(!GetPointer<omp_declare_simd_pragma>(source_tn)->clauses.empty())
   {
      auto vend = GetPointer<omp_declare_simd_pragma>(source_tn)->clauses.end();
      for(auto i = GetPointer<omp_declare_simd_pragma>(source_tn)->clauses.begin(); i != vend; ++i)
      {
         dynamic_cast<omp_declare_simd_pragma*>(curr_tree_node_ptr)->clauses[i->first] = i->second;
      }
   }
}

void tree_node_index_factory::operator()(const omp_simd_pragma* obj, unsigned int& mask)
{
   THROW_ASSERT(obj == curr_tree_node_ptr, "wrong factory setup");
   tree_node_mask::operator()(obj, mask);
   if(!GetPointer<omp_simd_pragma>(source_tn)->clauses.empty())
   {
      auto vend = GetPointer<omp_simd_pragma>(source_tn)->clauses.end();
      for(auto i = GetPointer<omp_simd_pragma>(source_tn)->clauses.begin(); i != vend; ++i)
      {
         dynamic_cast<omp_simd_pragma*>(curr_tree_node_ptr)->clauses[i->first] = i->second;
      }
   }
}

void tree_node_index_factory::operator()(const omp_target_pragma* obj, unsigned int& mask)
{
   THROW_ASSERT(obj == curr_tree_node_ptr, "wrong factory setup");
   tree_node_mask::operator()(obj, mask);
   if(!GetPointer<omp_target_pragma>(source_tn)->clauses.empty())
   {
      auto vend = GetPointer<omp_target_pragma>(source_tn)->clauses.end();
      for(auto i = GetPointer<omp_target_pragma>(source_tn)->clauses.begin(); i != vend; ++i)
      {
         dynamic_cast<omp_target_pragma*>(curr_tree_node_ptr)->clauses[i->first] = i->second;
      }
   }
}

void tree_node_index_factory::operator()(const omp_critical_pragma* obj, unsigned int& mask)
{
   THROW_ASSERT(obj == curr_tree_node_ptr, "wrong factory setup");
   tree_node_mask::operator()(obj, mask);
   if(!GetPointer<omp_critical_pragma>(source_tn)->clauses.empty())
   {
      auto vend = GetPointer<omp_critical_pragma>(source_tn)->clauses.end();
      for(auto i = GetPointer<omp_critical_pragma>(source_tn)->clauses.begin(); i != vend; ++i)
      {
         dynamic_cast<omp_critical_pragma*>(curr_tree_node_ptr)->clauses[i->first] = i->second;
      }
   }
}

void tree_node_index_factory::operator()(const omp_task_pragma* obj, unsigned int& mask)
{
   THROW_ASSERT(obj == curr_tree_node_ptr, "wrong factory setup");
   tree_node_mask::operator()(obj, mask);
   if(!GetPointer<omp_task_pragma>(source_tn)->clauses.empty())
   {
      auto vend = GetPointer<omp_task_pragma>(source_tn)->clauses.end();
      for(auto i = GetPointer<omp_task_pragma>(source_tn)->clauses.begin(); i != vend; ++i)
      {
         dynamic_cast<omp_task_pragma*>(curr_tree_node_ptr)->clauses[i->first] = i->second;
      }
   }
}

void tree_node_index_factory::operator()(const omp_sections_pragma* obj, unsigned int& mask)
{
   THROW_ASSERT(obj == curr_tree_node_ptr, "wrong factory setup");
   tree_node_mask::operator()(obj, mask);
   SET_VALUE(is_shortcut, omp_sections_pragma);
}

void tree_node_index_factory::operator()(const omp_parallel_sections_pragma* obj, unsigned int& mask)
{
   THROW_ASSERT(obj == curr_tree_node_ptr, "wrong factory setup");
   tree_node_mask::operator()(obj, mask);
   SET_NODE_ID(op0, omp_parallel_sections_pragma);
   SET_NODE_ID(op1, omp_parallel_sections_pragma);
}

void tree_node_index_factory::operator()(const omp_section_pragma* obj, unsigned int& mask)
{
   THROW_ASSERT(obj == curr_tree_node_ptr, "wrong factory setup");
   tree_node_mask::operator()(obj, mask);
}

void tree_node_index_factory::operator()(const map_pragma* obj, unsigned int& mask)
{
   THROW_ASSERT(obj == curr_tree_node_ptr, "wrong factory setup");
   tree_node_mask::operator()(obj, mask);
}

void tree_node_index_factory::operator()(const call_hw_pragma* obj, unsigned int& mask)
{
   THROW_ASSERT(obj == curr_tree_node_ptr, "wrong factory setup");
   tree_node_mask::operator()(obj, mask);
   SET_VALUE(HW_component, call_hw_pragma);
}

void tree_node_index_factory::operator()(const call_point_hw_pragma* obj, unsigned int& mask)
{
   THROW_ASSERT(obj == curr_tree_node_ptr, "wrong factory setup");
   tree_node_mask::operator()(obj, mask);
   SET_VALUE(HW_component, call_point_hw_pragma);
   SET_VALUE(ID_implementation, call_point_hw_pragma);
   SET_VALUE(recursive, call_point_hw_pragma);
}

void tree_node_index_factory::operator()(const issue_pragma* obj, unsigned int& mask)
{
   THROW_ASSERT(obj == curr_tree_node_ptr, "wrong factory setup");
   tree_node_mask::operator()(obj, mask);
}

void tree_node_index_factory::operator()(const profiling_pragma* obj, unsigned int& mask)
{
   THROW_ASSERT(obj == curr_tree_node_ptr, "wrong factory setup");
   tree_node_mask::operator()(obj, mask);
}

void tree_node_index_factory::operator()(const blackbox_pragma* obj, unsigned int& mask)
{
   THROW_ASSERT(obj == curr_tree_node_ptr, "wrong factory setup");
   tree_node_mask::operator()(obj, mask);
}

void tree_node_index_factory::operator()(const statistical_profiling* obj, unsigned int& mask)
{
   THROW_ASSERT(obj == curr_tree_node_ptr, "wrong factory setup");
   tree_node_mask::operator()(obj, mask);
}<|MERGE_RESOLUTION|>--- conflicted
+++ resolved
@@ -1388,17 +1388,14 @@
          CREATE_TREE_NODE_CASE_BODY(sat_plus_expr, node_id)
       case sat_minus_expr_K:
          CREATE_TREE_NODE_CASE_BODY(sat_minus_expr, node_id)
-<<<<<<< HEAD
+      case fshl_expr_K:
+         CREATE_TREE_NODE_CASE_BODY(fshl_expr, node_id)
+      case fshr_expr_K:
+         CREATE_TREE_NODE_CASE_BODY(fshr_expr, node_id)
       case extractvalue_expr_K:
          CREATE_TREE_NODE_CASE_BODY(extractvalue_expr, node_id)
       case insertvalue_expr_K:
          CREATE_TREE_NODE_CASE_BODY(insertvalue_expr, node_id)
-=======
-      case fshl_expr_K:
-         CREATE_TREE_NODE_CASE_BODY(fshl_expr, node_id)
-      case fshr_expr_K:
-         CREATE_TREE_NODE_CASE_BODY(fshr_expr, node_id)
->>>>>>> 82dd3e8d
       case do_stmt_K:
       case for_stmt_K:
       case if_stmt_K:
