/*
 *
 *                   _/_/_/    _/_/   _/    _/ _/_/_/    _/_/
 *                  _/   _/ _/    _/ _/_/  _/ _/   _/ _/    _/
 *                 _/_/_/  _/_/_/_/ _/  _/_/ _/   _/ _/_/_/_/
 *                _/      _/    _/ _/    _/ _/   _/ _/    _/
 *               _/      _/    _/ _/    _/ _/_/_/  _/    _/
 *
 *             ***********************************************
 *                              PandA Project
 *                     URL: http://panda.dei.polimi.it
 *                       Politecnico di Milano - DEIB
 *                        System Architectures Group
 *             ***********************************************
 *              Copyright (C) 2004-2021 Politecnico di Milano
 *
 *   This file is part of the PandA framework.
 *
 *   The PandA framework is free software; you can redistribute it and/or modify
 *   it under the terms of the GNU General Public License as published by
 *   the Free Software Foundation; either version 3 of the License, or
 *   (at your option) any later version.
 *
 *   This program is distributed in the hope that it will be useful,
 *   but WITHOUT ANY WARRANTY; without even the implied warranty of
 *   MERCHANTABILITY or FITNESS FOR A PARTICULAR PURPOSE.  See the
 *   GNU General Public License for more details.
 *
 *   You should have received a copy of the GNU General Public License
 *   along with this program.  If not, see <http://www.gnu.org/licenses/>.
 *
 */
/**
 * @file type_casting.hpp
 * @brief tree node visitor collecting the types used in type casting
 *
 * @author Fabrizio Ferrandi <fabrizio.ferrandi@polimi.it>
 * $Revision$
 * $Date$
 * Last modified by $Author$
 *
 */
#ifndef TYPE_CASTING_HPP
#define TYPE_CASTING_HPP

/// Tree include
#include "tree_node.hpp"

/// Utility include
#include "refcount.hpp"
#include <boost/preprocessor/facilities/empty.hpp>
#include <boost/preprocessor/seq/for_each.hpp>

/**
 * @name forward declarations
 */
//@{
REF_FORWARD_DECL(type_casting);
class TreeNodeConstSet;
//@}

<<<<<<< HEAD
#define LOCAL_OBJ_NOT_SPECIALIZED_SEQ                                                                                                                                                                                                                          \
   (translation_unit_decl)(label_decl)(using_decl)(void_cst)(void_type)(template_type_parm)(set_type)(qual_union_type)(offset_type)(lang_type)(CharType)(nullptr_type)(boolean_type)(typename_type)(none)(vec_new_expr)                                        \
       TERNARY_EXPRESSION_TREE_NODES(ctor_initializer)(trait_expr)(template_id_expr)(placeholder_expr)(new_expr)(gimple_resx)(gimple_predict)(gimple_nop)QUATERNARY_EXPRESSION_TREE_NODES(modop_expr)(PointToSolution)(omp_atomic_pragma)(abs_expr)(           \
           addr_expr)(alignof_expr)(arrow_expr)(bit_not_expr)(buffer_ref)(card_expr)(cleanup_point_expr)(conj_expr)(convert_expr)(exit_expr)(fix_ceil_expr)(fix_floor_expr)(fix_round_expr)(fix_trunc_expr)(float_expr)(imagpart_expr)(                        \
           misaligned_indirect_ref)(loop_expr)(negate_expr)(non_lvalue_expr)(nop_expr)(realpart_expr)(reference_expr)(reinterpret_cast_expr)(sizeof_expr)(static_cast_expr)(throw_expr)(truth_not_expr)(unsave_expr)(va_arg_expr)(view_convert_expr)(          \
           reduc_max_expr)(reduc_min_expr)(reduc_plus_expr)(vec_unpack_hi_expr)(vec_unpack_lo_expr)(vec_unpack_float_hi_expr)(vec_unpack_float_lo_expr)(assert_expr)(bit_and_expr)(bit_ior_expr)(bit_xor_expr)(catch_expr)(ceil_div_expr)(ceil_mod_expr)(      \
           complex_expr)(compound_expr)(eh_filter_expr)(eq_expr)(exact_div_expr)(fdesc_expr)(floor_div_expr)(floor_mod_expr)(ge_expr)(gt_expr)(goto_subroutine)(in_expr)(init_expr)(le_expr)(lrotate_expr)(lshift_expr)(lt_expr)(max_expr)(min_expr)(          \
           minus_expr)(modify_expr)(mult_expr)(mult_highpart_expr)(ne_expr)(ordered_expr)(plus_expr)(pointer_plus_expr)(postdecrement_expr)(postincrement_expr)(predecrement_expr)(preincrement_expr)(range_expr)(paren_expr)(rdiv_expr)(round_div_expr)(      \
           round_mod_expr)(rrotate_expr)(rshift_expr)(set_le_expr)(trunc_div_expr)(trunc_mod_expr)(truth_and_expr)(truth_andif_expr)(truth_or_expr)(truth_orif_expr)(truth_xor_expr)(try_catch_expr)(try_finally)(uneq_expr)(ltgt_expr)(unge_expr)(ungt_expr)( \
           unle_expr)(unlt_expr)(unordered_expr)(widen_sum_expr)(widen_mult_expr)(with_size_expr)(vec_lshift_expr)(vec_rshift_expr)(widen_mult_hi_expr)(widen_mult_lo_expr)(vec_pack_trunc_expr)(vec_pack_sat_expr)(vec_pack_fix_trunc_expr)(                  \
           vec_extracteven_expr)(vec_extractodd_expr)(vec_interleavehigh_expr)(vec_interleavelow_expr)(extract_bit_expr)(sat_plus_expr)(sat_minus_expr)(extractvalue_expr)
=======
#define LOCAL_OBJ_NOT_SPECIALIZED_SEQ                                                                                  \
   (translation_unit_decl)(label_decl)(using_decl)(void_cst)(void_type)(template_type_parm)(set_type)(                 \
       qual_union_type)(offset_type)(lang_type)(CharType)(nullptr_type)(boolean_type)(typename_type)(none)(            \
       vec_new_expr)                                                                                                   \
       TERNARY_EXPRESSION_TREE_NODES(ctor_initializer)(trait_expr)(template_id_expr)(placeholder_expr)(new_expr)(      \
           gimple_resx)(gimple_predict)(gimple_nop)                                                                    \
           QUATERNARY_EXPRESSION_TREE_NODES(modop_expr)(PointToSolution)(omp_atomic_pragma)(abs_expr)(addr_expr)(      \
               arrow_expr)(bit_not_expr)(buffer_ref)(card_expr)(cleanup_point_expr)(conj_expr)(convert_expr)(          \
               exit_expr)(fix_ceil_expr)(fix_floor_expr)(fix_round_expr)(fix_trunc_expr)(float_expr)(imagpart_expr)(   \
               misaligned_indirect_ref)(loop_expr)(negate_expr)(non_lvalue_expr)(nop_expr)(realpart_expr)(             \
               reference_expr)(reinterpret_cast_expr)(sizeof_expr)(static_cast_expr)(throw_expr)(truth_not_expr)(      \
               unsave_expr)(va_arg_expr)(view_convert_expr)(reduc_max_expr)(reduc_min_expr)(reduc_plus_expr)(          \
               vec_unpack_hi_expr)(vec_unpack_lo_expr)(vec_unpack_float_hi_expr)(vec_unpack_float_lo_expr)(            \
               assert_expr)(bit_and_expr)(bit_ior_expr)(bit_xor_expr)(catch_expr)(ceil_div_expr)(ceil_mod_expr)(       \
               complex_expr)(compound_expr)(eh_filter_expr)(eq_expr)(exact_div_expr)(fdesc_expr)(floor_div_expr)(      \
               floor_mod_expr)(ge_expr)(gt_expr)(goto_subroutine)(in_expr)(init_expr)(le_expr)(lrotate_expr)(          \
               lshift_expr)(lt_expr)(max_expr)(min_expr)(minus_expr)(modify_expr)(mult_expr)(mult_highpart_expr)(      \
               ne_expr)(ordered_expr)(plus_expr)(pointer_plus_expr)(postdecrement_expr)(postincrement_expr)(           \
               predecrement_expr)(preincrement_expr)(range_expr)(paren_expr)(rdiv_expr)(round_div_expr)(               \
               round_mod_expr)(rrotate_expr)(rshift_expr)(set_le_expr)(trunc_div_expr)(trunc_mod_expr)(                \
               truth_and_expr)(truth_andif_expr)(truth_or_expr)(truth_orif_expr)(truth_xor_expr)(try_catch_expr)(      \
               try_finally)(uneq_expr)(ltgt_expr)(unge_expr)(ungt_expr)(unle_expr)(unlt_expr)(unordered_expr)(         \
               widen_sum_expr)(widen_mult_expr)(with_size_expr)(vec_lshift_expr)(vec_rshift_expr)(widen_mult_hi_expr)( \
               widen_mult_lo_expr)(vec_pack_trunc_expr)(vec_pack_sat_expr)(vec_pack_fix_trunc_expr)(                   \
               vec_extracteven_expr)(vec_extractodd_expr)(vec_interleavehigh_expr)(vec_interleavelow_expr)(            \
               extract_bit_expr)(sat_plus_expr)(sat_minus_expr)
>>>>>>> 82dd3e8d

struct type_casting : public tree_node_visitor
{
   /// default constructor
   explicit type_casting(TreeNodeConstSet& _types) : types(_types)
   {
   }

   void operator()(const mem_ref* obj, unsigned int& mask) override;

   void operator()(const indirect_ref* obj, unsigned int& mask) override;
   /// tree_node visitors
   BOOST_PP_SEQ_FOR_EACH(OPERATOR_MACRO_DECLO, BOOST_PP_EMPTY, OBJ_SPECIALIZED_SEQ)
   BOOST_PP_SEQ_FOR_EACH(OPERATOR_MACROO, BOOST_PP_EMPTY, LOCAL_OBJ_NOT_SPECIALIZED_SEQ)

 private:
   /// set of types used in type casting
   TreeNodeConstSet& types;

   /// already visited
   CustomUnorderedSet<unsigned int> visited;
};

#endif<|MERGE_RESOLUTION|>--- conflicted
+++ resolved
@@ -59,26 +59,13 @@
 class TreeNodeConstSet;
 //@}
 
-<<<<<<< HEAD
-#define LOCAL_OBJ_NOT_SPECIALIZED_SEQ                                                                                                                                                                                                                          \
-   (translation_unit_decl)(label_decl)(using_decl)(void_cst)(void_type)(template_type_parm)(set_type)(qual_union_type)(offset_type)(lang_type)(CharType)(nullptr_type)(boolean_type)(typename_type)(none)(vec_new_expr)                                        \
-       TERNARY_EXPRESSION_TREE_NODES(ctor_initializer)(trait_expr)(template_id_expr)(placeholder_expr)(new_expr)(gimple_resx)(gimple_predict)(gimple_nop)QUATERNARY_EXPRESSION_TREE_NODES(modop_expr)(PointToSolution)(omp_atomic_pragma)(abs_expr)(           \
-           addr_expr)(alignof_expr)(arrow_expr)(bit_not_expr)(buffer_ref)(card_expr)(cleanup_point_expr)(conj_expr)(convert_expr)(exit_expr)(fix_ceil_expr)(fix_floor_expr)(fix_round_expr)(fix_trunc_expr)(float_expr)(imagpart_expr)(                        \
-           misaligned_indirect_ref)(loop_expr)(negate_expr)(non_lvalue_expr)(nop_expr)(realpart_expr)(reference_expr)(reinterpret_cast_expr)(sizeof_expr)(static_cast_expr)(throw_expr)(truth_not_expr)(unsave_expr)(va_arg_expr)(view_convert_expr)(          \
-           reduc_max_expr)(reduc_min_expr)(reduc_plus_expr)(vec_unpack_hi_expr)(vec_unpack_lo_expr)(vec_unpack_float_hi_expr)(vec_unpack_float_lo_expr)(assert_expr)(bit_and_expr)(bit_ior_expr)(bit_xor_expr)(catch_expr)(ceil_div_expr)(ceil_mod_expr)(      \
-           complex_expr)(compound_expr)(eh_filter_expr)(eq_expr)(exact_div_expr)(fdesc_expr)(floor_div_expr)(floor_mod_expr)(ge_expr)(gt_expr)(goto_subroutine)(in_expr)(init_expr)(le_expr)(lrotate_expr)(lshift_expr)(lt_expr)(max_expr)(min_expr)(          \
-           minus_expr)(modify_expr)(mult_expr)(mult_highpart_expr)(ne_expr)(ordered_expr)(plus_expr)(pointer_plus_expr)(postdecrement_expr)(postincrement_expr)(predecrement_expr)(preincrement_expr)(range_expr)(paren_expr)(rdiv_expr)(round_div_expr)(      \
-           round_mod_expr)(rrotate_expr)(rshift_expr)(set_le_expr)(trunc_div_expr)(trunc_mod_expr)(truth_and_expr)(truth_andif_expr)(truth_or_expr)(truth_orif_expr)(truth_xor_expr)(try_catch_expr)(try_finally)(uneq_expr)(ltgt_expr)(unge_expr)(ungt_expr)( \
-           unle_expr)(unlt_expr)(unordered_expr)(widen_sum_expr)(widen_mult_expr)(with_size_expr)(vec_lshift_expr)(vec_rshift_expr)(widen_mult_hi_expr)(widen_mult_lo_expr)(vec_pack_trunc_expr)(vec_pack_sat_expr)(vec_pack_fix_trunc_expr)(                  \
-           vec_extracteven_expr)(vec_extractodd_expr)(vec_interleavehigh_expr)(vec_interleavelow_expr)(extract_bit_expr)(sat_plus_expr)(sat_minus_expr)(extractvalue_expr)
-=======
 #define LOCAL_OBJ_NOT_SPECIALIZED_SEQ                                                                                  \
    (translation_unit_decl)(label_decl)(using_decl)(void_cst)(void_type)(template_type_parm)(set_type)(                 \
        qual_union_type)(offset_type)(lang_type)(CharType)(nullptr_type)(boolean_type)(typename_type)(none)(            \
        vec_new_expr)                                                                                                   \
        TERNARY_EXPRESSION_TREE_NODES(ctor_initializer)(trait_expr)(template_id_expr)(placeholder_expr)(new_expr)(      \
            gimple_resx)(gimple_predict)(gimple_nop)                                                                    \
-           QUATERNARY_EXPRESSION_TREE_NODES(modop_expr)(PointToSolution)(omp_atomic_pragma)(abs_expr)(addr_expr)(      \
+           QUATERNARY_EXPRESSION_TREE_NODES(modop_expr)(PointToSolution)(omp_atomic_pragma)(abs_expr)(addr_expr)(alignof_expr)(      \
                arrow_expr)(bit_not_expr)(buffer_ref)(card_expr)(cleanup_point_expr)(conj_expr)(convert_expr)(          \
                exit_expr)(fix_ceil_expr)(fix_floor_expr)(fix_round_expr)(fix_trunc_expr)(float_expr)(imagpart_expr)(   \
                misaligned_indirect_ref)(loop_expr)(negate_expr)(non_lvalue_expr)(nop_expr)(realpart_expr)(             \
@@ -98,7 +85,6 @@
                widen_mult_lo_expr)(vec_pack_trunc_expr)(vec_pack_sat_expr)(vec_pack_fix_trunc_expr)(                   \
                vec_extracteven_expr)(vec_extractodd_expr)(vec_interleavehigh_expr)(vec_interleavelow_expr)(            \
                extract_bit_expr)(sat_plus_expr)(sat_minus_expr)
->>>>>>> 82dd3e8d
 
 struct type_casting : public tree_node_visitor
 {
