/*
 *
 *                   _/_/_/    _/_/   _/    _/ _/_/_/    _/_/
 *                  _/   _/ _/    _/ _/_/  _/ _/   _/ _/    _/
 *                 _/_/_/  _/_/_/_/ _/  _/_/ _/   _/ _/_/_/_/
 *                _/      _/    _/ _/    _/ _/   _/ _/    _/
 *               _/      _/    _/ _/    _/ _/_/_/  _/    _/
 *
 *             ***********************************************
 *                              PandA Project
 *                     URL: http://panda.dei.polimi.it
 *                       Politecnico di Milano - DEIB
 *                        System Architectures Group
 *             ***********************************************
 *              Copyright (C) 2004-2019 Politecnico di Milano
 *
 *   This file is part of the PandA framework.
 *
 *   The PandA framework is free software; you can redistribute it and/or modify
 *   it under the terms of the GNU General Public License as published by
 *   the Free Software Foundation; either version 3 of the License, or
 *   (at your option) any later version.
 *
 *   This program is distributed in the hope that it will be useful,
 *   but WITHOUT ANY WARRANTY; without even the implied warranty of
 *   MERCHANTABILITY or FITNESS FOR A PARTICULAR PURPOSE.  See the
 *   GNU General Public License for more details.
 *
 *   You should have received a copy of the GNU General Public License
 *   along with this program.  If not, see <http://www.gnu.org/licenses/>.
 *
 */
/**
 * @file tree_helper.cpp
 * @brief This file collects some utility functions.
 *
 *
 * @author Katia Turati <turati@elet.polimi.it>
 * @author Fabrizio Ferrandi <fabrizio.ferrandi@polimi.it>
 * @author Marco Lattuada <lattuada@elet.polimi.it>
 * $Revision$
 * $Date$
 * Last modified by $Author$
 *
 */

/// Header include
#include "tree_helper.hpp"

/// parser/treegcc include
#include "token_interface.hpp"

/// Tree include
#include "ext_tree_node.hpp"
#include "tree_basic_block.hpp"
#include "tree_manager.hpp"
#include "tree_node.hpp"
#include "tree_reindex.hpp"

#include "var_pp_functor.hpp"

/// Utility include
#include "dbgPrintHelper.hpp" // for DEBUG_LEVEL_
#include "exceptions.hpp"
#include "string_manipulation.hpp" // for STR
#include <boost/algorithm/string/classification.hpp>
#include <boost/algorithm/string/split.hpp>
#include <boost/lexical_cast.hpp>
#include <iostream>

/// built in type without parameter
///"sc_in_resolved" is not a template and inherits from sc_in<sc_dt::sc_logic>
///"sc_inout_resolved" is not a template and inherits from sc_inout<sc_dt::sc_logic>
///"sc_out_resolved" is not a template and inherits from sc_inout_resolved
///"sc_in_clk" is not a template and is a typedef of sc_in<bool>
///"sc_out_clk" is not a template and is a typedef of sc_out<bool>
///"sc_inout_clk" is not a template and is a typedef of sc_inout<bool>

/// builtin types with parameter
///"sc_lv" is a template, has a parameter (W)
///"sc_bv" is a template, has a parameter (W)
///"sc_in_rv" is a template, has a parameter (W) and inherits from sc_in<sc_dt::sc_lv<W> >
///"sc_out_rv" is a template, has a parameter (W) and inherits from sc_inout_rv<W>
///"sc_inout_rv" is a template, has a parameter (W) and inherits from sc_inout<sc_dt::sc_lv<W> >
///"sc_signal_rv" is a template, has a parameter (W) and inherits from sc_signal<sc_dt::sc_lv<W> >

///"sc_fifo_in" is a template, has a parameter (T) and inherits from sc_port<sc_fifo_in_if<T>,0>
///"sc_fifo_out" is a template, has a parameter (T) and inherits from sc_port<sc_fifo_out_if<T>,0>

const std::set<std::string> tree_helper::SC_tmpl_class = {"sc_signal", "sc_in", "sc_out", "sc_inout", "sc_port", "sc_export"};

const std::set<std::string> tree_helper::SC_builtin_scalar_type = {"sc_int",   "sc_uint",   "sc_biguint",  "sc_bigint", "sc_lv",
                                                                   "sc_in_rv", "sc_out_rv", "sc_inout_rv", "sc_bv",     "sc_signal_rv"}; /*check "sc_fix","sc_ufix"  "sc_fifo", "sc_buffer", "sc_fixed", "sc_ufixed" */

const std::set<std::string> tree_helper::TLM_SC_builtin_scalar_type = {
    "tlm_blocking_put_if", "tlm_blocking_get_if", "tlm_nonblocking_get_if", "tlm_nonblocking_put_if",
    "tlm_transport_if" // TLM objects
};

int tree_helper::debug_level = 0;

tree_helper::tree_helper() = default;

tree_helper::~tree_helper() = default;

unsigned int tree_helper::size(const tree_managerConstRef& tm, unsigned int index)
{
   return Size(tm->get_tree_node_const(index));
}

unsigned int tree_helper::Size(const tree_nodeConstRef& t)
{
   INDENT_DBG_MEX(DEBUG_LEVEL_VERY_PEDANTIC, debug_level, "-->Getting size of " + t->get_kind_text() + " " + STR(t->index) + ": " + t->ToString());
   unsigned int return_value = 0;
   switch(t->get_kind())
   {
      case tree_reindex_K:
      {
         return_value = Size(GET_CONST_NODE(t));
         break;
      }
      case var_decl_K:
      {
         THROW_ASSERT(GetPointer<const var_decl>(t)->type, "expected a var decl type");
         return_value = Size(GET_NODE(GetPointer<const var_decl>(t)->type));
         break;
      }
      case parm_decl_K:
      {
         THROW_ASSERT(GetPointer<const parm_decl>(t)->type, "expected a var decl type");
         return_value = Size(GET_NODE(GetPointer<const parm_decl>(t)->type));
         break;
      }
      case result_decl_K:
      {
         THROW_ASSERT(GetPointer<const result_decl>(t)->type, "expected a var decl type");
         return_value = Size(GET_NODE(GetPointer<const result_decl>(t)->type));
         break;
      }
      case ssa_name_K:
      {
         const auto* sa = GetPointer<const ssa_name>(t);
         THROW_ASSERT(GetPointer<const ssa_name>(t), "Expected an ssa_name");
         if(!sa->bit_values.empty())
         {
            return_value = static_cast<unsigned int>(sa->bit_values.size());
            break;
         }
         else if(sa->min && sa->max && GET_NODE(sa->min)->get_kind() == integer_cst_K && GET_NODE(sa->max)->get_kind() == integer_cst_K)
         {
            const tree_nodeRef type = sa->var ? GET_NODE(GetPointer<decl_node>(GET_NODE(sa->var))->type) : GET_NODE(sa->type);
            if(type->get_kind() != integer_type_K && type->get_kind() != enumeral_type_K)
            {
               return_value = Size(type);
               break;
            }
            long long max = get_integer_cst_value(GetPointer<integer_cst>(GET_NODE(sa->max)));
            long long min = get_integer_cst_value(GetPointer<integer_cst>(GET_NODE(sa->min)));
            if(min == max) /// It may happen with GCC8 -O0
            {
               return_value = Size(type);
               break;
            }

            long long min_it;
            long long max_it;
            bool unsigned_p;
            if(type->get_kind() == integer_type_K)
            {
               const integer_type* it = GetPointer<integer_type>(type);
               min_it = get_integer_cst_value(GetPointer<integer_cst>(GET_NODE(it->min)));
               max_it = get_integer_cst_value(GetPointer<integer_cst>(GET_NODE(it->max)));
               unsigned_p = it->unsigned_flag;
            }
            else
            {
               const enumeral_type* it = GetPointer<enumeral_type>(type);
               min_it = get_integer_cst_value(GetPointer<integer_cst>(GET_NODE(it->min)));
               max_it = get_integer_cst_value(GetPointer<integer_cst>(GET_NODE(it->max)));
               unsigned_p = it->unsigned_flag;
            }
            if((min_it == min and min != 0) or max_it == max)
            {
               return_value = sa->var ? Size(GET_NODE(sa->var)) : Size(GET_NODE(sa->type));
               break;
            }
            if(unsigned_p)
            {
               return_value = (64 - static_cast<unsigned>(__builtin_clzll(static_cast<unsigned long long>(max))));
            }
            else
            {
               if(max == -1 || max == 0)
               {
                  return_value = 1;
               }
               else if(max < -1)
               {
                  return_value = 65u - static_cast<unsigned>(__builtin_clzll(~static_cast<unsigned long long>(max)));
               }
               else
               {
                  return_value = 65u - static_cast<unsigned>(__builtin_clzll(static_cast<unsigned long long>(max)));
               }
               if(min < -1)
               {
                  unsigned minbits = 65u - static_cast<unsigned>(__builtin_clzll(~static_cast<unsigned long long>(min)));
                  return_value = std::max(return_value, minbits);
               }
               else if(min == -1)
               {
                  return_value = std::max(return_value, 1u);
               }
            }
         }
         else if(sa->var)
         {
            return_value = Size(GET_NODE(sa->var));
         }
         else
         {
            return_value = Size(GET_NODE(sa->type));
         }
         break;
      }
      case field_decl_K:
      {
         THROW_ASSERT(GetPointer<const field_decl>(t)->type, "expected a field decl type");
         return_value = Size(GET_NODE(GetPointer<const field_decl>(t)->type));
         break;
      }
      case pointer_type_K:
      {
         const auto* ic = GetPointer<const integer_cst>(GET_NODE(GetPointer<const pointer_type>(t)->size));
         return_value = static_cast<unsigned int>(get_integer_cst_value(ic));
         break;
      }
      case reference_type_K:
      {
         const auto* ic = GetPointer<const integer_cst>(GET_NODE(GetPointer<const reference_type>(t)->size));
         return_value = static_cast<unsigned int>(get_integer_cst_value(ic));
         break;
      }
      case array_type_K:
      {
         const auto* at = GetPointer<const array_type>(t);
         if(at->size)
         {
            const auto* ic = GetPointer<const integer_cst>(GET_NODE(at->size));
            if(ic)
            {
               return_value = static_cast<unsigned int>(get_integer_cst_value(ic));
            }
            else
            {
               return_value = 32;
            }
         }
         else
         {
            return_value = 0;
         }
         break;
      }

      case boolean_type_K:
      {
         return_value = 1;
         break;
      }
      case void_type_K:
      {
         return_value = 32;
         break;
      }
      case enumeral_type_K:
      {
         const auto* et = GetPointer<const enumeral_type>(t);
         if(et->min && et->max && GET_NODE(et->min)->get_kind() == integer_cst_K && GET_NODE(et->max)->get_kind() == integer_cst_K)
         {
            long long max = get_integer_cst_value(GetPointer<integer_cst>(GET_NODE(et->max)));
            long long min = get_integer_cst_value(GetPointer<integer_cst>(GET_NODE(et->min)));
            if(et->unsigned_flag)
            {
               return_value = 64u - static_cast<unsigned>(__builtin_clzll(static_cast<unsigned long long>(max)));
            }
            else
            {
               if(max == -1 || max == 0)
               {
                  return_value = 1;
               }
               else if(max < -1)
               {
                  return_value = 65u - static_cast<unsigned>(__builtin_clzll(~static_cast<unsigned long long>(max)));
               }
               else
               {
                  return_value = 65u - static_cast<unsigned>(__builtin_clzll(static_cast<unsigned long long>(max)));
               }
               if(min < -1)
               {
                  unsigned minbits = 65u - static_cast<unsigned>(__builtin_clzll(~static_cast<unsigned long long>(min)));
                  return_value = std::max(return_value, minbits);
               }
               else if(min == -1)
               {
                  return_value = std::max(return_value, 1u);
               }
            }
         }
         else
         {
            if(!GetPointer<const type_node>(t)->size)
            {
               return_value = 0;
               break;
            }
            const auto* ic = GetPointer<const integer_cst>(GET_NODE(GetPointer<const type_node>(t)->size));
            return_value = static_cast<unsigned int>(get_integer_cst_value(ic));
         }
         break;
      }
      case vector_type_K:
      case CharType_K:
      case nullptr_type_K:
      case type_pack_expansion_K:
      case type_argument_pack_K:
      case real_type_K:
      case complex_type_K:
      case function_type_K:
      case method_type_K:
      case union_type_K:
      case record_type_K:
      {
         if(!GetPointer<const type_node>(t)->size)
         {
            return_value = 0;
            break;
         }
         const auto* ic = GetPointer<const integer_cst>(GET_NODE(GetPointer<const type_node>(t)->size));
         return_value = static_cast<unsigned int>(get_integer_cst_value(ic));
         break;
      }
      case integer_type_K:
      {
         const auto* it = GetPointer<const integer_type>(t);
         unsigned int prec = it->prec;
         unsigned int algn = it->algn;
         if(prec != algn && prec % algn)
         {
            return_value = prec;
         }
         else
         {
            auto* ic = GetPointer<integer_cst>(GET_NODE(it->size));
            return_value = static_cast<unsigned int>(get_integer_cst_value(ic));
         }
         break;
      }
      case call_expr_K:
      case aggr_init_expr_K:
      {
         const auto* ce = GetPointer<const call_expr>(t);
         return_value = Size(GET_NODE(ce->type));
         break;
      }
      case CASE_UNARY_EXPRESSION:
      {
         const auto* ue = GetPointer<const unary_expr>(t);
         THROW_ASSERT(ue->type, "Expected an unary expr with type");
         return_value = Size(GET_NODE(ue->type));
         break;
      }
      case CASE_BINARY_EXPRESSION:
      {
         const auto* be = GetPointer<const binary_expr>(t);
         return_value = Size(GET_NODE(be->type));
         break;
      }
      case CASE_TERNARY_EXPRESSION:
      {
         const auto* te = GetPointer<const ternary_expr>(t);
         return_value = Size(GET_NODE(te->type));
         break;
      }
      case array_ref_K:
      {
         const auto* ar = GetPointer<const array_ref>(t);
         return_value = Size(GET_NODE(ar->type));
         break;
      }
      case string_cst_K:
      {
         const auto* sc = GetPointer<const string_cst>(t);
         return_value = Size(GET_NODE(sc->type));
         break;
      }
      case vector_cst_K:
      {
         const auto* vc = GetPointer<const vector_cst>(t);
         return_value = Size(GET_NODE(vc->type));
         break;
      }
      case integer_cst_K:
      {
         const auto* ic = GetPointer<const integer_cst>(t);
         tree_nodeRef Type = GET_NODE(ic->type);
         auto ic_value = static_cast<long long unsigned int>(ic->value);
         if(ic_value == 0)
         {
            return_value = 1;
         }
         else
         {
            return_value = Size(Type);
            bool is_integer_type = (GetPointer<enumeral_type>(Type) && !GetPointer<enumeral_type>(Type)->unsigned_flag) || (GetPointer<integer_type>(Type) && !GetPointer<integer_type>(Type)->unsigned_flag);
            unsigned int counter = 0;
            while(ic_value > 0)
            {
               ic_value /= 2;
               ++counter;
               if(counter >= return_value)
               {
                  break;
               }
            }
            if(counter < return_value && is_integer_type)
            {
               return_value = counter + 1;
            }
            else if(counter == return_value && is_integer_type && ic->value < 0)
            {
               /// count leading ONEs
               unsigned int index = return_value - 1;
               while(((1ULL << index) & static_cast<long long unsigned int>(ic->value)) && index > 0)
               {
                  --counter;
                  --index;
               }
               ++counter;
               return_value = counter;
            }
            else
            {
               return_value = counter;
            }
         }
         break;
      }
      case real_cst_K:
      {
         const auto* rc = GetPointer<const real_cst>(t);
         return_value = Size(GET_NODE(rc->type));
         break;
      }
      case complex_cst_K:
      {
         const auto* cc = GetPointer<const complex_cst>(t);
         return_value = Size(GET_NODE(cc->type));
         break;
      }
      case constructor_K:
      {
         const auto* c = GetPointer<const constructor>(t);
         return_value = Size(GET_NODE(c->type));
         break;
      }
      case target_mem_ref461_K:
      {
         const auto tmr = GetPointer<const target_mem_ref461>(t);
         return_value = Size(GET_NODE(tmr->type));
         break;
      }
      case gimple_call_K:
      case function_decl_K:
      {
         return_value = 32; // static_cast<unsigned int>(GccWrapper::CGetPointerSize(parameters));
         break;
      }
      case array_range_ref_K:
      case binfo_K:
      case block_K:
      case case_label_expr_K:
      case const_decl_K:
      case identifier_node_K:
      case label_decl_K:
      case lang_type_K:
      case namespace_decl_K:
      case offset_type_K:
      case qual_union_type_K:
      case set_type_K:
      case statement_list_K:
      case target_expr_K:
      case target_mem_ref_K:
      case template_type_parm_K:
      case translation_unit_decl_K:
      case template_decl_K:
      case using_decl_K:
      case tree_list_K:
      case tree_vec_K:
      case type_decl_K:
      case typename_type_K:
      case CASE_CPP_NODES:
      case last_tree_K:
      case none_K:
      case placeholder_expr_K:
      case gimple_asm_K:
      case gimple_assign_K:
      case gimple_bind_K:
      case gimple_cond_K:
      case gimple_for_K:
      case gimple_goto_K:
      case gimple_label_K:
      case gimple_multi_way_if_K:
      case gimple_nop_K:
      case gimple_phi_K:
      case gimple_pragma_K:
      case gimple_predict_K:
      case gimple_resx_K:
      case gimple_return_K:
      case gimple_switch_K:
      case gimple_while_K:
      case CASE_PRAGMA_NODES:
      case void_cst_K:
      case error_mark_K:
      default:
      {
         THROW_UNREACHABLE(std::string("Unexpected type pattern ") + t->get_kind_text());
      }
   }
   INDENT_DBG_MEX(DEBUG_LEVEL_VERY_PEDANTIC, debug_level, "<--Size is " + STR(return_value));
   return return_value;
}

std::string tree_helper::name_type(const tree_managerConstRef& tm, int unsigned index)
{
   const tree_nodeRef t = tm->get_tree_node_const(index);
   THROW_ASSERT(GetPointer<type_node>(t) || t->get_kind() == tree_list_K, std::string("expected a type_decl got ") + t->get_kind_text());

   switch(t->get_kind())
   {
      case pointer_type_K:
      {
         return "*" + name_type(tm, GET_INDEX_NODE((GetPointer<pointer_type>(t))->ptd));
      }
      case reference_type_K:
      {
         return "&" + name_type(tm, GET_INDEX_NODE((GetPointer<reference_type>(t))->refd));
      }
      case record_type_K:
      {
         auto* rect = GetPointer<record_type>(t);
         std::string nt;
         if(rect->name)
         {
            if(GET_NODE(rect->name)->get_kind() == type_decl_K)
            {
               auto* td = GetPointer<type_decl>(GET_NODE(rect->name));
               if(GET_NODE(td->name)->get_kind() == identifier_node_K)
               {
                  auto* idn = GetPointer<identifier_node>(GET_NODE(td->name));
                  nt = idn->strg;
               }
               else
               {
                  THROW_ERROR("unexpected record type pattern: " + STR(index));
               }
            }
            else if(GET_NODE(rect->name)->get_kind() == identifier_node_K)
            {
               auto* idn = GetPointer<identifier_node>(GET_NODE(rect->name));
               nt = "struct " + normalized_ID(idn->strg);
            }
            else
            {
               THROW_ERROR("unexpected record type pattern: " + STR(index));
            }
         }
         else
         {
            return "_unnamed_" + STR(index);
         }
         if(SC_tmpl_class.find(nt) == SC_tmpl_class.end())
         {
            return nt;
         }
         else if(rect->tmpl_args) /*the class has template parameters*/
         {
            auto* rtv = GetPointer<tree_vec>(GET_NODE(rect->tmpl_args));
            THROW_ASSERT(rtv->lngt == 1 || nt == "sc_port", "Expected just one element");
            return name_type(tm, GET_INDEX_NODE(rtv->list_of_op[0]));
         }
         else
         {
            THROW_ERROR("Unexpected template parameter pattern");
         }
         return ""; // unreachable code
      }
      case union_type_K:
      {
         auto* unt = GetPointer<union_type>(t);
         std::string nt;
         if(unt->name)
         {
            if(GET_NODE(unt->name)->get_kind() == type_decl_K)
            {
               auto* td = GetPointer<type_decl>(GET_NODE(unt->name));
               if(GET_NODE(td->name)->get_kind() == identifier_node_K)
               {
                  auto* idn = GetPointer<identifier_node>(GET_NODE(td->name));
                  nt = idn->strg;
               }
               else
               {
                  THROW_ERROR("unexpected record type pattern: " + STR(index));
               }
            }
            else if(GET_NODE(unt->name)->get_kind() == identifier_node_K)
            {
               auto* idn = GetPointer<identifier_node>(GET_NODE(unt->name));
               nt = "union " + idn->strg;
            }
            else
            {
               THROW_ERROR("unexpected record type pattern: " + STR(index));
            }
         }
         else
         {
            return "_unnamed_" + STR(index);
         }
         if(SC_tmpl_class.find(nt) == SC_tmpl_class.end())
         {
            return nt;
         }
         else
         {
            THROW_ERROR("Unexpected template parameter pattern");
         }
         return ""; // unreachable code
      }
      case array_type_K:
      {
         auto* at = GetPointer<array_type>(t);
         std::string vec_size_string;
         if(at->domn)
         {
            tree_nodeRef domain = GET_NODE(at->domn);
            auto* it = GetPointer<integer_type>(domain);
            THROW_ASSERT(it, "expected an integer type as array domain");
            if(it->max)
            {
               auto* ic = GetPointer<integer_cst>(GET_NODE(it->max));
               if(ic)
               {
                  long long int vec_size = static_cast<unsigned int>(get_integer_cst_value(ic)) + 1;
                  vec_size_string = "[" + boost::lexical_cast<std::string>(vec_size) + "]";
               }
               else
               {
                  vec_size_string = "[]";
               }
            }
         }
         return name_type(tm, GET_INDEX_NODE(at->elts)) + vec_size_string;
      }
      case enumeral_type_K:
      {
         const enumeral_type* et = GetPointer<enumeral_type>(t);
         if(et->name)
         {
            if(GET_NODE(et->name)->get_kind() == type_decl_K)
            {
               const type_decl* td = GetPointer<type_decl>(GET_NODE(et->name));
               const identifier_node* in = GetPointer<identifier_node>(GET_NODE(td->name));
               return in->strg;
            }
            else if(GET_NODE(et->name)->get_kind() == identifier_node_K)
            {
               const identifier_node* in = GetPointer<identifier_node>(GET_NODE(et->name));
               return "enum " + in->strg;
            }
         }
         return "enum Internal_" + boost::lexical_cast<std::string>(index);
      }
      case boolean_type_K:
      case integer_type_K:
      case CharType_K:
      case nullptr_type_K:
      case type_pack_expansion_K:
      case real_type_K:
      case complex_type_K:
      case void_type_K:
      case vector_type_K:
      {
         auto* tnode = GetPointer<type_node>(t);
         if(not tnode->name)
         {
            if(t->get_kind() == integer_type_K)
            {
               return "int";
            }
            return boost::lexical_cast<std::string>(index);
         }
         if(GET_NODE(tnode->name)->get_kind() == type_decl_K)
         {
            auto* tdecl = GetPointer<type_decl>(GET_NODE(tnode->name));
            THROW_ASSERT(GET_NODE(tdecl->name)->get_kind() == identifier_node_K, "unexpected type name pattern");
            auto* idn = GetPointer<identifier_node>(GET_NODE(tdecl->name));
            return idn->strg;
         }
         else if(GET_NODE(tnode->name)->get_kind() == identifier_node_K)
         {
            auto* idn = GetPointer<identifier_node>(GET_NODE(tnode->name));
            return idn->strg;
         }
         else
         {
            THROW_UNREACHABLE(std::string("unexpected builtin type pattern ") + t->get_kind_text() + " " + boost::lexical_cast<std::string>(index));
         }
         break;
      }
      case function_type_K:
      {
         std::string retn = name_type(tm, GET_INDEX_NODE(GetPointer<function_type>(t)->retn));
         retn += "(*)(";
         if(GetPointer<function_type>(t)->prms)
         {
            retn += name_type(tm, GET_INDEX_NODE(GetPointer<function_type>(t)->prms));
         }
         retn += ")";
         return retn;
      }
      case method_type_K:
      {
         std::string retn = name_type(tm, GET_INDEX_NODE(GetPointer<method_type>(t)->retn));
         retn += "(*)(";
         retn += name_type(tm, GET_INDEX_NODE(GetPointer<method_type>(t)->prms));
         retn += ")";
         return retn;
      }
      case tree_list_K:
      {
         auto* tl = GetPointer<tree_list>(t);
         std::string retn;
         if(tl->valu)
         {
            retn = name_type(tm, GET_INDEX_NODE(tl->valu));
         }
         if(tl->chan)
         {
            retn += "," + name_type(tm, GET_INDEX_NODE(tl->chan));
         }
         return retn;
      }
      case binfo_K:
      case block_K:
      case call_expr_K:
      case aggr_init_expr_K:
      case case_label_expr_K:
      case constructor_K:
      case identifier_node_K:
      case lang_type_K:
      case offset_type_K:
      case qual_union_type_K:
      case set_type_K:
      case ssa_name_K:
      case statement_list_K:
      case target_expr_K:
      case target_mem_ref_K:
      case target_mem_ref461_K:
      case template_type_parm_K:
      case type_argument_pack_K:
      case tree_vec_K:
      case typename_type_K:
      case error_mark_K:
      case CASE_BINARY_EXPRESSION:
      case CASE_CPP_NODES:
      case CASE_CST_NODES:
      case CASE_DECL_NODES:
      case CASE_FAKE_NODES:
      case CASE_GIMPLE_NODES:
      case CASE_PRAGMA_NODES:
      case CASE_QUATERNARY_EXPRESSION:
      case CASE_TERNARY_EXPRESSION:
      case CASE_UNARY_EXPRESSION:
      default:
         THROW_UNREACHABLE(std::string("unexpected type pattern ") + t->get_kind_text() + " " + boost::lexical_cast<std::string>(index));
         return "";
   }
   return "";
}

std::string tree_helper::name_tmpl(const tree_managerConstRef& tm, const unsigned int index)
{
   const tree_nodeRef t = tm->get_tree_node_const(index);
   if(t->get_kind() == record_type_K)
   {
      auto* rect = GetPointer<record_type>(t);
      if(rect->tmpl_args) /*the class is a template*/
      {
         for(auto& list_of_fld : rect->list_of_flds)
         {
            if(GET_NODE(list_of_fld)->get_kind() == type_decl_K)
            {
               auto* td = GetPointer<type_decl>(GET_NODE(list_of_fld));
               if(GET_NODE(td->name)->get_kind() == identifier_node_K)
               {
                  auto* idn = GetPointer<identifier_node>(GET_NODE(td->name));
                  return (idn->strg);
               }
            }
         }
      }
   }
   return "";
}

std::string tree_helper::record_name(const tree_managerConstRef& tm, const unsigned int index)
{
   const tree_nodeRef t = tm->get_tree_node_const(index);
   if(t->get_kind() == record_type_K)
   {
      auto* rect = GetPointer<record_type>(t);
      if(rect->name)
      {
         if(GET_NODE(rect->name)->get_kind() == type_decl_K)
         {
            auto* td = GetPointer<type_decl>(GET_NODE(rect->name));
            if(GET_NODE(td->name)->get_kind() == identifier_node_K)
            {
               auto* idn = GetPointer<identifier_node>(GET_NODE(td->name));
               return (idn->strg);
            }
         }
      }
   }
   return "";
}

std::string tree_helper::name_function(const tree_managerConstRef& tm, const unsigned int index)
{
   const tree_nodeRef t = tm->get_tree_node_const(index);
   if(t->get_kind() == function_decl_K)
   {
      auto* fd = GetPointer<function_decl>(t);
      return print_function_name(tm, fd);
   }
   else
   {
      THROW_ERROR(std::string("Node not yet supported ") + t->get_kind_text());
   }
   return "";
}

void tree_helper::get_mangled_fname(const function_decl* fd, std::string& fname)
{
   if(fd->builtin_flag)
   {
      THROW_ASSERT(fd->name, "unexpected condition");
      THROW_ASSERT(GET_NODE(fd->name)->get_kind() == identifier_node_K, "unexpected condition");
      fname = tree_helper::normalized_ID(GetPointer<identifier_node>(GET_NODE(fd->name))->strg);
   }
   else if(fd->mngl)
   {
      THROW_ASSERT(GET_NODE(fd->mngl)->get_kind() == identifier_node_K, "unexpected condition");
      fname = tree_helper::normalized_ID(GetPointer<identifier_node>(GET_NODE(fd->mngl))->strg);
   }
   else if(fd->name)
   {
      THROW_ASSERT(GET_NODE(fd->name)->get_kind() == identifier_node_K, "unexpected condition");
      fname = tree_helper::normalized_ID(GetPointer<identifier_node>(GET_NODE(fd->name))->strg);
   }
   else
   {
      THROW_ERROR("unexpected condition");
   }
}

std::string tree_helper::print_function_name(const tree_managerConstRef& TM, const function_decl* fd)
{
   tree_nodeRef name;
   if(fd->builtin_flag)
   {
      name = GET_NODE(fd->name);
   }
   else if(TM->is_CPP() && TM->is_top_function(fd))
   {
      name = GET_NODE(fd->name);
   }
   else if(fd->mngl)
   {
      name = GET_NODE(fd->mngl);
   }
   else
   {
      name = GET_NODE(fd->name);
   }
   std::string res;
   if(name->get_kind() == identifier_node_K)
   {
      auto* in = GetPointer<identifier_node>(name);
      if(in->operator_flag)
      {
         res = "operator ";
         for(const auto& attr : fd->list_attr)
         {
            if(attr == TreeVocabularyTokenTypes_TokenEnum::TOK_PUBLIC || attr == TreeVocabularyTokenTypes_TokenEnum::TOK_PRIVATE || attr == TreeVocabularyTokenTypes_TokenEnum::TOK_PROTECTED || attr == TreeVocabularyTokenTypes_TokenEnum::TOK_OPERATOR ||
               attr == TreeVocabularyTokenTypes_TokenEnum::TOK_MEMBER)
            {
               continue;
            }
            else if(attr == TreeVocabularyTokenTypes_TokenEnum::TOK_CONVERSION)
            {
               auto* ft = GetPointer<function_type>(GET_NODE(fd->type));
               if(ft)
               {
                  print_type(TM, GET_INDEX_NODE(ft->retn));
               }
               else
               {
                  auto* mt = GetPointer<method_type>(GET_NODE(fd->type));
                  print_type(TM, GET_INDEX_NODE(mt->retn));
               }
            }
            else if(attr == TreeVocabularyTokenTypes_TokenEnum::TOK_RSHIFT)
            {
               res = res + ">>";
            }
            else if(attr == TreeVocabularyTokenTypes_TokenEnum::TOK_LSHIFT)
            {
               res = res + "<<";
            }
            else if(attr == TreeVocabularyTokenTypes_TokenEnum::TOK_ASSIGN)
            {
               res = res + "=";
            }
            else
            {
               res = res + TI_getTokenName(attr);
            }
         }
         res = normalized_ID(res);
      }
      else
      {
         res = normalized_ID(in->strg);
      }
   }
   else
   {
      THROW_ERROR(std::string("Node not yet supported ") + name->get_kind_text());
   }
   //   if(fd && fd->undefined_flag && fd->builtin_flag && res.find("__builtin_") == std::string::npos)
   //      res = "__builtin_" + res;
   if(fd->builtin_flag && fd->body && !TM->is_top_function(fd))
   {
      res = "__internal_" + res;
   }
   return res;
}

std::tuple<std::string, unsigned int, unsigned int> tree_helper::get_definition(const tree_managerConstRef& tm, const unsigned int index, bool& is_system)
{
   is_system = false;
   tree_nodeRef node = tm->get_tree_node_const(index);
   std::string include_name;
   unsigned int line_number = 0;
   unsigned int column_number = 0;
   if(GetPointer<type_node>(node))
   {
      auto* tn = GetPointer<type_node>(node);
      if(tn->name && GetPointer<decl_node>(GET_NODE(tn->name)))
      {
         node = GET_NODE(tn->name);
      }
      else
      {
         if(GetPointer<union_type>(node))
         {
            std::vector<tree_nodeRef> list_of_flds = GetPointer<union_type>(node)->list_of_flds;
            if(!list_of_flds.empty())
            {
               tree_nodeRef field = GET_NODE(list_of_flds[0]);
               if(GetPointer<decl_node>(field))
               {
                  auto* dn = GetPointer<decl_node>(field);
                  include_name = dn->include_name;
                  line_number = dn->line_number;
                  column_number = dn->column_number;
                  is_system = dn->operating_system_flag or dn->library_system_flag;
               }
            }
         }
         if(GetPointer<record_type>(node))
         {
            std::vector<tree_nodeRef> list_of_flds = GetPointer<record_type>(node)->list_of_flds;
            if(!list_of_flds.empty())
            {
               tree_nodeRef field = GET_NODE(list_of_flds[0]);
               if(GetPointer<decl_node>(field))
               {
                  auto* dn = GetPointer<decl_node>(field);
                  include_name = dn->include_name;
                  line_number = dn->line_number;
                  column_number = dn->column_number;
                  is_system = dn->operating_system_flag or dn->library_system_flag;
               }
            }
         }
      }
   }
   if(GetPointer<decl_node>(node))
   {
      auto* dn = GetPointer<decl_node>(node);
      include_name = dn->include_name;
      line_number = dn->line_number;
      column_number = dn->column_number;
      is_system = dn->operating_system_flag or dn->library_system_flag;
   }
   return std::tuple<std::string, unsigned int, unsigned int>(include_name, line_number, column_number);
}

void tree_helper::get_used_variables(bool first_level_only, const tree_nodeRef& tRI, std::unordered_set<unsigned int>& list_of_variable)
{
   if(!tRI)
   {
      return;
   }
   THROW_ASSERT(tRI->get_kind() == tree_reindex_K, "Node is not a tree reindex");
   tree_nodeRef t = GET_NODE(tRI);
   switch(t->get_kind())
   {
      case result_decl_K: // tree_to_graph considers this object as particular type of variable
      {
         auto* rd = GetPointer<result_decl>(t);
         list_of_variable.insert(GET_INDEX_NODE(tRI));
         if(rd->init)
         {
            get_used_variables(first_level_only, rd->init, list_of_variable);
         }
         break;
      }
      case var_decl_K:
      {
         auto* vd = GetPointer<var_decl>(t);
         list_of_variable.insert(GET_INDEX_NODE(tRI));
         if(vd->init)
         {
            get_used_variables(first_level_only, vd->init, list_of_variable);
         }
         break;
      }
      case ssa_name_K:
      {
         auto* sn = GetPointer<ssa_name>(t);
         get_used_variables(first_level_only, sn->var, list_of_variable);
         list_of_variable.insert(GET_INDEX_NODE(tRI));
         if(sn->var)
         {
            auto* vd = GetPointer<var_decl>(GET_NODE(sn->var));
            if(vd && vd->init)
            {
               get_used_variables(first_level_only, vd->init, list_of_variable);
            }
         }
         break;
      }
      case parm_decl_K:
         list_of_variable.insert(GET_INDEX_NODE(tRI));
         break;
      case function_decl_K:
      {
         auto* fd = GetPointer<function_decl>(t);
         bool expand_p = !first_level_only;
         auto vend = fd->list_of_args.end();
         list_of_variable.insert(GET_INDEX_NODE(tRI));
         if(fd->body && expand_p)
         {
            for(auto i = fd->list_of_args.begin(); i != vend; ++i)
            {
               get_used_variables(first_level_only, *i, list_of_variable);
            }
            // body analysis
            get_used_variables(first_level_only, fd->body, list_of_variable);
         }
      }
      break;
      case statement_list_K:
      {
         auto* sl = GetPointer<statement_list>(t);
         auto end = sl->list_of_stmt.end();
         auto i = sl->list_of_stmt.begin();
         if(i != end)
         {
            for(; i != end; ++i)
            {
               get_used_variables(first_level_only, *i, list_of_variable);
            }
         }
         else
         {
            auto ib_end = sl->list_of_bloc.end();
            for(auto ib = sl->list_of_bloc.begin(); ib != ib_end; ++ib)
            {
               for(const auto& stmt : ib->second->CGetStmtList())
               {
                  get_used_variables(first_level_only, stmt, list_of_variable);
               }
            }
         }
      }
      break;
      case tree_vec_K:
      {
         auto* tv = GetPointer<tree_vec>(t);
         auto end = tv->list_of_op.end();
         for(auto i = tv->list_of_op.begin(); i != end; ++i)
         {
            get_used_variables(first_level_only, *i, list_of_variable);
         }
      }
      break;
      case gimple_cond_K:
      {
         auto* gc = GetPointer<gimple_cond>(t);
         get_used_variables(first_level_only, gc->op0, list_of_variable);
      }
      break;
      case gimple_assign_K:
      {
         auto* me = GetPointer<gimple_assign>(t);
         get_used_variables(first_level_only, me->op0, list_of_variable);
         get_used_variables(first_level_only, me->op1, list_of_variable);
         if(me->predicate)
         {
            get_used_variables(first_level_only, me->predicate, list_of_variable);
         }
      }
      break;
      case gimple_return_K:
      {
         auto* re = GetPointer<gimple_return>(t);
         if(re->op)
         {
            get_used_variables(first_level_only, re->op, list_of_variable);
         }
      }
      break;
      case CASE_UNARY_EXPRESSION:
      {
         auto* ue = GetPointer<unary_expr>(t);
         if(list_of_variable.find(GET_INDEX_NODE(ue->op)) != list_of_variable.end())
         {
            break;
         }
         get_used_variables(first_level_only, ue->op, list_of_variable);
         break;
      }
      case CASE_BINARY_EXPRESSION:
      {
         auto* be = GetPointer<binary_expr>(t);
         get_used_variables(first_level_only, be->op0, list_of_variable);
         get_used_variables(first_level_only, be->op1, list_of_variable);
         break;
      }
      case CASE_TERNARY_EXPRESSION:
      {
         auto* tern = GetPointer<ternary_expr>(t);
         get_used_variables(first_level_only, tern->op0, list_of_variable);
         get_used_variables(first_level_only, tern->op1, list_of_variable);
         get_used_variables(first_level_only, tern->op2, list_of_variable);
         break;
      }
      /* quaternary expressions.*/
      case CASE_QUATERNARY_EXPRESSION:
      {
         auto* qe = GetPointer<quaternary_expr>(t);
         get_used_variables(first_level_only, qe->op0, list_of_variable);
         get_used_variables(first_level_only, qe->op1, list_of_variable);
         get_used_variables(first_level_only, qe->op2, list_of_variable);
         get_used_variables(first_level_only, qe->op3, list_of_variable);
         break;
      }
      case gimple_switch_K:
      {
         auto* s = GetPointer<gimple_switch>(t);
         get_used_variables(first_level_only, s->op0, list_of_variable);
         break;
      }
      case gimple_multi_way_if_K:
      {
         auto* gmwi = GetPointer<gimple_multi_way_if>(t);
         for(auto cond : gmwi->list_of_cond)
         {
            if(cond.first)
            {
               get_used_variables(first_level_only, cond.first, list_of_variable);
            }
         }
         break;
      }
      case label_decl_K:
      case integer_cst_K:
      case real_cst_K:
      case string_cst_K:
      case vector_cst_K:
      case void_cst_K:
      case complex_cst_K:
         break;
      case field_decl_K: // used to specify the displacement
      case case_label_expr_K:
      case gimple_label_K:
         break;
      case constructor_K:
      {
         auto* co = GetPointer<constructor>(t);
         for(auto i = co->list_of_idx_valu.begin(); i != co->list_of_idx_valu.end(); ++i)
         {
            get_used_variables(first_level_only, i->second, list_of_variable);
         }
         break;
      }
      case call_expr_K:
      case aggr_init_expr_K:
      {
         auto* ce = GetPointer<call_expr>(t);
         const std::vector<tree_nodeRef> args = ce->args;
         std::vector<tree_nodeRef>::const_iterator arg, arg_end = args.end();
         for(arg = args.begin(); arg != arg_end; ++arg)
         {
            get_used_variables(first_level_only, *arg, list_of_variable);
         }
         break;
      }
      case gimple_call_K:
      {
         auto* ce = GetPointer<gimple_call>(t);
         const std::vector<tree_nodeRef> args = ce->args;
         std::vector<tree_nodeRef>::const_iterator arg, arg_end = args.end();
         for(arg = args.begin(); arg != arg_end; ++arg)
         {
            get_used_variables(first_level_only, *arg, list_of_variable);
         }
         break;
      }
      case gimple_asm_K:
      {
         auto* ae = GetPointer<gimple_asm>(t);
         if(ae->in)
         {
            get_used_variables(first_level_only, ae->in, list_of_variable);
         }
         if(ae->out)
         {
            get_used_variables(first_level_only, ae->out, list_of_variable);
         }
         if(ae->clob)
         {
            get_used_variables(first_level_only, ae->clob, list_of_variable);
         }
         break;
      }
      case tree_list_K:
      {
         auto* tl = GetPointer<tree_list>(t);
         if(tl->purp)
         {
            get_used_variables(first_level_only, tl->purp, list_of_variable);
         }
         if(tl->valu)
         {
            get_used_variables(first_level_only, tl->valu, list_of_variable);
         }
         if(tl->chan)
         {
            get_used_variables(first_level_only, tl->chan, list_of_variable);
         }
         break;
      }
      case gimple_for_K:
      {
         const gimple_for* fe = GetPointer<gimple_for>(t);
         get_used_variables(first_level_only, fe->op0, list_of_variable);
         get_used_variables(first_level_only, fe->op1, list_of_variable);
         get_used_variables(first_level_only, fe->op2, list_of_variable);
         break;
      }
      case gimple_while_K:
      {
         const gimple_while* we = GetPointer<gimple_while>(t);
         get_used_variables(first_level_only, we->op0, list_of_variable);
         break;
      }
      case binfo_K:
      case block_K:
      case const_decl_K:
      case gimple_bind_K:
      case gimple_goto_K:
      case gimple_nop_K:
      case gimple_phi_K:
      case gimple_pragma_K:
      case gimple_predict_K:
      case gimple_resx_K:
      case identifier_node_K:
      case namespace_decl_K:
      case target_expr_K:
      case target_mem_ref_K:
      case target_mem_ref461_K:
      case translation_unit_decl_K:
      case template_decl_K:
      case using_decl_K:
      case type_decl_K:
      case error_mark_K:
      case CASE_CPP_NODES:
      case CASE_FAKE_NODES:
      case CASE_PRAGMA_NODES:
      case CASE_TYPE_NODES:
      default:
         THROW_ERROR(std::string("Node not yet supported ") + t->get_kind_text());
   }
}

bool tree_helper::look_for_binfo_inheritance(binfo* b, const std::string& bcs)
{
   if(b)
   {
      if(b->type)
      {
         auto* rt = GetPointer<record_type>(GET_NODE(b->type));
         if(rt && rt->get_maybe_name() == bcs)
         {
            return true;
         }
      }
      for(unsigned int i = 0; i < b->get_baseinfo_size(); i++)
      {
         tree_nodeRef binf = b->get_base(i);
         auto* bnf = GetPointer<binfo>(GET_NODE(binf));
         bool found = look_for_binfo_inheritance(bnf, bcs);
         if(found)
         {
            return true;
         }
      }
   }
   return false;
}

tree_nodeRef tree_helper::find_obj_type_ref_function(const tree_nodeRef& tn)
{
   const tree_nodeRef curr_tn = GET_NODE(tn);
   unsigned int ind = GET_INDEX_NODE(tn);
   auto* otr = GetPointer<obj_type_ref>(curr_tn);
   THROW_ASSERT(otr, "tree node is not an obj_type_ref");
   THROW_ASSERT(otr->type && otr->op1 && otr->op2, "obj_type_ref has missing fields");
   tree_nodeRef type;
   unsigned int function_type;

   auto* t_pt = GetPointer<pointer_type>(GET_NODE(otr->type));
   THROW_ASSERT(t_pt, "Expected a pointer_type");
   function_type = GET_INDEX_NODE(t_pt->ptd);
   THROW_ASSERT(GetPointer<method_type>(GET_NODE(t_pt->ptd)), "expected a method_type");
   type = GET_NODE(GetPointer<method_type>(GET_NODE(t_pt->ptd))->clas);
#if 0
   var_decl* vd = GetPointer<var_decl>(GET_NODE(otr->op1));
   if(vd)
      type = vd->type;
   else
   {
      parm_decl* pd = GetPointer<parm_decl>(GET_NODE(otr->op1));
      if(pd)
         type = pd->type;
      else
         THROW_ERROR(std::string("not supported case for obj_type_ref(") + boost::lexical_cast<std::string>(ind) + std::string(")"));
   }
#endif
   if(type)
   {
      auto* rt = GetPointer<record_type>(type);
#if 0
      pointer_type* pt = GetPointer<pointer_type>(GET_NODE(type));
      if(pt)
         rt = GetPointer<record_type>(GET_NODE(pt->ptd));
      else
      {
         reference_type * Rt = GetPointer<reference_type>(GET_NODE(type));
         if(Rt)
            rt = GetPointer<record_type>(GET_NODE(Rt->refd));
         else
            THROW_ERROR(std::string("not supported case for obj_type_ref(") + boost::lexical_cast<std::string>(ind) + std::string(")"));
      }
#endif
      if(rt)
      {
         for(auto x = rt->list_of_fncs.begin(); x != rt->list_of_fncs.end(); ++x)
         {
            auto* fd = GetPointer<function_decl>(GET_NODE(*x));
            if(fd && GET_INDEX_NODE(fd->type) == function_type)
            {
               return *x;
            }
         }
      }
      else
      {
         THROW_ERROR(std::string("not supported case for obj_type_ref(") + boost::lexical_cast<std::string>(ind) + std::string(")"));
      }
   }
   else
   {
      THROW_ERROR(std::string("not supported case for obj_type_ref(") + boost::lexical_cast<std::string>(ind) + std::string(")"));
   }
   THROW_ERROR(std::string("obj_type_ref Function not found (") + boost::lexical_cast<std::string>(ind) + std::string(")"));
   return tree_nodeRef();
}

bool tree_helper::is_system(const tree_managerConstRef& TM, const unsigned int index)
{
   const tree_nodeRef curr_tn = TM->get_tree_node_const(index);
   if(GetPointer<decl_node>(curr_tn))
   {
      return GetPointer<decl_node>(curr_tn)->operating_system_flag or GetPointer<decl_node>(curr_tn)->library_system_flag;
   }
   if(GetPointer<type_node>(curr_tn))
   {
      return GetPointer<type_node>(curr_tn)->system_flag;
   }
   return false;
}

#if HAVE_BAMBU_BUILT
bool tree_helper::IsInLibbambu(const tree_managerConstRef& TM, const unsigned int index)
{
   const tree_nodeConstRef curr_tn = TM->CGetTreeNode(index);
   if(GetPointer<const decl_node>(curr_tn) and GetPointer<const decl_node>(curr_tn)->libbambu_flag)
   {
      return true;
   }
   if(GetPointer<const type_node>(curr_tn) and GetPointer<const type_node>(curr_tn)->libbambu_flag)
   {
      return true;
   }
   return false;
}
#endif

const std::unordered_set<unsigned int> tree_helper::GetTypesToBeDeclaredBefore(const tree_managerConstRef& TM, const unsigned int index, const bool without_transformation)
{
   return RecursiveGetTypesToBeDeclared(TM, index, false, without_transformation, true);
}

const std::unordered_set<unsigned int> tree_helper::GetTypesToBeDeclaredAfter(const tree_managerConstRef& TM, const unsigned int index, const bool without_transformation)
{
   return RecursiveGetTypesToBeDeclared(TM, index, false, without_transformation, false);
}

const std::unordered_set<unsigned int> tree_helper::RecursiveGetTypesToBeDeclared(const tree_managerConstRef TM, const unsigned int index, const bool recursion, const bool without_transformation, const bool before)
{
   INDENT_DBG_MEX(DEBUG_LEVEL_VERY_PEDANTIC, debug_level, STR("-->Getting types to be declared ") + (before ? "before" : "after") + " (" + STR(index) + ") " + STR(TM->CGetTreeNode(index)));
   std::unordered_set<unsigned int> returned_types;
   const tree_nodeRef type = TM->get_tree_node_const(index);
   switch(type->get_kind())
   {
      case pointer_type_K:
      {
         if(before)
         {
            returned_types = RecursiveGetTypesToBeDeclared(TM, get_pointed_type(TM, index), true, without_transformation, true);
         }
         break;
      }
      case reference_type_K:
      {
         if(before)
         {
            auto* rt = GetPointer<reference_type>(type);
            returned_types = RecursiveGetTypesToBeDeclared(TM, GET_INDEX_NODE(rt->refd), true, without_transformation, true);
         }
         break;
      }
      case array_type_K:
      case vector_type_K:
      {
         if(before)
         {
            const type_node* tn = GetPointer<type_node>(type);
            if(recursion and tn->name and GET_NODE(tn->name)->get_kind() == type_decl_K)
            {
               returned_types.insert(index);
            }
            else
            {
               returned_types = RecursiveGetTypesToBeDeclared(TM, GetElements(TM, index), true, without_transformation, before);
            }
         }
         break;
      }
      case record_type_K:
      {
         if(recursion)
         {
            if(before)
            {
               returned_types.insert(index);
            }
         }
         else
         {
            const record_type* rt = GetPointer<record_type>(TM->get_tree_node_const(index));
            if(rt->unql and (GetPointer<record_type>(GET_NODE(rt->unql))->name or without_transformation))
            {
               INDENT_DBG_MEX(DEBUG_LEVEL_VERY_PEDANTIC, debug_level, "---Record type with named unqualified");
               if(((not before) and (not tree_helper::IsAligned(TM, index))) or (before and tree_helper::IsAligned(TM, index)))
               {
                  returned_types.insert(GET_INDEX_NODE(rt->unql));
               }
            }
            else
            {
               INDENT_DBG_MEX(DEBUG_LEVEL_VERY_PEDANTIC, debug_level, "-->Record type without named unqualified");
               const auto field_types = CGetFieldTypes(TM->CGetTreeNode(index));
               for(const auto& field_type : field_types)
               {
                  INDENT_DBG_MEX(DEBUG_LEVEL_VERY_PEDANTIC, debug_level, "-->Considering field type (" + STR(field_type->index) + ") " + STR(field_type));
                  bool pointer_to_unnamed_structure = [&]() {
                     if(not is_a_pointer(TM, field_type->index))
                     {
                        return false;
                     }
                     const auto pointed_type_index = get_pointed_type(TM, field_type->index);
                     const auto pointed_type = TM->CGetTreeNode(pointed_type_index);
                     if(GetPointer<const record_type>(pointed_type) and GET_CONST_NODE(GetPointer<const record_type>(pointed_type)->name)->get_kind() != type_decl_K)
                     {
                        return true;
                     }
                     if(GetPointer<const union_type>(pointed_type) and GET_CONST_NODE(GetPointer<const union_type>(pointed_type)->name)->get_kind() != type_decl_K)
                     {
                        return true;
                     }
                     return false;
                  }();
                  /// Non pointer fields must be declared before structs, pointer fields can be declared after; in some cases they must be declared after (circular dependencies)
                  if(before)
                  {
                     if(not is_a_pointer(TM, field_type->index) or not pointer_to_unnamed_structure)
                     {
                        const std::unordered_set<unsigned int> local_types = RecursiveGetTypesToBeDeclared(TM, field_type->index, true, without_transformation, true);
                        returned_types.insert(local_types.begin(), local_types.end());
                     }
                  }
                  else
                  {
                     if(pointer_to_unnamed_structure)
                     {
                        /// Here true is correct
                        const std::unordered_set<unsigned int> local_types = RecursiveGetTypesToBeDeclared(TM, field_type->index, true, without_transformation, true);
                        returned_types.insert(local_types.begin(), local_types.end());
                     }
                  }
                  INDENT_DBG_MEX(DEBUG_LEVEL_VERY_PEDANTIC, debug_level, "<--Considered field type (" + STR(field_type->index) + ") " + STR(field_type));
               }
               INDENT_DBG_MEX(DEBUG_LEVEL_VERY_PEDANTIC, debug_level, "<--");
            }
         }
         break;
      }
      case union_type_K:
      {
         if(recursion)
         {
            if(before)
            {
               returned_types.insert(index);
            }
         }
         else
         {
            const union_type* ut = GetPointer<union_type>(TM->get_tree_node_const(index));
            if(ut->unql and (GetPointer<union_type>(GET_NODE(ut->unql))->name or without_transformation))
            {
               INDENT_DBG_MEX(DEBUG_LEVEL_VERY_PEDANTIC, debug_level, "---Union type with named unqualified");
               if(((not before) and (not tree_helper::IsAligned(TM, index))) or (before and tree_helper::IsAligned(TM, index)))
               {
                  INDENT_DBG_MEX(DEBUG_LEVEL_VERY_PEDANTIC, debug_level, "---Inserting " + STR(ut->unql) + " in the types to be declared");
                  returned_types.insert(GET_INDEX_NODE(ut->unql));
               }
            }
            else
            {
               INDENT_DBG_MEX(DEBUG_LEVEL_VERY_PEDANTIC, debug_level, "-->Union type without named unqualified");
               const auto field_types = CGetFieldTypes(TM->CGetTreeNode(index));
               for(const auto& field_type : field_types)
               {
                  INDENT_DBG_MEX(DEBUG_LEVEL_VERY_PEDANTIC, debug_level, "-->Considering field type (" + STR(field_type->index) + ") " + STR(field_type));
                  bool pointer_to_unnamed_structure = [&]() {
                     if(not is_a_pointer(TM, field_type->index))
                     {
                        return false;
                     }
                     const auto pointed_type_index = get_pointed_type(TM, field_type->index);
                     const auto pointed_type = TM->CGetTreeNode(pointed_type_index);
                     if(GetPointer<const record_type>(pointed_type) and GET_CONST_NODE(GetPointer<const record_type>(pointed_type)->name)->get_kind() != type_decl_K)
                     {
                        return true;
                     }
                     if(GetPointer<const union_type>(pointed_type) and GET_CONST_NODE(GetPointer<const union_type>(pointed_type)->name)->get_kind() != type_decl_K)
                     {
                        return true;
                     }
                     return false;
                  }();
                  /// Non pointer fields must be declared before structs, pointer fields can be declared after; in some cases they must be declared after (circular dependencies)
                  if(before)
                  {
                     if(not is_a_pointer(TM, field_type->index) or not pointer_to_unnamed_structure)
                     {
                        const std::unordered_set<unsigned int> local_types = RecursiveGetTypesToBeDeclared(TM, field_type->index, true, without_transformation, true);
                        returned_types.insert(local_types.begin(), local_types.end());
                     }
                  }
                  else
                  {
                     if(pointer_to_unnamed_structure)
                     {
                        /// Here true is correct
                        const std::unordered_set<unsigned int> local_types = RecursiveGetTypesToBeDeclared(TM, field_type->index, true, without_transformation, true);
                        returned_types.insert(local_types.begin(), local_types.end());
                     }
                  }
                  INDENT_DBG_MEX(DEBUG_LEVEL_VERY_PEDANTIC, debug_level, "<--Considered field type (" + STR(field_type->index) + ") " + STR(field_type));
               }
               INDENT_DBG_MEX(DEBUG_LEVEL_VERY_PEDANTIC, debug_level, "<--");
            }
         }
         break;
      }
      case enumeral_type_K:
      {
         if(recursion)
         {
            if(before)
            {
               returned_types.insert(index);
            }
         }
         else
         {
            const enumeral_type* et = GetPointer<enumeral_type>(TM->get_tree_node_const(index));
            if(et->unql and GetPointer<enumeral_type>(GET_NODE(et->unql))->name)
            {
               if(before)
               {
                  returned_types.insert(GET_INDEX_NODE(et->unql));
               }
            }
         }
         break;
      }
      case boolean_type_K:
      case CharType_K:
      case nullptr_type_K:
      case type_pack_expansion_K:
      case complex_type_K:
      case integer_type_K:
      case real_type_K:
      {
         if(before)
         {
            const type_node* tn = GetPointer<type_node>(type);
            if(tn->name and GET_NODE(tn->name)->get_kind() == type_decl_K)
            {
               returned_types.insert(index);
            }
         }
         break;
      }
      case void_type_K:
      {
         break;
      }
      case method_type_K:
      case function_type_K:
      {
         if(before)
         {
            const tree_nodeRef return_type = GetFunctionReturnType(TM->get_tree_node_const(index));
            if(return_type)
            {
               const std::unordered_set<unsigned int> return_types = RecursiveGetTypesToBeDeclared(TM, return_type->index, true, without_transformation, true);
               returned_types.insert(return_types.begin(), return_types.end());
            }
            std::list<unsigned int> parameters;
            get_parameter_types(TM, index, parameters);
            std::list<unsigned int>::const_iterator parameter, parameter_end = parameters.end();
            for(parameter = parameters.begin(); parameter != parameter_end; ++parameter)
            {
               const std::unordered_set<unsigned int> local_types = RecursiveGetTypesToBeDeclared(TM, *parameter, true, without_transformation, true);
               returned_types.insert(local_types.begin(), local_types.end());
            }
         }
         break;
      }

      case binfo_K:
      case block_K:
      case call_expr_K:
      case aggr_init_expr_K:
      case case_label_expr_K:
      case constructor_K:
      case identifier_node_K:
      case lang_type_K:
      case offset_type_K:
      case qual_union_type_K:
      case set_type_K:
      case ssa_name_K:
      case statement_list_K:
      case target_expr_K:
      case target_mem_ref_K:
      case target_mem_ref461_K:
      case template_type_parm_K:
      case type_argument_pack_K:
      case tree_list_K:
      case tree_vec_K:
      case typename_type_K:
      case error_mark_K:
      case CASE_BINARY_EXPRESSION:
      case CASE_CPP_NODES:
      case CASE_CST_NODES:
      case CASE_DECL_NODES:
      case CASE_FAKE_NODES:
      case CASE_GIMPLE_NODES:
      case CASE_PRAGMA_NODES:
      case CASE_QUATERNARY_EXPRESSION:
      case CASE_TERNARY_EXPRESSION:
      case CASE_UNARY_EXPRESSION:
      default:
      {
         THROW_UNREACHABLE("Unexpected node: " + boost::lexical_cast<std::string>(index));
      }
   }
   INDENT_DBG_MEX(DEBUG_LEVEL_VERY_PEDANTIC, debug_level, STR("<--Got types to be declared ") + (before ? "before" : "after") + " (" + STR(index) + ") " + STR(TM->CGetTreeNode(index)));
   return returned_types;
}

unsigned int tree_helper::GetRealType(const tree_managerConstRef& TM, unsigned int index)
{
   const record_type* rt = GetPointer<record_type>(TM->get_tree_node_const(index));
   if(rt and rt->unql and (not rt->name or GET_NODE(rt->name)->get_kind() == identifier_node_K))
   {
      return GET_INDEX_NODE(rt->unql);
   }
   const union_type* ut = GetPointer<union_type>(TM->get_tree_node_const(index));
   if(ut and ut->unql and (not ut->name or GET_NODE(ut->name)->get_kind() == identifier_node_K))
   {
      return GET_INDEX_NODE(ut->unql);
   }
   const enumeral_type* et = GetPointer<enumeral_type>(TM->get_tree_node_const(index));
   if(et and et->unql and (not et->name or GET_NODE(et->name)->get_kind() == identifier_node_K))
   {
      return GET_INDEX_NODE(et->unql);
   }
   return index;
}

unsigned int tree_helper::get_type_index(const tree_managerConstRef& TM, const unsigned int index, long long int& vec_size, bool& is_a_pointer, bool& is_a_function)
{
   is_a_pointer = false;
   is_a_function = false;
   vec_size = 0;
   const tree_nodeRef T = TM->get_tree_node_const(index);
   THROW_ASSERT(T, "this index does not exist: " + boost::lexical_cast<std::string>(index));
   tree_nodeRef Type;
   unsigned int type_index;
   if(GetPointer<type_node>(T))
   {
      type_index = index;
      Type = T;
   }
   else
   {
      // decl_node * dn = GetPointer<decl_node>(T);
      // THROW_ASSERT(dn, "expected a declaration object");
      type_index = 0;
      Type = get_type_node(T, type_index);
      THROW_ASSERT(type_index > 0, "expected a type index " + boost::lexical_cast<std::string>(index));
      // type_index = GET_INDEX_NODE(dn->type);
   }
   if(Type->get_kind() == pointer_type_K)
   {
      is_a_pointer = true;
   }
   else if(Type->get_kind() == reference_type_K)
   {
      is_a_pointer = true; // reference objects are assimilated to pointers
   }
   else if(Type->get_kind() == array_type_K)
   {
      auto* at = GetPointer<array_type>(Type);
      if(!at->domn)
      {
         is_a_pointer = true;
      }
   }
   else if(T->get_kind() == function_decl_K)
   {
      is_a_function = true;
   }
   return type_index;
}

tree_nodeRef tree_helper::GetFunctionReturnType(const tree_nodeRef& function)
{
   tree_nodeRef fun_type;
   switch(function->get_kind())
   {
      case(function_decl_K):
      {
         const function_decl* fd = GetPointer<function_decl>(function);
         fun_type = GET_NODE(fd->type);
         break;
      }
      case method_type_K:
      case(function_type_K):
      {
         fun_type = function;
         break;
      }
      case array_type_K:
      case binfo_K:
      case block_K:
      case boolean_type_K:
      case call_expr_K:
      case aggr_init_expr_K:
      case case_label_expr_K:
      case CharType_K:
      case nullptr_type_K:
      case type_pack_expansion_K:
      case complex_type_K:
      case const_decl_K:
      case constructor_K:
      case enumeral_type_K:
      case field_decl_K:
      case identifier_node_K:
      case integer_type_K:
      case label_decl_K:
      case lang_type_K:
      case namespace_decl_K:
      case offset_type_K:
      case pointer_type_K:
      case parm_decl_K:
      case qual_union_type_K:
      case real_type_K:
      case record_type_K:
      case reference_type_K:
      case result_decl_K:
      case set_type_K:
      case ssa_name_K:
      case statement_list_K:
      case target_expr_K:
      case target_mem_ref_K:
      case target_mem_ref461_K:
      case template_type_parm_K:
      case type_argument_pack_K:
      case translation_unit_decl_K:
      case template_decl_K:
      case using_decl_K:
      case tree_list_K:
      case tree_vec_K:
      case type_decl_K:
      case typename_type_K:
      case union_type_K:
      case vector_type_K:
      case void_type_K:
      case var_decl_K:
      case error_mark_K:
      case CASE_BINARY_EXPRESSION:
      case CASE_CPP_NODES:
      case CASE_CST_NODES:
      case CASE_FAKE_NODES:
      case CASE_GIMPLE_NODES:
      case CASE_PRAGMA_NODES:
      case CASE_QUATERNARY_EXPRESSION:
      case CASE_TERNARY_EXPRESSION:
      case CASE_UNARY_EXPRESSION:
      default:
      {
         THROW_UNREACHABLE("Not supported tree node type " + function->get_kind_text());
      }
   }
   if(fun_type->get_kind() == function_type_K)
   {
      const function_type* ft = GetPointer<function_type>(fun_type);
      THROW_ASSERT(ft, "NodeId is not related to a valid function type");
      if(GET_NODE(ft->retn)->get_kind() != void_type_K)
      {
         return GET_NODE(ft->retn);
      }
      else
      {
         return tree_nodeRef();
      }
   }
   else if(fun_type->get_kind() == method_type_K)
   {
      const method_type* mt = GetPointer<method_type>(fun_type);
      THROW_ASSERT(mt, "NodeId is not related to a valid function type");
      if(GET_NODE(mt->retn)->get_kind() != void_type_K)
      {
         return GET_NODE(mt->retn);
      }
      else
      {
         return tree_nodeRef();
      }
   }

   else
   {
      return tree_nodeRef();
   }
}

unsigned int tree_helper::get_pointed_type(const tree_managerConstRef& TM, const int unsigned index)
{
   const tree_nodeRef T = TM->get_tree_node_const(index);
   switch(T->get_kind())
   {
      case(pointer_type_K):
      {
         const pointer_type* pt = GetPointer<pointer_type>(T);
         return GET_INDEX_NODE(pt->ptd);
      }
      case reference_type_K:
      {
         const reference_type* rt = GetPointer<reference_type>(T);
         return GET_INDEX_NODE(rt->refd);
      }
      case(function_type_K):
      {
         const function_type* ft = GetPointer<function_type>(T);
         return get_pointed_type(TM, GET_INDEX_NODE(ft->retn));
      }
      case(method_type_K):
      {
         const method_type* mt = GetPointer<method_type>(T);
         return get_pointed_type(TM, GET_INDEX_NODE(mt->retn));
      }
      case array_type_K:
      case binfo_K:
      case block_K:
      case boolean_type_K:
      case call_expr_K:
      case aggr_init_expr_K:
      case case_label_expr_K:
      case CharType_K:
      case nullptr_type_K:
      case type_pack_expansion_K:
      case complex_type_K:
      case const_decl_K:
      case constructor_K:
      case enumeral_type_K:
      case field_decl_K:
      case function_decl_K:
      case identifier_node_K:
      case integer_type_K:
      case label_decl_K:
      case lang_type_K:
      case namespace_decl_K:
      case offset_type_K:
      case parm_decl_K:
      case qual_union_type_K:
      case real_type_K:
      case record_type_K:
      case result_decl_K:
      case set_type_K:
      case ssa_name_K:
      case statement_list_K:
      case target_expr_K:
      case target_mem_ref_K:
      case target_mem_ref461_K:
      case template_type_parm_K:
      case type_argument_pack_K:
      case translation_unit_decl_K:
      case template_decl_K:
      case using_decl_K:
      case tree_list_K:
      case tree_vec_K:
      case type_decl_K:
      case typename_type_K:
      case union_type_K:
      case vector_type_K:
      case void_type_K:
      case var_decl_K:
      case error_mark_K:
      case CASE_BINARY_EXPRESSION:
      case CASE_CPP_NODES:
      case CASE_CST_NODES:
      case CASE_FAKE_NODES:
      case CASE_GIMPLE_NODES:
      case CASE_PRAGMA_NODES:
      case CASE_QUATERNARY_EXPRESSION:
      case CASE_TERNARY_EXPRESSION:
      case CASE_UNARY_EXPRESSION:
      default:
      {
         THROW_ASSERT(false, "Index " + boost::lexical_cast<std::string>(index) + " does not correspond to a pointer type");
      }
   }
   return 0;
}

const tree_nodeConstRef tree_helper::CGetPointedType(const tree_nodeConstRef& pointer)
{
   switch(pointer->get_kind())
   {
      case(pointer_type_K):
      {
         const auto* pt = GetPointer<const pointer_type>(pointer);
         return GET_NODE(pt->ptd);
      }
      case(reference_type_K):
      {
         const auto* pt = GetPointer<const reference_type>(pointer);
         return GET_NODE(pt->refd);
      }
      case(function_type_K):
      {
         const auto* ft = GetPointer<const function_type>(pointer);
         return CGetPointedType(GET_NODE(ft->retn));
      }
      case method_type_K:
      {
         const auto* mt = GetPointer<const method_type>(pointer);
         return CGetPointedType(GET_NODE(mt->retn));
      }
      case array_type_K:
      case binfo_K:
      case block_K:
      case boolean_type_K:
      case call_expr_K:
      case aggr_init_expr_K:
      case case_label_expr_K:
      case CharType_K:
      case nullptr_type_K:
      case type_pack_expansion_K:
      case complex_type_K:
      case constructor_K:
      case enumeral_type_K:
      case identifier_node_K:
      case integer_type_K:
      case lang_type_K:
      case offset_type_K:
      case qual_union_type_K:
      case real_type_K:
      case record_type_K:
      case set_type_K:
      case ssa_name_K:
      case statement_list_K:
      case target_expr_K:
      case target_mem_ref_K:
      case target_mem_ref461_K:
      case template_type_parm_K:
      case type_argument_pack_K:
      case tree_list_K:
      case tree_vec_K:
      case typename_type_K:
      case union_type_K:
      case vector_type_K:
      case void_type_K:
      case error_mark_K:
      case CASE_BINARY_EXPRESSION:
      case CASE_CPP_NODES:
      case CASE_CST_NODES:
      case CASE_DECL_NODES:
      case CASE_FAKE_NODES:
      case CASE_GIMPLE_NODES:
      case CASE_PRAGMA_NODES:
      case CASE_QUATERNARY_EXPRESSION:
      case CASE_TERNARY_EXPRESSION:
      case CASE_UNARY_EXPRESSION:
      default:
      {
         THROW_UNREACHABLE("Index " + boost::lexical_cast<std::string>(pointer->index) + " does not correspond to a pointer type");
      }
   }
   return tree_nodeConstRef();
}

unsigned int tree_helper::GetElements(const tree_managerConstRef& TM, const unsigned int index)
{
   return CGetElements(TM->get_tree_node_const(index))->index;
}

const tree_nodeConstRef tree_helper::CGetElements(const tree_nodeConstRef& type)
{
   const auto* at = GetPointer<const array_type>(type);
   if(at)
   {
      return GET_CONST_NODE(at->elts);
   }
   const auto* vt = GetPointer<const vector_type>(type);
   if(vt)
   {
      return GET_CONST_NODE(vt->elts);
   }
   THROW_UNREACHABLE("Tree node of type " + type->get_kind_text());
   return tree_nodeConstRef();
}

std::string tree_helper::get_type_name(const tree_managerConstRef& TM, const unsigned int index)
{
   unsigned int type_index;
   tree_nodeRef type = get_type_node(TM->get_tree_node_const(index), type_index);
   THROW_ASSERT(GetPointer<type_node>(type), "Node type not type_node");
   auto* tn = GetPointer<type_node>(type);
   if(tn->name)
   {
      tree_nodeRef name;
      if(GET_NODE(tn->name)->get_kind() == type_decl_K)
      {
         name = GetPointer<type_decl>(GET_NODE(tn->name))->name;
         if(!name)
         {
            return "Internal_" + boost::lexical_cast<std::string>(type_index);
         }
      }
      else
      {
         name = tn->name;
      }
      THROW_ASSERT(name && GET_NODE(name)->get_kind() == identifier_node_K, "Not an identifier node:" + STR(index));
      auto* id = GetPointer<identifier_node>(GET_NODE(name));
      return id->strg;
   }
   else
   {
      return "Internal_" + boost::lexical_cast<std::string>(type_index);
   }
}

void tree_helper::get_parameter_types(const tree_managerConstRef& TM, const unsigned int index, std::list<unsigned int>& params)
{
   const tree_nodeRef T = TM->get_tree_node_const(index);
   tree_nodeRef Type;
   if(GetPointer<type_node>(T))
   {
      Type = T;
   }
   else
   {
      unsigned int type_index = 0;
      Type = get_type_node(T, type_index);
      THROW_ASSERT(type_index > 0, "expected a type index");
   }
   THROW_ASSERT(GetPointer<function_type>(Type) || GetPointer<method_type>(Type), "Index " + boost::lexical_cast<std::string>(index) + " does not correspond to a function type");
   if(Type->get_kind() == function_type_K)
   {
      if(GetPointer<function_type>(Type)->prms)
      {
         auto* tl = GetPointer<tree_list>(GET_NODE(GetPointer<function_type>(Type)->prms));
         params.push_back(GET_INDEX_NODE(tl->valu));
         while(tl->chan)
         {
            tl = GetPointer<tree_list>(GET_NODE(tl->chan));
            params.push_back(GET_INDEX_NODE(tl->valu));
         }
      }
   }
   else
   {
      if(GetPointer<method_type>(Type)->prms)
      {
         auto* tl = GetPointer<tree_list>(GET_NODE(GetPointer<method_type>(Type)->prms));
         params.push_back(GET_INDEX_NODE(tl->valu));
         while(tl->chan)
         {
            tl = GetPointer<tree_list>(GET_NODE(tl->chan));
            params.push_back(GET_INDEX_NODE(tl->valu));
         }
      }
   }
}

unsigned int tree_helper::get_type_index(const tree_managerConstRef& TM, const unsigned int index)
{
   bool is_a_pointer;
   bool is_a_function;
   long long int vec_size;
   return get_type_index(TM, index, vec_size, is_a_pointer, is_a_function);
}

<<<<<<< HEAD
const std::list<tree_nodeConstRef> tree_helper::CGetFieldTypes(const tree_nodeConstRef& type)
{
   std::list<tree_nodeConstRef> ret;
   if(type->get_kind() == record_type_K)
=======
const std::vector<tree_nodeConstRef> tree_helper::CGetFieldTypes(const tree_nodeConstRef type)
{
   std::vector<tree_nodeConstRef> ret;
   if (type->get_kind() == record_type_K)
>>>>>>> d09917d3
   {
      const auto* rt = GetPointer<const record_type>(type);
      for(const auto& list_of_fld : rt->list_of_flds)
      {
         if(GET_CONST_NODE(list_of_fld)->get_kind() == type_decl_K)
         {
            continue;
         }
         if(GET_CONST_NODE(list_of_fld)->get_kind() == function_decl_K)
         {
            continue;
         }
         ret.push_back(CGetType(GET_CONST_NODE(list_of_fld)));
      }
   }
   else if(type->get_kind() == union_type_K)
   {
      const auto* ut = GetPointer<const union_type>(type);
      for(const auto& list_of_fld : ut->list_of_flds)
      {
         ret.push_back(CGetType(GET_CONST_NODE(list_of_fld)));
      }
   }
   else
   {
      THROW_UNREACHABLE("Asking fields type of not a type. Tree node is " + type->ToString());
   }
   return ret;
}

unsigned int tree_helper::get_field_idx(const tree_managerConstRef& TM, const unsigned int index, unsigned int idx)
{
   tree_nodeRef node = TM->get_tree_node_const(index);
   THROW_ASSERT(GetPointer<record_type>(node) || GetPointer<union_type>(node), "expected record or union type");
   auto* rt = GetPointer<record_type>(node);
   auto* ut = GetPointer<union_type>(node);
   if(rt)
   {
      THROW_ASSERT(idx < rt->list_of_flds.size(), "unexpected index for list of fields");
      return GET_INDEX_NODE(rt->list_of_flds[idx]);
   }
   else
   {
      THROW_ASSERT(idx < ut->list_of_flds.size(), "unexpected index for list of fields");
      return GET_INDEX_NODE(ut->list_of_flds[idx]);
   }
}

unsigned int tree_helper::local_return_index = 0;

/// FIXME to be removed after complete substitution with GetType
tree_nodeRef tree_helper::get_type_node(const tree_nodeRef& node, unsigned int& return_index)
{
   switch(node->get_kind())
   {
      case call_expr_K:
      case aggr_init_expr_K:
      {
         auto* ce = GetPointer<call_expr>(node);
         return_index = GET_INDEX_NODE(ce->type);
         return GET_NODE(ce->type);
         /*otherwise fall through*/
      }
      case gimple_asm_K:
      case gimple_bind_K:
      case gimple_return_K:
      case gimple_switch_K:
      case gimple_label_K:
      case gimple_goto_K:
      case gimple_nop_K:
      case gimple_resx_K:
      case gimple_call_K:
      case gimple_cond_K:
      case gimple_multi_way_if_K:
      case gimple_pragma_K:
      {
         return_index = 0;
         return tree_nodeRef();
      }
      case CASE_UNARY_EXPRESSION:
      case CASE_BINARY_EXPRESSION:
      case CASE_TERNARY_EXPRESSION:
      case CASE_QUATERNARY_EXPRESSION:
      {
         auto* en = GetPointer<expr_node>(node);
         THROW_ASSERT(en && en->type, std::string("this NODE does not have a type: ") + node->get_kind_text());
         return_index = GET_INDEX_NODE(en->type);
         return GET_NODE(en->type);
      }
      case gimple_phi_K:
      {
         const auto gp = GetPointer<const gimple_phi>(node);
         return get_type_node(GET_NODE(gp->res), return_index);
      }
      case gimple_assign_K:
      {
         auto* gm = GetPointer<gimple_assign>(node);
         return get_type_node(GET_NODE(gm->op0), return_index);
      }
      case integer_cst_K:
      {
         auto* ic = GetPointer<integer_cst>(node);
         return_index = GET_INDEX_NODE(ic->type);
         return GET_NODE(ic->type);
      }
      case real_cst_K:
      {
         auto* rc = GetPointer<real_cst>(node);
         return_index = GET_INDEX_NODE(rc->type);
         return GET_NODE(rc->type);
      }
      case string_cst_K:
      {
         auto* sc = GetPointer<string_cst>(node);
         return_index = sc->type ? GET_INDEX_NODE(sc->type) : 0;
         return sc->type ? GET_NODE(sc->type) : node;
      }
      case vector_cst_K:
      {
         auto* vc = GetPointer<vector_cst>(node);
         return_index = vc->type ? GET_INDEX_NODE(vc->type) : 0;
         return vc->type ? GET_NODE(vc->type) : node;
      }
      case complex_cst_K:
      {
         auto* cc = GetPointer<complex_cst>(node);
         return_index = cc->type ? GET_INDEX_NODE(cc->type) : 0;
         return cc->type ? GET_NODE(cc->type) : node;
      }
      case constructor_K:
      {
         auto* c = GetPointer<constructor>(node);
         if(c->type)
         {
            return_index = GET_INDEX_NODE(c->type);
            return GET_NODE(c->type);
         }
         else
         {
            return_index = 0;
            return tree_nodeRef();
         }
      }
      case CASE_DECL_NODES:
      {
         auto* dn = GetPointer<decl_node>(node);
         return_index = GET_INDEX_NODE(dn->type);
         return GET_NODE(dn->type);
      }
      case ssa_name_K:
      {
         auto* sa = GetPointer<ssa_name>(node);
         if(sa->var)
         {
            return get_type_node(GET_NODE(sa->var), return_index);
         }
         else
         {
            THROW_ASSERT(sa->type, "ssa without type nor var: " + STR(sa->index));
            return_index = GET_INDEX_NODE(sa->type);
            return GET_NODE(sa->type);
         }
      }
      case target_mem_ref_K:
      {
         auto* tm = GetPointer<target_mem_ref>(node);
         return get_type_node(GET_NODE(tm->orig), return_index);
      }
      case target_mem_ref461_K:
      {
         auto* tm = GetPointer<target_mem_ref461>(node);
         return_index = GET_INDEX_NODE(tm->type);
         return GET_NODE(tm->type);
      }
      case gimple_for_K:
      case gimple_while_K:
      {
         const gimple_while* gw = GetPointer<gimple_while>(node);
         return get_type_node(GET_NODE(gw->op0), return_index);
      }
      case binfo_K:
      case block_K:
      case case_label_expr_K:
      case gimple_predict_K:
      case identifier_node_K:
      case statement_list_K:
      case target_expr_K:
      case tree_list_K:
      case tree_vec_K:
      case CASE_CPP_NODES:
      case CASE_FAKE_NODES:
      case CASE_PRAGMA_NODES:
      case CASE_TYPE_NODES:
      case void_cst_K:
      case error_mark_K:
      default:
      {
         THROW_ERROR_CODE(NODE_NOT_YET_SUPPORTED_EC, std::string("Node not yet supported ") + node->get_kind_text());
      }
   }
   return node;
}

const tree_nodeConstRef tree_helper::CGetType(const tree_nodeConstRef& node)
{
   switch(node->get_kind())
   {
      case call_expr_K:
      case aggr_init_expr_K:
      {
         const auto* ce = GetPointer<const call_expr>(node);
         return GET_NODE(ce->type);
         /*otherwise fall through*/
      }
      case gimple_asm_K:
      case gimple_bind_K:
      case gimple_return_K:
      case gimple_for_K:
      case gimple_phi_K:
      case gimple_resx_K:
      case gimple_while_K:
      case gimple_switch_K:
      case gimple_label_K:
      case gimple_goto_K:
      case gimple_nop_K:
      case gimple_call_K:
      case gimple_cond_K:
      case gimple_multi_way_if_K:
      case gimple_pragma_K:
      {
         return tree_nodeRef();
      }
      case CASE_UNARY_EXPRESSION:
      case CASE_BINARY_EXPRESSION:
      case CASE_TERNARY_EXPRESSION:
      case CASE_QUATERNARY_EXPRESSION:
      {
         const auto* en = GetPointer<const expr_node>(node);
         THROW_ASSERT(en && en->type, std::string("this NODE does not have a type: ") + node->get_kind_text());
         return GET_NODE(en->type);
      }
      case gimple_assign_K:
      {
         const auto* gm = GetPointer<const gimple_assign>(node);
         return CGetType(GET_NODE(gm->op0));
      }
      case integer_cst_K:
      {
         const auto* ic = GetPointer<const integer_cst>(node);
         return GET_NODE(ic->type);
      }
      case real_cst_K:
      {
         const auto* rc = GetPointer<const real_cst>(node);
         return GET_NODE(rc->type);
      }
      case string_cst_K:
      {
         const auto* sc = GetPointer<const string_cst>(node);
         return sc->type ? GET_NODE(sc->type) : node;
      }
      case vector_cst_K:
      {
         const auto* vc = GetPointer<const vector_cst>(node);
         return vc->type ? GET_NODE(vc->type) : node;
      }
      case complex_cst_K:
      {
         const auto* cc = GetPointer<const complex_cst>(node);
         return cc->type ? GET_NODE(cc->type) : node;
      }
      case constructor_K:
      {
         const auto* c = GetPointer<const constructor>(node);
         if(c->type)
         {
            return GET_NODE(c->type);
         }
         else
         {
            return tree_nodeRef();
         }
      }
      case const_decl_K:
      case field_decl_K:
      case function_decl_K:
      case label_decl_K:
      case namespace_decl_K:
      case result_decl_K:
      case translation_unit_decl_K:
      case using_decl_K:
      case type_decl_K:
      case parm_decl_K:
      case var_decl_K:
      case template_decl_K:
      {
         const auto* dn = GetPointer<const decl_node>(node);
         return GET_NODE(dn->type);
      }
      case ssa_name_K:
      {
         const auto* sa = GetPointer<const ssa_name>(node);
         if(sa->var)
         {
            return CGetType(GET_NODE(sa->var));
         }
         else
         {
            return GET_NODE(sa->type);
         }
      }
      case target_mem_ref_K:
      {
         const auto* tm = GetPointer<const target_mem_ref>(node);
         return CGetType(GET_NODE(tm->orig));
      }
      case target_mem_ref461_K:
      {
         const auto* tm = GetPointer<const target_mem_ref461>(node);
         return GET_NODE(tm->type);
      }
      case binfo_K:
      case block_K:
      case case_label_expr_K:
      case gimple_predict_K:
      case identifier_node_K:
      case statement_list_K:
      case target_expr_K:
      case tree_list_K:
      case tree_vec_K:
      case CASE_CPP_NODES:
      case CASE_FAKE_NODES:
      case CASE_PRAGMA_NODES:
      case CASE_TYPE_NODES:
      case void_cst_K:
      case error_mark_K:
      default:
      {
         THROW_ERROR_CODE(NODE_NOT_YET_SUPPORTED_EC, std::string("Node not yet supported ") + node->get_kind_text());
      }
   }
   return node;
}

bool tree_helper::is_an_enum(const tree_managerConstRef& TM, const unsigned int index)
{
   const tree_nodeRef T = TM->get_tree_node_const(index);
   THROW_ASSERT(T, "this index does not exist: " + boost::lexical_cast<std::string>(index));
   tree_nodeRef Type;
   if(GetPointer<type_node>(T))
   {
      Type = T;
   }
   else
   {
      unsigned int type_index = 0;
      Type = get_type_node(T, type_index);
      THROW_ASSERT(type_index > 0, "expected a type index");
   }
   return Type->get_kind() == enumeral_type_K;
}

bool tree_helper::is_a_struct(const tree_managerConstRef& TM, const unsigned int index)
{
   const tree_nodeRef T = TM->get_tree_node_const(index);
   THROW_ASSERT(T, "this index does not exist: " + boost::lexical_cast<std::string>(index));
   tree_nodeRef Type;
   if(GetPointer<type_node>(T))
   {
      Type = T;
   }
   else
   {
      // decl_node * dn = GetPointer<decl_node>(T);
      // THROW_ASSERT(dn, "expected a declaration object");
      unsigned int type_index = 0;
      Type = get_type_node(T, type_index);
      THROW_ASSERT(type_index > 0, "expected a type index");
      // type_index = GET_INDEX_NODE(dn->type);
   }
   return Type->get_kind() == record_type_K;
}

bool tree_helper::is_an_union(const tree_managerConstRef& TM, const unsigned int index)
{
   const tree_nodeRef T = TM->get_tree_node_const(index);
   THROW_ASSERT(T, "this index does not exist: " + boost::lexical_cast<std::string>(index));
   tree_nodeRef Type;
   if(GetPointer<type_node>(T))
   {
      Type = T;
   }
   else
   {
      // decl_node * dn = GetPointer<decl_node>(T);
      // THROW_ASSERT(dn, "expected a declaration object");
      unsigned int type_index = 0;
      Type = get_type_node(T, type_index);
      THROW_ASSERT(type_index > 0, "expected a type index");
      // type_index = GET_INDEX_NODE(dn->type);
   }
   return Type->get_kind() == union_type_K;
}

bool tree_helper::is_a_complex(const tree_managerConstRef& TM, const unsigned int index)
{
   const tree_nodeRef T = TM->get_tree_node_const(index);
   THROW_ASSERT(T, "this index does not exist: " + boost::lexical_cast<std::string>(index));
   tree_nodeRef Type;
   if(GetPointer<type_node>(T))
   {
      Type = T;
   }
   else
   {
      // decl_node * dn = GetPointer<decl_node>(T);
      // THROW_ASSERT(dn, "expected a declaration object");
      unsigned int type_index = 0;
      Type = get_type_node(T, type_index);
      THROW_ASSERT(type_index > 0, "expected a type index");
      // type_index = GET_INDEX_NODE(dn->type);
   }
   return Type->get_kind() == complex_type_K;
}

// static void getBuiltinFieldTypes(const tree_nodeConstRef& type, std::list<tree_nodeConstRef> &listOfTypes, std::unordered_set<unsigned int> &already_visited)
//{
//   if(already_visited.find(type->index) != already_visited.end())
//      return;
//   already_visited.insert(type->index);
//   if(type->get_kind() == record_type_K)
//   {
//      const auto* rt = GetPointer<const record_type>(type);
//      for(const auto& fld : rt->list_of_flds)
//      {
//         if(GET_CONST_NODE(fld)->get_kind() == type_decl_K)
//         {
//            continue;
//         }
//         if(GET_CONST_NODE(fld)->get_kind() == function_decl_K)
//         {
//            continue;
//         }
//         auto fdType = tree_helper::CGetType(GET_CONST_NODE(fld));
//         if(fdType->get_kind() == record_type_K || fdType->get_kind() == union_type_K || fdType->get_kind() == array_type_K || fdType->get_kind() == vector_type_K)
//            getBuiltinFieldTypes(fdType, listOfTypes, already_visited);
//         else
//            listOfTypes.push_back(fdType);
//      }
//   }
//   else if(type->get_kind() == union_type_K)
//   {
//      const auto* ut = GetPointer<const union_type>(type);
//      for(const auto& fld : ut->list_of_flds)
//      {
//         auto fdType = tree_helper::CGetType(GET_CONST_NODE(fld));
//         if(fdType->get_kind() == record_type_K || fdType->get_kind() == union_type_K || fdType->get_kind() == array_type_K || fdType->get_kind() == vector_type_K)
//            getBuiltinFieldTypes(fdType, listOfTypes, already_visited);
//         else
//            listOfTypes.push_back(fdType);
//      }
//   }
//   else if(type->get_kind() == array_type_K)
//   {
//      auto* at = GetPointer<const array_type>(type);
//      THROW_ASSERT(at->elts, "elements type expected");
//      getBuiltinFieldTypes(GET_NODE(at->elts), listOfTypes, already_visited);
//   }
//   else if(type->get_kind() == vector_type_K)
//   {
//      auto* vt = GetPointer<const vector_type>(type);
//      THROW_ASSERT(vt->elts, "elements type expected");
//      getBuiltinFieldTypes(GET_NODE(vt->elts), listOfTypes, already_visited);
//   }
//   else
//      listOfTypes.push_back(type);
//}

// static bool same_size_fields(const tree_nodeConstRef& t)
//{
//   std::list<tree_nodeConstRef> listOfTypes;
//   std::unordered_set<unsigned int> already_visited;
//   getBuiltinFieldTypes(t, listOfTypes, already_visited);
//   auto sizeFlds = 0u;
//   for(auto fldType : listOfTypes)
//   {
//      if(!sizeFlds)
//         sizeFlds = tree_helper::Size(fldType);
//      else if(sizeFlds != tree_helper::Size(fldType))
//         return false;
//   }
//   return true;
//}

bool tree_helper::is_an_array(const tree_managerConstRef& TM, const unsigned int index)
{
   const tree_nodeRef T = TM->get_tree_node_const(index);
   THROW_ASSERT(T, "this index does not exist: " + boost::lexical_cast<std::string>(index));
   tree_nodeRef Type;
   if(GetPointer<type_node>(T))
   {
      Type = T;
   }
   else
   {
      // decl_node * dn = GetPointer<decl_node>(T);
      // THROW_ASSERT(dn, "expected a declaration object");
      unsigned int type_index = 0;
      Type = get_type_node(T, type_index);
      THROW_ASSERT(type_index > 0, "expected a type index");
      // type_index = GET_INDEX_NODE(dn->type);
   }
   if(Type->get_kind() == array_type_K)
   {
      return true;
   }
   else if(Type->get_kind() == record_type_K)
   {
      auto* rt = GetPointer<record_type>(Type);
      if(rt->list_of_flds.size() != 1)
      {
         return false;
      }
      auto fd = GET_NODE(rt->list_of_flds[0]);
      THROW_ASSERT(fd->get_kind() == field_decl_K, "expected a field_decl");
      auto at_node = GET_NODE(GetPointer<field_decl>(fd)->type);
      if(at_node->get_kind() == array_type_K)
      {
         return true;
      }
      else if(at_node->get_kind() == record_type_K)
      {
         return is_an_array(TM, GET_INDEX_NODE(GetPointer<field_decl>(fd)->type));
      }
      else
      {
         return false;
      }
      //      return same_size_fields(Type);
   }
   return false;
}

bool tree_helper::is_a_pointer(const tree_managerConstRef& TM, const unsigned int index)
{
   long long int vec_size;
   bool ret;
   bool is_a_function;
   tree_helper::get_type_index(TM, index, vec_size, ret, is_a_function);
   return ret;
}

bool tree_helper::is_a_function(const tree_managerConstRef& TM, const unsigned int index)
{
   long long int vec_size;
   bool is_a_pointer;
   bool ret;
   tree_helper::get_type_index(TM, index, vec_size, is_a_pointer, ret);
   return ret;
}

bool tree_helper::is_a_vector(const tree_managerConstRef& TM, const unsigned int index)
{
   const tree_nodeRef T = TM->get_tree_node_const(index);
   THROW_ASSERT(T, "this index does not exist: " + boost::lexical_cast<std::string>(index));
   tree_nodeRef Type;
   if(GetPointer<type_node>(T))
   {
      Type = T;
   }
   else
   {
      unsigned int type_index = 0;
      Type = get_type_node(T, type_index);
      THROW_ASSERT(type_index > 0, "expected a type index");
   }
   return Type->get_kind() == vector_type_K;
}

bool tree_helper::is_a_misaligned_vector(const tree_managerConstRef& TM, const unsigned int index)
{
   if(!is_a_vector(TM, index))
   {
      return false;
   }
   const tree_nodeRef T = TM->get_tree_node_const(index);
   THROW_ASSERT(T, "this index does not exist: " + boost::lexical_cast<std::string>(index));

   if(GetPointer<misaligned_indirect_ref>(T))
   {
      return true;
   }

   tree_nodeRef Type;
   if(GetPointer<type_node>(T))
   {
      Type = T;
   }
   else
   {
      unsigned int type_index = 0;
      Type = get_type_node(T, type_index);
      THROW_ASSERT(type_index > 0, "expected a type index");
   }
   auto* vt = GetPointer<vector_type>(Type);
   THROW_ASSERT(vt, "expected a vector type");
   return vt->algn != tree_helper::Size(Type);
}

bool tree_helper::is_an_addr_expr(const tree_managerConstRef& TM, const unsigned int index)
{
   return (TM->get_tree_node_const(index)->get_kind() == addr_expr_K);
}

bool tree_helper::HasToBeDeclared(const tree_managerConstRef& TM, const unsigned int index)
{
   const tree_nodeRef type = TM->get_tree_node_const(index);
   THROW_ASSERT(GetPointer<type_node>(type), "Tree node " + boost::lexical_cast<std::string>(index) + " is not a type_node but " + type->get_kind_text());
   if(GetPointer<type_node>(type)->name)
   {
      tree_nodeRef name = GET_NODE(GetPointer<type_node>(type)->name);
      if(name->get_kind() == type_decl_K)
      {
         auto* td = GetPointer<type_decl>(name);
         if(td->include_name == "<built-in>")
         {
            return false;
         }
         if(GetPointer<complex_type>(type))
         {
            std::string name1 = tree_helper::name_type(TM, index);
            std::vector<std::string> splitted;
            boost::algorithm::split(splitted, name1, boost::algorithm::is_any_of(" "));
            if(splitted.size() > 1 and (splitted[0] == "_Complex" or splitted[0] == "__complex__" or splitted[0] == "complex"))
            {
               return false;
            }
         }
         return true;
      }
   }
   return type->get_kind() == record_type_K or type->get_kind() == union_type_K or type->get_kind() == enumeral_type_K;
}

bool tree_helper::is_function_type(const tree_managerConstRef& TM, const unsigned int index)
{
   const tree_nodeRef T = TM->get_tree_node_const(index);
   tree_nodeRef Type;
   if(GetPointer<type_node>(T))
   {
      Type = T;
   }
   else
   {
      unsigned int type_index = 0;
      Type = get_type_node(T, type_index);
      THROW_ASSERT(type_index > 0, "expected a type index");
   }
   return GetPointer<function_type>(Type) != nullptr;
}

bool tree_helper::is_function_pointer_type(const tree_managerConstRef& TM, const unsigned int index)
{
   const tree_nodeRef T = TM->get_tree_node_const(index);
   tree_nodeRef Type;
   if(GetPointer<type_node>(T))
   {
      Type = T;
   }
   else
   {
      unsigned int type_index = 0;
      Type = get_type_node(T, type_index);
      THROW_ASSERT(type_index > 0, "expected a type index");
   }
   if(GetPointer<pointer_type>(Type))
   {
      Type = GET_NODE(GetPointer<pointer_type>(Type)->ptd);
      if(GetPointer<function_type>(Type))
      {
         return true;
      }
   }
   return false;
}

bool tree_helper::is_bool(const tree_managerConstRef& TM, const unsigned int index)
{
   const tree_nodeRef T = TM->get_tree_node_const(index);
   THROW_ASSERT(T, "this index does not exist: " + boost::lexical_cast<std::string>(index));
   tree_nodeRef Type;
   unsigned int type_index;
   if(GetPointer<type_node>(T))
   {
      type_index = index;
      Type = T;
   }
   else
   {
      // decl_node * dn = GetPointer<decl_node>(T);
      // THROW_ASSERT(dn, "expected a declaration object");
      type_index = 0;
      Type = get_type_node(T, type_index);
      THROW_ASSERT(type_index > 0, "expected a type index");
      // type_index = GET_INDEX_NODE(dn->type);
   }
   if(GetPointer<boolean_type>(Type))
   {
      return true;
   }
   std::string type_name = name_type(TM, type_index);
   return type_name == "sc_logic" || type_name == "sc_in_resolved" || type_name == "sc_inout_resolved" || type_name == "sc_out_resolved" || type_name == "sc_in_clk" || type_name == "sc_inout_clk" || type_name == "sc_out_clk" || type_name == "sc_bit" ||
          type_name == "sc_clock";
}

bool tree_helper::is_a_void(const tree_managerConstRef& TM, const unsigned int index)
{
   const tree_nodeRef T = TM->get_tree_node_const(index);
   THROW_ASSERT(T, "this index does not exist: " + boost::lexical_cast<std::string>(index));
   tree_nodeRef Type;
   if(GetPointer<type_node>(T))
   {
      Type = T;
   }
   else
   {
      unsigned int type_index = 0;
      Type = get_type_node(T, type_index);
      THROW_ASSERT(type_index > 0, "expected a type index");
   }
   return GetPointer<void_type>(Type) != nullptr;
}

bool tree_helper::is_natural(const tree_managerConstRef& TM, const unsigned int index)
{
   const tree_nodeRef var = TM->get_tree_node_const(index);
   THROW_ASSERT(var, "this index does not exist: " + boost::lexical_cast<std::string>(index));
   if(GetPointer<ssa_name>(var) && GetPointer<ssa_name>(var)->min)
   {
      tree_nodeRef minimum = GET_NODE(GetPointer<ssa_name>(var)->min);
      THROW_ASSERT(minimum->get_kind() == integer_cst_K, "expected an integer const: " + boost::lexical_cast<std::string>(index));
      long long int min_value = tree_helper::get_integer_cst_value(GetPointer<integer_cst>(minimum));
      return min_value >= 0;
   }
   else
   {
      return false;
   }
}

bool tree_helper::is_int(const tree_managerConstRef& TM, const unsigned int index)
{
   const tree_nodeRef T = TM->get_tree_node_const(index);
   THROW_ASSERT(T, "this index does not exist: " + boost::lexical_cast<std::string>(index));
   tree_nodeRef Type;
   unsigned int type_index;
   if(GetPointer<type_node>(T))
   {
      type_index = index;
      Type = T;
   }
   else
   {
      // decl_node * dn = GetPointer<decl_node>(T);
      // THROW_ASSERT(dn, "expected a declaration object");
      type_index = 0;
      Type = get_type_node(T, type_index);
      THROW_ASSERT(type_index > 0, "expected a type index");
      // type_index = GET_INDEX_NODE(dn->type);
   }
   if(GetPointer<enumeral_type>(Type) && !GetPointer<enumeral_type>(Type)->unsigned_flag)
   {
      return true;
   }
   if(GetPointer<integer_type>(Type) and not GetPointer<integer_type>(Type)->unsigned_flag)
   {
      return true;
   }
   std::string type_name = name_type(TM, type_index);
   return type_name == std::string("sc_int");
}

bool tree_helper::is_real(const tree_managerConstRef& TM, const unsigned int index)
{
   const tree_nodeRef T = TM->get_tree_node_const(index);
   THROW_ASSERT(T, "this index does not exist: " + boost::lexical_cast<std::string>(index));
   tree_nodeRef Type;
   if(GetPointer<type_node>(T))
   {
      Type = T;
   }
   else
   {
      unsigned int type_index = 0;
      Type = get_type_node(T, type_index);
      THROW_ASSERT(type_index > 0, "expected a type index");
   }
   return GetPointer<real_type>(Type) != nullptr;
}

bool tree_helper::is_unsigned(const tree_managerConstRef& TM, const unsigned int index)
{
   INDENT_DBG_MEX(DEBUG_LEVEL_VERY_PEDANTIC, debug_level, "-->is_unsigned " + boost::lexical_cast<std::string>(index));
   const tree_nodeRef T = TM->get_tree_node_const(index);
   THROW_ASSERT(T, "this index does not exist: " + boost::lexical_cast<std::string>(index));
   tree_nodeRef Type;
   unsigned int type_index;
   if(GetPointer<type_node>(T))
   {
      type_index = index;
      Type = T;
   }
   else
   {
      // decl_node * dn = GetPointer<decl_node>(T);
      // THROW_ASSERT(dn, "expected a declaration object");
      type_index = 0;
      Type = get_type_node(T, type_index);
      THROW_ASSERT(type_index > 0, "expected a type index");
      // type_index = GET_INDEX_NODE(dn->type);
   }
   if(GetPointer<enumeral_type>(Type) and GetPointer<enumeral_type>(Type)->unsigned_flag)
   {
      INDENT_DBG_MEX(DEBUG_LEVEL_VERY_PEDANTIC, debug_level, "<--yes");
      return true;
   }

   if(GetPointer<integer_type>(Type) and GetPointer<integer_type>(Type)->unsigned_flag)
   {
      INDENT_DBG_MEX(DEBUG_LEVEL_VERY_PEDANTIC, debug_level, "<--yes");
      return true;
   }

   std::string type_name = name_type(TM, type_index);
   if(type_name == std::string("unsigned") || type_name.find(" unsigned") != std::string::npos || type_name.find("unsigned ") != std::string::npos || type_name == std::string("sc_uint") || type_name == std::string("sc_lv") ||
      type_name == std::string("sc_in_rv") || type_name == std::string("sc_out_rv") || type_name == std::string("sc_inout_rv") || type_name == std::string("sc_bv") || type_name == std::string("sc_signal_rv"))
   {
      INDENT_DBG_MEX(DEBUG_LEVEL_VERY_PEDANTIC, debug_level, "<--yes");
      return true;
   }
   if(GetPointer<array_type>(Type))
   {
      const bool return_value = is_unsigned(TM, GetElements(TM, index));
      INDENT_DBG_MEX(DEBUG_LEVEL_VERY_PEDANTIC, debug_level, "<--It depends on element");
      return return_value;
   }
   INDENT_DBG_MEX(DEBUG_LEVEL_VERY_PEDANTIC, debug_level, "<--no");
   return false;
}

bool tree_helper::is_module(const tree_managerConstRef& TM, const unsigned int index)
{
   THROW_ASSERT(index > 0, "expected positive non zero numbers");
   const std::string mod_st = "sc_module";
   const std::string mod_name_st = "sc_module_name";
   const std::string ifc_st = "sc_interface";
   const record_type* rt = GetPointer<record_type>(TM->get_tree_node_const(index));
   if(rt && rt->binf)
   {
      auto* bi = GetPointer<binfo>(GET_NODE(rt->binf));
      if(bi && look_for_binfo_inheritance(bi, mod_st) && !look_for_binfo_inheritance(bi, mod_name_st) && !look_for_binfo_inheritance(bi, ifc_st))
      {
         return true;
      }
   }
   return false;
}

bool tree_helper::is_builtin_channel(const tree_managerConstRef& TM, const unsigned int index)
{
   THROW_ASSERT(GetPointer<record_type>(TM->get_tree_node_const(index)), "a record type is expected");
   std::string rec_name = tree_helper::record_name(TM, index);
   return rec_name == "sc_fifo" || rec_name == "tlm_fifo" || rec_name == "sc_mutex" || rec_name == "sc_semaphore";
}

bool tree_helper::is_channel(const tree_managerConstRef& TM, const unsigned int index)
{
   THROW_ASSERT(index > 0, "expected positive non zero numbers");
   const std::string mod_st = "sc_module";
   const std::string ifc_st = "sc_interface";
   const record_type* rt = GetPointer<record_type>(TM->get_tree_node_const(index));
   if(rt && rt->binf)
   {
      auto* bi = GetPointer<binfo>(GET_NODE(rt->binf));
      if(bi && look_for_binfo_inheritance(bi, mod_st) && look_for_binfo_inheritance(bi, ifc_st))
      {
         return true;
      }
      else
      {
         return is_builtin_channel(TM, index);
      }
   }
   else if(rt)
   {
      return is_builtin_channel(TM, index);
   }
   return false;
}

#if 0
rt->get_maybe_name().find("sc_signal<") == 0 ||
                                rt->get_maybe_name().find("sc_signal_resolved") == 0  ||  // inherit from sc_signal
                                rt->get_maybe_name().find("sc_signal_rv<") == 0  || // inherit from sc_signal
                                rt->get_maybe_name().find("sc_buffer") == 0)  // inherit from sc_signal
#endif
bool tree_helper::is_signal(const tree_managerConstRef& TM, const unsigned int index)
{
   THROW_ASSERT(index > 0, "expected positive non zero numbers");
   const std::string ifc_st = "sc_interface";
   const std::string pch_st = "sc_prim_channel";
   const std::string sig_st = "sc_signal";
   const std::string clock_st = "sc_clock";
   const record_type* rt = GetPointer<record_type>(TM->get_tree_node_const(index));
   if(rt && rt->binf)
   {
      auto* bi = GetPointer<binfo>(GET_NODE(rt->binf));
      if(bi && look_for_binfo_inheritance(bi, pch_st) && ((look_for_binfo_inheritance(bi, sig_st) && look_for_binfo_inheritance(bi, ifc_st))) && rt->get_maybe_name() != clock_st)
      {
         return true;
      }
   }
   return false;
}

bool tree_helper::is_clock(const tree_managerConstRef& TM, const unsigned int index)
{
   THROW_ASSERT(index > 0, "expected positive non zero numbers");
   const std::string ifc_st = "sc_interface";
   const std::string pch_st = "sc_prim_channel";
   const std::string clock_st = "sc_clock";
   const record_type* rt = GetPointer<record_type>(TM->get_tree_node_const(index));
   if(rt && rt->binf)
   {
      auto* bi = GetPointer<binfo>(GET_NODE(rt->binf));
      if(bi && (tree_helper::look_for_binfo_inheritance(bi, ifc_st) && tree_helper::look_for_binfo_inheritance(bi, pch_st) && rt->get_maybe_name() == clock_st))
      {
         return true;
      }
   }
   return false;
}

bool tree_helper::is_SC_BIND_PROXY_NIL(const tree_managerConstRef& TM, const unsigned int index)
{
   THROW_ASSERT(index > 0, "expected positive non zero numbers");
   tree_nodeRef curr_tn = TM->get_tree_node_const(index);
   if(curr_tn->get_kind() == addr_expr_K)
   {
      curr_tn = GET_NODE(GetPointer<addr_expr>(curr_tn)->op);
   }
   if(curr_tn->get_kind() == var_decl_K)
   {
      auto* vd = GetPointer<var_decl>(curr_tn);
      if(vd->name && GET_NODE(vd->name)->get_kind() == identifier_node_K)
      {
         auto* id = GetPointer<identifier_node>(GET_NODE(vd->name));
         std::string strg = id->strg;
         return strg.find("SC_BIND_PROXY_NIL") != std::string::npos;
      }
   }
   return false;
}

#if 0
rt->get_maybe_name().find("sc_in<") == 0 || //inherit from sc_port
                                rt->get_maybe_name().find("sc_in_rv<") == 0 || //inherit from sc_in
                                rt->get_maybe_name().find("sc_in_resolved") == 0 || //inherit from sc_in
                                rt->get_maybe_name().find("sc_in_clk") == 0 || // equal to sc_in<bool>
                                rt->get_maybe_name().find("sc_out<") == 0 || //inherit from sc_port
                                rt->get_maybe_name().find("sc_out_rv<") == 0 || //inherit from sc_inout_rv
                                rt->get_maybe_name().find("sc_out_resolved") == 0 || //inherit from sc_inout_resolved
                                rt->get_maybe_name().find("sc_out_clk") == 0 || //equal to sc_out<bool>
                                rt->get_maybe_name().find("sc_inout<") == 0 || //inherit from sc_port
                                rt->get_maybe_name().find("sc_inout_rv<") == 0 || //inherit from sc_inout
                                rt->get_maybe_name().find("sc_inout_resolved") == 0 || //inherit from sc_inout
                                rt->get_maybe_name().find("sc_inout_clk") == 0 || //equal to sc_inout<bool>
                                rt->get_maybe_name().find("sc_fifo_in<") == 0 || //inherit from sc_port
                                rt->get_maybe_name().find("sc_fifo_out<") == 0 //inherit from sc_port
#endif
bool tree_helper::is_port(const tree_managerConstRef& TM, const unsigned int index)
{
   THROW_ASSERT(index > 0, "expected positive non zero numbers");
   const std::string port_st = "sc_port";
   const std::string sc_export_st = "sc_export";
   const record_type* rt = GetPointer<record_type>(TM->get_tree_node_const(index));
   if(rt && rt->binf)
   {
      auto* bi = GetPointer<binfo>(GET_NODE(rt->binf));
      if(bi && (look_for_binfo_inheritance(bi, port_st) || rt->get_maybe_name().find(sc_export_st) == 0))
      {
         return true;
      }
   }
   return false;
}

bool tree_helper::is_in_port(const tree_managerConstRef& TM, const unsigned int index)
{
   THROW_ASSERT(index > 0, "expected positive non zero numbers");
   const std::string sc_in_st = "sc_in";
   const record_type* rt = GetPointer<record_type>(TM->get_tree_node_const(index));
   if(rt && rt->binf)
   {
      auto* bi = GetPointer<binfo>(GET_NODE(rt->binf));
      if(bi && look_for_binfo_inheritance(bi, sc_in_st))
      {
         return true;
      }
   }
   return false;
}

bool tree_helper::is_out_port(const tree_managerConstRef& TM, const unsigned int index)
{
   THROW_ASSERT(index > 0, "expected positive non zero numbers");
   const std::string sc_out_st = "sc_out"; // several out port are actually inout port (e.g., sc_out_resolved and sc_out_rv)
   const record_type* rt = GetPointer<record_type>(TM->get_tree_node_const(index));
   if(rt && rt->binf)
   {
      auto* bi = GetPointer<binfo>(GET_NODE(rt->binf));
      if(bi && look_for_binfo_inheritance(bi, sc_out_st))
      {
         return true;
      }
   }
   return false;
}

bool tree_helper::is_inout_port(const tree_managerConstRef& TM, const unsigned int index)
{
   THROW_ASSERT(index > 0, "expected positive non zero numbers");
   const std::string sc_inout_st = "sc_inout";
   const record_type* rt = GetPointer<record_type>(TM->get_tree_node_const(index));
   if(rt && rt->binf)
   {
      auto* bi = GetPointer<binfo>(GET_NODE(rt->binf));
      if(bi && look_for_binfo_inheritance(bi, sc_inout_st))
      {
         return true;
      }
   }
   return false;
}

bool tree_helper::is_event(const tree_managerConstRef& TM, const unsigned int index)
{
   THROW_ASSERT(index > 0, "expected positive non zero numbers");
   const std::string event_st = "sc_event";
   const record_type* rt = GetPointer<record_type>(TM->get_tree_node_const(index));
   if(rt && rt->binf)
   {
      auto* bi = GetPointer<binfo>(GET_NODE(rt->binf));
      if(bi && look_for_binfo_inheritance(bi, event_st))
      {
         return true;
      }
   }
   return false;
}

bool tree_helper::is_a_variable(const tree_managerConstRef& TM, const unsigned int index)
{
   THROW_ASSERT(index > 0, "expected positive non zero numbers");
   tree_nodeRef node = TM->get_tree_node_const(index);
   switch(node->get_kind())
   {
      case integer_cst_K:
      case real_cst_K:
      case complex_cst_K:
      case vector_cst_K:
      case void_cst_K:
      case ssa_name_K:
      case function_decl_K:
      case var_decl_K:
      case parm_decl_K:
      case label_decl_K:
      case result_decl_K:
      case call_expr_K:
      case aggr_init_expr_K:
         return true;
      /// The following one are not considered as variables, but as operations on the variables
      case binfo_K:
      case block_K:
      case case_label_expr_K:
      case const_decl_K:
      case constructor_K:
      case field_decl_K:
      case identifier_node_K:
      case namespace_decl_K:
      case statement_list_K:
      case string_cst_K:
      case target_expr_K:
      case target_mem_ref_K:
      case target_mem_ref461_K:
      case translation_unit_decl_K:
      case template_decl_K:
      case using_decl_K:
      case tree_list_K:
      case tree_vec_K:
      case type_decl_K:
      case error_mark_K:
      case CASE_BINARY_EXPRESSION:
      case CASE_CPP_NODES:
      case CASE_FAKE_NODES:
      case CASE_GIMPLE_NODES:
      case CASE_PRAGMA_NODES:
      case CASE_QUATERNARY_EXPRESSION:
      case CASE_TERNARY_EXPRESSION:
      case CASE_TYPE_NODES:
      case CASE_UNARY_EXPRESSION:
         return false;
      default:
         THROW_ERROR_CODE(NODE_NOT_YET_SUPPORTED_EC, "tree_helper::is_a_variable - variable is not supported: " + std::string(node->get_kind_text()));
   }
   return true;
}

static unsigned int check_for_simple_pointer_arithmetic(const tree_nodeRef& node)
{
   switch(GET_NODE(node)->get_kind())
   {
      case gimple_assign_K:
      {
         auto* ga = GetPointer<gimple_assign>(GET_NODE(node));
         if(ga->temporary_address)
         {
            auto* ae = GetPointer<addr_expr>(GET_NODE(ga->op1));
            if(ae)
            {
               return check_for_simple_pointer_arithmetic(ae->op);
            }
            else
            {
               auto* ppe = GetPointer<pointer_plus_expr>(GET_NODE(ga->op1));
               if(ppe)
               {
                  return check_for_simple_pointer_arithmetic(ppe->op0);
               }
               else
               {
                  auto* ne = GetPointer<nop_expr>(GET_NODE(ga->op1));
                  if(ne)
                  {
                     return check_for_simple_pointer_arithmetic(ne->op);
                  }
                  else
                  {
                     auto* vce = GetPointer<view_convert_expr>(GET_NODE(ga->op1));
                     if(vce)
                     {
                        return check_for_simple_pointer_arithmetic(vce->op);
                     }
                     else
                     {
                        return check_for_simple_pointer_arithmetic(ga->op1);
                     }
                  }
               }
            }
         }
         else if(GetPointer<pointer_plus_expr>(GET_NODE(ga->op1)))
         {
            auto* ppe = GetPointer<pointer_plus_expr>(GET_NODE(ga->op1));
            return check_for_simple_pointer_arithmetic(ppe->op0);
         }
         else if(GetPointer<nop_expr>(GET_NODE(ga->op1)))
         {
            auto* ne = GetPointer<nop_expr>(GET_NODE(ga->op1));
            return check_for_simple_pointer_arithmetic(ne->op);
         }
         else if(GetPointer<view_convert_expr>(GET_NODE(ga->op1)))
         {
            auto* vce = GetPointer<view_convert_expr>(GET_NODE(ga->op1));
            return check_for_simple_pointer_arithmetic(vce->op);
         }
         else
         {
            return 0;
         }
      }
      case mem_ref_K:
      {
         auto* mr = GetPointer<mem_ref>(GET_NODE(node));
         return check_for_simple_pointer_arithmetic(mr->op0);
      }
      case target_mem_ref461_K:
      {
         auto* tmr = GetPointer<target_mem_ref461>(GET_NODE(node));
         return check_for_simple_pointer_arithmetic(tmr->base);
      }
      case component_ref_K:
      {
         auto* cr = GetPointer<component_ref>(GET_NODE(node));
         return check_for_simple_pointer_arithmetic(cr->op0);
      }
      case realpart_expr_K:
      {
         auto* rpe = GetPointer<realpart_expr>(GET_NODE(node));
         return check_for_simple_pointer_arithmetic(rpe->op);
      }
      case imagpart_expr_K:
      {
         auto* rpe = GetPointer<imagpart_expr>(GET_NODE(node));
         return check_for_simple_pointer_arithmetic(rpe->op);
      }
      case bit_field_ref_K:
      {
         auto* bfr = GetPointer<bit_field_ref>(GET_NODE(node));
         return check_for_simple_pointer_arithmetic(bfr->op0);
      }
      case pointer_plus_expr_K:
      {
         auto* ppe = GetPointer<pointer_plus_expr>(GET_NODE(node));
         return check_for_simple_pointer_arithmetic(ppe->op0);
      }
      case view_convert_expr_K:
      {
         auto* vce = GetPointer<view_convert_expr>(GET_NODE(node));
         return check_for_simple_pointer_arithmetic(vce->op);
      }
      case addr_expr_K:
      {
         auto* ae = GetPointer<addr_expr>(GET_NODE(node));
         return check_for_simple_pointer_arithmetic(ae->op);
      }
      case array_ref_K:
      {
         auto* ar = GetPointer<array_ref>(GET_NODE(node));
         return check_for_simple_pointer_arithmetic(ar->op0);
      }
      case parm_decl_K:
      case var_decl_K:
      case ssa_name_K:
         return GET_INDEX_NODE(node);

      case binfo_K:
      case block_K:
      case call_expr_K:
      case aggr_init_expr_K:
      case case_label_expr_K:
      case constructor_K:
      case identifier_node_K:
      case statement_list_K:
      case target_mem_ref_K:
      case tree_list_K:
      case tree_vec_K:
      case assert_expr_K:
      case bit_and_expr_K:
      case bit_ior_expr_K:
      case bit_xor_expr_K:
      case catch_expr_K:
      case ceil_div_expr_K:
      case ceil_mod_expr_K:
      case complex_expr_K:
      case compound_expr_K:
      case eh_filter_expr_K:
      case eq_expr_K:
      case exact_div_expr_K:
      case fdesc_expr_K:
      case floor_div_expr_K:
      case floor_mod_expr_K:
      case ge_expr_K:
      case gt_expr_K:
      case goto_subroutine_K:
      case in_expr_K:
      case init_expr_K:
      case le_expr_K:
      case lrotate_expr_K:
      case lshift_expr_K:
      case lt_expr_K:
      case max_expr_K:
      case min_expr_K:
      case minus_expr_K:
      case modify_expr_K:
      case mult_expr_K:
      case mult_highpart_expr_K:
      case ne_expr_K:
      case ordered_expr_K:
      case plus_expr_K:
      case postdecrement_expr_K:
      case postincrement_expr_K:
      case predecrement_expr_K:
      case preincrement_expr_K:
      case range_expr_K:
      case rdiv_expr_K:
      case round_div_expr_K:
      case round_mod_expr_K:
      case rrotate_expr_K:
      case rshift_expr_K:
      case set_le_expr_K:
      case trunc_div_expr_K:
      case trunc_mod_expr_K:
      case truth_and_expr_K:
      case truth_andif_expr_K:
      case truth_or_expr_K:
      case truth_orif_expr_K:
      case truth_xor_expr_K:
      case try_catch_expr_K:
      case try_finally_K:
      case uneq_expr_K:
      case ltgt_expr_K:
      case unge_expr_K:
      case ungt_expr_K:
      case unle_expr_K:
      case unlt_expr_K:
      case unordered_expr_K:
      case widen_sum_expr_K:
      case widen_mult_expr_K:
      case with_size_expr_K:
      case vec_lshift_expr_K:
      case vec_rshift_expr_K:
      case widen_mult_hi_expr_K:
      case widen_mult_lo_expr_K:
      case vec_pack_trunc_expr_K:
      case vec_pack_sat_expr_K:
      case vec_pack_fix_trunc_expr_K:
      case vec_extracteven_expr_K:
      case vec_extractodd_expr_K:
      case vec_interleavehigh_expr_K:
      case vec_interleavelow_expr_K:
      case CASE_CPP_NODES:
      case CASE_CST_NODES:
      case const_decl_K:
      case field_decl_K:
      case function_decl_K:
      case label_decl_K:
      case namespace_decl_K:
      case result_decl_K:
      case translation_unit_decl_K:
      case template_decl_K:
      case using_decl_K:
      case type_decl_K:
      case CASE_FAKE_NODES:
      case gimple_asm_K:
      case gimple_bind_K:
      case gimple_call_K:
      case gimple_cond_K:
      case gimple_for_K:
      case gimple_goto_K:
      case gimple_label_K:
      case gimple_multi_way_if_K:
      case gimple_nop_K:
      case gimple_phi_K:
      case gimple_pragma_K:
      case gimple_predict_K:
      case gimple_resx_K:
      case gimple_return_K:
      case gimple_switch_K:
      case gimple_while_K:
      case CASE_PRAGMA_NODES:
      case vtable_ref_K:
      case with_cleanup_expr_K:
      case obj_type_ref_K:
      case save_expr_K:
      case cond_expr_K:
      case vec_cond_expr_K:
      case vec_perm_expr_K:
      case dot_prod_expr_K:
      case ternary_plus_expr_K:
      case ternary_pm_expr_K:
      case ternary_mp_expr_K:
      case ternary_mm_expr_K:
      case bit_ior_concat_expr_K:
      case abs_expr_K:
      case arrow_expr_K:
      case bit_not_expr_K:
      case buffer_ref_K:
      case card_expr_K:
      case cleanup_point_expr_K:
      case conj_expr_K:
      case convert_expr_K:
      case exit_expr_K:
      case fix_ceil_expr_K:
      case fix_floor_expr_K:
      case fix_round_expr_K:
      case fix_trunc_expr_K:
      case float_expr_K:
      case indirect_ref_K:
      case misaligned_indirect_ref_K:
      case loop_expr_K:
      case lut_expr_K:
      case negate_expr_K:
      case non_lvalue_expr_K:
      case nop_expr_K:
      case reference_expr_K:
      case reinterpret_cast_expr_K:
      case sizeof_expr_K:
      case static_cast_expr_K:
      case throw_expr_K:
      case truth_not_expr_K:
      case unsave_expr_K:
      case va_arg_expr_K:
      case reduc_max_expr_K:
      case reduc_min_expr_K:
      case reduc_plus_expr_K:
      case vec_unpack_hi_expr_K:
      case vec_unpack_lo_expr_K:
      case vec_unpack_float_hi_expr_K:
      case vec_unpack_float_lo_expr_K:
      case CASE_TYPE_NODES:
      case array_range_ref_K:
      case error_mark_K:
      case target_expr_K:
      case paren_expr_K:
      {
         return 0;
      }
      default:
         THROW_UNREACHABLE("");
         return 0;
   }
   return 0;
}

unsigned int tree_helper::get_base_index(const tree_managerConstRef& TM, const unsigned int index)
{
   THROW_ASSERT(index > 0, "expected positive non zero numbers");
   tree_nodeRef node = TM->get_tree_node_const(index);
   switch(node->get_kind())
   {
      case ssa_name_K:
      {
         auto* sn = GetPointer<ssa_name>(node);
         if(sn->use_set->is_a_singleton())
         {
            if(GET_NODE(sn->use_set->variables.front())->get_kind() == function_decl_K)
            {
               return sn->use_set->variables.front()->index;
            }
            else
            {
               return get_base_index(TM, GET_INDEX_NODE(sn->use_set->variables.front()));
            }
         }
         unsigned int base_index = sn->CGetDefStmts().size() == 1 ? check_for_simple_pointer_arithmetic(sn->CGetDefStmt()) : 0;
         if(base_index)
         {
            return get_base_index(TM, base_index);
         }

         if(sn->var)
         {
            if(GET_NODE(sn->var)->get_kind() == function_decl_K)
            {
               return sn->var->index;
            }
            else
            {
               return get_base_index(TM, sn->var->index);
            }
         }
         else
         {
            return index;
         }
      }
      case result_decl_K:
      case parm_decl_K:
      case var_decl_K:
      case string_cst_K:
      case integer_cst_K:
      {
         return index;
      }
      case indirect_ref_K:
      {
         auto* ir = GetPointer<indirect_ref>(node);
         return get_base_index(TM, GET_INDEX_NODE(ir->op));
      }
      case misaligned_indirect_ref_K:
      {
         auto* mir = GetPointer<misaligned_indirect_ref>(node);
         return get_base_index(TM, GET_INDEX_NODE(mir->op));
      }
      case mem_ref_K:
      {
         auto* mr = GetPointer<mem_ref>(node);
         return get_base_index(TM, GET_INDEX_NODE(mr->op0));
      }
      case array_ref_K:
      {
         auto* ar = GetPointer<array_ref>(node);
         return get_base_index(TM, GET_INDEX_NODE(ar->op0));
      }
      case component_ref_K:
      {
         auto* cr = GetPointer<component_ref>(node);
         return get_base_index(TM, GET_INDEX_NODE(cr->op0));
      }
      case realpart_expr_K:
      {
         auto* rpe = GetPointer<realpart_expr>(node);
         return get_base_index(TM, GET_INDEX_NODE(rpe->op));
      }
      case imagpart_expr_K:
      {
         auto* rpe = GetPointer<imagpart_expr>(node);
         return get_base_index(TM, GET_INDEX_NODE(rpe->op));
      }
      case bit_field_ref_K:
      {
         auto* bfr = GetPointer<bit_field_ref>(node);
         return get_base_index(TM, GET_INDEX_NODE(bfr->op0));
      }
      case target_mem_ref_K:
      {
         auto* tmr = GetPointer<target_mem_ref>(node);
         if(tmr->symbol)
         {
            return get_base_index(TM, GET_INDEX_NODE(tmr->symbol));
         }
         else if(tmr->base)
         {
            return get_base_index(TM, GET_INDEX_NODE(tmr->base));
         }
         else if(tmr->idx)
         {
            return get_base_index(TM, GET_INDEX_NODE(tmr->idx));
         }
         else
         {
            THROW_ERROR_CODE(NODE_NOT_YET_SUPPORTED_EC, "tree_helper::get_base_index::target_mem_ref_K - variable type pattern not supported: " + STR(index));
         }
         break;
      }
      case target_mem_ref461_K:
      {
         auto* tmr = GetPointer<target_mem_ref461>(node);
         if(tmr->base)
         {
            return get_base_index(TM, GET_INDEX_NODE(tmr->base));
         }
         else if(tmr->idx)
         {
            return get_base_index(TM, GET_INDEX_NODE(tmr->idx));
         }
         else if(tmr->idx2)
         {
            return get_base_index(TM, GET_INDEX_NODE(tmr->idx2));
         }
         else
         {
            THROW_ERROR_CODE(NODE_NOT_YET_SUPPORTED_EC, "tree_helper::get_base_index::target_mem_ref461_K - variable type pattern not supported: " + STR(index));
         }
         break;
      }
      case addr_expr_K:
      {
         auto* ae = GetPointer<addr_expr>(node);
         tree_nodeRef addr_expr_op = GET_NODE(ae->op);

         switch(addr_expr_op->get_kind())
         {
            case ssa_name_K:
            case var_decl_K:
            case parm_decl_K:
            case string_cst_K:
            case result_decl_K:
            {
               return GET_INDEX_NODE(ae->op);
            }
            case array_ref_K:
            {
               auto* ar = GetPointer<array_ref>(addr_expr_op);
               tree_nodeRef idx = GET_NODE(ar->op1);
               if(idx->get_kind() == integer_cst_K and get_integer_cst_value(GetPointer<integer_cst>(idx)) == 0)
               {
                  switch(GET_NODE(ar->op0)->get_kind())
                  {
                     case ssa_name_K:
                     case var_decl_K:
                     case parm_decl_K:
                     case string_cst_K:
                     {
                        return GET_INDEX_NODE(ar->op0);
                     }
                     case binfo_K:
                     case block_K:
                     case call_expr_K:
                     case aggr_init_expr_K:
                     case case_label_expr_K:
                     case complex_cst_K:
                     case const_decl_K:
                     case constructor_K:
                     case field_decl_K:
                     case function_decl_K:
                     case identifier_node_K:
                     case integer_cst_K:
                     case label_decl_K:
                     case namespace_decl_K:
                     case real_cst_K:
                     case result_decl_K:
                     case statement_list_K:
                     case target_expr_K:
                     case target_mem_ref_K:
                     case target_mem_ref461_K:
                     case translation_unit_decl_K:
                     case template_decl_K:
                     case using_decl_K:
                     case tree_list_K:
                     case tree_vec_K:
                     case type_decl_K:
                     case vector_cst_K:
                     case void_cst_K:
                     case error_mark_K:
                     case CASE_BINARY_EXPRESSION:
                     case CASE_CPP_NODES:
                     case CASE_FAKE_NODES:
                     case CASE_GIMPLE_NODES:
                     case CASE_PRAGMA_NODES:
                     case CASE_QUATERNARY_EXPRESSION:
                     case CASE_TERNARY_EXPRESSION:
                     case CASE_TYPE_NODES:
                     case CASE_UNARY_EXPRESSION:
                     default:
                        THROW_ERROR("addr_expr-array_ref[0] pattern not supported: " + std::string(addr_expr_op->get_kind_text()) + " @" + STR(index));
                  }
               }
               else
               {
                  return index;
               }
               break;
            }
            case array_range_ref_K:
            case binfo_K:
            case block_K:
            case call_expr_K:
            case aggr_init_expr_K:
            case case_label_expr_K:
            case complex_cst_K:
            case const_decl_K:
            case constructor_K:
            case field_decl_K:
            case function_decl_K:
            case identifier_node_K:
            case integer_cst_K:
            case label_decl_K:
            case namespace_decl_K:
            case real_cst_K:
            case statement_list_K:
            case target_expr_K:
            case target_mem_ref_K:
            case target_mem_ref461_K:
            case translation_unit_decl_K:
            case template_decl_K:
            case using_decl_K:
            case tree_list_K:
            case tree_vec_K:
            case type_decl_K:
            case vector_cst_K:
            case void_cst_K:
            case error_mark_K:
            case CASE_BINARY_EXPRESSION:
            case CASE_CPP_NODES:
            case CASE_FAKE_NODES:
            case CASE_GIMPLE_NODES:
            case CASE_PRAGMA_NODES:
            case CASE_TERNARY_EXPRESSION:
            case CASE_TYPE_NODES:
            case CASE_UNARY_EXPRESSION:
            default:
               THROW_ERROR("addr_expr pattern not supported: " + std::string(addr_expr_op->get_kind_text()) + " @" + STR(index));
         }
         break;
      }
      case view_convert_expr_K:
      {
         auto* vc = GetPointer<view_convert_expr>(node);
         tree_nodeRef vc_expr_op = GET_NODE(vc->op);

         switch(vc_expr_op->get_kind())
         {
            case ssa_name_K:
            {
               auto* sn = GetPointer<ssa_name>(GET_NODE(vc->op));
               if(!sn->var)
               {
                  return 0;
               }
               auto* pd = GetPointer<parm_decl>(GET_NODE(sn->var));
               if(pd)
               {
                  return GET_INDEX_NODE(sn->var);
               }
               else
               {
                  THROW_ERROR("view_convert_expr pattern currently not supported: " + GET_NODE(vc->op)->get_kind_text() + " @" + STR(index));
               }
               break;
            }
            case var_decl_K:
            {
               return GET_INDEX_NODE(vc->op);
            }
            case integer_cst_K:
            {
               return index;
            }
            case complex_cst_K:
            case real_cst_K:
            case string_cst_K:
            case vector_cst_K:
            case void_cst_K:
            case binfo_K:
            case block_K:
            case call_expr_K:
            case aggr_init_expr_K:
            case case_label_expr_K:
            case const_decl_K:
            case constructor_K:
            case field_decl_K:
            case function_decl_K:
            case identifier_node_K:
            case label_decl_K:
            case namespace_decl_K:
            case parm_decl_K:
            case result_decl_K:
            case statement_list_K:
            case target_expr_K:
            case translation_unit_decl_K:
            case template_decl_K:
            case using_decl_K:
            case target_mem_ref_K:
            case target_mem_ref461_K:
            case tree_list_K:
            case tree_vec_K:
            case type_decl_K:
            case error_mark_K:
            case CASE_BINARY_EXPRESSION:
            case CASE_CPP_NODES:
            case CASE_FAKE_NODES:
            case CASE_GIMPLE_NODES:
            case CASE_PRAGMA_NODES:
            case CASE_QUATERNARY_EXPRESSION:
            case CASE_TERNARY_EXPRESSION:
            case CASE_TYPE_NODES:
            case CASE_UNARY_EXPRESSION:
            default:
               THROW_ERROR("view_convert_expr pattern not supported: " + std::string(vc_expr_op->get_kind_text()) + " @" + STR(index));
         }
         break;
      }
      case binfo_K:
      case block_K:
      case call_expr_K:
      case aggr_init_expr_K:
      case case_label_expr_K:
      case constructor_K:
      case identifier_node_K:
      case statement_list_K:
      case tree_list_K:
      case tree_vec_K:
      case assert_expr_K:
      case bit_and_expr_K:
      case bit_ior_expr_K:
      case bit_xor_expr_K:
      case catch_expr_K:
      case ceil_div_expr_K:
      case ceil_mod_expr_K:
      case complex_expr_K:
      case compound_expr_K:
      case eh_filter_expr_K:
      case eq_expr_K:
      case exact_div_expr_K:
      case fdesc_expr_K:
      case floor_div_expr_K:
      case floor_mod_expr_K:
      case ge_expr_K:
      case gt_expr_K:
      case goto_subroutine_K:
      case in_expr_K:
      case init_expr_K:
      case le_expr_K:
      case lrotate_expr_K:
      case lshift_expr_K:
      case lt_expr_K:
      case max_expr_K:
      case min_expr_K:
      case minus_expr_K:
      case modify_expr_K:
      case mult_expr_K:
      case mult_highpart_expr_K:
      case ne_expr_K:
      case ordered_expr_K:
      case plus_expr_K:
      case pointer_plus_expr_K:
      case postdecrement_expr_K:
      case postincrement_expr_K:
      case predecrement_expr_K:
      case preincrement_expr_K:
      case range_expr_K:
      case rdiv_expr_K:
      case round_div_expr_K:
      case round_mod_expr_K:
      case rrotate_expr_K:
      case rshift_expr_K:
      case set_le_expr_K:
      case trunc_div_expr_K:
      case trunc_mod_expr_K:
      case truth_and_expr_K:
      case truth_andif_expr_K:
      case truth_or_expr_K:
      case truth_orif_expr_K:
      case truth_xor_expr_K:
      case try_catch_expr_K:
      case try_finally_K:
      case uneq_expr_K:
      case ltgt_expr_K:
      case unge_expr_K:
      case ungt_expr_K:
      case unle_expr_K:
      case unlt_expr_K:
      case unordered_expr_K:
      case widen_sum_expr_K:
      case widen_mult_expr_K:
      case with_size_expr_K:
      case vec_cond_expr_K:
      case vec_perm_expr_K:
      case vec_lshift_expr_K:
      case vec_rshift_expr_K:
      case widen_mult_hi_expr_K:
      case widen_mult_lo_expr_K:
      case vec_pack_trunc_expr_K:
      case vec_pack_sat_expr_K:
      case vec_pack_fix_trunc_expr_K:
      case vec_extracteven_expr_K:
      case vec_extractodd_expr_K:
      case vec_interleavehigh_expr_K:
      case vec_interleavelow_expr_K:
      case complex_cst_K:
      case real_cst_K:
      case vector_cst_K:
      case void_cst_K:
      case const_decl_K:
      case field_decl_K:
      case function_decl_K:
      case label_decl_K:
      case namespace_decl_K:
      case translation_unit_decl_K:
      case template_decl_K:
      case using_decl_K:
      case type_decl_K:
      case array_range_ref_K:
      case target_expr_K:
      case vtable_ref_K:
      case with_cleanup_expr_K:
      case obj_type_ref_K:
      case save_expr_K:
      case cond_expr_K:
      case dot_prod_expr_K:
      case ternary_plus_expr_K:
      case ternary_pm_expr_K:
      case ternary_mp_expr_K:
      case ternary_mm_expr_K:
      case bit_ior_concat_expr_K:
      case abs_expr_K:
      case arrow_expr_K:
      case bit_not_expr_K:
      case buffer_ref_K:
      case card_expr_K:
      case cleanup_point_expr_K:
      case conj_expr_K:
      case convert_expr_K:
      case exit_expr_K:
      case fix_ceil_expr_K:
      case fix_floor_expr_K:
      case fix_round_expr_K:
      case fix_trunc_expr_K:
      case float_expr_K:
      case loop_expr_K:
      case lut_expr_K:
      case negate_expr_K:
      case non_lvalue_expr_K:
      case nop_expr_K:
      case reference_expr_K:
      case reinterpret_cast_expr_K:
      case sizeof_expr_K:
      case static_cast_expr_K:
      case throw_expr_K:
      case truth_not_expr_K:
      case unsave_expr_K:
      case va_arg_expr_K:
      case reduc_max_expr_K:
      case reduc_min_expr_K:
      case reduc_plus_expr_K:
      case vec_unpack_hi_expr_K:
      case vec_unpack_lo_expr_K:
      case vec_unpack_float_hi_expr_K:
      case vec_unpack_float_lo_expr_K:
      case error_mark_K:
      case paren_expr_K:
      case CASE_CPP_NODES:
      case CASE_FAKE_NODES:
      case CASE_GIMPLE_NODES:
      case CASE_PRAGMA_NODES:
      case CASE_TYPE_NODES:
      default:
         THROW_ERROR_CODE(NODE_NOT_YET_SUPPORTED_EC, "tree_helper::get_base_index - variable type is not supported: " + STR(index) + "-" + std::string(node->get_kind_text()));
   }
   return 0;
}

bool tree_helper::is_fully_resolved(const tree_managerConstRef& TM, const unsigned int index, std::set<unsigned int>& res_set)
{
   THROW_ASSERT(index > 0, "expected positive non zero numbers");
   tree_nodeRef node = TM->get_tree_node_const(index);
   switch(node->get_kind())
   {
      case ssa_name_K:
      {
         auto* sn = GetPointer<ssa_name>(node);
         if(sn->use_set->is_fully_resolved())
         {
            const auto v_it_end = sn->use_set->variables.end();
            for(auto v_it = sn->use_set->variables.begin(); v_it != v_it_end; ++v_it)
            {
               res_set.insert(GET_INDEX_NODE(*v_it));
            }
            return true;
         }
         else
         {
            unsigned int base_index = sn->CGetDefStmts().size() == 1 ? check_for_simple_pointer_arithmetic(sn->CGetDefStmt()) : 0;
            if(base_index)
            {
               return is_fully_resolved(TM, base_index, res_set);
            }
            else
            {
               return false;
            }
         }
      }
      case result_decl_K:
      case parm_decl_K:
      case var_decl_K:
      case string_cst_K:
      case integer_cst_K:
      {
         return false;
      }
      case indirect_ref_K:
      {
         auto* ir = GetPointer<indirect_ref>(node);
         return is_fully_resolved(TM, GET_INDEX_NODE(ir->op), res_set);
      }
      case misaligned_indirect_ref_K:
      {
         auto* mir = GetPointer<misaligned_indirect_ref>(node);
         return is_fully_resolved(TM, GET_INDEX_NODE(mir->op), res_set);
      }
      case mem_ref_K:
      {
         auto* mr = GetPointer<mem_ref>(node);
         return is_fully_resolved(TM, GET_INDEX_NODE(mr->op0), res_set);
      }
      case array_ref_K:
      {
         auto* ar = GetPointer<array_ref>(node);
         return is_fully_resolved(TM, GET_INDEX_NODE(ar->op0), res_set);
      }
      case component_ref_K:
      {
         auto* cr = GetPointer<component_ref>(node);
         return is_fully_resolved(TM, GET_INDEX_NODE(cr->op0), res_set);
      }
      case realpart_expr_K:
      {
         auto* rpe = GetPointer<realpart_expr>(node);
         return is_fully_resolved(TM, GET_INDEX_NODE(rpe->op), res_set);
      }
      case imagpart_expr_K:
      {
         auto* rpe = GetPointer<imagpart_expr>(node);
         return is_fully_resolved(TM, GET_INDEX_NODE(rpe->op), res_set);
      }
      case bit_field_ref_K:
      {
         auto* bfr = GetPointer<bit_field_ref>(node);
         return is_fully_resolved(TM, GET_INDEX_NODE(bfr->op0), res_set);
      }
      case target_mem_ref_K:
      {
         auto* tmr = GetPointer<target_mem_ref>(node);
         if(tmr->symbol)
         {
            return is_fully_resolved(TM, GET_INDEX_NODE(tmr->symbol), res_set);
         }
         else if(tmr->base)
         {
            return is_fully_resolved(TM, GET_INDEX_NODE(tmr->base), res_set);
         }
         else
         {
            return false;
         }
      }
      case target_mem_ref461_K:
      {
         auto* tmr = GetPointer<target_mem_ref461>(node);
         if(tmr->base)
         {
            return is_fully_resolved(TM, GET_INDEX_NODE(tmr->base), res_set);
         }
         else
         {
            return false;
         }
      }
      case addr_expr_K:
      {
         auto* ae = GetPointer<addr_expr>(node);
         return is_fully_resolved(TM, GET_INDEX_NODE(ae->op), res_set);
      }
      case view_convert_expr_K:
      {
         auto* vc = GetPointer<view_convert_expr>(node);
         return is_fully_resolved(TM, GET_INDEX_NODE(vc->op), res_set);
      }
      case binfo_K:
      case block_K:
      case call_expr_K:
      case aggr_init_expr_K:
      case case_label_expr_K:
      case constructor_K:
      case identifier_node_K:
      case statement_list_K:
      case tree_list_K:
      case tree_vec_K:
      case assert_expr_K:
      case bit_and_expr_K:
      case bit_ior_expr_K:
      case bit_xor_expr_K:
      case catch_expr_K:
      case ceil_div_expr_K:
      case ceil_mod_expr_K:
      case complex_expr_K:
      case compound_expr_K:
      case eh_filter_expr_K:
      case eq_expr_K:
      case exact_div_expr_K:
      case fdesc_expr_K:
      case floor_div_expr_K:
      case floor_mod_expr_K:
      case ge_expr_K:
      case gt_expr_K:
      case goto_subroutine_K:
      case in_expr_K:
      case init_expr_K:
      case le_expr_K:
      case lrotate_expr_K:
      case lshift_expr_K:
      case lt_expr_K:
      case max_expr_K:
      case min_expr_K:
      case minus_expr_K:
      case modify_expr_K:
      case mult_expr_K:
      case mult_highpart_expr_K:
      case ne_expr_K:
      case ordered_expr_K:
      case plus_expr_K:
      case pointer_plus_expr_K:
      case postdecrement_expr_K:
      case postincrement_expr_K:
      case predecrement_expr_K:
      case preincrement_expr_K:
      case range_expr_K:
      case rdiv_expr_K:
      case round_div_expr_K:
      case round_mod_expr_K:
      case rrotate_expr_K:
      case rshift_expr_K:
      case set_le_expr_K:
      case trunc_div_expr_K:
      case trunc_mod_expr_K:
      case truth_and_expr_K:
      case truth_andif_expr_K:
      case truth_or_expr_K:
      case truth_orif_expr_K:
      case truth_xor_expr_K:
      case try_catch_expr_K:
      case try_finally_K:
      case uneq_expr_K:
      case ltgt_expr_K:
      case unge_expr_K:
      case ungt_expr_K:
      case unle_expr_K:
      case unlt_expr_K:
      case unordered_expr_K:
      case widen_sum_expr_K:
      case widen_mult_expr_K:
      case with_size_expr_K:
      case vec_cond_expr_K:
      case vec_perm_expr_K:
      case vec_lshift_expr_K:
      case vec_rshift_expr_K:
      case widen_mult_hi_expr_K:
      case widen_mult_lo_expr_K:
      case vec_pack_trunc_expr_K:
      case vec_pack_sat_expr_K:
      case vec_pack_fix_trunc_expr_K:
      case vec_extracteven_expr_K:
      case vec_extractodd_expr_K:
      case vec_interleavehigh_expr_K:
      case vec_interleavelow_expr_K:
      case complex_cst_K:
      case real_cst_K:
      case vector_cst_K:
      case void_cst_K:
      case const_decl_K:
      case field_decl_K:
      case function_decl_K:
      case label_decl_K:
      case namespace_decl_K:
      case translation_unit_decl_K:
      case template_decl_K:
      case using_decl_K:
      case type_decl_K:
      case array_range_ref_K:
      case target_expr_K:
      case vtable_ref_K:
      case with_cleanup_expr_K:
      case obj_type_ref_K:
      case save_expr_K:
      case cond_expr_K:
      case dot_prod_expr_K:
      case ternary_plus_expr_K:
      case ternary_pm_expr_K:
      case ternary_mp_expr_K:
      case ternary_mm_expr_K:
      case bit_ior_concat_expr_K:
      case abs_expr_K:
      case arrow_expr_K:
      case bit_not_expr_K:
      case buffer_ref_K:
      case card_expr_K:
      case cleanup_point_expr_K:
      case conj_expr_K:
      case convert_expr_K:
      case exit_expr_K:
      case fix_ceil_expr_K:
      case fix_floor_expr_K:
      case fix_round_expr_K:
      case fix_trunc_expr_K:
      case float_expr_K:
      case loop_expr_K:
      case lut_expr_K:
      case negate_expr_K:
      case non_lvalue_expr_K:
      case nop_expr_K:
      case reference_expr_K:
      case reinterpret_cast_expr_K:
      case sizeof_expr_K:
      case static_cast_expr_K:
      case throw_expr_K:
      case truth_not_expr_K:
      case unsave_expr_K:
      case va_arg_expr_K:
      case reduc_max_expr_K:
      case reduc_min_expr_K:
      case reduc_plus_expr_K:
      case vec_unpack_hi_expr_K:
      case vec_unpack_lo_expr_K:
      case vec_unpack_float_hi_expr_K:
      case vec_unpack_float_lo_expr_K:
      case error_mark_K:
      case CASE_CPP_NODES:
      case CASE_FAKE_NODES:
      case CASE_GIMPLE_NODES:
      case CASE_PRAGMA_NODES:
      case CASE_TYPE_NODES:
      case paren_expr_K:
      default:
         THROW_ERROR_CODE(NODE_NOT_YET_SUPPORTED_EC, "tree_helper::get_base_index - variable type is not supported: " + STR(index) + "-" + std::string(node->get_kind_text()));
   }
   return false;
}

bool tree_helper::is_volatile(const tree_managerConstRef& TM, const unsigned int index)
{
   THROW_ASSERT(index > 0, "expected positive non zero numbers");
   tree_nodeRef node = TM->get_tree_node_const(index);
   auto* sa = GetPointer<ssa_name>(node);
   if(!sa)
   {
      // variable or indirect ref
      tree_nodeRef n = get_type_node(node);
      auto* tn = GetPointer<type_node>(n);
      return tn->qual == TreeVocabularyTokenTypes_TokenEnum::TOK_QUAL_V || tn->qual == TreeVocabularyTokenTypes_TokenEnum::TOK_QUAL_VR || tn->qual == TreeVocabularyTokenTypes_TokenEnum::TOK_QUAL_CVR;
   }
   return sa->volatile_flag;
}

bool tree_helper::is_parameter(const tree_managerConstRef& TM, const unsigned int index)
{
   THROW_ASSERT(index > 0, "expected positive non zero numbers");
   tree_nodeRef node = TM->get_tree_node_const(index);
   if(GetPointer<parm_decl>(node))
   {
      return true;
   }
   auto* sn = GetPointer<ssa_name>(node);
   if(!sn)
   {
      return false;
   }
   return GET_NODE(sn->CGetDefStmt())->get_kind() == gimple_nop_K && GET_NODE(sn->var)->get_kind() == parm_decl_K;
}

bool tree_helper::is_ssa_name(const tree_managerConstRef& TM, const unsigned int index)
{
   THROW_ASSERT(index > 0, "expected positive non zero numbers");
   tree_nodeRef node = TM->get_tree_node_const(index);
   auto* sn = GetPointer<ssa_name>(node);
   return sn != nullptr;
}

bool tree_helper::is_virtual(const tree_managerConstRef& TM, const unsigned int index)
{
   THROW_ASSERT(index > 0, "expected positive non zero numbers");
   tree_nodeRef node = TM->get_tree_node_const(index);
   auto* sn = GetPointer<ssa_name>(node);
   if(!sn)
   {
      return false;
   }
   return sn->virtual_flag;
}

bool tree_helper::is_static(const tree_managerConstRef& TM, const unsigned int index)
{
   THROW_ASSERT(index > 0, "expected positive non zero numbers");
   tree_nodeRef node = TM->get_tree_node_const(index);
   auto* vd = GetPointer<var_decl>(node);
   if(!vd)
   {
      auto* fd = GetPointer<function_decl>(node);
      if(!fd)
      {
         return false;
      }
      else
      {
         return fd->static_flag;
      }
   }
   return vd->static_flag;
}

bool tree_helper::is_extern(const tree_managerConstRef& TM, const unsigned int index)
{
   THROW_ASSERT(index > 0, "expected positive non zero numbers");
   tree_nodeRef node = TM->get_tree_node_const(index);
   auto* vd = GetPointer<var_decl>(node);
   if(!vd)
   {
      auto* fd = GetPointer<function_decl>(node);
      if(!fd)
      {
         return false;
      }
      else
      {
         return fd->undefined_flag;
      }
   }
   return vd->extern_flag;
}

bool tree_helper::is_const_type(const tree_managerConstRef& TM, const unsigned int index)
{
   const tree_nodeRef T = TM->get_tree_node_const(index);
   THROW_ASSERT(T, "this index does not exist: " + boost::lexical_cast<std::string>(index));
   tree_nodeRef Type;
   if(GetPointer<type_node>(T))
   {
      Type = T;
   }
   else
   {
      unsigned int type_index = 0;
      Type = get_type_node(T, type_index);
      THROW_ASSERT(type_index > 0, "expected a type index");
   }
   const auto quals = GetPointer<type_node>(Type)->qual;
   return quals != TreeVocabularyTokenTypes_TokenEnum::FIRST_TOKEN and (quals == TreeVocabularyTokenTypes_TokenEnum::TOK_QUAL_C || quals == TreeVocabularyTokenTypes_TokenEnum::TOK_QUAL_CV || quals == TreeVocabularyTokenTypes_TokenEnum::TOK_QUAL_CVR);
}

std::string tree_helper::return_qualifier_prefix(const TreeVocabularyTokenTypes_TokenEnum quals)
{
   if(quals == TreeVocabularyTokenTypes_TokenEnum::TOK_QUAL_R)
   {
      return "r_";
   }
   if(quals == TreeVocabularyTokenTypes_TokenEnum::TOK_QUAL_V)
   {
      return "v_";
   }
   if(quals == TreeVocabularyTokenTypes_TokenEnum::TOK_QUAL_VR)
   {
      return "vr_";
   }
   if(quals == TreeVocabularyTokenTypes_TokenEnum::TOK_QUAL_C)
   {
      return "c_";
   }
   if(quals == TreeVocabularyTokenTypes_TokenEnum::TOK_QUAL_CR)
   {
      return "cr_";
   }
   if(quals == TreeVocabularyTokenTypes_TokenEnum::TOK_QUAL_CV)
   {
      return "cv_";
   }
   if(quals == TreeVocabularyTokenTypes_TokenEnum::TOK_QUAL_CVR)
   {
      return "cvr_";
   }
   THROW_UNREACHABLE("not supported qualifier " + STR(static_cast<unsigned int>(quals)));
   return "";
}

std::string tree_helper::return_C_qualifiers(const TreeVocabularyTokenTypes_TokenEnum quals, bool real_const)
{
   if(quals == TreeVocabularyTokenTypes_TokenEnum::TOK_QUAL_R)
   {
      return "__restrict__ ";
   }
   if(quals == TreeVocabularyTokenTypes_TokenEnum::TOK_QUAL_V)
   {
      return "volatile ";
   }
   if(quals == TreeVocabularyTokenTypes_TokenEnum::TOK_QUAL_VR)
   {
      return "volatile __restrict__ ";
   }
   if(quals == TreeVocabularyTokenTypes_TokenEnum::TOK_QUAL_C)
   {
      return real_const ? "const " : "/*const*/ ";
   }
   if(quals == TreeVocabularyTokenTypes_TokenEnum::TOK_QUAL_CR)
   {
      return (real_const ? "const" : "/*const*/") + std::string(" __restrict__ ");
   }
   if(quals == TreeVocabularyTokenTypes_TokenEnum::TOK_QUAL_CV)
   {
      return (real_const ? "const" : "/*const*/") + std::string(" volatile ");
   }
   if(quals == TreeVocabularyTokenTypes_TokenEnum::TOK_QUAL_CVR)
   {
      return (real_const ? "const" : "/*const*/") + std::string(" volatile __restrict__ ");
   }
   THROW_UNREACHABLE("not supported qualifier " + boost::lexical_cast<std::string>(static_cast<unsigned int>(quals)));
   return "";
}

long long tree_helper::get_integer_cst_value(const integer_cst* ic)
{
   INDENT_DBG_MEX(DEBUG_LEVEL_PARANOIC, debug_level, "-->Getting integer const value");
   THROW_ASSERT(ic != nullptr, "unexpected condition");
   THROW_ASSERT(ic->type, "Something wrong");
   tree_nodeRef type = GET_NODE(ic->type);
   THROW_ASSERT(GetPointer<integer_type>(type) or type->get_kind() == pointer_type_K or type->get_kind() == reference_type_K or type->get_kind() == boolean_type_K or type->get_kind() == enumeral_type_K,
                "Expected a integer_type, pointer_type, reference_type, boolean_type, enumeral_type. Found: " + STR(GET_INDEX_NODE(ic->type)) + " " + type->get_kind_text());
   long long result = 0;
   /// If high is null or if high is a sign extension or low is enough to express an int (64 bit system)

   result = ic->value;
   INDENT_DBG_MEX(DEBUG_LEVEL_PARANOIC, debug_level, "<--Constant is " + boost::lexical_cast<std::string>(result));
   return result;
}

unsigned int tree_helper::get_array_var(const tree_managerConstRef& TM, const unsigned int index, bool is_written, bool& two_dim_p)
{
   THROW_ASSERT(index > 0, "expected positive non zero numbers");
   tree_nodeRef node = TM->get_tree_node_const(index);
   auto* gms = GetPointer<gimple_assign>(node);
   array_ref* ar;
   if(is_written)
   {
      ar = GetPointer<array_ref>(GET_NODE(gms->op0));
   }
   else
   {
      ar = GetPointer<array_ref>(GET_NODE(gms->op1));
   }
   two_dim_p = false;
   if(ar)
   {
      if(GetPointer<array_ref>(GET_NODE(ar->op0)))
      {
         ar = GetPointer<array_ref>(GET_NODE(ar->op0));
         if(GetPointer<array_ref>(GET_NODE(ar->op0)))
         {
            THROW_ERROR("n-dimension array not yet supported (n > 2)");
         }
         two_dim_p = true;
         return GET_INDEX_NODE(ar->op0);
      }
      else
      {
         return GET_INDEX_NODE(ar->op0);
      }
   }
   target_mem_ref* tmr;
   if(is_written)
   {
      tmr = GetPointer<target_mem_ref>(GET_NODE(gms->op0));
   }
   else
   {
      tmr = GetPointer<target_mem_ref>(GET_NODE(gms->op1));
   }
   if(tmr)
   {
      if(tmr->symbol)
      {
         return GET_INDEX_NODE(tmr->symbol);
      }
      else if(tmr->base)
      {
         return GET_INDEX_NODE(tmr->base);
      }
      else
      {
         THROW_ERROR("Unexpected pattern");
      }
   }
   target_mem_ref461* tmr461;
   if(is_written)
   {
      tmr461 = GetPointer<target_mem_ref461>(GET_NODE(gms->op0));
   }
   else
   {
      tmr461 = GetPointer<target_mem_ref461>(GET_NODE(gms->op1));
   }
   if(tmr461)
   {
      if(tmr461->base)
      {
         return GET_INDEX_NODE(tmr461->base);
      }
      else
      {
         THROW_ERROR("Unexpected pattern");
      }
   }
   auto* ae = GetPointer<addr_expr>(GET_NODE(gms->op1));
   if(ae)
   {
      ar = GetPointer<array_ref>(GET_NODE(ae->op));
      if(ar)
      {
         if(GetPointer<array_ref>(GET_NODE(ar->op0)))
         {
            ar = GetPointer<array_ref>(GET_NODE(ar->op0));
            if(GetPointer<array_ref>(GET_NODE(ar->op0)))
            {
               THROW_ERROR("n-dimension array not yet supported (n > 2)");
            }
            two_dim_p = true;
            return GET_INDEX_NODE(ar->op0);
         }
         else
         {
            return GET_INDEX_NODE(ar->op0);
         }
      }
      else
      {
         THROW_ERROR("Unexpected pattern " + boost::lexical_cast<std::string>(index));
         return 0;
      }
   }
   auto* ne = GetPointer<nop_expr>(GET_NODE(gms->op1));
   if(ne)
   {
      ae = GetPointer<addr_expr>(GET_NODE(ne->op));
      if(ae)
      {
         ar = GetPointer<array_ref>(GET_NODE(ae->op));
         if(ar)
         {
            if(GetPointer<array_ref>(GET_NODE(ar->op0)))
            {
               ar = GetPointer<array_ref>(GET_NODE(ar->op0));
               if(GetPointer<array_ref>(GET_NODE(ar->op0)))
               {
                  THROW_ERROR("n-dimension array not yet supported (n > 2)");
               }
               two_dim_p = true;
               return GET_INDEX_NODE(ar->op0);
            }
            else
            {
               return GET_INDEX_NODE(ar->op0);
            }
         }
         auto* vd = GetPointer<var_decl>(GET_NODE(ae->op));
         if(vd)
         {
            return GET_INDEX_NODE(ae->op);
         }
         else
         {
            THROW_ERROR("Unexpected pattern " + boost::lexical_cast<std::string>(index));
            return 0;
         }
      }
   }
   THROW_ERROR("Unexpected pattern " + boost::lexical_cast<std::string>(index));
   return 0;
}

bool tree_helper::is_concat_bit_ior_expr(const tree_managerConstRef& TM, const unsigned int index)
{
   tree_nodeRef node = TM->get_tree_node_const(index);
   auto* ga = GetPointer<gimple_assign>(node);
   if(ga)
   {
      auto* bie = GetPointer<bit_ior_expr>(GET_NODE(ga->op1));
      if(bie)
      {
         tree_nodeRef op0 = GET_NODE(bie->op0);
         tree_nodeRef op1 = GET_NODE(bie->op1);
         if(op0->get_kind() == ssa_name_K && op1->get_kind() == ssa_name_K)
         {
            auto* op0_ssa = GetPointer<ssa_name>(op0);
            auto* op1_ssa = GetPointer<ssa_name>(op1);
            if(!op0_ssa->bit_values.empty() && !op1_ssa->bit_values.empty())
            {
               std::string::const_reverse_iterator it0 = op0_ssa->bit_values.rbegin();
               std::string::const_reverse_iterator it1 = op1_ssa->bit_values.rbegin();
               std::string::const_reverse_iterator it0_end = op0_ssa->bit_values.rend();
               std::string::const_reverse_iterator it1_end = op1_ssa->bit_values.rend();
               for(; it0 != it0_end && it1 != it1_end; ++it0, ++it1)
               {
                  if(*it0 != '0' && *it1 != '0')
                  {
                     return false;
                  }
               }
               return true;
            }
         }
      }
   }
   return false;
}

bool tree_helper::is_simple_pointer_plus_test(const tree_managerConstRef& TM, const unsigned int index)
{
   tree_nodeRef node = TM->get_tree_node_const(index);
   auto* ga = GetPointer<gimple_assign>(node);
   if(ga)
   {
      auto* ppe = GetPointer<pointer_plus_expr>(GET_NODE(ga->op1));
      if(ppe)
      {
         tree_nodeRef op1 = GET_NODE(ppe->op1);
         if(op1->get_kind() == integer_cst_K)
         {
            tree_nodeRef op0 = GET_NODE(ppe->op0);
            if(op0->get_kind() == addr_expr_K)
            {
               return true;
            }
            else if(op0->get_kind() == ssa_name_K)
            {
               auto temp_def = GET_NODE(GetPointer<const ssa_name>(op0)->CGetDefStmt());
               auto* ga_def = GetPointer<gimple_assign>(temp_def);
               if(ga_def)
               {
                  if(GET_NODE(ga_def->op1)->get_kind() == addr_expr_K)
                  {
                     return true;
                  }
               }
            }
         }
      }
   }
   return false;
}

bool tree_helper::is_constant(const tree_managerConstRef& TM, const unsigned int index)
{
   tree_nodeRef node = TM->get_tree_node_const(index);
   switch(node->get_kind())
   {
      case string_cst_K:
      case real_cst_K:
      case complex_cst_K:
      case vector_cst_K:
      case void_cst_K:
      case integer_cst_K:
         return true;
      case binfo_K:
      case block_K:
      case call_expr_K:
      case aggr_init_expr_K:
      case case_label_expr_K:
      case constructor_K:
      case identifier_node_K:
      case ssa_name_K:
      case statement_list_K:
      case target_expr_K:
      case target_mem_ref_K:
      case target_mem_ref461_K:
      case tree_list_K:
      case tree_vec_K:
      case error_mark_K:
      case CASE_BINARY_EXPRESSION:
      case CASE_CPP_NODES:
      case CASE_DECL_NODES:
      case CASE_FAKE_NODES:
      case CASE_GIMPLE_NODES:
      case CASE_PRAGMA_NODES:
      case CASE_QUATERNARY_EXPRESSION:
      case CASE_TERNARY_EXPRESSION:
      case CASE_TYPE_NODES:
      case CASE_UNARY_EXPRESSION:
      default:
         return false;
   }
   return false;
}

std::string tree_helper::op_symbol(const tree_nodeRef& op)
{
   return op_symbol(op.get());
}

std::string tree_helper::op_symbol(const tree_node* op)
{
   THROW_ASSERT(op, "Null tree node");
   switch(op->get_kind())
   {
      case modify_expr_K:
         return "=";

      case truth_or_expr_K:
      case truth_orif_expr_K:
         return "||";

      case truth_and_expr_K:
      case truth_andif_expr_K:
         return "&&";

      case bit_ior_expr_K:
         return "|";

      case truth_xor_expr_K:
      case bit_xor_expr_K:
         return "^";

      case addr_expr_K:
      case bit_and_expr_K:
      {
         if(dynamic_cast<const addr_expr*>(op))
         {
            const auto* ae = dynamic_cast<const addr_expr*>(op);
            tree_nodeRef tn = GET_NODE(ae->op);
            if(GetPointer<array_ref>(tn))
            {
               auto* ar = GetPointer<array_ref>(tn);
               tree_nodeRef base = GET_NODE(ar->op0);
               tree_nodeRef offset = GET_NODE(ar->op1);
               if(base->get_kind() == string_cst_K and offset->get_kind() == integer_cst_K and !tree_helper::get_integer_cst_value(GetPointer<integer_cst>(offset)))
               {
                  return "";
               }
            }
            if(GetPointer<string_cst>(tn))
            {
               return "";
            }
         }
         return "&";
      }

      case eq_expr_K:
         return "==";

      case ne_expr_K:
         return "!=";

      case lt_expr_K:
      case lut_expr_K:
      case unlt_expr_K:
         return "<";

      case le_expr_K:
      case unle_expr_K:
         return "<=";

      case gt_expr_K:
      case ungt_expr_K:
         return ">";

      case ge_expr_K:
      case unge_expr_K:
         return ">=";

      case vec_lshift_expr_K:
      case lshift_expr_K:
         return "<<";

      case vec_rshift_expr_K:
      case rshift_expr_K:
         return ">>";

      case plus_expr_K:
      case pointer_plus_expr_K:
      case widen_sum_expr_K:
         return "+";

      case negate_expr_K:
      case minus_expr_K:
         return "-";

      case bit_not_expr_K:
         return "~";

      case truth_not_expr_K:
         return "!";

      case mult_expr_K:
      case mult_highpart_expr_K:
      case indirect_ref_K:
      case misaligned_indirect_ref_K:
      case widen_mult_expr_K:
         return "*";

      case trunc_div_expr_K:
      case ceil_div_expr_K:
      case floor_div_expr_K:
      case round_div_expr_K:
      case rdiv_expr_K:
      case exact_div_expr_K:
         return "/";

      case trunc_mod_expr_K:
      case ceil_mod_expr_K:
      case floor_mod_expr_K:
      case round_mod_expr_K:
         return "%";

      case predecrement_expr_K:
         return " --";

      case preincrement_expr_K:
         return " ++";

      case postdecrement_expr_K:
         return "-- ";

      case postincrement_expr_K:
         return "+=";

      case reference_expr_K:
         return "";
      case realpart_expr_K:
         return "__real__ ";
      case imagpart_expr_K:
         return "__imag__ ";
      case fix_trunc_expr_K:
      case min_expr_K:
         return "";
      case abs_expr_K:
      case arrow_expr_K:
      case assert_expr_K:
      case binfo_K:
      case block_K:
      case buffer_ref_K:
      case call_expr_K:
      case aggr_init_expr_K:
      case card_expr_K:
      case case_label_expr_K:
      case catch_expr_K:
      case cleanup_point_expr_K:
      case complex_expr_K:
      case compound_expr_K:
      case conj_expr_K:
      case constructor_K:
      case convert_expr_K:
      case eh_filter_expr_K:
      case exit_expr_K:
      case fix_ceil_expr_K:
      case fix_floor_expr_K:
      case fix_round_expr_K:
      case fdesc_expr_K:
      case float_expr_K:
      case goto_subroutine_K:
      case identifier_node_K:
      case in_expr_K:
      case init_expr_K:
      case loop_expr_K:
      case ltgt_expr_K:
      case lrotate_expr_K:
      case max_expr_K:
      case mem_ref_K:
      case non_lvalue_expr_K:
      case nop_expr_K:
      case ordered_expr_K:
      case range_expr_K:
      case reduc_max_expr_K:
      case reduc_min_expr_K:
      case reduc_plus_expr_K:
      case reinterpret_cast_expr_K:
      case rrotate_expr_K:
      case set_le_expr_K:
      case sizeof_expr_K:
      case ssa_name_K:
      case static_cast_expr_K:
      case statement_list_K:
      case target_expr_K:
      case target_mem_ref_K:
      case target_mem_ref461_K:
      case throw_expr_K:
      case tree_list_K:
      case tree_vec_K:
      case try_catch_expr_K:
      case try_finally_K:
      case uneq_expr_K:
      case unordered_expr_K:
      case unsave_expr_K:
      case va_arg_expr_K:
      case vec_extracteven_expr_K:
      case vec_extractodd_expr_K:
      case vec_interleavehigh_expr_K:
      case vec_interleavelow_expr_K:
      case vec_pack_fix_trunc_expr_K:
      case vec_pack_sat_expr_K:
      case vec_pack_trunc_expr_K:
      case vec_unpack_float_hi_expr_K:
      case vec_unpack_float_lo_expr_K:
      case vec_unpack_hi_expr_K:
      case vec_unpack_lo_expr_K:
      case view_convert_expr_K:
      case widen_mult_hi_expr_K:
      case widen_mult_lo_expr_K:
      case with_size_expr_K:
      case error_mark_K:
      case paren_expr_K:
      case CASE_CPP_NODES:
      case CASE_CST_NODES:
      case CASE_DECL_NODES:
      case CASE_FAKE_NODES:
      case CASE_GIMPLE_NODES:
      case CASE_PRAGMA_NODES:
      case CASE_QUATERNARY_EXPRESSION:
      case CASE_TERNARY_EXPRESSION:
      case CASE_TYPE_NODES:
      default:
         THROW_ERROR(std::string("op_symbol not yet supported ") + op->get_kind_text() + " in node " + boost::lexical_cast<std::string>(op->index));
         return "";
   }
}

unsigned int tree_helper::get_array_data_bitsize(const tree_managerConstRef& TM, const unsigned int index)
{
   tree_nodeRef node = TM->get_tree_node_const(index);
   if(node->get_kind() == record_type_K)
   {
      auto* rt = GetPointer<record_type>(node);
      auto fd = GET_NODE(rt->list_of_flds[0]);
      THROW_ASSERT(fd->get_kind() == field_decl_K, "expected a field_decl");
      auto at_index = GET_INDEX_NODE(GetPointer<field_decl>(fd)->type);
      return get_array_data_bitsize(TM, at_index);
   }
   THROW_ASSERT(node->get_kind() == array_type_K, "array_type expected: @" + STR(index));
   auto* at = GetPointer<array_type>(node);
   THROW_ASSERT(at->elts, "elements type expected");
   tree_nodeRef elts = GET_NODE(at->elts);
   unsigned int return_value;
   if(elts->get_kind() == array_type_K)
   {
      return_value = get_array_data_bitsize(TM, GET_INDEX_NODE(at->elts));
   }
   else
   {
      auto type_id = get_type_index(TM, GET_INDEX_NODE(at->elts));
      return_value = size(TM, type_id);
      auto* fd = GetPointer<field_decl>(TM->get_tree_node_const(type_id));
      if(!fd or !fd->is_bitfield())
      {
         return_value = std::max(8u, return_value);
      }
   }
   return return_value;
}

void tree_helper::get_array_dim_and_bitsize(const tree_managerConstRef& TM, const unsigned int index, std::vector<unsigned int>& dims, unsigned int& elts_bitsize)
{
   tree_nodeRef node = TM->get_tree_node_const(index);
   if(node->get_kind() == record_type_K)
   {
      auto* rt = GetPointer<record_type>(node);
      auto fd = GET_NODE(rt->list_of_flds[0]);
      THROW_ASSERT(fd->get_kind() == field_decl_K, "expected a field_decl");
      auto at_index = GET_INDEX_NODE(GetPointer<field_decl>(fd)->type);
      get_array_dim_and_bitsize(TM, at_index, dims, elts_bitsize);
      return;
   }
   THROW_ASSERT(node->get_kind() == array_type_K, "array_type expected: @" + STR(index));
   auto* at = GetPointer<array_type>(node);
   if(!at->domn)
   {
      dims.push_back(1); // at least one element is expected
   }
   else
   {
      tree_nodeRef domn = GET_NODE(at->domn);
      THROW_ASSERT(domn->get_kind() == integer_type_K, "expected an integer type as domain");
      auto* it = GetPointer<integer_type>(domn);
      unsigned int min_value = 0;
      unsigned int max_value = 0;
      if(it->min)
      {
         min_value = static_cast<unsigned int>(get_integer_cst_value(GetPointer<integer_cst>(GET_NODE(it->min))));
      }
      if(it->max)
      {
         max_value = static_cast<unsigned int>(get_integer_cst_value(GetPointer<integer_cst>(GET_NODE(it->max))));
      }
      unsigned int range_domain = max_value - min_value + 1;
      dims.push_back(range_domain);
   }
   THROW_ASSERT(at->elts, "elements type expected");
   tree_nodeRef elts = GET_NODE(at->elts);
   if(elts->get_kind() == array_type_K)
   {
      get_array_dim_and_bitsize(TM, GET_INDEX_NODE(at->elts), dims, elts_bitsize);
   }
   else
   {
      auto type_id = get_type_index(TM, GET_INDEX_NODE(at->elts));
      elts_bitsize = size(TM, type_id);
      auto* fd = GetPointer<field_decl>(TM->get_tree_node_const(type_id));
      if(!fd or !fd->is_bitfield())
      {
         elts_bitsize = std::max(8u, elts_bitsize);
      }
   }
}

void tree_helper::get_array_dimensions(const tree_managerConstRef& TM, const unsigned int index, std::vector<unsigned int>& dims)
{
   tree_nodeRef node = TM->get_tree_node_const(index);
   if(node->get_kind() == record_type_K)
   {
      auto* rt = GetPointer<record_type>(node);
      auto fd = GET_NODE(rt->list_of_flds[0]);
      THROW_ASSERT(fd->get_kind() == field_decl_K, "expected a field_decl");
      auto at_index = GET_INDEX_NODE(GetPointer<field_decl>(fd)->type);
      get_array_dimensions(TM, at_index, dims);
      return;
   }
   THROW_ASSERT(node->get_kind() == array_type_K, "array_type expected: @" + STR(index));
   auto* at = GetPointer<array_type>(node);
   tree_nodeRef domn = GET_NODE(at->domn);
   THROW_ASSERT(domn->get_kind() == integer_type_K, "expected an integer type as domain");
   auto* it = GetPointer<integer_type>(domn);
   unsigned int min_value = 0;
   unsigned int max_value = 0;
   if(it->min)
   {
      min_value = static_cast<unsigned int>(get_integer_cst_value(GetPointer<integer_cst>(GET_NODE(it->min))));
   }
   if(it->max)
   {
      max_value = static_cast<unsigned int>(get_integer_cst_value(GetPointer<integer_cst>(GET_NODE(it->max))));
   }
   unsigned int range_domain = max_value - min_value + 1;
   dims.push_back(range_domain);
   THROW_ASSERT(at->elts, "elements type expected");
   tree_nodeRef elts = GET_NODE(at->elts);
   if(elts->get_kind() == array_type_K)
   {
      get_array_dimensions(TM, GET_INDEX_NODE(at->elts), dims);
   }
}

unsigned int tree_helper::get_array_num_elements(const tree_managerConstRef& TM, const unsigned int index)
{
   unsigned int num_elements = 1;
   std::vector<unsigned int> array_dimensions;

   get_array_dimensions(TM, index, array_dimensions);

   for(auto i : array_dimensions)
   {
      num_elements *= i;
   }

   return num_elements;
}

void tree_helper::extract_array_indexes(const tree_managerConstRef& TM, const unsigned int index, std::vector<unsigned int>& indexes, std::vector<unsigned int>& size_indexes, unsigned int& base_object)
{
   tree_nodeRef node = TM->get_tree_node_const(index);
   THROW_ASSERT(node->get_kind() == array_ref_K, "array_ref expected: @" + STR(index));
   auto* ar = GetPointer<array_ref>(node);
   base_object = GET_INDEX_NODE(ar->op0);
   if(GET_NODE(ar->op0)->get_kind() == array_ref_K)
   {
      auto* nested_ar = GetPointer<array_ref>(GET_NODE(ar->op0));
      auto* at = GetPointer<array_type>(GET_NODE(nested_ar->type));
      tree_nodeRef domn = GET_NODE(at->domn);
      THROW_ASSERT(domn->get_kind() == integer_type_K, "expected an integer type as domain");
      auto* it = GetPointer<integer_type>(domn);
      unsigned int min_value = 0;
      unsigned int max_value = 0;
      if(it->min)
      {
         min_value = static_cast<unsigned int>(get_integer_cst_value(GetPointer<integer_cst>(GET_NODE(it->min))));
      }
      if(it->max)
      {
         max_value = static_cast<unsigned int>(get_integer_cst_value(GetPointer<integer_cst>(GET_NODE(it->max))));
      }
      unsigned int range_domain = max_value - min_value + 1;
      size_indexes.push_back(range_domain);
      extract_array_indexes(TM, base_object, indexes, size_indexes, base_object);
      indexes.push_back(GET_INDEX_NODE(nested_ar->op1));
   }
}

unsigned int tree_helper::GetUnqualified(const tree_managerConstRef& TM, unsigned int type)
{
   const tree_nodeRef typeNode = TM->get_tree_node_const(type);
   if(GetPointer<type_node>(typeNode) and GetPointer<type_node>(typeNode)->unql)
   {
      return GET_INDEX_NODE(GetPointer<type_node>(typeNode)->unql);
   }
   return 0;
}

bool tree_helper::IsAligned(const tree_managerConstRef& TM, unsigned int type)
{
   const tree_nodeRef node = TM->get_tree_node_const(type);
   const type_node* tn = GetPointer<type_node>(node);
   THROW_ASSERT(tn, "Tree node " + boost::lexical_cast<std::string>(type) + " is of type " + node->get_kind_text());
   return tn->unql and tn->algn != GetPointer<type_node>(GET_NODE(tn->unql))->algn;
}

unsigned int tree_helper::get_var_alignment(const tree_managerConstRef& TM, unsigned int var)
{
   const tree_nodeRef varnode = TM->get_tree_node_const(var);
   const auto* vd = GetPointer<var_decl>(varnode);
   if(vd)
      return vd->algn < 8 ? 1 : (vd->algn / 8);
   return 1;
}

std::string tree_helper::normalized_ID(const std::string& id)
{
   std::string strg = id;
   for(char& i : strg)
   {
      if(i == '*')
      {
         i = '_';
      }
      else if(i == '$')
      {
         i = '_';
      }
      else if(i == '.')
      {
         i = '_';
      }
      else if(i == ':')
      {
         i = '_';
      }
   }
   return strg;
}

std::string tree_helper::print_type(const tree_managerConstRef& TM, unsigned int original_type, bool global, bool print_qualifiers, bool print_storage, unsigned int var, const var_pp_functorConstRef& vppf, const std::string& prefix,
                                    const std::string& tail)
{
   bool skip_var_printing = false;
   const unsigned int type = tree_helper::GetRealType(TM, original_type);
   INDENT_DBG_MEX(DEBUG_LEVEL_VERY_PEDANTIC, debug_level, "-->Printing type " + boost::lexical_cast<std::string>(original_type) + "(" + boost::lexical_cast<std::string>(type) + ") - Var " + boost::lexical_cast<std::string>(var));
   std::string res;
   const tree_nodeRef node_type = TM->get_tree_node_const(type);
   if(var)
   {
      const tree_nodeRef node_var = TM->get_tree_node_const(var);
      if(node_var->get_kind() == var_decl_K)
      {
         auto* vd = GetPointer<var_decl>(node_var);
         if((vd->extern_flag) and print_storage)
         {
            res += "extern ";
         }
         if((vd->static_flag || vd->static_static_flag) and print_storage)
         {
            res += "static ";
         }
      }
   }
   switch(node_type->get_kind())
   {
      case function_decl_K:
      {
         auto* fd = GetPointer<function_decl>(node_type);
         std::string function_name = tree_helper::print_function_name(TM, fd);
         if(fd->undefined_flag)
         {
            res = "extern ";
         }
         else if(!fd->static_flag && TM->is_CPP() && !fd->mngl && function_name != "main")
         {
            res = "\n#ifdef __cplusplus\n  extern \"C\"\n#else\n  extern\n#endif\n";
         }
         if(fd->static_flag)
         {
            res = "static ";
         }
         auto* dn = GetPointer<decl_node>(node_type);
         THROW_ASSERT(dn, "expected a declaration node");
         tree_nodeRef ftype = GET_NODE(dn->type);
         /* Print type declaration.  */
         if(ftype->get_kind() == function_type_K || ftype->get_kind() == method_type_K)
         {
            auto* ft = GetPointer<function_type>(ftype);
            res += print_type(TM, GET_INDEX_NODE(ft->retn), global);
         }
         else
         {
            THROW_ERROR(std::string("tree node not currently supported ") + node_type->get_kind_text());
         }
         res += " ";

         /* Print function name.  */
         THROW_ASSERT(dn->name, "expected a name");
         res += function_name;
         res += "(";
         if(!fd->list_of_args.empty())
         {
            for(unsigned int i = 0; i < (fd->list_of_args.size()); i++)
            {
               if(i > 0)
               {
                  res += ", ";
               }
               unsigned int argom = GET_INDEX_NODE(fd->list_of_args[i]);
               res = res + print_type(TM, get_type_index(TM, argom), global, print_qualifiers, print_storage, argom, vppf);
            }
         }
         else if(TM->get_implementation_node(type) and TM->get_implementation_node(type) != type)
         {
            skip_var_printing = true;
            res = print_type(TM, TM->get_implementation_node(type), global, print_qualifiers, print_storage, 0, vppf);
            break;
         }
         else if(GetPointer<function_type>(ftype)->prms)
         {
            if(ftype->get_kind() == function_type_K)
            {
               auto* ft = GetPointer<function_type>(ftype);
               res += print_type(TM, GET_INDEX_NODE(ft->prms), global);
            }
            else if(ftype->get_kind() == method_type_K)
            {
               auto* mt = GetPointer<method_type>(ftype);
               res += print_type(TM, GET_INDEX_NODE(mt->prms), global);
            }
            else
            {
               THROW_ERROR(std::string("tree node not currently supported ") + node_type->get_kind_text());
            }
         }
         if((!fd->list_of_args.empty() || GetPointer<function_type>(ftype)->prms) && GetPointer<function_type>(ftype)->varargs_flag)
         {
            res += ", ... ";
         }
         res += ")";
         break;
      }
      case type_decl_K:
      {
         auto* td = GetPointer<type_decl>(node_type);
         if(td->name)
         {
            tree_nodeRef name = GET_NODE(td->name);
            if(name->get_kind() == identifier_node_K)
            {
               auto* in = GetPointer<identifier_node>(name);
               /// patch for unsigned char
               std::string typename_value = tree_helper::normalized_ID(in->strg);
               if(typename_value == "char" && GetPointer<integer_type>(GET_NODE(td->type)) && GetPointer<integer_type>(GET_NODE(td->type))->unsigned_flag)
               {
                  res += "unsigned " + typename_value;
                  /// patch for va_list
               }
               else if(typename_value == "__va_list_tag")
               {
                  res += "va_list";
               }
               else if(GET_NODE(td->type)->get_kind() == complex_type_K)
               {
                  std::vector<std::string> splitted;
                  boost::algorithm::split(splitted, typename_value, boost::algorithm::is_any_of(" "));
                  if((splitted[0] == "_Complex" || splitted[0] == "__complex__" || splitted[0] == "complex"))
                  {
                     res += "__complex__";
                     for(unsigned int ci = 1; ci < splitted.size(); ci++)
                     {
                        res += " " + splitted[ci];
                     }
                  }
                  else
                  {
                     res += typename_value;
                  }
               }
               else
               {
                  res += typename_value;
               }
            }
            else
            {
               THROW_ERROR(std::string("Node not yet supported: ") + node_type->get_kind_text());
            }
         }
         else
         {
            THROW_ERROR(std::string("Node not yet supported: ") + node_type->get_kind_text());
         }
         skip_var_printing = true;
         break;
      }
      case identifier_node_K:
      {
         auto* in = GetPointer<identifier_node>(node_type);
         res += tree_helper::normalized_ID(in->strg);
         skip_var_printing = true;
         break;
      }
      case void_type_K:
      case integer_type_K:
      case real_type_K:
      case complex_type_K:
      case vector_type_K:
      case boolean_type_K:
      case CharType_K:
      case nullptr_type_K:
      case type_pack_expansion_K:
      {
         auto* tn = GetPointer<type_node>(node_type);
         const auto quals = tn->qual;
         /* const internally are not considered as constant...*/
         if(quals != TreeVocabularyTokenTypes_TokenEnum::FIRST_TOKEN)
         {
            tree_nodeRef node;
            if(var)
            {
               node = TM->get_tree_node_const(var);
            }
            if(var > 0 && !tn->name)
            {
               /// Global variables or parameters
               if((GetPointer<var_decl>(node) and (!(GetPointer<var_decl>(node)->scpe) or GET_NODE(GetPointer<var_decl>(node)->scpe)->get_kind() == translation_unit_decl_K)))
               {
                  res += tree_helper::return_C_qualifiers(quals, true);
               }
               else
               {
                  res += tree_helper::return_C_qualifiers(quals, false);
               }
            }
            else if(global or print_qualifiers)
            {
               res += tree_helper::return_C_qualifiers(quals, true);
            }
         }
         if(tn->name && (GET_NODE(tn->name)->get_kind() != type_decl_K || !tn->system_flag))
         {
            tree_nodeRef name = GET_NODE(tn->name);
            if(name->get_kind() == identifier_node_K)
            {
               auto* in = GetPointer<identifier_node>(name);
               res += tree_helper::normalized_ID(in->strg);
            }
            else if(name->get_kind() == type_decl_K)
            {
               res += print_type(TM, GET_INDEX_NODE(tn->name), global);
            }
            else
            {
               THROW_ERROR(std::string("Node not yet supported: ") + node_type->get_kind_text()); // p_string(buffer, get_unnamed(node));
            }
         }
         else if(node_type->get_kind() == complex_type_K)
         {
            const auto ct = GetPointer<const complex_type>(node_type);
            if(ct->unql)
            {
               res += print_type(TM, GET_INDEX_NODE(ct->unql), global);
            }
            else
            {
               res += "_Complex ";
               if(GetPointer<complex_type>(node_type)->unsigned_flag)
               {
                  res += "unsigned ";
               }
               if(GetPointer<complex_type>(node_type)->real_flag)
               {
                  if(tn->algn == 32)
                  {
                     res += "float";
                  }
                  else if(tn->algn == 64)
                  {
                     res += "double";
                  }
                  else if(tn->algn == 80)
                  {
                     res += "__float80";
                  }
                  else if(tn->algn == 128)
                  {
                     res += "__float128";
                  }
                  else
                  {
                     THROW_ERROR(std::string("Complex Real type not yet supported ") + boost::lexical_cast<std::string>(original_type));
                  }
               }
               else
               {
                  if(tn->algn == 8)
                  {
                     res += "char";
                  }
                  else if(tn->algn == 16)
                  {
                     res += "short";
                  }
                  else if(tn->algn == 32)
                  {
                     res += "int";
                  }
                  else if(tn->algn == 64)
                  {
                     res += "long long";
                  }
                  else
                  {
                     THROW_ERROR(std::string("Node not yet supported: ") + node_type->get_kind_text() + boost::lexical_cast<std::string>(var));
                  }
               }
            }
         }
         else if(node_type->get_kind() == vector_type_K)
         {
            auto* vt = GetPointer<vector_type>(node_type);
            if(vt->unql)
            {
               res += print_type(TM, GET_INDEX_NODE(vt->unql), global);
            }
            else
            {
               /// Ad hoc management of vector of bool
               if(GET_CONST_NODE(vt->elts)->get_kind() == boolean_type_K)
               {
                  res += "int __attribute__((vector_size(" + STR(Size(node_type) * 4) + ")))";
               }
               else
               {
                  // THROW_ERROR(std::string("Node not yet supported:<unnamed type> ") + node_type->get_kind_text()+boost::lexical_cast<std::string>(type));
                  THROW_ASSERT(vt->elts, "expected the type of the elements of the vector");
                  res += print_type(TM, GET_INDEX_NODE(vt->elts), global);
                  const auto vector_size = [&]() -> unsigned int {
                     unsigned int v = vt->algn / 8;
                     v--;
                     v |= v >> 1;
                     v |= v >> 2;
                     v |= v >> 4;
                     v |= v >> 8;
                     v |= v >> 16;
                     v++;
                     return v;
                  }();
                  res += " __attribute__((vector_size(" + STR(vector_size) + ")))";
               }
            }
         }
         else
         {
            switch(node_type->get_kind())
            {
               case integer_type_K:
               {
                  auto* it = GetPointer<integer_type>(node_type);
                  if(it->unsigned_flag)
                  {
                     res += "unsigned ";
                  }
                  if(it->prec != tn->algn)
                  {
                     if(it->prec > 64)
                     {
                        res += "int __attribute__((vector_size(16)))";
                     }
                     else if(it->prec > 32)
                     {
                        res += "long long int";
                     }
                     else if(it->prec > 16)
                     {
                        res += "int";
                     }
                     else if(it->prec > 8)
                     {
                        res += "short";
                     }
                     else
                     {
                        res += "char";
                     }
                  }
                  else if(tn->algn == 8)
                  {
                     res += "char";
                  }
                  else if(tn->algn == 16)
                  {
                     res += "short";
                  }
                  else if(tn->algn == 32)
                  {
                     res += "int";
                  }
                  else if(tn->algn == 64)
                  {
                     res += "long long";
                  }
                  else if(tn->algn == 128)
                  {
                     res += "int __attribute__((vector_size(16)))";
                  }
                  else
                  {
                     THROW_ERROR(std::string("Node not yet supported: ") + node_type->get_kind_text() + STR(tn->algn));
                  }
                  break;
               }
               case enumeral_type_K:
                  break;
               case void_type_K:
                  res += "void";
                  break;
               case boolean_type_K:
                  res += "_Bool";
                  break;
               case real_type_K:
               {
                  auto* rt = GetPointer<real_type>(node_type);
                  if(rt->prec == 32)
                  {
                     res += "float";
                  }
                  else if(rt->prec == 64)
                  {
                     res += "double";
                  }
                  else if(rt->prec == 80)
                  {
                     res += "__float80";
                  }
                  else if(rt->prec == 128)
                  {
                     res += "__float128";
                  }
                  else
                  {
                     THROW_ERROR(std::string("Real type not yet supported ") + boost::lexical_cast<std::string>(original_type));
                  }
                  break;
               }
               case type_pack_expansion_K:
               {
                  res += "<type_pack_expansion>";
                  break;
               }
               case array_type_K:
               case binfo_K:
               case block_K:
               case call_expr_K:
               case aggr_init_expr_K:
               case case_label_expr_K:
               case CharType_K:
               case nullptr_type_K:
               case complex_type_K:
               case constructor_K:
               case function_type_K:
               case identifier_node_K:
               case lang_type_K:
               case method_type_K:
               case offset_type_K:
               case pointer_type_K:
               case qual_union_type_K:
               case record_type_K:
               case reference_type_K:
               case set_type_K:
               case ssa_name_K:
               case statement_list_K:
               case target_expr_K:
               case target_mem_ref_K:
               case target_mem_ref461_K:
               case template_type_parm_K:
               case type_argument_pack_K:
               case tree_list_K:
               case tree_vec_K:
               case typename_type_K:
               case union_type_K:
               case vector_type_K:
               case error_mark_K:
               case CASE_BINARY_EXPRESSION:
               case CASE_CPP_NODES:
               case CASE_CST_NODES:
               case CASE_DECL_NODES:
               case CASE_FAKE_NODES:
               case CASE_GIMPLE_NODES:
               case CASE_PRAGMA_NODES:
               case CASE_QUATERNARY_EXPRESSION:
               case CASE_TERNARY_EXPRESSION:
               case CASE_UNARY_EXPRESSION:
               default:
                  THROW_ERROR(std::string("Node not yet supported ") + node_type->get_kind_text() + " " + boost::lexical_cast<std::string>(original_type));
            }
         }
         break;
      }
      case pointer_type_K:
      case reference_type_K:
      {
         unsigned int ptd_type;
         if(node_type->get_kind() == pointer_type_K)
         {
            auto* tree_type = GetPointer<pointer_type>(node_type);
            if(tree_type->name && GET_NODE(tree_type->name)->get_kind() == type_decl_K)
            {
               auto* td = GetPointer<type_decl>(GET_NODE(tree_type->name));
               if(td->name && GET_NODE(td->name)->get_kind() == identifier_node_K)
               {
                  auto* id = GetPointer<identifier_node>(GET_NODE(td->name));
                  if(id->strg == "va_list")
                  {
                     res = "va_list";
                     break;
                  }
               }
            }
            if(tree_type->ptd && GET_NODE(tree_type->ptd)->get_kind() == record_type_K && GetPointer<record_type>(GET_NODE(tree_type->ptd))->name && GET_NODE(GetPointer<record_type>(GET_NODE(tree_type->ptd))->name)->get_kind() == type_decl_K)
            {
               auto* td = GetPointer<type_decl>(GET_NODE(GetPointer<record_type>(GET_NODE(tree_type->ptd))->name));
               if(td->name && GET_NODE(td->name)->get_kind() == identifier_node_K)
               {
                  auto* id = GetPointer<identifier_node>(GET_NODE(td->name));
                  if(id->strg == "va_list" || id->strg == "__va_list_tag")
                  {
                     res = "va_list";
                     break;
                  }
               }
            }
            res = "*";
            const auto quals = tree_type->qual;
            /* const internally are not considered as constant...*/
            if(quals != TreeVocabularyTokenTypes_TokenEnum::FIRST_TOKEN)
            {
               tree_nodeRef node;
               if(var)
               {
                  node = TM->get_tree_node_const(var);
               }
               if(node and print_qualifiers)
               {
                  res += tree_helper::return_C_qualifiers(quals, true);
               }
               else
               {
                  res += tree_helper::return_C_qualifiers(quals, false);
               }
            }
            ptd_type = GET_INDEX_NODE(tree_type->ptd);
            res = print_type(TM, ptd_type, global, print_qualifiers, print_storage, var, vppf, prefix + res, tail);
            skip_var_printing = true;
            break;
         }
         else
         {
            res = "/*&*/*"; /// references are translated as pointer type objects
            auto* tree_type = GetPointer<reference_type>(node_type);
            ptd_type = GET_INDEX_NODE(tree_type->refd);
            res = print_type(TM, ptd_type, global, print_qualifiers, print_storage, var, vppf, prefix + res, tail);
            skip_var_printing = true;
            break;
         }
         // res +=print_type(TM, ptd_type) + " " + res;
         break;
      }
      case function_type_K:
      {
         auto* ft = GetPointer<function_type>(node_type);
         res += print_type(TM, GET_INDEX_NODE(ft->retn), global, true);
         res += "(" + prefix;
         if(var)
         {
            THROW_ASSERT(vppf, "expected a functor");
            res += " " + (*vppf)(var);
         }
         res += tail + ")(";
         if(ft->prms)
         {
            res += print_type(TM, GET_INDEX_NODE(ft->prms), global, true);
         }
         if(ft->varargs_flag && ft->prms)
         {
            res += ", ... ";
         }
         else if(ft->varargs_flag)
         {
            THROW_ERROR("ISO C requires a named parameter before '...'");
         }
         res += ")";
         skip_var_printing = true;
         break;
      }
      case method_type_K:
      {
         auto* mt = GetPointer<method_type>(node_type);
         res += print_type(TM, GET_INDEX_NODE(mt->clas), global);
         res += "::";
         res += print_type(TM, GET_INDEX_NODE(mt->retn), global);
         res += "(" + prefix;
         if(var)
         {
            THROW_ASSERT(vppf, "expected a functor");
            res += " " + (*vppf)(var);
         }
         res += tail + ")(";
         if(mt->prms)
         {
            res += print_type(TM, GET_INDEX_NODE(mt->prms), global);
         }
         res += ")";
         skip_var_printing = true;
         break;
      }
      case array_type_K:
      {
         const array_type* at = GetPointer<array_type>(node_type);
         if(at->name)
         {
            res += print_type(TM, GET_INDEX_NODE(at->name));
         }
         else
         {
            std::string local_prefix;
            std::string local_tail;
            /* Print array's type */
            /// Compute the dimensions
            if(at->size)
            {
               tree_nodeRef array_length = GET_NODE(at->size);
               tree_nodeRef array_t = GET_NODE(at->elts);
               if(array_length->get_kind() == integer_cst_K)
               {
                  auto* arr_ic = GetPointer<integer_cst>(array_length);
                  auto* tn = GetPointer<type_node>(array_t);
                  auto* eln_ic = GetPointer<integer_cst>(GET_NODE(tn->size));
                  local_tail += "[";
                  local_tail += boost::lexical_cast<std::string>(tree_helper::get_integer_cst_value(arr_ic) / tree_helper::get_integer_cst_value(eln_ic));
                  local_tail += "]";
               }
               else if(array_length->get_kind() == var_decl_K)
               {
                  local_tail += "[";
                  local_tail += "]";
               }
               else
               {
                  THROW_ERROR("array print_type not supported " + STR(GET_INDEX_NODE(at->size)));
               }
            }
            else
            {
               local_tail += "[]";
            }
            if(!prefix.empty())
            {
               local_prefix += "(" + prefix;
            }
            if(var)
            {
               THROW_ASSERT(vppf, "expected a functor");
               local_prefix += " " + (*vppf)(var);
            }
            if(!prefix.empty())
            {
               local_tail = ")" + local_tail;
            }

            res += print_type(TM, GET_INDEX_NODE(at->elts), global, print_qualifiers, print_storage, 0, var_pp_functorConstRef(), "", local_prefix + tail + local_tail);
            /// add alignment
            if(var && TM->get_tree_node_const(var)->get_kind() == field_decl_K)
            {
               unsigned int type_align = at->algn;
               const tree_nodeRef node_var = TM->get_tree_node_const(var);
               unsigned int var_align;
               bool is_a_pointerP = false;
               bool is_static = false;
               switch(node_var->get_kind())
               {
                  case field_decl_K:
                     var_align = GetPointer<field_decl>(node_var)->algn;
                     is_a_pointerP = GET_NODE(GetPointer<field_decl>(node_var)->type)->get_kind() == pointer_type_K || GET_NODE(GetPointer<field_decl>(node_var)->type)->get_kind() == reference_type_K;
                     break;
                  case parm_decl_K:
                     // var_align = GetPointer<parm_decl>(node_var)->algn;
                     var_align = type_align;
                     break;
                  case result_decl_K:
                     // var_align = GetPointer<result_decl>(node_var)->algn;
                     var_align = type_align;
                     break;
                  case var_decl_K:
                     var_align = GetPointer<var_decl>(node_var)->algn;
                     is_a_pointerP = GET_NODE(GetPointer<var_decl>(node_var)->type)->get_kind() == pointer_type_K || GET_NODE(GetPointer<var_decl>(node_var)->type)->get_kind() == reference_type_K;
                     is_static = GetPointer<var_decl>(node_var)->static_flag;
                     break;
                  case binfo_K:
                  case block_K:
                  case call_expr_K:
                  case aggr_init_expr_K:
                  case case_label_expr_K:
                  case const_decl_K:
                  case constructor_K:
                  case function_decl_K:
                  case identifier_node_K:
                  case label_decl_K:
                  case namespace_decl_K:
                  case ssa_name_K:
                  case statement_list_K:
                  case target_expr_K:
                  case target_mem_ref_K:
                  case target_mem_ref461_K:
                  case translation_unit_decl_K:
                  case template_decl_K:
                  case using_decl_K:
                  case tree_list_K:
                  case tree_vec_K:
                  case type_decl_K:
                  case error_mark_K:
                  case CASE_BINARY_EXPRESSION:
                  case CASE_CPP_NODES:
                  case CASE_CST_NODES:
                  case CASE_FAKE_NODES:
                  case CASE_GIMPLE_NODES:
                  case CASE_PRAGMA_NODES:
                  case CASE_QUATERNARY_EXPRESSION:
                  case CASE_TERNARY_EXPRESSION:
                  case CASE_TYPE_NODES:
                  case CASE_UNARY_EXPRESSION:
                  default:
                     var_align = type_align;
                     break;
               }
               if(var_align > type_align && !is_a_pointerP && !is_static)
               {
                  res += " __attribute__((aligned(" + boost::lexical_cast<std::string>(var_align / 8) + ")))";
               }
            }
            skip_var_printing = true;
         }
         break;
      }
      case component_ref_K:
      {
         auto* cr = GetPointer<component_ref>(node_type);
         res += print_type(TM, GET_INDEX_NODE(cr->type), global);
         break;
      }
      case enumeral_type_K:
      {
         auto* et = GetPointer<enumeral_type>(node_type);
         if(et->name and (GET_NODE(et->name)->get_kind() == type_decl_K or et->unql))
         {
            res += print_type(TM, GET_INDEX_NODE(et->name), global);
         }
         else if(et->name)
         {
            res += "enum " + print_type(TM, GET_INDEX_NODE(et->name), global);
         }
         else if(et->unql)
         {
            res += "Internal_" + boost::lexical_cast<std::string>(type);
         }
         else
         {
            res += "enum Internal_" + boost::lexical_cast<std::string>(type);
         }
         break;
      }
      case record_type_K:
      {
         auto* rt = GetPointer<record_type>(node_type);
         const auto quals = rt->qual;
         if(quals != TreeVocabularyTokenTypes_TokenEnum::FIRST_TOKEN and print_qualifiers)
         {
            res += tree_helper::return_C_qualifiers(quals, true);
         }
         if(rt->name and (GET_NODE(rt->name)->get_kind() == type_decl_K or (rt->unql && !rt->system_flag)))
         {
            res += print_type(TM, GET_INDEX_NODE(rt->name), global);
         }
         else if(rt->name)
         {
            std::string struct_name = print_type(TM, GET_INDEX_NODE(rt->name), global);
            if(struct_name == "_IO_FILE")
            {
               res += "FILE";
            }
            else
            {
               res += "struct " + normalized_ID(struct_name);
            }
         }
         else if(rt->unql)
         {
            res += "Internal_" + boost::lexical_cast<std::string>(type);
         }
         else
         {
            res += "struct Internal_" + boost::lexical_cast<std::string>(type);
         }
         break;
      }
      case union_type_K:
      {
         auto* ut = GetPointer<union_type>(node_type);
         auto const quals = ut->qual;
         if(quals != TreeVocabularyTokenTypes_TokenEnum::FIRST_TOKEN and print_qualifiers)
         {
            res += tree_helper::return_C_qualifiers(quals, true);
         }
         if(ut->name and (GET_NODE(ut->name)->get_kind() == type_decl_K or (ut->unql && !ut->system_flag)))
         {
            res += print_type(TM, GET_INDEX_NODE(ut->name), global);
         }
         else if(ut->name)
         {
            res += "union " + print_type(TM, GET_INDEX_NODE(ut->name), global);
         }
         else if(ut->unql)
         {
            res += "Internal_" + boost::lexical_cast<std::string>(type);
         }
         else
         {
            res += "union Internal_" + boost::lexical_cast<std::string>(type);
         }
         break;
      }
      case tree_list_K:
      {
         THROW_ASSERT(var == 0, "Received something of unexpected");
         auto* lnode = GetPointer<tree_list>(node_type);
         res += print_type(TM, GET_INDEX_NODE(lnode->valu), global, print_qualifiers);
         /// tree_list are use for parameters declaration: in that case void_type has to be removed from the last type parameter
         if(lnode->chan)
         {
            auto* lnode_next = GetPointer<tree_list>(GET_NODE(lnode->chan));
            THROW_ASSERT(lnode_next, "tree_list expected");
            if(!GetPointer<void_type>(GET_NODE(lnode_next->valu)))
            {
               res += "," + print_type(TM, GET_INDEX_NODE(lnode->chan), global, print_qualifiers);
            }
         }
         break;
      }
      case template_type_parm_K:
      {
         auto* ttp = GetPointer<template_type_parm>(node_type);
         res += print_type(TM, GET_INDEX_NODE(ttp->name), global, print_qualifiers);
         break;
      }
      case typename_type_K:
      {
         auto* tt = GetPointer<typename_type>(node_type);
         res += print_type(TM, GET_INDEX_NODE(tt->name), global, print_qualifiers);
         break;
      }
      case binfo_K:
      case block_K:
      case call_expr_K:
      case aggr_init_expr_K:
      case case_label_expr_K:
      case const_decl_K:
      case constructor_K:
      case field_decl_K:
      case label_decl_K:
      case lang_type_K:
      case namespace_decl_K:
      case offset_type_K:
      case parm_decl_K:
      case qual_union_type_K:
      case result_decl_K:
      case set_type_K:
      case ssa_name_K:
      case statement_list_K:
      case target_expr_K:
      case target_mem_ref_K:
      case target_mem_ref461_K:
      case type_argument_pack_K:
      case translation_unit_decl_K:
      case template_decl_K:
      case using_decl_K:
      case tree_vec_K:
      case var_decl_K:
      case vec_cond_expr_K:
      case vec_perm_expr_K:
      case bit_field_ref_K:
      case vtable_ref_K:
      case with_cleanup_expr_K:
      case obj_type_ref_K:
      case save_expr_K:
      case cond_expr_K:
      case dot_prod_expr_K:
      case ternary_plus_expr_K:
      case ternary_pm_expr_K:
      case ternary_mp_expr_K:
      case ternary_mm_expr_K:
      case bit_ior_concat_expr_K:
      case error_mark_K:
      case CASE_BINARY_EXPRESSION:
      case CASE_CPP_NODES:
      case CASE_CST_NODES:
      case CASE_FAKE_NODES:
      case CASE_GIMPLE_NODES:
      case CASE_PRAGMA_NODES:
      case CASE_QUATERNARY_EXPRESSION:
      case CASE_UNARY_EXPRESSION:
      default:
         THROW_UNREACHABLE("Type not yet supported " + boost::lexical_cast<std::string>(original_type) + " " + node_type->get_kind_text() + " " + boost::lexical_cast<std::string>(var));
   }
   if(!skip_var_printing)
   {
      res += prefix;
      if(var)
      {
         THROW_ASSERT(vppf, "expected a functor");
         res += " " + (*vppf)(var);
      }
      res += tail;
   }
   INDENT_DBG_MEX(DEBUG_LEVEL_VERY_PEDANTIC, debug_level, "<--Printed type " + boost::lexical_cast<std::string>(original_type) + ": " + res);
   return res;
}

FunctionExpander::serialization FunctionExpander::get_serialization(const std::string& name) const
{
   if(no_serialize.find(name) != no_serialize.end())
   {
      return none;
   }
   if(internal_serialize.find(name) != internal_serialize.end())
   {
      return internal;
   }
   return total;
}

bool FunctionExpander::is_transparent(const std::string& name) const
{
   return (transparent.find(name) != transparent.end());
}

void FunctionExpander::check_lib_type(const tree_nodeRef& var)
{
   tree_nodeRef curr_tn;
   if(var->get_kind() == tree_reindex_K)
   {
      curr_tn = GET_NODE(var);
   }
   else
   {
      curr_tn = var;
   }
   THROW_ASSERT(GetPointer<decl_node>(curr_tn), "Checking type of not a decl_node");
   auto* dn = GetPointer<decl_node>(curr_tn);
   std::string include_name = dn->include_name;
   auto it_end = headers.end();
   for(auto it = headers.begin(); it != it_end; ++it)
   {
      if(include_name.find(*it) != std::string::npos && dn->type)
      {
         if(GetPointer<type_node>(GET_NODE(dn->type)))
         {
            lib_types.insert(GET_NODE(dn->type));
            auto* tn = GetPointer<type_node>(GET_NODE(dn->type));
            if(tn && tn->unql)
            {
               lib_types.insert(GET_NODE(tn->unql));
            }
         }
      }
   }
}

bool FunctionExpander::operator()(const tree_nodeRef& tn) const
{
   tree_nodeRef curr_tn;
   if(tn->get_kind() == tree_reindex_K)
   {
      curr_tn = GET_NODE(tn);
   }
   else
   {
      curr_tn = tn;
   }
   THROW_ASSERT(GetPointer<type_node>(curr_tn) || GetPointer<function_decl>(curr_tn), "tn is not a node of type type_node nor function_decl");
   if(lib_types.find(curr_tn) != lib_types.end())
   {
      return false;
   }
   if(curr_tn->get_kind() == record_type_K)
   {
      auto* rt = GetPointer<record_type>(curr_tn);
      if(rt->ptrmem_flag)
      {
         return false;
      }
   }
   auto* type = GetPointer<type_node>(curr_tn);
   if(type && type->name)
   {
      auto* td = GetPointer<type_decl>(GET_NODE(type->name));
      if(td)
      {
         std::string include_name = td->include_name;
         auto it_end = headers.end();
         for(auto it = headers.begin(); it != it_end; ++it)
         {
            if(include_name.find(*it) != std::string::npos)
            {
               return false;
            }
         }
      }
   }
   return true;
}

FunctionExpander::FunctionExpander()
{
   internal_serialize.insert("printf");
   transparent.insert("__builtin_va_start");
   headers.insert("stdio.h");
}

unsigned int tree_helper::get_formal_ith(const tree_managerConstRef& TM, unsigned int index_obj, unsigned int parm_index)
{
   const tree_nodeRef t = TM->get_tree_node_const(index_obj);
   if(t->get_kind() == gimple_call_K)
   {
      auto* gc = GetPointer<gimple_call>(t);

      unsigned int fn_type_index;
      const tree_nodeRef fn_type = get_type_node(GET_NODE(gc->fn), fn_type_index);
      if(fn_type->get_kind() == pointer_type_K)
      {
         auto* pt = GetPointer<pointer_type>(fn_type);
         THROW_ASSERT(pt->ptd, "unexpected pattern");
         auto* ft = GetPointer<function_type>(GET_NODE(pt->ptd));
         if(ft->varargs_flag)
         {
            return 0;
         }
         else if(ft->prms)
         {
            auto* tl = GetPointer<tree_list>(GET_NODE(ft->prms));
            unsigned int ith = 0;
            if(parm_index == ith)
            {
               return GET_INDEX_NODE(tl->valu);
            }
            while(tl->chan)
            {
               ++ith;
               tl = GetPointer<tree_list>(GET_NODE(tl->chan));
               if(parm_index == ith)
               {
                  return GET_INDEX_NODE(tl->valu);
               }
            }
            THROW_ERROR("unexpected pattern");
            return 0;
         }
         else
         {
            const tree_nodeRef fn_node = GET_NODE(gc->fn);
            /// parameters are not available through function_type but only through function_decl
            THROW_ASSERT(fn_node->get_kind() == addr_expr_K, "Unexpected pattern");
            auto* ue = GetPointer<unary_expr>(fn_node);
            tree_nodeRef fn = GET_NODE(ue->op);
            THROW_ASSERT(fn->get_kind() == function_decl_K, "Unexpected pattern");
            auto* fd = GetPointer<function_decl>(fn);
            return get_formal_ith(TM, fd->index, parm_index);
         }
      }
      else
      {
         THROW_ERROR("unexpected pattern");
         return 0;
      }
   }
   else if(t->get_kind() == gimple_assign_K)
   {
      auto* ga = GetPointer<gimple_assign>(t);
      return get_formal_ith(TM, GET_INDEX_NODE(ga->op1), parm_index);
   }
   else if(t->get_kind() == call_expr_K || t->get_kind() == aggr_init_expr_K)
   {
      auto* ce = GetPointer<call_expr>(t);
      unsigned int fn_type_index;
      const tree_nodeRef fn_type = get_type_node(GET_NODE(ce->fn), fn_type_index);
      if(fn_type->get_kind() == pointer_type_K)
      {
         auto* pt = GetPointer<pointer_type>(fn_type);
         THROW_ASSERT(pt->ptd, "unexpected pattern");
         auto* ft = GetPointer<function_type>(GET_NODE(pt->ptd));
         if(ft->varargs_flag)
         {
            return 0;
         }
         else if(ft->prms)
         {
            auto* tl = GetPointer<tree_list>(GET_NODE(ft->prms));
            unsigned int ith = 0;
            if(parm_index == ith)
            {
               return GET_INDEX_NODE(tl->valu);
            }
            while(tl->chan)
            {
               ++ith;
               tl = GetPointer<tree_list>(GET_NODE(tl->chan));
               if(parm_index == ith)
               {
                  return GET_INDEX_NODE(tl->valu);
               }
            }
            THROW_ERROR("unexpected pattern");
            return 0;
         }
         else
         {
            const tree_nodeRef fn_node = GET_NODE(ce->fn);
            /// parameters are not available through function_type but only through function_decl
            THROW_ASSERT(fn_node->get_kind() == addr_expr_K, "Unexpected pattern");
            auto* ue = GetPointer<unary_expr>(fn_node);
            tree_nodeRef fn = GET_NODE(ue->op);
            THROW_ASSERT(fn->get_kind(), "Unexpected pattern");
            auto* fd = GetPointer<function_decl>(fn);
            return get_formal_ith(TM, fd->index, parm_index);
         }
      }
      else
      {
         THROW_ERROR("unexpected pattern");
         return 0;
      }
   }
   else if(t->get_kind() == function_decl_K)
   {
      auto* fd = GetPointer<function_decl>(t);
      unsigned int ith = 0;
      for(const auto& i : fd->list_of_args)
      {
         if(parm_index == ith)
         {
            return get_type_index(TM, GET_INDEX_NODE(i));
         }
         ++ith;
      }
   }
   return 0;
}

bool tree_helper::is_packed(const tree_managerConstRef& TreeM, unsigned int node_index)
{
   const tree_nodeRef node = TreeM->get_tree_node_const(node_index);
   THROW_ASSERT(GetPointer<decl_node>(node), "unexpected pattern" + node->get_kind_text());
   if(GetPointer<decl_node>(node)->packed_flag)
   {
      return true;
   }
   tree_nodeRef node_type = GET_NODE(GetPointer<decl_node>(node)->type);
   if(GetPointer<type_decl>(node_type))
   {
      node_type = GET_NODE(GetPointer<type_decl>(node_type)->type);
   }
   switch(node_type->get_kind())
   {
      case record_type_K:
      {
         auto* rt = GetPointer<record_type>(node_type);
         if(rt->unql)
         {
            rt = GetPointer<record_type>(GET_NODE(rt->unql));
         }
         THROW_ASSERT(not rt->unql, "unexpected pattern");
         if(rt->packed_flag)
         {
            return true;
         }
         for(auto& list_of_fld : rt->list_of_flds)
         {
            const field_decl* fd = GetPointer<field_decl>(GET_NODE(list_of_fld));
            if(fd && fd->packed_flag)
            {
               return true;
            }
         }
         break;
      }
      case union_type_K:
      {
         auto* ut = GetPointer<union_type>(node_type);
         if(ut->unql)
         {
            ut = GetPointer<union_type>(GET_NODE(ut->unql));
         }
         THROW_ASSERT(not ut->unql, "unexpected pattern");
         if(ut->packed_flag)
         {
            return true;
         }

         /// Print the contents of the structure
         for(auto& list_of_fld : ut->list_of_flds)
         {
            const field_decl* fd = GetPointer<field_decl>(GET_NODE(list_of_fld));

            if(fd->packed_flag)
            {
               return true;
            }
         }
         break;
      }
      case enumeral_type_K:
      {
         const enumeral_type* et = GetPointer<enumeral_type>(node_type);
         if(et->unql)
         {
            et = GetPointer<enumeral_type>(GET_NODE(et->unql));
         }
         THROW_ASSERT(not et->unql, "unexpected pattern");
         if(et->packed_flag)
         {
            return true;
         }
         break;
      }
      case array_type_K:
      case pointer_type_K:
      case boolean_type_K:
      case CharType_K:
      case nullptr_type_K:
      case type_pack_expansion_K:
      case complex_type_K:
      case function_type_K:
      case integer_type_K:
      case lang_type_K:
      case method_type_K:
      case offset_type_K:
      case qual_union_type_K:
      case real_type_K:
      case reference_type_K:
      case set_type_K:
      case template_type_parm_K:
      case type_argument_pack_K:
      case typename_type_K:
      case vector_type_K:
      case void_type_K:
      {
         break;
      }
      case binfo_K:
      case block_K:
      case call_expr_K:
      case aggr_init_expr_K:
      case case_label_expr_K:
      case constructor_K:
      case identifier_node_K:
      case ssa_name_K:
      case statement_list_K:
      case target_expr_K:
      case target_mem_ref_K:
      case target_mem_ref461_K:
      case tree_list_K:
      case tree_vec_K:
      case error_mark_K:
      case CASE_BINARY_EXPRESSION:
      case CASE_CPP_NODES:
      case CASE_CST_NODES:
      case CASE_DECL_NODES:
      case CASE_FAKE_NODES:
      case CASE_GIMPLE_NODES:
      case CASE_PRAGMA_NODES:
      case CASE_QUATERNARY_EXPRESSION:
      case CASE_TERNARY_EXPRESSION:
      case CASE_UNARY_EXPRESSION:
      default:
      {
         THROW_UNREACHABLE("Unexpected type " + node_type->get_kind_text());
      }
   }
   return false;
}

bool tree_helper::is_packed_access(const tree_managerConstRef& TreeM, unsigned int node_index)
{
   const tree_nodeRef t = TreeM->get_tree_node_const(node_index);
   bool res = false;
   switch(t->get_kind())
   {
      case mem_ref_K:
      {
         auto* mr = GetPointer<mem_ref>(t);
         return is_packed_access(TreeM, GET_INDEX_NODE(mr->op0));
      }
      case target_mem_ref461_K:
      {
         auto* tmr = GetPointer<target_mem_ref461>(t);
         return is_packed_access(TreeM, GET_INDEX_NODE(tmr->base));
      }
      case component_ref_K:
      {
         auto* cr = GetPointer<component_ref>(t);
         tree_nodeRef fd = GET_NODE(cr->op1);
         if(GetPointer<field_decl>(fd) && GetPointer<field_decl>(fd)->packed_flag)
         {
            res = true;
         }
         break;
      }
      case realpart_expr_K:
      case imagpart_expr_K:
      case bit_field_ref_K:
      case array_ref_K:
      {
         res = false;
         break;
      }
      case addr_expr_K:
      {
         auto* ae = GetPointer<addr_expr>(t);
         return is_packed_access(TreeM, GET_INDEX_NODE(ae->op));
      }
      case ssa_name_K:
      {
         auto* sn = GetPointer<ssa_name>(t);
         auto def_stmt = sn->CGetDefStmt();
         if(GET_NODE(def_stmt)->get_kind() == gimple_assign_K)
         {
            auto ga = GetPointer<gimple_assign>(GET_NODE(def_stmt));
            if(ga->temporary_address)
            {
               return is_packed_access(TreeM, GET_INDEX_NODE(ga->op1));
            }
         }
         res = false;
         break;
      }
      case var_decl_K:
      case binfo_K:
      case block_K:
      case call_expr_K:
      case aggr_init_expr_K:
      case case_label_expr_K:
      case constructor_K:
      case identifier_node_K:
      case statement_list_K:
      case target_mem_ref_K:
      case tree_list_K:
      case tree_vec_K:
      case assert_expr_K:
      case bit_and_expr_K:
      case bit_ior_expr_K:
      case bit_xor_expr_K:
      case catch_expr_K:
      case ceil_div_expr_K:
      case ceil_mod_expr_K:
      case complex_expr_K:
      case compound_expr_K:
      case eh_filter_expr_K:
      case eq_expr_K:
      case exact_div_expr_K:
      case fdesc_expr_K:
      case floor_div_expr_K:
      case floor_mod_expr_K:
      case ge_expr_K:
      case gt_expr_K:
      case goto_subroutine_K:
      case in_expr_K:
      case init_expr_K:
      case le_expr_K:
      case lrotate_expr_K:
      case lshift_expr_K:
      case lt_expr_K:
      case max_expr_K:
      case min_expr_K:
      case minus_expr_K:
      case modify_expr_K:
      case mult_expr_K:
      case mult_highpart_expr_K:
      case ne_expr_K:
      case ordered_expr_K:
      case paren_expr_K:
      case plus_expr_K:
      case pointer_plus_expr_K:
      case postdecrement_expr_K:
      case postincrement_expr_K:
      case predecrement_expr_K:
      case preincrement_expr_K:
      case range_expr_K:
      case rdiv_expr_K:
      case round_div_expr_K:
      case round_mod_expr_K:
      case rrotate_expr_K:
      case rshift_expr_K:
      case set_le_expr_K:
      case trunc_div_expr_K:
      case trunc_mod_expr_K:
      case truth_and_expr_K:
      case truth_andif_expr_K:
      case truth_or_expr_K:
      case truth_orif_expr_K:
      case truth_xor_expr_K:
      case try_catch_expr_K:
      case try_finally_K:
      case uneq_expr_K:
      case ltgt_expr_K:
      case unge_expr_K:
      case ungt_expr_K:
      case unle_expr_K:
      case unlt_expr_K:
      case unordered_expr_K:
      case widen_sum_expr_K:
      case widen_mult_expr_K:
      case with_size_expr_K:
      case vec_lshift_expr_K:
      case vec_rshift_expr_K:
      case widen_mult_hi_expr_K:
      case widen_mult_lo_expr_K:
      case vec_pack_trunc_expr_K:
      case vec_pack_sat_expr_K:
      case vec_pack_fix_trunc_expr_K:
      case vec_extracteven_expr_K:
      case vec_extractodd_expr_K:
      case vec_interleavehigh_expr_K:
      case vec_interleavelow_expr_K:
      case CASE_CPP_NODES:
      case CASE_CST_NODES:
      case const_decl_K:
      case field_decl_K:
      case function_decl_K:
      case label_decl_K:
      case namespace_decl_K:
      case parm_decl_K:
      case result_decl_K:
      case translation_unit_decl_K:
      case template_decl_K:
      case using_decl_K:
      case type_decl_K:
      case CASE_FAKE_NODES:
      case CASE_GIMPLE_NODES:
      case CASE_PRAGMA_NODES:
      case vtable_ref_K:
      case with_cleanup_expr_K:
      case obj_type_ref_K:
      case save_expr_K:
      case cond_expr_K:
      case vec_cond_expr_K:
      case vec_perm_expr_K:
      case dot_prod_expr_K:
      case ternary_plus_expr_K:
      case ternary_pm_expr_K:
      case ternary_mp_expr_K:
      case ternary_mm_expr_K:
      case bit_ior_concat_expr_K:
      case abs_expr_K:
      case arrow_expr_K:
      case bit_not_expr_K:
      case buffer_ref_K:
      case card_expr_K:
      case cleanup_point_expr_K:
      case conj_expr_K:
      case convert_expr_K:
      case exit_expr_K:
      case fix_ceil_expr_K:
      case fix_floor_expr_K:
      case fix_round_expr_K:
      case fix_trunc_expr_K:
      case float_expr_K:
      case indirect_ref_K:
      case misaligned_indirect_ref_K:
      case loop_expr_K:
      case lut_expr_K:
      case negate_expr_K:
      case non_lvalue_expr_K:
      case nop_expr_K:
      case reference_expr_K:
      case reinterpret_cast_expr_K:
      case sizeof_expr_K:
      case static_cast_expr_K:
      case throw_expr_K:
      case truth_not_expr_K:
      case unsave_expr_K:
      case va_arg_expr_K:
      case view_convert_expr_K:
      case reduc_max_expr_K:
      case reduc_min_expr_K:
      case reduc_plus_expr_K:
      case vec_unpack_hi_expr_K:
      case vec_unpack_lo_expr_K:
      case vec_unpack_float_hi_expr_K:
      case vec_unpack_float_lo_expr_K:
      case CASE_TYPE_NODES:
      case array_range_ref_K:
      case target_expr_K:
      case error_mark_K:
      {
         res = false;
         break;
      }
      default:
         THROW_ERROR("elements not yet supported: " + t->get_kind_text());
   }

   return res;
}

void tree_helper::accessed_greatest_bitsize(const tree_managerConstRef& TreeM, const tree_nodeRef& type_node, unsigned int type_index, unsigned int& bitsize)
{
   switch(type_node->get_kind())
   {
      case array_type_K:
      {
         auto* atype = GetPointer<array_type>(type_node);
         accessed_greatest_bitsize(TreeM, GET_NODE(atype->elts), GET_INDEX_NODE(atype->elts), bitsize);
         break;
      }
      case record_type_K:
      {
         auto* rt = GetPointer<record_type>(type_node);
         std::vector<tree_nodeRef> field_list = rt->list_of_flds;
         auto flend = field_list.end();
         for(auto fli = field_list.begin(); fli != flend; ++fli)
         {
            if(GET_NODE(*fli)->get_kind() == type_decl_K)
            {
               continue;
            }
            if(GET_NODE(*fli)->get_kind() == const_decl_K)
            {
               continue;
            }
            if(GET_NODE(*fli)->get_kind() == template_decl_K)
            {
               continue;
            }
            if(GET_NODE(*fli)->get_kind() == function_decl_K)
            {
               continue;
            }
            if(GET_NODE(*fli)->get_kind() == var_decl_K)
            {
               accessed_greatest_bitsize(TreeM, GET_NODE(GetPointer<var_decl>(GET_NODE(*fli))->type), GET_INDEX_NODE(GetPointer<var_decl>(GET_NODE(*fli))->type), bitsize);
            }
            else
            {
               accessed_greatest_bitsize(TreeM, GET_NODE(*fli), GET_INDEX_NODE(*fli), bitsize);
            }
         }
         break;
      }
      case union_type_K:
      {
         auto* ut = GetPointer<union_type>(type_node);
         std::vector<tree_nodeRef> field_list = ut->list_of_flds;
         auto flend = field_list.end();
         for(auto fli = field_list.begin(); fli != flend; ++fli)
         {
            accessed_greatest_bitsize(TreeM, GET_NODE(*fli), GET_INDEX_NODE(*fli), bitsize);
         }
         break;
      }
      case field_decl_K:
      {
         unsigned int fd_type_index;
         tree_nodeRef fd_type_node = get_type_node(type_node, fd_type_index);
         accessed_greatest_bitsize(TreeM, fd_type_node, fd_type_index, bitsize);
         break;
      }
      case complex_type_K:
      {
         bitsize = std::max(bitsize, size(TreeM, type_index) / 2); /// it is composed by two identical parts
         break;
      }
      case real_type_K:
      case integer_type_K:
      case enumeral_type_K:
      case pointer_type_K:
      case reference_type_K:
      case void_type_K:
      case vector_type_K:
      {
         bitsize = std::max(bitsize, size(TreeM, type_index));
         break;
      }
      case function_decl_K:
      case function_type_K:
      case method_type_K:
      {
         bitsize = 32;
         break;
      }
      case boolean_type_K:
      {
         bitsize = 8;
         break;
      }
      case binfo_K:
      case block_K:
      case call_expr_K:
      case aggr_init_expr_K:
      case case_label_expr_K:
      case CharType_K:
      case nullptr_type_K:
      case type_pack_expansion_K:
      case const_decl_K:
      case constructor_K:
      case identifier_node_K:
      case label_decl_K:
      case lang_type_K:
      case namespace_decl_K:
      case offset_type_K:
      case parm_decl_K:
      case qual_union_type_K:
      case result_decl_K:
      case set_type_K:
      case ssa_name_K:
      case statement_list_K:
      case target_expr_K:
      case target_mem_ref_K:
      case target_mem_ref461_K:
      case template_type_parm_K:
      case type_argument_pack_K:
      case translation_unit_decl_K:
      case template_decl_K:
      case using_decl_K:
      case tree_list_K:
      case tree_vec_K:
      case type_decl_K:
      case typename_type_K:
      case var_decl_K:
      case error_mark_K:
      case CASE_BINARY_EXPRESSION:
      case CASE_CPP_NODES:
      case CASE_CST_NODES:
      case CASE_FAKE_NODES:
      case CASE_GIMPLE_NODES:
      case CASE_PRAGMA_NODES:
      case CASE_QUATERNARY_EXPRESSION:
      case CASE_TERNARY_EXPRESSION:
      case CASE_UNARY_EXPRESSION:
      default:
         THROW_ERROR("elements not yet supported: " + type_node->get_kind_text() + " " + STR(type_node->index));
   }
}

void tree_helper::accessed_minimum_bitsize(const tree_managerConstRef& TreeM, const tree_nodeRef& type_node, unsigned int type_index, unsigned int& bitsize)
{
   switch(type_node->get_kind())
   {
      case array_type_K:
      {
         auto* atype = GetPointer<array_type>(type_node);
         accessed_minimum_bitsize(TreeM, GET_NODE(atype->elts), GET_INDEX_NODE(atype->elts), bitsize);
         break;
      }
      case record_type_K:
      {
         auto* rt = GetPointer<record_type>(type_node);
         std::vector<tree_nodeRef> field_list = rt->list_of_flds;
         auto flend = field_list.end();
         for(auto fli = field_list.begin(); fli != flend; ++fli)
         {
            if(GET_NODE(*fli)->get_kind() == type_decl_K)
            {
               continue;
            }
            if(GET_NODE(*fli)->get_kind() == const_decl_K)
            {
               continue;
            }
            if(GET_NODE(*fli)->get_kind() == template_decl_K)
            {
               continue;
            }
            if(GET_NODE(*fli)->get_kind() == function_decl_K)
            {
               continue;
            }
            if(GET_NODE(*fli)->get_kind() == var_decl_K)
            {
               accessed_minimum_bitsize(TreeM, GET_NODE(GetPointer<var_decl>(GET_NODE(*fli))->type), GET_INDEX_NODE(GetPointer<var_decl>(GET_NODE(*fli))->type), bitsize);
            }
            else
            {
               accessed_minimum_bitsize(TreeM, GET_NODE(*fli), GET_INDEX_NODE(*fli), bitsize);
            }
         }
         break;
      }
      case union_type_K:
      {
         auto* ut = GetPointer<union_type>(type_node);
         std::vector<tree_nodeRef> field_list = ut->list_of_flds;
         auto flend = field_list.end();
         for(auto fli = field_list.begin(); fli != flend; ++fli)
         {
            accessed_minimum_bitsize(TreeM, GET_NODE(*fli), GET_INDEX_NODE(*fli), bitsize);
         }
         break;
      }
      case field_decl_K:
      {
         unsigned int fd_type_index;
         tree_nodeRef fd_type_node = get_type_node(type_node, fd_type_index);
         accessed_minimum_bitsize(TreeM, fd_type_node, fd_type_index, bitsize);
         break;
      }
      case complex_type_K:
      {
         bitsize = std::min(bitsize, size(TreeM, type_index) / 2); /// it is composed by two identical parts
         break;
      }
      case real_type_K:
      case integer_type_K:
      case enumeral_type_K:
      case pointer_type_K:
      case reference_type_K:
      case void_type_K:
      case vector_type_K:
      {
         bitsize = std::min(bitsize, size(TreeM, type_index));
         break;
      }
      case boolean_type_K:
      {
         bitsize = 8;
         break;
      }
      case binfo_K:
      case block_K:
      case call_expr_K:
      case aggr_init_expr_K:
      case case_label_expr_K:
      case CharType_K:
      case nullptr_type_K:
      case type_pack_expansion_K:
      case const_decl_K:
      case constructor_K:
      case function_decl_K:
      case function_type_K:
      case identifier_node_K:
      case label_decl_K:
      case lang_type_K:
      case method_type_K:
      case namespace_decl_K:
      case offset_type_K:
      case parm_decl_K:
      case qual_union_type_K:
      case result_decl_K:
      case set_type_K:
      case ssa_name_K:
      case statement_list_K:
      case target_expr_K:
      case target_mem_ref_K:
      case target_mem_ref461_K:
      case template_type_parm_K:
      case type_argument_pack_K:
      case translation_unit_decl_K:
      case template_decl_K:
      case using_decl_K:
      case tree_list_K:
      case tree_vec_K:
      case type_decl_K:
      case typename_type_K:
      case var_decl_K:
      case error_mark_K:
      case CASE_BINARY_EXPRESSION:
      case CASE_CPP_NODES:
      case CASE_CST_NODES:
      case CASE_FAKE_NODES:
      case CASE_GIMPLE_NODES:
      case CASE_PRAGMA_NODES:
      case CASE_QUATERNARY_EXPRESSION:
      case CASE_TERNARY_EXPRESSION:
      case CASE_UNARY_EXPRESSION:
      default:
         THROW_ERROR("elements not yet supported: " + type_node->get_kind_text());
   }
}

size_t tree_helper::AllocatedMemorySize(const tree_nodeConstRef& parameter)
{
   INDENT_DBG_MEX(DEBUG_LEVEL_VERY_PEDANTIC, debug_level, "-->Analyzing " + parameter->ToString());
   switch(parameter->get_kind())
   {
      case(addr_expr_K):
      {
         const auto* ae = GetPointer<const addr_expr>(parameter);
         /// Note that this part can not be transfromed in recursion because size of array ref corresponds to the size of the element itself
         const tree_nodeRef addr_expr_argument = GET_NODE(ae->op);
         switch(addr_expr_argument->get_kind())
         {
            case(array_ref_K):
            {
               const array_ref* ar = GetPointer<array_ref>(addr_expr_argument);
               const size_t byte_parameter_size = AllocatedMemorySize(GET_NODE(ar->op0));
               INDENT_DBG_MEX(DEBUG_LEVEL_VERY_PEDANTIC, debug_level, "<--Analyzed " + parameter->ToString() + " - Size is " + boost::lexical_cast<std::string>(byte_parameter_size));
               return byte_parameter_size;
            }
            case(component_ref_K):
            case(mem_ref_K):
            case(parm_decl_K):
            case(string_cst_K):
            case(var_decl_K):
            {
               const size_t byte_parameter_size = AllocatedMemorySize(addr_expr_argument);
               INDENT_DBG_MEX(DEBUG_LEVEL_VERY_PEDANTIC, debug_level, "<--Analyzed " + parameter->ToString() + " - Size is " + boost::lexical_cast<std::string>(byte_parameter_size));
               return byte_parameter_size;
            }
            case array_range_ref_K:
            case binfo_K:
            case block_K:
            case call_expr_K:
            case aggr_init_expr_K:
            case case_label_expr_K:
            case complex_cst_K:
            case constructor_K:
            case identifier_node_K:
            case integer_cst_K:
            case real_cst_K:
            case ssa_name_K:
            case statement_list_K:
            case target_expr_K:
            case target_mem_ref_K:
            case target_mem_ref461_K:
            case tree_list_K:
            case tree_vec_K:
            case vector_cst_K:
            case void_cst_K:
            case const_decl_K:
            case field_decl_K:
            case function_decl_K:
            case label_decl_K:
            case namespace_decl_K:
            case result_decl_K:
            case translation_unit_decl_K:
            case template_decl_K:
            case using_decl_K:
            case type_decl_K:
            case bit_field_ref_K:
            case vtable_ref_K:
            case with_cleanup_expr_K:
            case obj_type_ref_K:
            case save_expr_K:
            case cond_expr_K:
            case dot_prod_expr_K:
            case ternary_plus_expr_K:
            case ternary_pm_expr_K:
            case ternary_mp_expr_K:
            case ternary_mm_expr_K:
            case bit_ior_concat_expr_K:
            case assert_expr_K:
            case bit_and_expr_K:
            case bit_ior_expr_K:
            case bit_xor_expr_K:
            case catch_expr_K:
            case ceil_div_expr_K:
            case ceil_mod_expr_K:
            case complex_expr_K:
            case compound_expr_K:
            case eh_filter_expr_K:
            case eq_expr_K:
            case exact_div_expr_K:
            case fdesc_expr_K:
            case floor_div_expr_K:
            case floor_mod_expr_K:
            case ge_expr_K:
            case gt_expr_K:
            case goto_subroutine_K:
            case in_expr_K:
            case init_expr_K:
            case le_expr_K:
            case lrotate_expr_K:
            case lshift_expr_K:
            case lt_expr_K:
            case lut_expr_K:
            case max_expr_K:
            case min_expr_K:
            case minus_expr_K:
            case modify_expr_K:
            case mult_expr_K:
            case mult_highpart_expr_K:
            case ne_expr_K:
            case ordered_expr_K:
            case plus_expr_K:
            case pointer_plus_expr_K:
            case postdecrement_expr_K:
            case postincrement_expr_K:
            case predecrement_expr_K:
            case preincrement_expr_K:
            case range_expr_K:
            case rdiv_expr_K:
            case round_div_expr_K:
            case round_mod_expr_K:
            case rrotate_expr_K:
            case rshift_expr_K:
            case set_le_expr_K:
            case trunc_div_expr_K:
            case trunc_mod_expr_K:
            case truth_and_expr_K:
            case truth_andif_expr_K:
            case truth_or_expr_K:
            case truth_orif_expr_K:
            case truth_xor_expr_K:
            case try_catch_expr_K:
            case try_finally_K:
            case uneq_expr_K:
            case ltgt_expr_K:
            case unge_expr_K:
            case ungt_expr_K:
            case unle_expr_K:
            case unlt_expr_K:
            case unordered_expr_K:
            case widen_sum_expr_K:
            case widen_mult_expr_K:
            case with_size_expr_K:
            case vec_lshift_expr_K:
            case vec_rshift_expr_K:
            case widen_mult_hi_expr_K:
            case widen_mult_lo_expr_K:
            case vec_cond_expr_K:
            case vec_pack_trunc_expr_K:
            case vec_pack_sat_expr_K:
            case vec_pack_fix_trunc_expr_K:
            case vec_perm_expr_K:
            case vec_extracteven_expr_K:
            case vec_extractodd_expr_K:
            case vec_interleavehigh_expr_K:
            case vec_interleavelow_expr_K:
            case error_mark_K:
            case CASE_CPP_NODES:
            case CASE_FAKE_NODES:
            case CASE_GIMPLE_NODES:
            case CASE_PRAGMA_NODES:
            case CASE_TYPE_NODES:
            case CASE_UNARY_EXPRESSION:
            default:
            {
               THROW_UNREACHABLE("Unsupported addr_expr argument " + addr_expr_argument->get_kind_text());
            }
         }
         break;
      }
      case(array_type_K):
      {
         const auto* at = GetPointer<const array_type>(parameter);
         /// This call check if we can perform deep copy of the single element
         AllocatedMemorySize(GET_NODE(at->elts));
         const size_t bit_parameter_size = tree_helper::Size(parameter);
         /// Round to upper multiple word size
         const size_t byte_parameter_size = bit_parameter_size / 8;
         INDENT_DBG_MEX(DEBUG_LEVEL_VERY_PEDANTIC, debug_level, "<--Analyzed " + parameter->ToString() + " - Size is " + boost::lexical_cast<std::string>(byte_parameter_size));
         return byte_parameter_size;
      }
      case(record_type_K):
      {
         size_t fields_pointed_size = 0;
         const auto* rt = GetPointer<const record_type>(parameter);
         const std::vector<tree_nodeRef>& list_of_fields = rt->list_of_flds;
         /// This calls check if we can perform deep copy of the single element
         std::vector<tree_nodeRef>::const_iterator field, field_end = list_of_fields.end();
         for(field = list_of_fields.begin(); field != field_end; ++field)
         {
            if(GET_NODE(*field)->get_kind() == type_decl_K)
            {
               continue;
            }
            if(GET_NODE(*field)->get_kind() == function_decl_K)
            {
               continue;
            }
            INDENT_DBG_MEX(DEBUG_LEVEL_VERY_PEDANTIC, debug_level, "-->Analyzing field " + (*field)->ToString());
            AllocatedMemorySize(tree_helper::get_type_node(GET_NODE(*field)));
            INDENT_DBG_MEX(DEBUG_LEVEL_VERY_PEDANTIC, debug_level, "<--Analyzed field " + (*field)->ToString());
         }
         const size_t bit_parameter_size = tree_helper::Size(parameter) + fields_pointed_size;
         /// Round to upper multiple word size
         const size_t byte_parameter_size = bit_parameter_size / 8;
         INDENT_DBG_MEX(DEBUG_LEVEL_VERY_PEDANTIC, debug_level, "<--Analyzed " + parameter->ToString() + " - Size is " + boost::lexical_cast<std::string>(byte_parameter_size));
         return byte_parameter_size;
      }
      case(component_ref_K):
      {
         const auto* cr = GetPointer<const component_ref>(parameter);
         if(GetPointer<const union_type>(get_type_node(GET_NODE(cr->op0))))
         {
            THROW_ERROR("Offloading fields of union is not supported");
         }
         const size_t byte_parameter_size = AllocatedMemorySize(GET_NODE(cr->op1));
         INDENT_DBG_MEX(DEBUG_LEVEL_VERY_PEDANTIC, debug_level, "<--Analyzed " + parameter->ToString() + " - Size is " + boost::lexical_cast<std::string>(byte_parameter_size));
         return byte_parameter_size;
      }
      case(field_decl_K):
      {
         const size_t byte_parameter_size = AllocatedMemorySize(tree_helper::CGetType(parameter));
         INDENT_DBG_MEX(DEBUG_LEVEL_VERY_PEDANTIC, debug_level, "<--Analyzed " + parameter->ToString() + " - Size is " + boost::lexical_cast<std::string>(byte_parameter_size));
         return byte_parameter_size;
      }
      case(enumeral_type_K):
      case(integer_type_K):
      case(real_type_K):
      case(string_cst_K):
      {
         const size_t bit_parameter_size = tree_helper::Size(parameter);
         /// Round to upper multiple word size
         const size_t byte_parameter_size = bit_parameter_size / 8;
         INDENT_DBG_MEX(DEBUG_LEVEL_VERY_PEDANTIC, debug_level, "<--Analyzed " + parameter->ToString() + " - Size is " + boost::lexical_cast<std::string>(byte_parameter_size));
         return byte_parameter_size;
      }
      case(mem_ref_K):
      {
         const auto* mr = GetPointer<const mem_ref>(parameter);
         const size_t byte_parameter_size = AllocatedMemorySize(GET_NODE(mr->op0));
         INDENT_DBG_MEX(DEBUG_LEVEL_VERY_PEDANTIC, debug_level, "<--Analyzed " + parameter->ToString() + " - Size is " + boost::lexical_cast<std::string>(byte_parameter_size));
         return byte_parameter_size;
      }
      case(parm_decl_K):
      case(ssa_name_K):
      case(var_decl_K):
      {
         const auto* sn = GetPointer<const ssa_name>(parameter);
         if(sn and (GET_NODE(sn->var)->get_kind() == parm_decl_K) and sn->CGetDefStmts().empty())
         {
            return AllocatedMemorySize(GET_NODE(sn->var));
         }

         const tree_nodeConstRef type = tree_helper::CGetType(parameter);
         if(type->get_kind() == pointer_type_K)
         {
            const size_t point_to_size = GetPointer<const parm_decl>(parameter) ? GetPointer<const parm_decl>(parameter)->point_to_information->point_to_size[PointToInformation::default_key] / 8 :
                                                                                  (GetPointer<const ssa_name>(parameter) ? GetPointer<const ssa_name>(parameter)->point_to_information->point_to_size[PointToInformation::default_key] / 8 :
                                                                                                                           GetPointer<const var_decl>(parameter)->point_to_information->point_to_size[PointToInformation::default_key] / 8);
            INDENT_DBG_MEX(DEBUG_LEVEL_VERY_PEDANTIC, debug_level, "<--Analyzed " + parameter->ToString() + " - Size is " + boost::lexical_cast<std::string>(point_to_size / 8));
            return point_to_size;
         }
         else
         {
            const size_t byte_parameter_size = AllocatedMemorySize(tree_helper::CGetType(parameter));
            INDENT_DBG_MEX(DEBUG_LEVEL_VERY_PEDANTIC, debug_level, "<--Analyzed " + parameter->ToString() + " - Size is " + boost::lexical_cast<std::string>(byte_parameter_size));
            return byte_parameter_size;
         }
      }
      case binfo_K:
      case bit_field_ref_K:
      case block_K:
      case boolean_type_K:
      case call_expr_K:
      case aggr_init_expr_K:
      case case_label_expr_K:
      case CharType_K:
      case nullptr_type_K:
      case type_pack_expansion_K:
      case complex_cst_K:
      case complex_type_K:
      case cond_expr_K:
      case const_decl_K:
      case constructor_K:
      case dot_prod_expr_K:
      case ternary_plus_expr_K:
      case ternary_pm_expr_K:
      case ternary_mp_expr_K:
      case ternary_mm_expr_K:
      case bit_ior_concat_expr_K:
      case function_decl_K:
      case identifier_node_K:
      case integer_cst_K:
      case label_decl_K:
      case lang_type_K:
      case method_type_K:
      case namespace_decl_K:
      case obj_type_ref_K:
      case offset_type_K:
      case paren_expr_K:
      case pointer_type_K:
      case qual_union_type_K:
      case real_cst_K:
      case result_decl_K:
      case save_expr_K:
      case set_type_K:
      case statement_list_K:
      case target_expr_K:
      case target_mem_ref_K:
      case target_mem_ref461_K:
      case template_type_parm_K:
      case type_argument_pack_K:
      case translation_unit_decl_K:
      case template_decl_K:
      case using_decl_K:
      case tree_list_K:
      case tree_vec_K:
      case type_decl_K:
      case typename_type_K:
      case union_type_K:
      case vector_cst_K:
      case void_cst_K:
      case void_type_K:
      case vtable_ref_K:
      case with_cleanup_expr_K:
      case function_type_K:
      case reference_type_K:
      case vector_type_K:
      case abs_expr_K:
      case arrow_expr_K:
      case bit_not_expr_K:
      case buffer_ref_K:
      case card_expr_K:
      case cleanup_point_expr_K:
      case conj_expr_K:
      case convert_expr_K:
      case exit_expr_K:
      case fix_ceil_expr_K:
      case fix_floor_expr_K:
      case fix_round_expr_K:
      case fix_trunc_expr_K:
      case float_expr_K:
      case imagpart_expr_K:
      case indirect_ref_K:
      case misaligned_indirect_ref_K:
      case loop_expr_K:
      case lut_expr_K:
      case negate_expr_K:
      case non_lvalue_expr_K:
      case nop_expr_K:
      case realpart_expr_K:
      case reference_expr_K:
      case reinterpret_cast_expr_K:
      case sizeof_expr_K:
      case static_cast_expr_K:
      case throw_expr_K:
      case truth_not_expr_K:
      case unsave_expr_K:
      case va_arg_expr_K:
      case view_convert_expr_K:
      case reduc_max_expr_K:
      case reduc_min_expr_K:
      case reduc_plus_expr_K:
      case vec_unpack_hi_expr_K:
      case vec_unpack_lo_expr_K:
      case vec_unpack_float_hi_expr_K:
      case vec_unpack_float_lo_expr_K:
      case assert_expr_K:
      case bit_and_expr_K:
      case bit_ior_expr_K:
      case bit_xor_expr_K:
      case catch_expr_K:
      case ceil_div_expr_K:
      case ceil_mod_expr_K:
      case complex_expr_K:
      case compound_expr_K:
      case eh_filter_expr_K:
      case eq_expr_K:
      case exact_div_expr_K:
      case fdesc_expr_K:
      case floor_div_expr_K:
      case floor_mod_expr_K:
      case ge_expr_K:
      case gt_expr_K:
      case goto_subroutine_K:
      case in_expr_K:
      case init_expr_K:
      case le_expr_K:
      case lrotate_expr_K:
      case lshift_expr_K:
      case lt_expr_K:
      case max_expr_K:
      case min_expr_K:
      case minus_expr_K:
      case modify_expr_K:
      case mult_expr_K:
      case mult_highpart_expr_K:
      case ne_expr_K:
      case ordered_expr_K:
      case plus_expr_K:
      case pointer_plus_expr_K:
      case postdecrement_expr_K:
      case postincrement_expr_K:
      case predecrement_expr_K:
      case preincrement_expr_K:
      case range_expr_K:
      case rdiv_expr_K:
      case round_div_expr_K:
      case round_mod_expr_K:
      case rrotate_expr_K:
      case rshift_expr_K:
      case set_le_expr_K:
      case trunc_div_expr_K:
      case trunc_mod_expr_K:
      case truth_and_expr_K:
      case truth_andif_expr_K:
      case truth_or_expr_K:
      case truth_orif_expr_K:
      case truth_xor_expr_K:
      case try_catch_expr_K:
      case try_finally_K:
      case uneq_expr_K:
      case ltgt_expr_K:
      case unge_expr_K:
      case ungt_expr_K:
      case unle_expr_K:
      case unlt_expr_K:
      case unordered_expr_K:
      case vec_cond_expr_K:
      case vec_perm_expr_K:
      case widen_sum_expr_K:
      case widen_mult_expr_K:
      case with_size_expr_K:
      case vec_lshift_expr_K:
      case vec_rshift_expr_K:
      case widen_mult_hi_expr_K:
      case widen_mult_lo_expr_K:
      case vec_pack_trunc_expr_K:
      case vec_pack_sat_expr_K:
      case vec_pack_fix_trunc_expr_K:
      case vec_extracteven_expr_K:
      case vec_extractodd_expr_K:
      case vec_interleavehigh_expr_K:
      case vec_interleavelow_expr_K:
      case error_mark_K:
      case CASE_CPP_NODES:
      case CASE_FAKE_NODES:
      case CASE_GIMPLE_NODES:
      case CASE_PRAGMA_NODES:
      case CASE_QUATERNARY_EXPRESSION:
      default:
      {
         THROW_UNREACHABLE("Unsupported tree node type " + parameter->get_kind_text() + " (" + parameter->ToString() + ")");
      }
   }
   return 0;
}

size_t tree_helper::CountPointers(const tree_nodeConstRef& tn)
{
   size_t counter = 0;
   switch(tn->get_kind())
   {
      case enumeral_type_K:
      case integer_type_K:
      case real_type_K:
      {
         return 0;
      }
      case field_decl_K:
      case parm_decl_K:
      {
         return CountPointers(tree_helper::CGetType(tn));
      }
      case reference_type_K:
      case pointer_type_K:
      {
         return 1;
      }
      case record_type_K:
      {
         const auto* rt = GetPointer<const record_type>(tn);
         const std::vector<tree_nodeRef> list_of_fields = rt->list_of_flds;
         std::vector<tree_nodeRef>::const_iterator field, field_end = list_of_fields.end();
         for(field = list_of_fields.begin(); field != field_end; ++field)
         {
            if(GET_NODE(*field)->get_kind() == type_decl_K)
            {
               continue;
            }
            if(GET_NODE(*field)->get_kind() == function_decl_K)
            {
               continue;
            }
            counter += CountPointers(GET_NODE(*field));
         }
         return counter;
      }
      case binfo_K:
      case block_K:
      case call_expr_K:
      case aggr_init_expr_K:
      case case_label_expr_K:
      case constructor_K:
      case identifier_node_K:
      case lang_type_K:
      case offset_type_K:
      case qual_union_type_K:
      case set_type_K:
      case ssa_name_K:
      case statement_list_K:
      case target_mem_ref_K:
      case target_mem_ref461_K:
      case template_type_parm_K:
      case type_argument_pack_K:
      case tree_list_K:
      case tree_vec_K:
      case typename_type_K:
      case const_decl_K:
      case function_decl_K:
      case label_decl_K:
      case namespace_decl_K:
      case result_decl_K:
      case translation_unit_decl_K:
      case template_decl_K:
      case using_decl_K:
      case type_decl_K:
      case var_decl_K:
      case array_type_K:
      case boolean_type_K:
      case CharType_K:
      case nullptr_type_K:
      case type_pack_expansion_K:
      case complex_type_K:
      case function_type_K:
      case method_type_K:
      case union_type_K:
      case vector_type_K:
      case void_type_K:
      case target_expr_K:
      case error_mark_K:
      case CASE_BINARY_EXPRESSION:
      case CASE_CPP_NODES:
      case CASE_CST_NODES:
      case CASE_FAKE_NODES:
      case CASE_GIMPLE_NODES:
      case CASE_PRAGMA_NODES:
      case CASE_QUATERNARY_EXPRESSION:
      case CASE_TERNARY_EXPRESSION:
      case CASE_UNARY_EXPRESSION:
      default:
      {
         THROW_UNREACHABLE("Unsupported type node " + tn->get_kind_text());
      }
   }
   return counter;
}

unsigned int tree_helper::get_multi_way_if_pos(const tree_managerConstRef& TM, unsigned int node_id, unsigned int looked_for_cond)
{
   const tree_nodeRef t = TM->get_tree_node_const(node_id);
   auto* gmwi = GetPointer<gimple_multi_way_if>(t);
   unsigned int pos = 0;
   for(auto const cond : gmwi->list_of_cond)
   {
      if(cond.first and cond.first->index == looked_for_cond)
      {
         return pos;
      }
      pos++;
   }
   THROW_ERROR("cond not found in gimple_multi_way_if");
   return pos;
}

void tree_helper::compute_ssa_uses_rec_ptr(const tree_nodeRef& curr_tn, std::set<ssa_name*>& ssa_uses)
{
   INDENT_DBG_MEX(DEBUG_LEVEL_PARANOIC, debug_level, "-->compute_ssa_uses_rec_ptr " + curr_tn->ToString());
   auto* gn = GetPointer<gimple_node>(curr_tn);
   if(gn)
   {
      if(gn->memuse)
      {
         compute_ssa_uses_rec_ptr(gn->memuse, ssa_uses);
      }
      if(!gn->vuses.empty())
      {
         for(const auto& vuse : gn->vuses)
         {
            compute_ssa_uses_rec_ptr(vuse, ssa_uses);
         }
      }
   }
   switch(curr_tn->get_kind())
   {
      case tree_reindex_K:
      {
         compute_ssa_uses_rec_ptr(GET_NODE(curr_tn), ssa_uses);
         break;
      }
      case gimple_return_K:
      {
         auto* re = GetPointer<gimple_return>(curr_tn);
         if(re->op)
         {
            compute_ssa_uses_rec_ptr(re->op, ssa_uses);
         }
         break;
      }
      case gimple_assign_K:
      {
         auto* me = GetPointer<gimple_assign>(curr_tn);
         if(GET_NODE(me->op0)->get_kind() != ssa_name_K)
         {
            compute_ssa_uses_rec_ptr(me->op0, ssa_uses);
         }
         compute_ssa_uses_rec_ptr(me->op1, ssa_uses);
         if(me->predicate)
         {
            compute_ssa_uses_rec_ptr(me->predicate, ssa_uses);
         }
         break;
      }
      case gimple_nop_K:
      {
         break;
      }
      case call_expr_K:
      case aggr_init_expr_K:
      {
         auto* ce = GetPointer<call_expr>(curr_tn);
         compute_ssa_uses_rec_ptr(ce->fn, ssa_uses);
         std::vector<tree_nodeRef>& args = ce->args;
         std::vector<tree_nodeRef>::iterator arg, arg_end = args.end();
         for(arg = args.begin(); arg != arg_end; ++arg)
         {
            compute_ssa_uses_rec_ptr(*arg, ssa_uses);
         }
         break;
      }
      case gimple_call_K:
      {
         auto* ce = GetPointer<gimple_call>(curr_tn);
         compute_ssa_uses_rec_ptr(ce->fn, ssa_uses);
         std::vector<tree_nodeRef>& args = ce->args;
         std::vector<tree_nodeRef>::iterator arg, arg_end = args.end();
         for(arg = args.begin(); arg != arg_end; ++arg)
         {
            compute_ssa_uses_rec_ptr(*arg, ssa_uses);
         }
         break;
      }
      case gimple_cond_K:
      {
         auto* gc = GetPointer<gimple_cond>(curr_tn);
         compute_ssa_uses_rec_ptr(gc->op0, ssa_uses);
         break;
      }
      /* Unary expressions.  */
      case CASE_UNARY_EXPRESSION:
      {
         auto* ue = GetPointer<unary_expr>(curr_tn);
         compute_ssa_uses_rec_ptr(ue->op, ssa_uses);
         break;
      }
      case CASE_BINARY_EXPRESSION:
      {
         auto* be = GetPointer<binary_expr>(curr_tn);
         compute_ssa_uses_rec_ptr(be->op0, ssa_uses);
         compute_ssa_uses_rec_ptr(be->op1, ssa_uses);
         break;
      }
      /*ternary expressions*/
      case gimple_switch_K:
      {
         auto* se = GetPointer<gimple_switch>(curr_tn);
         compute_ssa_uses_rec_ptr(se->op0, ssa_uses);
         break;
      }
      case CASE_TERNARY_EXPRESSION:
      {
         auto* te = GetPointer<ternary_expr>(curr_tn);
         compute_ssa_uses_rec_ptr(te->op0, ssa_uses);
         compute_ssa_uses_rec_ptr(te->op1, ssa_uses);
         if(te->op2)
         {
            compute_ssa_uses_rec_ptr(te->op2, ssa_uses);
         }
         break;
      }
      case CASE_QUATERNARY_EXPRESSION:
      {
         auto* qe = GetPointer<quaternary_expr>(curr_tn);
         compute_ssa_uses_rec_ptr(qe->op0, ssa_uses);
         compute_ssa_uses_rec_ptr(qe->op1, ssa_uses);
         if(qe->op2)
         {
            compute_ssa_uses_rec_ptr(qe->op2, ssa_uses);
         }
         if(qe->op3)
         {
            compute_ssa_uses_rec_ptr(qe->op3, ssa_uses);
         }
         break;
      }
      case constructor_K:
      {
         auto* c = GetPointer<constructor>(curr_tn);
         std::vector<std::pair<tree_nodeRef, tree_nodeRef>>& list_of_idx_valu = c->list_of_idx_valu;
         auto vend = list_of_idx_valu.end();
         for(auto i = list_of_idx_valu.begin(); i != vend; ++i)
         {
            compute_ssa_uses_rec_ptr(i->second, ssa_uses);
         }
         break;
      }
      case var_decl_K:
      {
         /// var decl performs an assignment when init is not null
         // var_decl * vd = GetPointer<var_decl>(curr_tn);
         // if(vd->init)
         //   compute_ssa_uses_rec_ptr(vd->init, ssa_uses);
         break;
      }
      case gimple_asm_K:
      {
         auto* ae = GetPointer<gimple_asm>(curr_tn);
         // if(ae->out)
         //   compute_ssa_uses_rec_ptr(ae->out, ssa_uses);
         if(ae->in)
         {
            compute_ssa_uses_rec_ptr(ae->in, ssa_uses);
         }
         if(ae->clob)
         {
            compute_ssa_uses_rec_ptr(ae->in, ssa_uses);
         }
         break;
      }
      case gimple_goto_K:
      {
         auto* ge = GetPointer<gimple_goto>(curr_tn);
         compute_ssa_uses_rec_ptr(ge->op, ssa_uses);
         break;
      }
      case tree_list_K:
      {
         auto* tl = GetPointer<tree_list>(curr_tn);
         if(tl->purp)
         {
            compute_ssa_uses_rec_ptr(tl->purp, ssa_uses);
         }
         if(tl->valu)
         {
            compute_ssa_uses_rec_ptr(tl->valu, ssa_uses);
         }
         if(tl->chan)
         {
            compute_ssa_uses_rec_ptr(tl->chan, ssa_uses);
         }
         break;
      }
      case gimple_multi_way_if_K:
      {
         auto* gmwi = GetPointer<gimple_multi_way_if>(curr_tn);
         for(auto cond : gmwi->list_of_cond)
         {
            if(cond.first)
            {
               compute_ssa_uses_rec_ptr(cond.first, ssa_uses);
            }
         }
         break;
      }
      case gimple_phi_K:
      case result_decl_K:
      case parm_decl_K:
      case function_decl_K:
      case integer_cst_K:
      case real_cst_K:
      case string_cst_K:
      case vector_cst_K:
      case void_cst_K:
      case complex_cst_K:
      case field_decl_K:
      case label_decl_K:
      case gimple_label_K:
      case CASE_PRAGMA_NODES:
      {
         break;
      }
      case target_mem_ref_K:
      {
         auto* tmr = GetPointer<target_mem_ref>(curr_tn);
         if(tmr->base)
         {
            compute_ssa_uses_rec_ptr(tmr->base, ssa_uses);
         }
         if(tmr->symbol)
         {
            compute_ssa_uses_rec_ptr(tmr->symbol, ssa_uses);
         }
         if(tmr->idx)
         {
            compute_ssa_uses_rec_ptr(tmr->idx, ssa_uses);
         }
         /// step and offset are constants
         break;
      }
      case target_mem_ref461_K:
      {
         auto* tmr = GetPointer<target_mem_ref461>(curr_tn);
         if(tmr->base)
         {
            compute_ssa_uses_rec_ptr(tmr->base, ssa_uses);
         }
         if(tmr->idx)
         {
            compute_ssa_uses_rec_ptr(tmr->idx, ssa_uses);
         }
         if(tmr->idx2)
         {
            compute_ssa_uses_rec_ptr(tmr->idx2, ssa_uses);
         }
         /// step and offset are constants
         break;
      }
      case ssa_name_K:
      {
         ssa_uses.insert(GetPointer<ssa_name>(curr_tn));
         break;
      }
      case binfo_K:
      case block_K:
      case case_label_expr_K:
      case CASE_CPP_NODES:
      case const_decl_K:
      case last_tree_K:
      case none_K:
      case placeholder_expr_K:
      case gimple_for_K:
      case gimple_bind_K:
      case gimple_predict_K:
      case gimple_resx_K:
      case gimple_pragma_K:
      case identifier_node_K:
      case namespace_decl_K:
      case statement_list_K:
      case target_expr_K:
      case translation_unit_decl_K:
      case using_decl_K:
      case tree_vec_K:
      case type_decl_K:
      case CASE_TYPE_NODES:
      case error_mark_K:
      case gimple_while_K:
      case template_decl_K:
      {
         THROW_UNREACHABLE("Node is " + curr_tn->get_kind_text());
         break;
      }
      default:
      {
         THROW_UNREACHABLE("");
      }
   }
   INDENT_DBG_MEX(DEBUG_LEVEL_PARANOIC, debug_level, "<--computed_ssa_uses_rec_ptr " + curr_tn->ToString());
}

TreeNodeMap<size_t> tree_helper::ComputeSsaUses(const tree_nodeRef& tn)
{
   TreeNodeMap<size_t> ret_value;
   ComputeSsaUses(tn, ret_value);
   return ret_value;
}

void tree_helper::ComputeSsaUses(const tree_nodeRef& tn, TreeNodeMap<size_t>& ssa_uses)
{
   THROW_ASSERT(tn->get_kind() == tree_reindex_K, "Node is not a tree reindex");
   const auto curr_tn = GET_NODE(tn);
   INDENT_DBG_MEX(DEBUG_LEVEL_PARANOIC, debug_level, "-->Computing ssa uses in " + curr_tn->ToString() + " (" + curr_tn->get_kind_text() + ")");
   const auto* gn = GetPointer<const gimple_node>(curr_tn);
   if(gn)
   {
      if(gn->memuse)
      {
         ComputeSsaUses(gn->memuse, ssa_uses);
      }
      if(!gn->vuses.empty())
      {
         for(const auto& vuse : gn->vuses)
         {
            ComputeSsaUses(vuse, ssa_uses);
         }
      }
   }

   switch(curr_tn->get_kind())
   {
      case gimple_return_K:
      {
         auto* re = GetPointer<gimple_return>(curr_tn);
         if(re->op)
         {
            ComputeSsaUses(re->op, ssa_uses);
         }
         break;
      }
      case gimple_assign_K:
      {
         auto* me = GetPointer<gimple_assign>(curr_tn);
         if(GET_NODE(me->op0)->get_kind() != ssa_name_K)
         {
            ComputeSsaUses(me->op0, ssa_uses);
         }
         ComputeSsaUses(me->op1, ssa_uses);
         if(me->predicate)
         {
            ComputeSsaUses(me->predicate, ssa_uses);
         }
         break;
      }
      case gimple_nop_K:
      {
         break;
      }
      case call_expr_K:
      case aggr_init_expr_K:
      {
         auto* ce = GetPointer<call_expr>(curr_tn);
         ComputeSsaUses(ce->fn, ssa_uses);
         std::vector<tree_nodeRef>& args = ce->args;
         std::vector<tree_nodeRef>::iterator arg, arg_end = args.end();
         for(arg = args.begin(); arg != arg_end; ++arg)
         {
            ComputeSsaUses(*arg, ssa_uses);
         }
         break;
      }
      case gimple_call_K:
      {
         auto* ce = GetPointer<gimple_call>(curr_tn);
         ComputeSsaUses(ce->fn, ssa_uses);
         std::vector<tree_nodeRef>& args = ce->args;
         std::vector<tree_nodeRef>::iterator arg, arg_end = args.end();
         for(arg = args.begin(); arg != arg_end; ++arg)
         {
            ComputeSsaUses(*arg, ssa_uses);
         }
         break;
      }
      case gimple_cond_K:
      {
         auto* gc = GetPointer<gimple_cond>(curr_tn);
         ComputeSsaUses(gc->op0, ssa_uses);
         break;
      }
      /* Unary expressions.  */
      case CASE_UNARY_EXPRESSION:
      {
         auto* ue = GetPointer<unary_expr>(curr_tn);
         if(GET_NODE(ue->op)->get_kind() != function_decl_K)
         {
            ComputeSsaUses(ue->op, ssa_uses);
         }
         break;
      }
      case CASE_BINARY_EXPRESSION:
      {
         auto* be = GetPointer<binary_expr>(curr_tn);
         ComputeSsaUses(be->op0, ssa_uses);
         ComputeSsaUses(be->op1, ssa_uses);
         break;
      }
      /*ternary expressions*/
      case gimple_switch_K:
      {
         auto* se = GetPointer<gimple_switch>(curr_tn);
         ComputeSsaUses(se->op0, ssa_uses);
         break;
      }
      case CASE_TERNARY_EXPRESSION:
      {
         auto* te = GetPointer<ternary_expr>(curr_tn);
         ComputeSsaUses(te->op0, ssa_uses);
         ComputeSsaUses(te->op1, ssa_uses);
         if(te->op2)
         {
            ComputeSsaUses(te->op2, ssa_uses);
         }
         break;
      }
      case CASE_QUATERNARY_EXPRESSION:
      {
         auto* qe = GetPointer<quaternary_expr>(curr_tn);
         ComputeSsaUses(qe->op0, ssa_uses);
         ComputeSsaUses(qe->op1, ssa_uses);
         if(qe->op2)
         {
            ComputeSsaUses(qe->op2, ssa_uses);
         }
         if(qe->op3)
         {
            ComputeSsaUses(qe->op3, ssa_uses);
         }
         break;
      }
      case constructor_K:
      {
         auto* c = GetPointer<constructor>(curr_tn);
         std::vector<std::pair<tree_nodeRef, tree_nodeRef>>& list_of_idx_valu = c->list_of_idx_valu;
         const auto vend = list_of_idx_valu.end();
         for(auto i = list_of_idx_valu.begin(); i != vend; ++i)
         {
            ComputeSsaUses(i->second, ssa_uses);
         }
         break;
      }
      case var_decl_K:
      {
         /// var decl performs an assignment when init is not null
         // var_decl * vd = GetPointer<var_decl>(curr_tn);
         // if(vd->init)
         //   ComputeSsaUses(vd->init, ssa_uses);
         break;
      }
      case gimple_asm_K:
      {
         auto* ae = GetPointer<gimple_asm>(curr_tn);
         if(ae->out)
         {
            ComputeSsaUses(ae->out, ssa_uses);
         }
         if(ae->in)
         {
            ComputeSsaUses(ae->in, ssa_uses);
         }
         if(ae->clob)
         {
            ComputeSsaUses(ae->clob, ssa_uses);
         }
         break;
      }
      case gimple_goto_K:
      {
         auto* ge = GetPointer<gimple_goto>(curr_tn);
         ComputeSsaUses(ge->op, ssa_uses);
         break;
      }
      case tree_list_K:
      {
         auto* tl = GetPointer<tree_list>(curr_tn);
         if(tl->purp)
         {
            ComputeSsaUses(tl->purp, ssa_uses);
         }
         if(tl->valu)
         {
            ComputeSsaUses(tl->valu, ssa_uses);
         }
         if(tl->chan)
         {
            ComputeSsaUses(tl->chan, ssa_uses);
         }
         break;
      }
      case gimple_multi_way_if_K:
      {
         auto* gmwi = GetPointer<gimple_multi_way_if>(curr_tn);
         for(auto& cond : gmwi->list_of_cond)
         {
            if(cond.first)
            {
               ComputeSsaUses(cond.first, ssa_uses);
            }
         }
         break;
      }
      case gimple_phi_K:
      {
         auto* gp = GetPointer<gimple_phi>(curr_tn);
         for(const auto& def_edge : gp->CGetDefEdgesList())
         {
            ComputeSsaUses(def_edge.first, ssa_uses);
         }
         break;
      }
      case result_decl_K:
      case parm_decl_K:
      case function_decl_K:
      case integer_cst_K:
      case real_cst_K:
      case string_cst_K:
      case vector_cst_K:
      case void_cst_K:
      case complex_cst_K:
      case field_decl_K:
      case label_decl_K:
      case gimple_label_K:
      case CASE_PRAGMA_NODES:
      {
         break;
      }
      case target_mem_ref_K:
      {
         auto* tmr = GetPointer<target_mem_ref>(curr_tn);
         if(tmr->base)
         {
            ComputeSsaUses(tmr->base, ssa_uses);
         }
         if(tmr->symbol)
         {
            ComputeSsaUses(tmr->symbol, ssa_uses);
         }
         if(tmr->idx)
         {
            ComputeSsaUses(tmr->idx, ssa_uses);
         }
         /// step and offset are constants
         break;
      }
      case target_mem_ref461_K:
      {
         auto* tmr = GetPointer<target_mem_ref461>(curr_tn);
         if(tmr->base)
         {
            ComputeSsaUses(tmr->base, ssa_uses);
         }
         if(tmr->idx)
         {
            ComputeSsaUses(tmr->idx, ssa_uses);
         }
         if(tmr->idx2)
         {
            ComputeSsaUses(tmr->idx2, ssa_uses);
         }
         /// step and offset are constants
         break;
      }
      case ssa_name_K:
      {
         ssa_uses[tn]++;
         break;
      }
      case gimple_pragma_K:
      {
         break;
      }
      case binfo_K:
      case block_K:
      case case_label_expr_K:
      case CASE_CPP_NODES:
      case const_decl_K:
      case CASE_FAKE_NODES:
      case gimple_for_K:
      case gimple_predict_K:
      case gimple_resx_K:
      case gimple_bind_K:
      case identifier_node_K:
      case namespace_decl_K:
      case statement_list_K:
      case target_expr_K:
      case translation_unit_decl_K:
      case template_decl_K:
      case using_decl_K:
      case tree_vec_K:
      case type_decl_K:
      case CASE_TYPE_NODES:
      case gimple_while_K:
      case error_mark_K:
      {
         THROW_UNREACHABLE("Node is " + curr_tn->get_kind_text());
         break;
      }
      default:
      {
         THROW_UNREACHABLE("");
      }
   }
   INDENT_DBG_MEX(DEBUG_LEVEL_PARANOIC, debug_level, "<--computed_ssa_uses_rec_ref " + boost::lexical_cast<std::string>(GET_INDEX_NODE(tn)));
}

bool tree_helper::is_a_nop_function_decl(function_decl* fd)
{
   if(fd->body)
   {
      auto* sl = GetPointer<statement_list>(GET_NODE(fd->body));
      if(not sl->list_of_stmt.empty())
      {
         return false;
      }
      else if(not sl->list_of_bloc.empty())
      {
         size_t bb_number = sl->list_of_bloc.size();
         if(sl->list_of_bloc.find(bloc::ENTRY_BLOCK_ID) != sl->list_of_bloc.end())
         {
            --bb_number;
         }
         if(sl->list_of_bloc.find(bloc::EXIT_BLOCK_ID) != sl->list_of_bloc.end())
         {
            --bb_number;
         }
         if(bb_number > 1)
         {
            return false;
         }
         if(bb_number == 0)
         {
            return true;
         }
         blocRef single_bb;
         for(auto lob_it = sl->list_of_bloc.begin(); lob_it != sl->list_of_bloc.end(); ++lob_it)
         {
            if(lob_it->first != bloc::ENTRY_BLOCK_ID && lob_it->first != bloc::EXIT_BLOCK_ID)
            {
               single_bb = lob_it->second;
            }
         }
         THROW_ASSERT(single_bb, "unexpected condition");
         if(!single_bb->CGetStmtList().empty())
         {
            size_t stmt_number = single_bb->CGetStmtList().size();
            if(stmt_number > 1)
            {
               return false;
            }
            tree_nodeRef single_stmt = single_bb->CGetStmtList().front();
            auto* gr = GetPointer<gimple_return>(GET_NODE(single_stmt));
            if(gr)
            {
               return !static_cast<bool>(gr->op);
            }
            else
            {
               return false;
            }
         }
         else
         {
            return true;
         }
      }
      else
      {
         return true;
      }
   }
   else
   {
      return false;
   }
}

void tree_helper::get_required_values(const tree_managerConstRef& TM, std::vector<std::tuple<unsigned int, unsigned int>>& required, const tree_nodeRef& tn, unsigned int index)
{
   switch(tn->get_kind())
   {
      case constructor_K:
      {
         auto* co = GetPointer<constructor>(tn);
         if(tree_helper::is_a_vector(TM, GET_INDEX_NODE(co->type)))
         {
            auto vend = co->list_of_idx_valu.end();
            for(auto i = co->list_of_idx_valu.begin(); i != vend; ++i)
            {
               required.emplace_back(GET_INDEX_NODE(i->second), 0);
            }
         }
         else
         {
            required.emplace_back(index, 0);
         }
         break;
      }
      case ssa_name_K:
      case string_cst_K:
      case real_cst_K:
      case integer_cst_K:
      case vector_cst_K:
      case void_cst_K:
      case complex_cst_K:
      case var_decl_K:
      case parm_decl_K:
      case result_decl_K:
      {
         required.emplace_back(index, 0);
         break;
      }
      case gimple_while_K:
      {
         const auto* we = GetPointer<const gimple_while>(tn);
         get_required_values(TM, required, GET_NODE(we->op0), GET_INDEX_NODE(we->op0));
         break;
      }
      case CASE_BINARY_EXPRESSION:
      {
         auto* be = GetPointer<binary_expr>(tn);
         get_required_values(TM, required, GET_NODE(be->op0), GET_INDEX_NODE(be->op0));
         if(tn->get_kind() != assert_expr_K)
         {
            get_required_values(TM, required, GET_NODE(be->op1), GET_INDEX_NODE(be->op1));
         }
         break;
      }
      case CASE_UNARY_EXPRESSION:
      {
         auto* ue = GetPointer<unary_expr>(tn);
         if(tn->get_kind() == addr_expr_K /*|| tn->get_kind() == imagpart_expr_K || tn->get_kind() == realpart_expr_K*/)
         {
            required.emplace_back(index, 0);
         }
         else
         {
            get_required_values(TM, required, GET_NODE(ue->op), GET_INDEX_NODE(ue->op));
         }
         break;
      }
      case ternary_plus_expr_K:
      case ternary_pm_expr_K:
      case ternary_mp_expr_K:
      case ternary_mm_expr_K:
      case bit_ior_concat_expr_K:
      case cond_expr_K:
      case vec_cond_expr_K:
      case vec_perm_expr_K:
      case dot_prod_expr_K:
      {
         auto* te = GetPointer<ternary_expr>(tn);
         get_required_values(TM, required, GET_NODE(te->op0), GET_INDEX_NODE(te->op0));
         get_required_values(TM, required, GET_NODE(te->op1), GET_INDEX_NODE(te->op1));
         get_required_values(TM, required, GET_NODE(te->op2), GET_INDEX_NODE(te->op2));
         break;
      }
      case gimple_cond_K:
      {
         auto* gc = GetPointer<gimple_cond>(tn);
         get_required_values(TM, required, GET_NODE(gc->op0), GET_INDEX_NODE(gc->op0));
         break;
      }
      case gimple_switch_K:
      {
         auto* se = GetPointer<gimple_switch>(tn);
         get_required_values(TM, required, GET_NODE(se->op0), GET_INDEX_NODE(se->op0));
         break;
      }
      case gimple_multi_way_if_K:
      {
         auto* gmwi = GetPointer<gimple_multi_way_if>(tn);
         for(auto cond : gmwi->list_of_cond)
         {
            if(cond.first)
            {
               get_required_values(TM, required, GET_NODE(cond.first), cond.first->index);
            }
         }
         break;
      }
      case array_ref_K:
      {
         auto* ar = GetPointer<array_ref>(tn);
         required.emplace_back(GET_INDEX_NODE(ar->op0), 0);
         get_required_values(TM, required, GET_NODE(ar->op1), GET_INDEX_NODE(ar->op1));
         break;
      }
      case target_mem_ref_K:
      {
         auto* tmr = GetPointer<target_mem_ref>(tn);
         if(tmr->symbol)
         {
            required.emplace_back(GET_INDEX_NODE(tmr->symbol), 0);
         }
         else
         {
            required.emplace_back(0, 0);
         }
         if(tmr->base)
         {
            required.emplace_back(GET_INDEX_NODE(tmr->base), 0);
         }
         else
         {
            required.emplace_back(0, 0);
         }
         if(tmr->idx)
         {
            required.emplace_back(GET_INDEX_NODE(tmr->idx), 0);
         }
         else
         {
            required.emplace_back(0, 0);
         }
         if(tmr->step)
         {
            required.emplace_back(GET_INDEX_NODE(tmr->step), 0);
         }
         else
         {
            required.emplace_back(0, 0);
         }
         if(tmr->offset)
         {
            required.emplace_back(GET_INDEX_NODE(tmr->offset), 0);
         }
         else
         {
            required.emplace_back(0, 0);
         }
         break;
      }
      case target_mem_ref461_K:
      {
         auto* tmr = GetPointer<target_mem_ref461>(tn);
         if(tmr->base)
         {
            required.emplace_back(GET_INDEX_NODE(tmr->base), 0);
         }
         else
         {
            required.emplace_back(0, 0);
         }
         if(tmr->idx)
         {
            required.emplace_back(GET_INDEX_NODE(tmr->idx), 0);
         }
         else
         {
            required.emplace_back(0, 0);
         }
         if(tmr->step)
         {
            required.emplace_back(GET_INDEX_NODE(tmr->step), 0);
         }
         else
         {
            required.emplace_back(0, 0);
         }
         if(tmr->idx2)
         {
            required.emplace_back(GET_INDEX_NODE(tmr->idx2), 0);
         }
         else
         {
            required.emplace_back(0, 0);
         }
         if(tmr->offset)
         {
            required.emplace_back(GET_INDEX_NODE(tmr->offset), 0);
         }
         else
         {
            required.emplace_back(0, 0);
         }
         break;
      }
      case gimple_assign_K:
      {
         auto* gm = GetPointer<gimple_assign>(tn);
         if(!gm->init_assignment && !gm->clobber)
         {
            tree_nodeRef op0 = GET_NODE(gm->op0);
            tree_nodeRef op1 = GET_NODE(gm->op1);

            if(op0->get_kind() == component_ref_K || op0->get_kind() == indirect_ref_K || op0->get_kind() == misaligned_indirect_ref_K || op0->get_kind() == mem_ref_K || op0->get_kind() == array_ref_K || op0->get_kind() == target_mem_ref_K ||
               op0->get_kind() == target_mem_ref461_K || op0->get_kind() == bit_field_ref_K)
            {
               get_required_values(TM, required, op1, GET_INDEX_NODE(gm->op1));
               get_required_values(TM, required, op0, GET_INDEX_NODE(gm->op0));
            }
            else
            {
               bool is_a_vector_bitfield = false;
               if(op1->get_kind() == bit_field_ref_K)
               {
                  auto* bfr = GetPointer<bit_field_ref>(op1);
                  if(tree_helper::is_a_vector(TM, GET_INDEX_NODE(bfr->op0)))
                  {
                     is_a_vector_bitfield = true;
                  }
               }
               if(op1->get_kind() == component_ref_K || op1->get_kind() == indirect_ref_K || op1->get_kind() == misaligned_indirect_ref_K || op1->get_kind() == mem_ref_K || op1->get_kind() == array_ref_K || op1->get_kind() == target_mem_ref_K ||
                  op1->get_kind() == target_mem_ref461_K || (op1->get_kind() == bit_field_ref_K && !is_a_vector_bitfield))
               {
                  required.emplace_back(0, 0);
               }
               get_required_values(TM, required, op1, GET_INDEX_NODE(gm->op1));
            }
            if(gm->predicate)
            {
               get_required_values(TM, required, GET_NODE(gm->predicate), gm->predicate->index);
            }
         }
         break;
      }
      case gimple_return_K:
      {
         auto* rt = GetPointer<gimple_return>(tn);
         if(rt->op)
         {
            get_required_values(TM, required, GET_NODE(rt->op), GET_INDEX_NODE(rt->op));
         }
         break;
      }
      case gimple_phi_K:
      {
         auto* gp = GetPointer<gimple_phi>(tn);
         for(const auto& def_edge : gp->CGetDefEdgesList())
         {
            required.emplace_back(GET_INDEX_NODE(def_edge.first), 0);
         }
         break;
      }
      case label_decl_K:
      case gimple_label_K:
      case gimple_goto_K:
      case gimple_nop_K:
      case gimple_pragma_K:
      case CASE_PRAGMA_NODES:
      {
         /// this has not to be synthesized
         break;
      }
      case call_expr_K:
      case aggr_init_expr_K:
      {
         auto* ce = GetPointer<call_expr>(tn);
         const std::vector<tree_nodeRef>& args = ce->args;
         std::vector<tree_nodeRef>::const_iterator arg, arg_end = args.end();
         for(arg = args.begin(); arg != arg_end; ++arg)
         {
            required.emplace_back(GET_INDEX_NODE(*arg), 0);
         }
         break;
      }
      case gimple_call_K:
      {
         auto* ce = GetPointer<gimple_call>(tn);
         function_decl* fd = nullptr;
         tree_nodeRef temp_node = GET_NODE(ce->fn);
         if(temp_node->get_kind() == addr_expr_K)
         {
            auto* ue = GetPointer<unary_expr>(temp_node);
            temp_node = ue->op;
            fd = GetPointer<function_decl>(GET_NODE(temp_node));
         }
         else if(temp_node->get_kind() == obj_type_ref_K)
         {
            temp_node = tree_helper::find_obj_type_ref_function(ce->fn);
            fd = GetPointer<function_decl>(GET_NODE(temp_node));
         }
         if(!fd || !tree_helper::is_a_nop_function_decl(fd))
         {
            const std::vector<tree_nodeRef>& args = ce->args;
            std::vector<tree_nodeRef>::const_iterator arg, arg_end = args.end();
            for(arg = args.begin(); arg != arg_end; ++arg)
            {
               required.emplace_back(GET_INDEX_NODE(*arg), 0);
            }
         }
         break;
      }
      case tree_list_K:
      {
         auto* tl = GetPointer<tree_list>(tn);
         required.emplace_back(GET_INDEX_NODE(tl->valu), 0);
         if(tl->chan)
         {
            get_required_values(TM, required, GET_NODE(tl->chan), GET_INDEX_NODE(tl->chan));
         }
         break;
      }
      case component_ref_K:
      {
         auto* cr = GetPointer<component_ref>(tn);
         required.emplace_back(GET_INDEX_NODE(cr->op0), 0);
         get_required_values(TM, required, GET_NODE(cr->op1), GET_INDEX_NODE(cr->op1));
         break;
      }
      case bit_field_ref_K:
      {
         auto* bfr = GetPointer<bit_field_ref>(tn);
         required.emplace_back(GET_INDEX_NODE(bfr->op0), 0);
         get_required_values(TM, required, GET_NODE(bfr->op1), GET_INDEX_NODE(bfr->op1));
         get_required_values(TM, required, GET_NODE(bfr->op2), GET_INDEX_NODE(bfr->op2));
         break;
      }
      case field_decl_K:
      {
         auto* fd = GetPointer<field_decl>(tn);
         auto* ic = GetPointer<integer_cst>(GET_NODE(fd->bpos));
         THROW_ASSERT(ic, "non-constant field offset (variable lenght object) currently not supported: " + STR(GET_INDEX_NODE(fd->bpos)));
         auto ull_value = static_cast<unsigned long long int>(tree_helper::get_integer_cst_value(ic));
         required.emplace_back(0, static_cast<unsigned int>(ull_value / 8)); /// bpos has an offset in bits
         if(ull_value % 8 != 0)
         {
            THROW_ERROR("bitfields are not yet supported: " + fd->ToString());
         }
         break;
      }
      case gimple_asm_K:
      {
         auto* ga = GetPointer<gimple_asm>(tn);
         if(ga->in)
         {
            get_required_values(TM, required, GET_NODE(ga->in), GET_INDEX_NODE(ga->in));
         }
         break;
      }
      case array_range_ref_K:
      case binfo_K:
      case block_K:
      case case_label_expr_K:
      case const_decl_K:
      case function_decl_K:
      case identifier_node_K:
      case namespace_decl_K:
      case statement_list_K:
      case target_expr_K:
      case translation_unit_decl_K:
      case template_decl_K:
      case using_decl_K:
      case tree_vec_K:
      case type_decl_K:
      case CASE_CPP_NODES:
      case CASE_FAKE_NODES:
      case CASE_TYPE_NODES:
      case vtable_ref_K:
      case with_cleanup_expr_K:
      case obj_type_ref_K:
      case save_expr_K:
      case gimple_bind_K:
      case gimple_for_K:
      case gimple_predict_K:
      case gimple_resx_K:
      case error_mark_K:
      {
         THROW_ERROR("Operation not yet supported: " + std::string(tn->get_kind_text()));
         break;
      }
      default:
         THROW_UNREACHABLE("");
   }
}

bool tree_helper::LastStatement(const tree_nodeConstRef& statement)
{
   switch(statement->get_kind())
   {
      case tree_reindex_K:
      {
         if(GET_CONST_NODE(statement))
         {
            return LastStatement(GET_CONST_NODE(statement));
         }
         else
         {
            return false;
         }
      }
      case gimple_asm_K:
      case gimple_assign_K:
      case gimple_bind_K:
      case gimple_call_K:
      case gimple_label_K:
      case gimple_nop_K:
      case gimple_predict_K:
      case gimple_resx_K:
      {
         return false;
      }
      case gimple_cond_K:
      case gimple_for_K:
      case gimple_goto_K:
      case gimple_multi_way_if_K:
      case gimple_phi_K:
      case gimple_pragma_K:
      case gimple_return_K:
      case gimple_switch_K:
      case gimple_while_K:
      {
         return true;
      }
      case binfo_K:
      case block_K:
      case call_expr_K:
      case aggr_init_expr_K:
      case case_label_expr_K:
      case constructor_K:
      case identifier_node_K:
      case ssa_name_K:
      case statement_list_K:
      case target_expr_K:
      case target_mem_ref_K:
      case target_mem_ref461_K:
      case tree_list_K:
      case tree_vec_K:
      case CASE_BINARY_EXPRESSION:
      case CASE_CPP_NODES:
      case CASE_CST_NODES:
      case CASE_DECL_NODES:
      case last_tree_K:
      case none_K:
      case placeholder_expr_K:
      case error_mark_K:
      case CASE_PRAGMA_NODES:
      case CASE_QUATERNARY_EXPRESSION:
      case CASE_TERNARY_EXPRESSION:
      case CASE_TYPE_NODES:
      case CASE_UNARY_EXPRESSION:
      {
         THROW_UNREACHABLE("Unexpected statement: " + statement->ToString());
         break;
      }
      default:
      {
         THROW_UNREACHABLE("");
      }
   }
   return true;
}

size_t tree_helper::GetFunctionSize(const tree_managerConstRef& TM, const unsigned int function_index)
{
   const auto tn = TM->get_tree_node_const(function_index);
   const auto fd = GetPointer<const function_decl>(tn);
   THROW_ASSERT(fd, tn->ToString());
   THROW_ASSERT(fd->body, "Function " + fd->ToString() + " is without body");
   const auto sl = GetPointer<const statement_list>(GET_NODE(fd->body));
   size_t ret_value = 0;
   for(const auto& block : sl->list_of_bloc)
   {
      ret_value += block.second->CGetStmtList().size();
      ret_value += block.second->CGetPhiList().size();
   }
   return ret_value;
}

std::string tree_helper::get_asm_string(const tree_managerConstRef& TM, const unsigned int node_index)
{
   const auto tn = TM->get_tree_node_const(node_index);
   const auto gasm = GetPointer<const gimple_asm>(tn);
   THROW_ASSERT(gasm, tn->ToString());
   return gasm->str;
}

bool tree_helper::IsStore(const tree_managerConstRef& TM, const tree_nodeConstRef& tn, const std::set<unsigned int>& fun_mem_data)
{
   if(tn->get_kind() == tree_reindex_K)
   {
      return IsStore(TM, GET_CONST_NODE(tn), fun_mem_data);
   }
   const auto ga = GetPointer<const gimple_assign>(tn);
   if(not ga)
   {
      return false;
   }
   const auto op0 = GET_NODE(ga->op0);
   const auto op1 = GET_NODE(ga->op1);
   bool store_candidate = op0->get_kind() == bit_field_ref_K || op0->get_kind() == component_ref_K || op0->get_kind() == indirect_ref_K || op0->get_kind() == misaligned_indirect_ref_K || op0->get_kind() == mem_ref_K || op0->get_kind() == array_ref_K ||
                          op0->get_kind() == target_mem_ref_K || op0->get_kind() == target_mem_ref461_K or fun_mem_data.find(op0->index) != fun_mem_data.end();
   if(op0->get_kind() == realpart_expr_K || op0->get_kind() == imagpart_expr_K)
   {
      enum kind code0 = GET_NODE(GetPointer<unary_expr>(op0)->op)->get_kind();
      if((code0 == bit_field_ref_K) || code0 == component_ref_K || code0 == indirect_ref_K || code0 == bit_field_ref_K || code0 == misaligned_indirect_ref_K || code0 == mem_ref_K || code0 == array_ref_K || code0 == target_mem_ref_K ||
         code0 == target_mem_ref461_K)
      {
         store_candidate = true;
      }
      if(code0 == var_decl_K && fun_mem_data.find(GET_INDEX_NODE(GetPointer<unary_expr>(op0)->op)) != fun_mem_data.end())
      {
         store_candidate = true;
      }
   }

   if(op1->get_kind() == view_convert_expr_K)
   {
      const auto op0_type = CGetType(op0);
      auto* vc = GetPointer<view_convert_expr>(op1);
      tree_nodeRef vc_op_type = tree_helper::get_type_node(GET_NODE(vc->op));
      if(op0_type->get_kind() == record_type_K || op0_type->get_kind() == union_type_K)
      {
         store_candidate = true;
      }

      if(vc_op_type->get_kind() == vector_type_K && op0_type->get_kind() == array_type_K)
      {
         store_candidate = true;
      }
   }
   return store_candidate;
}

bool tree_helper::IsLoad(const tree_managerConstRef& TM, const tree_nodeConstRef& tn, const std::set<unsigned int>& fun_mem_data)
{
   if(tn->get_kind() == tree_reindex_K)
   {
      return IsLoad(TM, GET_CONST_NODE(tn), fun_mem_data);
   }
   const auto ga = GetPointer<const gimple_assign>(tn);
   if(not ga)
   {
      return false;
   }
   const auto op0 = GET_NODE(ga->op0);
   const auto op1 = GET_NODE(ga->op1);
   bool is_a_vector_bitfield = false;
   /// check for bit field ref of vector type
   if(op1->get_kind() == bit_field_ref_K)
   {
      auto* bfr = GetPointer<bit_field_ref>(op1);
      if(tree_helper::is_a_vector(TM, GET_INDEX_NODE(bfr->op0)))
      {
         is_a_vector_bitfield = true;
      }
   }
   bool load_candidate = (op1->get_kind() == bit_field_ref_K && !is_a_vector_bitfield) || op1->get_kind() == component_ref_K || op1->get_kind() == indirect_ref_K || op1->get_kind() == misaligned_indirect_ref_K || op1->get_kind() == mem_ref_K ||
                         op1->get_kind() == array_ref_K || op1->get_kind() == target_mem_ref_K || op1->get_kind() == target_mem_ref461_K or fun_mem_data.find(op1->index) != fun_mem_data.end();
   if(op1->get_kind() == realpart_expr_K || op1->get_kind() == imagpart_expr_K)
   {
      enum kind code1 = GET_NODE(GetPointer<unary_expr>(op1)->op)->get_kind();
      if((code1 == bit_field_ref_K && !is_a_vector_bitfield) || code1 == component_ref_K || code1 == indirect_ref_K || code1 == bit_field_ref_K || code1 == misaligned_indirect_ref_K || code1 == mem_ref_K || code1 == array_ref_K ||
         code1 == target_mem_ref_K || code1 == target_mem_ref461_K)
      {
         load_candidate = true;
      }
      if(code1 == var_decl_K && fun_mem_data.find(GET_INDEX_NODE(GetPointer<unary_expr>(op1)->op)) != fun_mem_data.end())
      {
         load_candidate = true;
      }
   }

   if(op1->get_kind() == view_convert_expr_K)
   {
      auto* vc = GetPointer<view_convert_expr>(op1);
      tree_nodeRef vc_op_type = tree_helper::get_type_node(GET_NODE(vc->op));
      if(vc_op_type->get_kind() == record_type_K || vc_op_type->get_kind() == union_type_K)
      {
         load_candidate = true;
      }
      const auto op0_type = CGetType(op0);

      if(vc_op_type->get_kind() == array_type_K && op0_type->get_kind() == vector_type_K)
      {
         load_candidate = true;
      }
   }
   return load_candidate;
}<|MERGE_RESOLUTION|>--- conflicted
+++ resolved
@@ -2191,17 +2191,10 @@
    return get_type_index(TM, index, vec_size, is_a_pointer, is_a_function);
 }
 
-<<<<<<< HEAD
-const std::list<tree_nodeConstRef> tree_helper::CGetFieldTypes(const tree_nodeConstRef& type)
-{
-   std::list<tree_nodeConstRef> ret;
-   if(type->get_kind() == record_type_K)
-=======
 const std::vector<tree_nodeConstRef> tree_helper::CGetFieldTypes(const tree_nodeConstRef type)
 {
    std::vector<tree_nodeConstRef> ret;
    if (type->get_kind() == record_type_K)
->>>>>>> d09917d3
    {
       const auto* rt = GetPointer<const record_type>(type);
       for(const auto& list_of_fld : rt->list_of_flds)
