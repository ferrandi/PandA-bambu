--- conflicted
+++ resolved
@@ -675,9 +675,9 @@
    }
 
 #define SET_VALUE_OPT(token, field, type)                                                        \
-   if(tree_node_schema.find(TOK(token)) != tree_node_schema.end())                               \
-   {                                                                                             \
-      dynamic_cast<type*>(curr_tree_node_ptr)->field =                                           \
+   if(tree_node_schema.find(TOK(token)) != tree_node_schema.end())                    \
+   {                                                                                  \
+      dynamic_cast<type*>(curr_tree_node_ptr)->field =                                \
           boost::lexical_cast<decltype(type::field)>(tree_node_schema.find(TOK(token))->second); \
    }
 
@@ -1055,17 +1055,6 @@
    // for (std::vector<tree_nodeRef>::const_iterator i = obj->list_of_args.begin(); i != vend2; i++)
    //   write_when_not_null(STOK(TOK_ARGS), *i);
 
-<<<<<<< HEAD
-   SET_VALUE_OPT(TOK_UNDEFINED, undefined_flag, function_decl, bool);
-   SET_VALUE_OPT(TOK_UNDEFINED, builtin_flag, function_decl, bool);
-   SET_VALUE_OPT(TOK_STATIC, static_flag, function_decl, bool);
-   SET_VALUE_OPT(TOK_HWCALL, hwcall_flag, function_decl, bool);
-   SET_VALUE_OPT(TOK_REVERSE_RESTRICT, reverse_restrict_flag, function_decl, bool);
-   SET_VALUE_OPT(TOK_WRITING_MEMORY, writing_memory, function_decl, bool);
-   SET_VALUE_OPT(TOK_READING_MEMORY, reading_memory, function_decl, bool);
-   SET_VALUE_OPT(TOK_PIPELINE_ENABLED, pipeline_enabled, function_decl, bool);
-   SET_VALUE_OPT(TOK_INITIATION_TIME, initiation_time, function_decl, unsigned);
-=======
    SET_VALUE_OPT(TOK_UNDEFINED, undefined_flag, function_decl);
    SET_VALUE_OPT(TOK_UNDEFINED, builtin_flag, function_decl);
    SET_VALUE_OPT(TOK_STATIC, static_flag, function_decl);
@@ -1074,9 +1063,7 @@
    SET_VALUE_OPT(TOK_WRITING_MEMORY, writing_memory, function_decl);
    SET_VALUE_OPT(TOK_READING_MEMORY, reading_memory, function_decl);
    SET_VALUE_OPT(TOK_PIPELINE_ENABLED, pipeline_enabled, function_decl);
-   SET_VALUE_OPT(TOK_SIMPLE_PIPELINE, simple_pipeline, function_decl);
    SET_VALUE_OPT(TOK_INITIATION_TIME, initiation_time, function_decl);
->>>>>>> 6725113f
 #if HAVE_FROM_PRAGMA_BUILT
    SET_VALUE_OPT(TOK_OMP_ATOMIC, omp_atomic, function_decl);
    SET_VALUE_OPT(TOK_OMP_BODY_LOOP, omp_body_loop, function_decl);
