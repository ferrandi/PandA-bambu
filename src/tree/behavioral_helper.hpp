--- conflicted
+++ resolved
@@ -677,23 +677,6 @@
     */
    bool IsDefaultSsaName(const unsigned int ssa_name_index) const;
 
-<<<<<<< HEAD
-#if HAVE_EXPERIMENTAL && HAVE_FROM_PRAGMA_BUILT && HAVE_BAMBU_BUILT
-   /**
-    * Return the degree of parallelism for openmp for wrapper function, 0 otherwise
-    */
-   size_t GetOmpForDegree() const;
-
-   /**
-    * Return true if the function is the body of an openmp for
-    */
-   bool IsOmpBodyLoop() const;
-
-   /**
-    * Return true if the function is an omp atomic instruction
-    */
-   bool IsOmpAtomic() const;
-=======
 #if HAVE_FROM_PRAGMA_BUILT && HAVE_BAMBU_BUILT
       /**
        * Return the degree of parallelism for openmp for wrapper function, 0 otherwise
@@ -716,7 +699,6 @@
        * Return true if the function is an omp atomic instruction
        */
       bool IsOmpAtomic() const;
->>>>>>> d09917d3
 #endif
 
    /**
