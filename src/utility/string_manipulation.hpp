--- conflicted
+++ resolved
@@ -35,30 +35,11 @@
  * @brief Auxiliary methods for manipulating string
  *
  * @author Marco Lattuada <marco.lattuada@polimi.it>
-<<<<<<< HEAD
- * @author Fabrizio Ferrandi <fabrizio,ferrandi@polimi.it>
- * $Revision$
- * $Date$
- * Last modified by $Author$
-=======
->>>>>>> d09917d3
  *
  */
 #ifndef STRING_MANIPULATION_HPP
 #define STRING_MANIPULATION_HPP
 
-<<<<<<< HEAD
-/// STD include
-#include <boost/algorithm/string/classification.hpp> // for is_any_of
-#include <boost/algorithm/string/split.hpp>          // for split
-#include <boost/lexical_cast.hpp>                    // for lexical_...
-#include <cstdlib>                                   // for strtod
-#include <cxxabi.h>                                  // for __cxa_de...
-#include <iosfwd>                                    // for stringst...
-#include <iostream>
-#include <string> // for string
-#include <vector>
-=======
 ///boost includes
 #include <boost/algorithm/string/classification.hpp>
 #include <boost/algorithm/string/split.hpp>
@@ -70,7 +51,6 @@
 ///STL include
 #include <vector>
 
->>>>>>> d09917d3
 /**
  * Macro which performs a lexical_cast to a string
  */
@@ -272,92 +252,6 @@
 }
 
 /**
-<<<<<<< HEAD
- * Macro returning the actual type of an object
- */
-#define GET_CLASS(obj) string_demangle(typeid(obj).name())
-
-inline unsigned int ac_type_bitwidth(const std::string intType, bool& is_signed, bool& is_fixed)
-{
-   is_fixed = false;
-   is_signed = false;
-   unsigned int inputBitWidth = 0;
-   auto interfaceTypename = intType;
-   if(interfaceTypename.find("const ") == 0)
-      interfaceTypename = interfaceTypename.substr(std::string("const ").size());
-   if(interfaceTypename.find("ac_int<") == 0)
-   {
-      auto subtypeArg = interfaceTypename.substr(std::string("ac_int<").size());
-      auto terminate = subtypeArg.find_first_of(",> ");
-      if(subtypeArg.at(terminate) == '>')
-         is_signed = true;
-      else
-      {
-         auto signString = subtypeArg.substr(terminate + 2);
-         signString = signString.substr(0, signString.find_first_of(",> "));
-         if(signString == "true" || signString == "1")
-            is_signed = true;
-         else
-            is_signed = false;
-      }
-      auto sizeString = subtypeArg.substr(0, terminate);
-      inputBitWidth = boost::lexical_cast<unsigned>(sizeString);
-   }
-   else if(interfaceTypename.find("ac_fixed<") == 0)
-   {
-      is_fixed = true;
-      auto subtypeArg = interfaceTypename.substr(std::string("ac_fixed<").size());
-      auto terminate = subtypeArg.find_first_of(",> ");
-      auto secondPartType = subtypeArg.substr(terminate + 2);
-      auto terminate2 = secondPartType.find_first_of(",> ");
-      if(secondPartType.at(terminate2) == '>')
-         is_signed = true;
-      else
-      {
-         auto signString = secondPartType.substr(terminate2 + 2);
-         signString = signString.substr(0, signString.find_first_of(",> "));
-         if(signString == "true" || signString == "1")
-            is_signed = true;
-         else
-            is_signed = false;
-      }
-      auto sizeString = subtypeArg.substr(0, terminate);
-      inputBitWidth = boost::lexical_cast<unsigned>(sizeString);
-   }
-   else if(interfaceTypename.find("ap_int<") == 0)
-   {
-      auto subtypeArg = interfaceTypename.substr(std::string("ap_int<").size());
-      auto sizeString = subtypeArg.substr(0, subtypeArg.find_first_of(",> "));
-      inputBitWidth = boost::lexical_cast<unsigned>(sizeString);
-      is_signed = true;
-   }
-   else if(interfaceTypename.find("ap_uint<") == 0)
-   {
-      auto subtypeArg = interfaceTypename.substr(std::string("ap_uint<").size());
-      auto sizeString = subtypeArg.substr(0, subtypeArg.find_first_of(",> "));
-      inputBitWidth = boost::lexical_cast<unsigned>(sizeString);
-      is_signed = false;
-   }
-   else if(interfaceTypename.find("ap_fixed<") == 0)
-   {
-      is_fixed = true;
-      auto subtypeArg = interfaceTypename.substr(std::string("ap_fixed<").size());
-      auto sizeString = subtypeArg.substr(0, subtypeArg.find_first_of(",> "));
-      inputBitWidth = boost::lexical_cast<unsigned>(sizeString);
-      is_signed = true;
-   }
-   else if(interfaceTypename.find("ap_ufixed<") == 0)
-   {
-      is_fixed = true;
-      auto subtypeArg = interfaceTypename.substr(std::string("ap_ufixed<").size());
-      auto sizeString = subtypeArg.substr(0, subtypeArg.find_first_of(",> "));
-      inputBitWidth = boost::lexical_cast<unsigned>(sizeString);
-      is_signed = false;
-   }
-   return inputBitWidth;
-}
-
-=======
  * Convert a string storing a number in decimal format into a string in binary format
  * @param C_value is the decimal format
  * @param precision is the precision of the number
@@ -365,5 +259,4 @@
  * @param unsigned_type is true if the type of the number is unsigned
  */
 std::string ConvertInBinary(const std::string & C_value, const unsigned int precision, const bool real_type, const bool unsigned_type);
->>>>>>> d09917d3
 #endif