/*
 *
 *                   _/_/_/    _/_/   _/    _/ _/_/_/    _/_/
 *                  _/   _/ _/    _/ _/_/  _/ _/   _/ _/    _/
 *                 _/_/_/  _/_/_/_/ _/  _/_/ _/   _/ _/_/_/_/
 *                _/      _/    _/ _/    _/ _/   _/ _/    _/
 *               _/      _/    _/ _/    _/ _/_/_/  _/    _/
 *
 *             ***********************************************
 *                              PandA Project
 *                     URL: http://panda.dei.polimi.it
 *                       Politecnico di Milano - DEIB
 *                        System Architectures Group
 *             ***********************************************
 *              Copyright (c) 2018-2021 Politecnico di Milano
 *
 *   This file is part of the PandA framework.
 *
 *   The PandA framework is free software; you can redistribute it and/or modify
 *   it under the terms of the GNU General Public License as published by
 *   the Free Software Foundation; either version 3 of the License, or
 *   (at your option) any later version.
 *
 *   This program is distributed in the hope that it will be useful,
 *   but WITHOUT ANY WARRANTY; without even the implied warranty of
 *   MERCHANTABILITY or FITNESS FOR A PARTICULAR PURPOSE.  See the
 *   GNU General Public License for more details.
 *
 *   You should have received a copy of the GNU General Public License
 *   along with this program.  If not, see <http://www.gnu.org/licenses/>.
 *
 */
/**
 * @file string_manipulation.cpp
 * @brief Auxiliary methods for manipulating string
 *
 * @author Marco Lattuada <marco.lattuada@polimi.it>
 *
 */

/// Header include
#include "string_manipulation.hpp"

#include "exceptions.hpp"
#include <boost/algorithm/string/classification.hpp>
#include <boost/algorithm/string/split.hpp>
#include <boost/regex.hpp>
#include <cxxabi.h>

void add_escape(std::string& ioString, const std::string& to_be_escaped)
{
   for(std::string::size_type lPos = 0; lPos != ioString.size(); lPos++)
   {
      if(to_be_escaped.find(ioString[lPos]) != std::string::npos)
      {
         char escaped_char[3];
         escaped_char[0] = '\\';
         escaped_char[1] = ioString.at(lPos);
         escaped_char[2] = '\0';
         ioString.replace(lPos, 1, escaped_char);
         lPos++;
      }
   }
}

void remove_escaped(std::string& ioString)
{
   for(std::string::size_type lPos = 0; lPos != ioString.size(); lPos++)
   {
      if(ioString.at(lPos) == '\\')
      {
         if(ioString.at(lPos + 1) == '\\')
         {
            ioString.replace(lPos, 2, "\\");
         }
         else if(ioString.at(lPos + 1) == 'n')
         {
            ioString.replace(lPos, 2, "\n");
         }
         else if(ioString.at(lPos + 1) == 't')
         {
            ioString.replace(lPos, 2, "\t");
         }
      }
   }
}

std::string TrimSpaces(const std::string& value)
{
   std::string temp;
   std::vector<std::string> splitted = SplitString(value, " \n\t\r");
   bool first = true;
   for(auto& i : splitted)
   {
      if(!first and i.size())
      {
         temp += " ";
      }
      if(i.size())
      {
         temp += i;
         first = false;
      }
   }
   return temp;
}
std::string string_demangle(const std::string& input)
{
<<<<<<< HEAD
   std::unique_ptr<char, void (*)(void*)> res(abi::__cxa_demangle(input.c_str(), nullptr, nullptr, nullptr), std::free);
   return std::string(res.get());
=======
   char buf[1024];
   size_t size = 1024;
   int status;
   char* res = abi::__cxa_demangle(input.data(), buf, &size, &status);
   return std::string(status == 0 ? res : "");
>>>>>>> a50a7db3
}

static boost::regex fixed_def("a[cp]_(u)?fixed<\\s*(\\d+)\\s*,\\s*(\\d+),?\\s*(\\w+)?[^>]*>[^\\d-]*");
#define FD_GROUP_U 1
#define FD_GROUP_W 2
#define FD_GROUP_D 3
#define FD_GROUP_SIGN 4

std::string ConvertInBinary(const std::string& C_value, const unsigned int precision, const bool real_type, const bool unsigned_type)
{
   std::string trimmed_value;
   boost::cmatch what;
   THROW_ASSERT(C_value != "", "Empty string for binary conversion");

   if(real_type)
   {
      trimmed_value = convert_fp_to_string(C_value, precision);
   }
   else if(boost::regex_search(C_value.c_str(), what, fixed_def))
   {
      const auto w = boost::lexical_cast<unsigned int>(what[FD_GROUP_W].first, static_cast<size_t>(what[FD_GROUP_W].second - what[FD_GROUP_W].first));
      const auto d = boost::lexical_cast<unsigned int>(what[FD_GROUP_D].first, static_cast<size_t>(what[FD_GROUP_D].second - what[FD_GROUP_D].first));
      bool is_signed = (what[FD_GROUP_U].second - what[FD_GROUP_U].first) == 0 && ((what[FD_GROUP_SIGN].second - what[FD_GROUP_SIGN].first) == 0 || strncmp(what[FD_GROUP_SIGN].first, "true", 4) == 0);
      THROW_ASSERT(d < w, "Decimal part should be smaller then total length");
      const long double val = strtold(what[0].second, nullptr) * powl(2, w - d);
      // TODO: update regex to handle overflow correctly
      long long fixp = static_cast<long long>(val);
      is_signed &= val < 0;
      while(trimmed_value.size() < w)
      {
         trimmed_value = ((fixp & 1) ? "1" : "0") + trimmed_value;
         fixp >>= 1;
      }
      while(trimmed_value.size() < precision)
      {
         trimmed_value = (is_signed ? trimmed_value.front() : '0') + trimmed_value;
      }
   }
   else
   {
      long long int ll_value;
      if(C_value[0] == '\"')
      {
         trimmed_value = C_value.substr(1);
         trimmed_value = trimmed_value.substr(0, trimmed_value.find('\"'));
         if(trimmed_value[0] == '0' && trimmed_value[1] == 'b')
         {
            trimmed_value = trimmed_value.substr(2);
         }
         else if(trimmed_value[0] == '0' && (trimmed_value[1] == 'x' || trimmed_value[1] == 'o'))
         {
            bool is_hex = trimmed_value[1] == 'x';
            std::string initial_string = trimmed_value.substr(2);
            trimmed_value = "";
            std::string hexTable[16] = {"0000", "0001", "0010", "0011", "0100", "0101", "0110", "0111", "1000", "1001", "1010", "1011", "1100", "1101", "1110", "1111"};
            std::string octTable[16] = {"000", "001", "010", "011", "100", "101", "110", "111"};
            for(char curChar : initial_string)
            {
               int off = 0;
               if(is_hex)
               {
                  if(curChar >= '0' && curChar <= '9')
                  {
                     off = curChar - '0';
                  }
                  else if(curChar >= 'A' && curChar <= 'F')
                  {
                     off = curChar - 'A' + 10;
                  }
                  else if(curChar >= 'a' && curChar <= 'f')
                  {
                     off = curChar - 'a' + 10;
                  }
                  else
                  {
                     THROW_ERROR("unexpected char in hex string");
                  }
               }
               else
               {
                  if(curChar >= '0' && curChar <= '8')
                  {
                     off = curChar - '0';
                  }
                  else
                  {
                     THROW_ERROR("unexpected char in octal string");
                  }
               }
               trimmed_value = trimmed_value + (is_hex ? hexTable[off] : octTable[off]);
            }
         }
         else
         {
            THROW_ERROR("unsupported format");
         }

         while(trimmed_value.size() < precision)
         {
            trimmed_value = "0" + trimmed_value;
         }
         while(trimmed_value.size() > precision)
         {
            trimmed_value = trimmed_value.substr(1);
         }
         return trimmed_value;
      }
      else if(C_value[0] == '\'')
      {
         trimmed_value = C_value.substr(1);
         THROW_ASSERT(trimmed_value.find('\'') != std::string::npos, "unxpected case");
         trimmed_value = trimmed_value.substr(0, trimmed_value.find('\''));
         if(trimmed_value[0] == '\\')
         {
            ll_value = boost::lexical_cast<long long int>(trimmed_value.substr(1));
         }
         else
         {
            ll_value = boost::lexical_cast<char>(trimmed_value);
         }
      }
      else if(unsigned_type)
      {
         std::string::size_type sz = 0;
         unsigned long long ull = std::stoull(C_value, &sz, 0);
         ll_value = static_cast<long long int>(ull);
      }
      else
      {
         std::string::size_type sz = 0;
         ll_value = std::stoll(C_value, &sz, 0);
      }
      auto ull_value = static_cast<unsigned long long int>(ll_value);
      trimmed_value = "";
      if(precision <= 64)
      {
         for(unsigned int ind = 0; ind < precision; ind++)
         {
            trimmed_value = trimmed_value + (((1LLU << (precision - ind - 1)) & ull_value) ? '1' : '0');
         }
      }
      else
      {
         for(unsigned int ind = 0; ind < (precision - 64); ind++)
         {
            trimmed_value = trimmed_value + '0';
         }
         for(unsigned int ind = 0; ind < 64; ind++)
         {
            trimmed_value = trimmed_value + (((1LLU << (64 - ind - 1)) & ull_value) ? '1' : '0');
         }
      }
   }
   return trimmed_value;
}

static boost::regex fixp_val("(\\d+\\.?\\d*)");

std::string FixedPointReinterpret(const std::string& FP_vector, const std::string& fp_typename)
{
   boost::cmatch what;
   if(boost::regex_search(fp_typename.c_str(), what, fixed_def))
   {
      const auto w = boost::lexical_cast<unsigned int>(what[FD_GROUP_W].first, static_cast<size_t>(what[FD_GROUP_W].second - what[FD_GROUP_W].first));
      const auto d = boost::lexical_cast<unsigned int>(what[FD_GROUP_D].first, static_cast<size_t>(what[FD_GROUP_D].second - what[FD_GROUP_D].first));
      THROW_ASSERT(d < w, "Decimal part should be smaller then total length");
      boost::sregex_token_iterator fix_val_it(FP_vector.begin(), FP_vector.end(), fixp_val), end;
      std::string new_vector = "{";
      while(fix_val_it != end)
      {
         const long double val = strtold(fix_val_it->str().c_str(), nullptr) * powl(2, w - d);
         // TODO: update regex to handle overflow correctly
         const long long fixp = static_cast<long long>(val);
         new_vector += "{{{" + STR(fixp) + "}}}, ";
         ++fix_val_it;
      }
      new_vector.erase(new_vector.size() - 2, 2);
      new_vector += "}";
      return new_vector;
   }
   return FP_vector;
}

const std::vector<std::string> SplitString(const std::string&
#ifndef __clang_analyzer__
                                               input
#endif
                                           ,
                                           const std::string&
#ifndef __clang_analyzer__
                                               separators
#endif
)
{
   std::vector<std::string> ret_value;
#ifndef __clang_analyzer__
   boost::algorithm::split(ret_value, input, boost::algorithm::is_any_of(separators));
#endif
   return ret_value;
}

std::string convert_fp_to_string(std::string num, unsigned int precision)
{
   union
   {
      unsigned long long ll;
      double d;
      unsigned int i;
      float f;
   } u = {};
   std::string res;
   char* endptr = nullptr;

   switch(precision)
   {
      case 32:
      {
         if(num == "__Inf")
         {
            u.f = 1.0f / 0.0f;
         }
         else if(num == "-__Inf")
         {
            u.f = -1.0f / 0.0f;
         }
         else if(num == "__Nan")
         {
            u.f = 0.0f / 0.0f;
         }
         else if(num == "-__Nan")
         {
            u.f = -(0.0f / 0.0f);
         }
         else
         {
            u.f = strtof(num.c_str(), &endptr);
         }
         res = "";
         for(unsigned int ind = 0; ind < precision; ind++)
         {
            res = res + (((1U << (precision - ind - 1)) & u.i) ? '1' : '0');
         }
         break;
      }
      case 64:
      {
         if(num == "__Inf")
         {
            u.d = 1.0 / 0.0;
         }
         else if(num == "-__Inf")
         {
            u.d = -1.0 / 0.0;
         }
         else if(num == "__Nan")
         {
            u.d = 0.0 / 0.0;
         }
         else if(num == "-__Nan")
         {
            u.d = -(0.0 / 0.0);
         }
         else
         {
            u.d = strtod(num.c_str(), &endptr);
         }
         res = "";
         for(unsigned int ind = 0; ind < precision; ind++)
         {
            res = res + (((1LLU << (precision - ind - 1)) & u.ll) ? '1' : '0');
         }
         break;
      }
      default:
         throw std::string("not supported precision ") + STR(precision);
   }
   return res;
}

<<<<<<< HEAD
unsigned long long convert_fp_to_bits(std::string num, unsigned int precision)
{
   union
   {
      unsigned long long ll;
      double d;
      unsigned int i;
      float f;
   } u;
   char* endptr = nullptr;

   switch(precision)
   {
      case 32:
      {
         if(num == "__Inf")
            u.f = 1.0f / 0.0f;
         else if(num == "-__Inf")
            u.f = -1.0f / 0.0f;
         else if(num == "__Nan")
            u.f = 0.0f / 0.0f;
         else if(num == "-__Nan")
            u.f = -(0.0f / 0.0f);
         else
            u.f = strtof(num.c_str(), &endptr);
         return u.i;
      }
      case 64:
      {
         if(num == "__Inf")
            u.d = 1.0 / 0.0;
         else if(num == "-__Inf")
            u.d = -1.0 / 0.0;
         else if(num == "__Nan")
            u.d = 0.0 / 0.0;
         else if(num == "-__Nan")
            u.d = -(0.0 / 0.0);
         else
            u.d = strtod(num.c_str(), &endptr);
         return u.ll;
      }
      default:
         throw std::string("not supported precision ") + STR(precision);
   }
   return 0;
}
=======
static boost::regex ac_type_def("a[cp]_(u)?(\\w+)<\\s*(\\d+)\\s*,?\\s*(\\d+)?,?\\s*(\\w+)?[^>]*>");
#define AC_GROUP_U 1
#define AC_GROUP_T 2
#define AC_GROUP_W 3
#define AC_GROUP_SIGN 4
>>>>>>> a50a7db3

unsigned int ac_type_bitwidth(const std::string& intType, bool& is_signed, bool& is_fixed)
{
   boost::cmatch what;
   if(boost::regex_search(intType.c_str(), what, ac_type_def))
   {
      unsigned int w = boost::lexical_cast<unsigned int>(what[AC_GROUP_W].first, static_cast<size_t>(what[AC_GROUP_W].second - what[AC_GROUP_W].first));
      is_signed = (what[AC_GROUP_U].second - what[AC_GROUP_U].first) == 0 && ((what[AC_GROUP_SIGN].second - what[AC_GROUP_SIGN].first) == 0 || strncmp(what[AC_GROUP_SIGN].first, "true", 4) == 0);
      is_fixed = std::string(what[AC_GROUP_T].first, static_cast<size_t>(what[AC_GROUP_T].second - what[AC_GROUP_T].first)).find("fixed") != std::string::npos;
      // if(is_fixed && (w % 32) != 0)
      // {
      //    w = w - (w % 32) + 32;
      // }
      // std::cout << "AC type " << intType << " is " << w << " bits" << std::endl;
      return w;
   }
   return 0;
}<|MERGE_RESOLUTION|>--- conflicted
+++ resolved
@@ -106,16 +106,9 @@
 }
 std::string string_demangle(const std::string& input)
 {
-<<<<<<< HEAD
-   std::unique_ptr<char, void (*)(void*)> res(abi::__cxa_demangle(input.c_str(), nullptr, nullptr, nullptr), std::free);
-   return std::string(res.get());
-=======
-   char buf[1024];
-   size_t size = 1024;
    int status;
-   char* res = abi::__cxa_demangle(input.data(), buf, &size, &status);
-   return std::string(status == 0 ? res : "");
->>>>>>> a50a7db3
+   std::unique_ptr<char, void (*)(void*)> res(abi::__cxa_demangle(input.data(), nullptr, nullptr, &status), std::free);
+   return status == 0 ? std::string(res.get()) : "";
 }
 
 static boost::regex fixed_def("a[cp]_(u)?fixed<\\s*(\\d+)\\s*,\\s*(\\d+),?\\s*(\\w+)?[^>]*>[^\\d-]*");
@@ -395,7 +388,6 @@
    return res;
 }
 
-<<<<<<< HEAD
 unsigned long long convert_fp_to_bits(std::string num, unsigned int precision)
 {
    union
@@ -442,13 +434,12 @@
    }
    return 0;
 }
-=======
+
 static boost::regex ac_type_def("a[cp]_(u)?(\\w+)<\\s*(\\d+)\\s*,?\\s*(\\d+)?,?\\s*(\\w+)?[^>]*>");
 #define AC_GROUP_U 1
 #define AC_GROUP_T 2
 #define AC_GROUP_W 3
 #define AC_GROUP_SIGN 4
->>>>>>> a50a7db3
 
 unsigned int ac_type_bitwidth(const std::string& intType, bool& is_signed, bool& is_fixed)
 {
