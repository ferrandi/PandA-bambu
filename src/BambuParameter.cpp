--- conflicted
+++ resolved
@@ -1506,14 +1506,14 @@
             else
 #endif
 #if HAVE_COIN_OR
-            if(optarg[0] == 'C')
+                if(optarg[0] == 'C')
             {
                setOption(OPT_ilp_solver, meilp_solver::COIN_OR);
             }
             else
 #endif
 #if HAVE_LP_SOLVE
-            if(optarg[0] == 'L')
+                if(optarg[0] == 'L')
             {
                setOption(OPT_ilp_solver, meilp_solver::LP_SOLVE);
             }
@@ -2657,7 +2657,7 @@
 #if HAVE_I386_CLANG4_COMPILER || HAVE_I386_CLANG5_COMPILER || HAVE_I386_CLANG6_COMPILER || HAVE_I386_CLANG7_COMPILER
               || file_type == Parameters_FileFormat::FF_LLVM
 #endif
-      )
+              )
       {
          const auto input_file = isOption(OPT_input_file) ? getOption<std::string>(OPT_input_file) + STR_CST_string_separator : "";
          setOption(OPT_input_file, input_file + argv[optind]);
@@ -2956,7 +2956,7 @@
 #if HAVE_I386_GCC8_COMPILER
             or getOption<GccWrapper_CompilerTarget>(OPT_default_compiler) == GccWrapper_CompilerTarget::CT_I386_GCC8
 #endif
-         )
+            )
          {
             tuning_optimizations += "inline-functions" + STR_CST_string_separator + "gcse-after-reload" + STR_CST_string_separator + "ipa-cp-clone" + STR_CST_string_separator + "unswitch-loops" + STR_CST_string_separator + "no-tree-loop-ivcanon";
             if(false
@@ -2978,29 +2978,22 @@
 #if HAVE_I386_GCC8_COMPILER
                or getOption<GccWrapper_CompilerTarget>(OPT_default_compiler) == GccWrapper_CompilerTarget::CT_I386_GCC8
 #endif
-            )
-            {
-            tuning_optimizations += STR_CST_string_separator + "tree-partial-pre" + STR_CST_string_separator + "disable-tree-bswap";
-         }
-         if(false
+               )
+            {
+               tuning_optimizations += STR_CST_string_separator + "tree-partial-pre" + STR_CST_string_separator + "disable-tree-bswap";
+            }
+            if(false
 #if HAVE_I386_GCC7_COMPILER
-            or getOption<GccWrapper_CompilerTarget>(OPT_default_compiler) == GccWrapper_CompilerTarget::CT_I386_GCC7
+               or getOption<GccWrapper_CompilerTarget>(OPT_default_compiler) == GccWrapper_CompilerTarget::CT_I386_GCC7
 #endif
 #if HAVE_I386_GCC8_COMPILER
-            or getOption<GccWrapper_CompilerTarget>(OPT_default_compiler) == GccWrapper_CompilerTarget::CT_I386_GCC8
-#endif
-<<<<<<< HEAD
-         )
-         {
-            tuning_optimizations += STR_CST_string_separator + "no-store-merging";
-=======
-            )
+               or getOption<GccWrapper_CompilerTarget>(OPT_default_compiler) == GccWrapper_CompilerTarget::CT_I386_GCC8
+#endif
+               )
             {
                tuning_optimizations += STR_CST_string_separator + "no-store-merging";
             }
->>>>>>> 395d369b
-         }
-      }
+         }
          /// CLANG SECTION
          else if(false
 #if HAVE_I386_CLANG4_COMPILER
@@ -3015,7 +3008,7 @@
 #if HAVE_I386_CLANG7_COMPILER
                  or getOption<GccWrapper_CompilerTarget>(OPT_default_compiler) == GccWrapper_CompilerTarget::CT_I386_CLANG7
 #endif
-         )
+                 )
          {
             tuning_optimizations += "inline-functions";
          }
