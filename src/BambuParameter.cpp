/*
 *
 *                   _/_/_/    _/_/   _/    _/ _/_/_/    _/_/
 *                  _/   _/ _/    _/ _/_/  _/ _/   _/ _/    _/
 *                 _/_/_/  _/_/_/_/ _/  _/_/ _/   _/ _/_/_/_/
 *                _/      _/    _/ _/    _/ _/   _/ _/    _/
 *               _/      _/    _/ _/    _/ _/_/_/  _/    _/
 *
 *             ***********************************************
 *                              PandA Project
 *                     URL: http://panda.dei.polimi.it
 *                       Politecnico di Milano - DEIB
 *                        System Architectures Group
 *             ***********************************************
 *              Copyright (C) 2004-2023 Politecnico di Milano
 *
 *   This file is part of the PandA framework.
 *
 *   The PandA framework is free software; you can redistribute it and/or modify
 *   it under the terms of the GNU General Public License as published by
 *   the Free Software Foundation; either version 3 of the License, or
 *   (at your option) any later version.
 *
 *   This program is distributed in the hope that it will be useful,
 *   but WITHOUT ANY WARRANTY; without even the implied warranty of
 *   MERCHANTABILITY or FITNESS FOR A PARTICULAR PURPOSE.  See the
 *   GNU General Public License for more details.
 *
 *   You should have received a copy of the GNU General Public License
 *   along with this program.  If not, see <http://www.gnu.org/licenses/>.
 *
 */
/**
 * @file BambuParameter.cpp
 * @brief This file contains the implementation of some methods for parameter parsing in Bambu tool
 *
 * @author Christian Pilato <pilato@elet.polimi.it>
 * @author Fabrizio Ferrandi <fabrizio.ferrandi@polimi.it>
 *
 */

/// Autoheader
#include "config_HAVE_BEAGLE.hpp"
#include "config_HAVE_COIN_OR.hpp"
#include "config_HAVE_EXPERIMENTAL.hpp"
#include "config_HAVE_FLOPOCO.hpp"
#include "config_HAVE_GLPK.hpp"
#include "config_HAVE_HOST_PROFILING_BUILT.hpp"
#include "config_HAVE_I386_CLANG16_COMPILER.hpp"
#include "config_HAVE_ILP_BUILT.hpp"
#include "config_HAVE_LIBRARY_CHARACTERIZATION_BUILT.hpp"
#include "config_HAVE_LP_SOLVE.hpp"
#include "config_HAVE_MAPPING_BUILT.hpp"
#include "config_HAVE_VCD_BUILT.hpp"
#include "config_PANDA_DATA_INSTALLDIR.hpp"
#include "config_PANDA_LIB_INSTALLDIR.hpp"
#include "config_SKIP_WARNING_SECTIONS.hpp"

/// algorithms/clique_covering
#include "clique_covering.hpp"

/// constants include
#include "allocation_constants.hpp"
#include "constants.hpp"

#if HAVE_HOST_PROFILING_BUILT
/// frontend_flow/behavior_analysis
#include "host_profiling.hpp"
#endif

/// HLS/binding/module
#include "cdfc_module_binding.hpp"

/// HLS/evaluation include
#include "evaluation.hpp"

/// HLS/memory include
#include "memory_allocation.hpp"

/// HLS/scheduling include
#include "parametric_list_based.hpp"
#if HAVE_ILP_BUILT
#include "sdc_scheduling.hpp"
#endif

#if HAVE_ILP_BUILT
/// ilp includes
#include "meilp_solver.hpp"
#endif

/// tree include
#include "tree_helper.hpp"

/// Header include
#include "BambuParameter.hpp"

/// creation of the target architecture
#include "chaining.hpp"
#include "datapath_creator.hpp"

#if HAVE_BEAGLE
#if SKIP_WARNING_SECTIONS
#pragma GCC diagnostic ignored "-Wshadow"
#pragma GCC diagnostic ignored "-Wsign-conversion"
#pragma GCC diagnostic ignored "-Wunused-parameter"
#pragma GCC diagnostic ignored "-Wconversion"
#pragma GCC diagnostic ignored "-Woverloaded-virtual"
#pragma GCC diagnostic ignored "-Wtype-limits"
#pragma GCC diagnostic ignored "-Wold-style-cast"
#pragma GCC diagnostic ignored "-Wextra"
#pragma GCC diagnostic ignored "-Wignored-qualifiers"
#pragma GCC diagnostic ignored "-Wsign-compare"
#pragma GCC diagnostic ignored "-Wsign-promo"
#endif
#include "FitnessFunction.hpp"
#include "dse_hls.hpp"
#endif

/// Constant option include
#include "constant_strings.hpp"

/// STD include
#include <cstdlib>
#include <cstring>
#include <iosfwd>
#include <string>

/// STL includes
#include <algorithm>
#include <list>
#include <vector>

/// Technology include
#include "language_writer.hpp"
#include "parse_technology.hpp"
#include "target_device.hpp"
#include "technology_manager.hpp"

/// technology/physical_library
#include "technology_node.hpp"

/// Utility include
#include <getopt.h>

#include <boost/filesystem.hpp>
#include <boost/lexical_cast.hpp>

#include "compiler_constants.hpp"
#include "cpu_time.hpp"
#include "dbgPrintHelper.hpp"
#include "fileIO.hpp"
#include "string_manipulation.hpp"
#include "utility.hpp"

/// Wrapper include
#include "compiler_wrapper.hpp"

#include <boost/regex.hpp>

/// Design Space Exploration
#define OPT_ACCEPT_NONZERO_RETURN 256
#define INPUT_OPT_C_NO_PARSE (1 + OPT_ACCEPT_NONZERO_RETURN)
#define INPUT_OPT_C_PYTHON_NO_PARSE (1 + INPUT_OPT_C_NO_PARSE)
#define OPT_ACO_FLOW (1 + INPUT_OPT_C_PYTHON_NO_PARSE)
#define OPT_ACO_GENERATIONS (1 + OPT_ACO_FLOW)
#define OPT_ADDITIONAL_TOP (1 + OPT_ACO_GENERATIONS)
#define OPT_ALIGNED_ACCESS_PARAMETER (1 + OPT_ADDITIONAL_TOP)
#define OPT_AREA_WEIGHT (1 + OPT_ALIGNED_ACCESS_PARAMETER)
#define OPT_BACKEND_SCRIPT_EXTENSIONS_PARAMETER (1 + OPT_AREA_WEIGHT)
#define OPT_BACKEND_SDC_EXTENSIONS_PARAMETER (1 + OPT_BACKEND_SCRIPT_EXTENSIONS_PARAMETER)
#define OPT_INPUT_CONTEXT_SWITCH (1 + OPT_BACKEND_SDC_EXTENSIONS_PARAMETER)
#define OPT_DISABLE_BITVALUE_IPA (1 + OPT_INPUT_CONTEXT_SWITCH)
#define OPT_BRAM_HIGH_LATENCY (1 + OPT_DISABLE_BITVALUE_IPA)
#define OPT_CHANNELS_NUMBER (1 + OPT_BRAM_HIGH_LATENCY)
#define OPT_CHANNELS_TYPE (1 + OPT_CHANNELS_NUMBER)
#define OPT_CLOCK_PERIOD_RESOURCE_FRACTION (1 + OPT_CHANNELS_TYPE)
#define OPT_DEVICE_NAME (1 + OPT_CLOCK_PERIOD_RESOURCE_FRACTION)
#define OPT_DISABLE_BOUNDED_FUNCTION (1 + OPT_DEVICE_NAME)
#define OPT_DISABLE_FUNCTION_PROXY (1 + OPT_DISABLE_BOUNDED_FUNCTION)
#define OPT_CONNECT_IOB (1 + OPT_DISABLE_FUNCTION_PROXY)
#define OPT_DISTRAM_THRESHOLD (1 + OPT_CONNECT_IOB)
#define OPT_DO_NOT_CHAIN_MEMORIES (1 + OPT_DISTRAM_THRESHOLD)
#define OPT_EXPOSE_GLOBALS (1 + OPT_DO_NOT_CHAIN_MEMORIES)
#define OPT_ROM_DUPLICATION (1 + OPT_EXPOSE_GLOBALS)
#define OPT_DO_NOT_USE_ASYNCHRONOUS_MEMORIES (1 + OPT_ROM_DUPLICATION)
#define OPT_DSE (1 + OPT_DO_NOT_USE_ASYNCHRONOUS_MEMORIES)
#define OPT_DSP_ALLOCATION_COEFFICIENT (1 + OPT_DSE)
#define OPT_DSP_MARGIN_COMBINATIONAL (1 + OPT_DSP_ALLOCATION_COEFFICIENT)
#define OPT_DSP_MARGIN_PIPELINED (1 + OPT_DSP_MARGIN_COMBINATIONAL)
#define OPT_DUMP_CONSTRAINTS (1 + OPT_DSP_MARGIN_PIPELINED)
#define OPT_DISCREPANCY (1 + OPT_DUMP_CONSTRAINTS)
#define OPT_DISCREPANCY_FORCE (1 + OPT_DISCREPANCY)
#define OPT_DISCREPANCY_HW (1 + OPT_DISCREPANCY_FORCE)
#define OPT_DISCREPANCY_NO_LOAD_POINTERS (1 + OPT_DISCREPANCY_HW)
#define OPT_DISCREPANCY_ONLY (1 + OPT_DISCREPANCY_NO_LOAD_POINTERS)
#define OPT_DISCREPANCY_PERMISSIVE_PTRS (1 + OPT_DISCREPANCY_ONLY)
#define INPUT_OPT_DRY_RUN_EVALUATION (1 + OPT_DISCREPANCY_PERMISSIVE_PTRS)
#define OPT_ENABLE_IOB (1 + INPUT_OPT_DRY_RUN_EVALUATION)
#define OPT_EVALUATION (1 + OPT_ENABLE_IOB)
#define OPT_EVALUATION_MODE (1 + OPT_EVALUATION)
#define OPT_EXPERIMENTAL_SETUP (1 + OPT_EVALUATION_MODE)
#define OPT_FLOPOCO (1 + OPT_EXPERIMENTAL_SETUP)
#define OPT_GENERATE_VCD (1 + OPT_FLOPOCO)
#define OPT_GENERATION (1 + OPT_GENERATE_VCD)
#define OPT_HLS_DIV (1 + OPT_GENERATION)
#define OPT_HLS_FPDIV (1 + OPT_HLS_DIV)
#define OPT_HOST_PROFILING (1 + OPT_HLS_FPDIV)
#define OPT_ILP (1 + OPT_HOST_PROFILING)
#define OPT_ILP_NEWFORM (1 + OPT_ILP)
#define OPT_ILP_SOLVER (1 + OPT_ILP_NEWFORM)
#define INPUT_OPT_FILE_INPUT_DATA (1 + OPT_ILP_SOLVER)
#define OPT_INSERT_MEMORY_PROFILE (1 + INPUT_OPT_FILE_INPUT_DATA)
#define OPT_INSERT_VERIFICATION_OPERATION (1 + OPT_INSERT_MEMORY_PROFILE)
#define OPT_LIBM_STD_ROUNDING (1 + OPT_INSERT_VERIFICATION_OPERATION)
#define OPT_LIST_BASED (1 + OPT_LIBM_STD_ROUNDING)
#define OPT_LOGICAL_OPTIMIZATION (1 + OPT_LIST_BASED)
#define OPT_MAX_EVALUATIONS (1 + OPT_LOGICAL_OPTIMIZATION)
#define OPT_MAX_INHERITANCE (1 + OPT_MAX_EVALUATIONS)
#define OPT_MAX_SIM_CYCLES (1 + OPT_MAX_INHERITANCE)
#define OPT_MAX_ULP (1 + OPT_MAX_SIM_CYCLES)
#define OPT_MEMORY_MAPPED_TOP (1 + OPT_MAX_ULP)
#define OPT_MEM_DELAY_READ (1 + OPT_MEMORY_MAPPED_TOP)
#define OPT_MEM_DELAY_WRITE (1 + OPT_MEM_DELAY_READ)
#define OPT_MEMORY_BANKS_NUMBER (1 + OPT_MEM_DELAY_WRITE)
#define OPT_MIN_INHERITANCE (1 + OPT_MEMORY_BANKS_NUMBER)
#define OPT_MOSA_FLOW (1 + OPT_MIN_INHERITANCE)
#define OPT_NO_MIXED_DESIGN (1 + OPT_MOSA_FLOW)
#define OPT_NUM_ACCELERATORS (1 + OPT_NO_MIXED_DESIGN)
#define OPT_PARALLEL_CONTROLLER (1 + OPT_NUM_ACCELERATORS)
#define OPT_PERIOD_CLOCK (1 + OPT_PARALLEL_CONTROLLER)
#define OPT_CLOCK_NAME (1 + OPT_PERIOD_CLOCK)
#define OPT_RESET_NAME (1 + OPT_CLOCK_NAME)
#define OPT_START_NAME (1 + OPT_RESET_NAME)
#define OPT_DONE_NAME (1 + OPT_START_NAME)
#define OPT_POWER_OPTIMIZATION (1 + OPT_DONE_NAME)
#define OPT_PRAGMA_PARSE (1 + OPT_POWER_OPTIMIZATION)
#define OPT_PRETTY_PRINT (1 + OPT_PRAGMA_PARSE)
#define OPT_POST_RESCHEDULING (1 + OPT_PRETTY_PRINT)
#define OPT_REGISTER_ALLOCATION (1 + OPT_POST_RESCHEDULING)
#define OPT_REGISTERED_INPUTS (1 + OPT_REGISTER_ALLOCATION)
#define OPT_FSM_ENCODING (1 + OPT_REGISTERED_INPUTS)
#define OPT_RESET_TYPE (1 + OPT_FSM_ENCODING)
#define OPT_RESET_LEVEL (1 + OPT_RESET_TYPE)
#define OPT_DISABLE_REG_INIT_VALUE (1 + OPT_RESET_LEVEL)
#define OPT_SCHEDULING_MUX_MARGINS (1 + OPT_DISABLE_REG_INIT_VALUE)
#define OPT_USE_ALUS (1 + OPT_SCHEDULING_MUX_MARGINS)
#define OPT_SERIALIZE_MEMORY_ACCESSES (1 + OPT_USE_ALUS)
#define OPT_SILP (1 + OPT_SERIALIZE_MEMORY_ACCESSES)
#define OPT_SIMULATE (1 + OPT_SILP)
#define OPT_SKIP_PIPE_PARAMETER (1 + OPT_SIMULATE)
#define OPT_SOFT_FLOAT (1 + OPT_SKIP_PIPE_PARAMETER)
#define OPT_FP_SUB (1 + OPT_SOFT_FLOAT)
#define OPT_FP_RND (1 + OPT_FP_SUB)
#define OPT_FP_EXC (1 + OPT_FP_RND)
#define OPT_SOFT_FP (1 + OPT_FP_EXC)
#define OPT_STG (1 + OPT_SOFT_FP)
#define OPT_SPECULATIVE (1 + OPT_STG)
#define INPUT_OPT_TEST_MULTIPLE_NON_DETERMINISTIC_FLOWS (1 + OPT_SPECULATIVE)
#define INPUT_OPT_TEST_SINGLE_NON_DETERMINISTIC_FLOW (1 + INPUT_OPT_TEST_MULTIPLE_NON_DETERMINISTIC_FLOWS)
#define OPT_TESTBENCH (1 + INPUT_OPT_TEST_SINGLE_NON_DETERMINISTIC_FLOW)
#define OPT_TESTBENCH_EXTRA_GCC_FLAGS (1 + OPT_TESTBENCH)
#define OPT_TIME_WEIGHT (1 + OPT_TESTBENCH_EXTRA_GCC_FLAGS)
#define OPT_TIMING_MODEL (1 + OPT_TIME_WEIGHT)
#define OPT_TIMING_VIOLATION (1 + OPT_TIMING_MODEL)
#define OPT_TOP_FNAME (1 + OPT_TIMING_VIOLATION)
#define OPT_TOP_RTLDESIGN_NAME (1 + OPT_TOP_FNAME)
#define OPT_UNALIGNED_ACCESS_PARAMETER (1 + OPT_TOP_RTLDESIGN_NAME)
#define OPT_VHDL_LIBRARY_PARAMETER (1 + OPT_UNALIGNED_ACCESS_PARAMETER)
#define OPT_VISUALIZER (1 + OPT_VHDL_LIBRARY_PARAMETER)
#define OPT_XML_CONFIG (1 + OPT_VISUALIZER)
#define OPT_RANGE_ANALYSIS_MODE (1 + OPT_XML_CONFIG)
#define OPT_FP_FORMAT (1 + OPT_RANGE_ANALYSIS_MODE)
#define OPT_FP_FORMAT_PROPAGATE (1 + OPT_FP_FORMAT)
#define OPT_FP_FORMAT_INTERFACE (1 + OPT_FP_FORMAT_PROPAGATE)
#define OPT_PARALLEL_BACKEND (1 + OPT_FP_FORMAT_INTERFACE)
#define OPT_INTERFACE_XML_FILENAME (1 + OPT_PARALLEL_BACKEND)
#define OPT_LATTICE_ROOT (1 + OPT_INTERFACE_XML_FILENAME)
#define OPT_XILINX_ROOT (1 + OPT_LATTICE_ROOT)
#define OPT_MENTOR_ROOT (1 + OPT_XILINX_ROOT)
#define OPT_MENTOR_OPTIMIZER (1 + OPT_MENTOR_ROOT)
#define OPT_VERILATOR_PARALLEL (1 + OPT_MENTOR_OPTIMIZER)
#define OPT_ALTERA_ROOT (1 + OPT_VERILATOR_PARALLEL)
#define OPT_NANOXPLORE_ROOT (1 + OPT_ALTERA_ROOT)
#define OPT_NANOXPLORE_BYPASS (1 + OPT_NANOXPLORE_ROOT)
#define OPT_SHARED_INPUT_REGISTERS (1 + OPT_NANOXPLORE_BYPASS)
#define OPT_INLINE_FUNCTIONS (1 + OPT_SHARED_INPUT_REGISTERS)

/// constant correspond to the "parametric list based option"
#define PAR_LIST_BASED_OPT "parametric-list-based"

static bool is_evaluation_objective_string(const std::vector<std::string>& obj_vec, const std::string& s)
{
   return std::find(obj_vec.begin(), obj_vec.end(), s) != obj_vec.end();
}

static void add_evaluation_objective_string(std::string& obj_string, const std::string& obj_to_add)
{
   if(obj_string.empty())
   {
      obj_string = obj_to_add;
      return;
   }
   std::vector<std::string> obj_vec = convert_string_to_vector<std::string>(obj_string, ",");
   const std::vector<std::string> obj_vec_to_add = convert_string_to_vector<std::string>(obj_to_add, ",");

   for(const auto& s : obj_vec_to_add)
   {
      if(!is_evaluation_objective_string(obj_vec, s))
      {
         obj_string += "," + s;
         obj_vec.push_back(s);
      }
   }

   return;
}

void BambuParameter::PrintHelp(std::ostream& os) const
{
   os << "Usage:\n"
      << "       bambu [Options] <source_file> [<constraints_file>] [<technology_file>]\n\n"
      << "Options:\n\n";
   PrintGeneralOptionsUsage(os);
   PrintOutputOptionsUsage(os);
   os << "    --pretty-print=<file>.c\n"
      << "        C-based pretty print of the internal IRx\n\n"
      << "    --writer,-w<language>\n"
      << "        Output RTL language:\n"
      << "            V - Verilog (default)\n"
      << "            H - VHDL\n\n"
      << "    --no-mixed-design\n"
      << "        Avoid mixed output RTL language designs.\n\n"
      << "    --generate-tb=<file>\n"
      << "        Generate testbench for the input values defined in the specified XML\n"
      << "        file.\n\n"
      << "    --top-fname=<fun_name>\n"
      << "        Define the top function to be synthesized. (default=main)\n\n"
      << "    --top-rtldesign-name=<top_name>\n"
      << "        Define the top module name for the RTL backend.\n\n"
      << "    --inline-fname=<fun_name>[,<fun_name>]*\n"
      << "        Define functions to be always inlined.\n"
      << "        Automatic inlining is always performed using internal metrics.\n"
      << "        Maximum cost to allow function inlining is defined through\n"
      << "        --panda-parameter=inline-max-cost=<value>. (default=60)\n\n"
      << "    --file-input-data=<file_list>\n"
      << "        A comma-separated list of input files used by the C specification.\n\n"
      << "    --C-no-parse=<file>\n"
      << "        Specify a comma-separated list of C files used only during the\n"
      << "        co-simulation phase.\n\n"
      << std::endl;

   PrintGccOptionsUsage(os);

   // Target options
   os << "  Target:\n\n"
      << "    --target-file=file, -b<file>\n"
      << "        Specify an XML description of the target device.\n\n"
      << "    --generate-interface=<type>\n"
      << "        Wrap the top level module with an external interface.\n"
      << "        Possible values for <type> and related interfaces:\n"
      << "            MINIMAL  -  minimal interface (default)\n"
      << "            INFER    -  top function is built with an hardware interface inferred from\n"
      << "                        the pragmas or from the top function signature\n"
      << "            WB4      -  WishBone 4 interface\n\n"
      << "    --interface-xml-filename=<filename>\n"
      << "        User defined interface file.\n\n"
      << "    --memory-mapped-top\n"
      << "        Generate a memory mapped interface for the top level function.\n"
      << "        The start signal and each one of function parameter are mapped to a memory address\n\n"
      << std::endl;

   // HLS options
   os << "  Scheduling:\n\n"
      << "    --parametric-list-based[=<type>]\n"
      << "        Perform priority list-based scheduling. This is the default scheduling algorithm\n"
      << "        in bambu. The optional <type> argument can be used to set options for\n"
      << "        list-based scheduling as follows:\n"
      << "            0 - Dynamic mobility (default)\n"
      << "            1 - Static mobility\n"
      << "            2 - Priority-fixed mobility\n\n"
      << "    --post-rescheduling\n"
      << "        Perform post rescheduling to better distribute resources.\n\n"
#if HAVE_ILP_BUILT
      << "    --speculative-sdc-scheduling,-s\n"
      << "        Perform scheduling by using speculative SDC.\n"
      << "        The speculative SDC is more conservative, in case \n"
      << "        --panda-parameter=enable-conservative-sdc=1 is passed.\n\n"
#endif
      << "    --pipelining,-p\n"
      << "        Perform functional pipelining starting from the top function.\n\n"
      << "    --pipelining,-p=<func_name>[=<init_interval>][,<func_name>[=<init_interval>]]*\n"
      << "        Perform pipelining of comma separated list of specified functions with optional \n"
      << "        initiation interval (default II=1).\n"
      << "        To pipeline softfloat operators it is possible to specify the __float_<op_name> prefix \n"
      << "        or simply __float to pipeline all softfloat library.\n\n"
      << "    --fixed-scheduling=<file>\n"
      << "        Provide scheduling as an XML file.\n\n"
      << "    --no-chaining\n"
      << "        Disable chaining optimization.\n\n"
      << std::endl;

   // Binding options
   os << "  Binding:\n\n"
      << "    --register-allocation=<type>\n"
      << "        Set the algorithm used for register allocation. Possible values for the\n"
      << "        <type> argument are the following:\n"
      << "            WEIGHTED_TS         - use weighted clique covering algorithm by\n"
      << "                                  exploiting the Tseng&Siewiorek heuristics\n"
      << "                                  (default)\n"
      << "            COLORING            - use simple coloring algorithm\n"
      << "            WEIGHTED_COLORING   - use weighted coloring algorithm\n"
      << "            CHORDAL_COLORING    - use chordal coloring algorithm\n"
      << "            BIPARTITE_MATCHING  - use bipartite matching algorithm\n"
      << "            TTT_CLIQUE_COVERING - use a weighted clique covering algorithm\n"
      << "            UNIQUE_BINDING      - unique binding algorithm\n"
      << "\n"
      << "    --module-binding=<type>\n"
      << "        Set the algorithm used for module binding. Possible values for the\n"
      << "        <type> argument are one the following:\n"
      << "            WEIGHTED_TS        - solve the weighted clique covering problem by\n"
      << "                                 exploiting the Tseng&Siewiorek heuristics\n"
      << "                                 (default)\n"
      << "            WEIGHTED_COLORING  - solve the weighted clique covering problem\n"
      << "                                 performing a coloring on the conflict graph\n"
      << "            COLORING           - solve the unweighted clique covering problem\n"
      << "                                 performing a coloring on the conflict graph\n"
      << "            TTT_FAST           - use Tomita, A. Tanaka, H. Takahashi maxima\n"
      << "                                 weighted cliques heuristic to solve the clique\n"
      << "                                 covering problem\n"
      << "            TTT_FAST2          - use Tomita, A. Tanaka, H. Takahashi maximal\n"
      << "                                 weighted cliques heuristic to incrementally\n"
      << "                                 solve the clique covering problem\n"
      << "            TTT_FULL           - use Tomita, A. Tanaka, H. Takahashi maximal\n"
      << "                                 weighted cliques algorithm to solve the clique\n"
      << "                                 covering problem\n"
      << "            TTT_FULL2          - use Tomita, A. Tanaka, H. Takahashi maximal\n"
      << "                                 weighted cliques algorithm to incrementally\n"
      << "                                 solve the clique covering problem\n"
      << "            TS                 - solve the unweighted clique covering problem\n"
      << "                                 by exploiting the Tseng&Siewiorek heuristic\n"
      << "            BIPARTITE_MATCHING - solve the weighted clique covering problem\n"
      << "                                 exploiting the bipartite matching approach\n"
      << "            UNIQUE             - use a 1-to-1 binding algorithm\n\n"
      << std::endl;
   os << "    --shared-input-registers\n"
      << "        The module bindings and the register binding try to share more resources by \n"
      << "        sharing the input registers\n\n"
      << std::endl;

   // Memory allocation options
   os << "  Memory allocation:\n\n"
      << "    --xml-memory-allocation=<xml_file_name>\n"
      << "        Specify the file where the XML configuration has been defined.\n\n"
      << "    --memory-allocation-policy=<type>\n"
      << "        Set the policy for memory allocation. Possible values for the <type>\n"
      << "        argument are the following:\n"
      << "            ALL_BRAM           - all objects that need to be stored in memory\n"
      << "                                 are allocated on BRAMs (default)\n"
      << "            LSS                - all local variables, static variables and\n"
      << "                                 strings are allocated on BRAMs\n"
      << "            GSS                - all global variables, static variables and\n"
      << "                                 strings are allocated on BRAMs\n"
      << "            NO_BRAM            - all objects that need to be stored in memory\n"
      << "                                 are allocated on an external memory\n"
      << "            EXT_PIPELINED_BRAM - all objects that need to be stored in memory\n"
      << "                                 are allocated on an external pipelined memory\n\n"
      << "   --base-address=address\n"
      << "        Define the starting address for objects allocated externally to the top\n"
      << "        module.\n\n"
      << "   --initial-internal-address=address\n"
      << "        Define the starting address for the objects allocated internally to the\n"
      << "        top module.\n\n"
      << "   --channels-type=<type>\n"
      << "        Set the type of memory connections.\n"
      << "        Possible values for <type> are:\n"
      << "            MEM_ACC_11 - the accesses to the memory have a single direct\n"
      << "                         connection or a single indirect connection (default)\n"
      << "            MEM_ACC_N1 - the accesses to the memory have n parallel direct\n"
      << "                         connections or a single indirect connection\n"
      << "            MEM_ACC_NN - the accesses to the memory have n parallel direct\n"
      << "                         connections or n parallel indirect connections\n\n"
      << "   --channels-number=<n>\n"
      << "        Define the number of parallel direct or indirect accesses.\n\n"
      << "   --memory-ctrl-type=type\n"
      << "        Define which type of memory controller is used. Possible values for the\n"
      << "        <type> argument are the following:\n"
      << "            D00 - no extra delay (default)\n"
      << "            D10 - 1 clock cycle extra-delay for LOAD, 0 for STORE\n"
      << "            D11 - 1 clock cycle extra-delay for LOAD, 1 for STORE\n"
      << "            D21 - 2 clock cycle extra-delay for LOAD, 1 for STORE\n\n"
      << "    --memory-banks-number=<n>\n"
      << "        Define the number of memory banks.\n\n"
      << "    --sparse-memory[=on/off]\n"
      << "        Control how the memory allocation happens.\n"
      << "            on - allocate the data in addresses which reduce the decoding logic (default)\n"
      << "           off - allocate the data in a contiguous addresses.\n\n"
      << "    --do-not-use-asynchronous-memories\n"
      << "        Do not add asynchronous memories to the possible set of memories used\n"
      << "        by bambu during the memory allocation step.\n\n"
      << "    --distram-threshold=value\n"
      << "        Define the threshold in bitsize used to infer DISTRIBUTED/ASYNCHRONOUS RAMs (default 256).\n\n"
      << "    --serialize-memory-accesses\n"
      << "        Serialize the memory accesses using the GCC virtual use-def chains\n"
      << "        without taking into account any alias analysis information.\n\n"
      << "    --unaligned-access\n"
      << "        Use only memories supporting unaligned accesses.\n\n"
      << "    --aligned-access\n"
      << "        Assume that all accesses are aligned and so only memories supporting aligned\n\n"
      << "        accesses are used.\n\n"
      << "    --do-not-chain-memories\n"
      << "        When enabled LOADs and STOREs will not be chained with other\n"
      << "        operations.\n\n"
      << "    --rom-duplication\n"
      << "        Assume that read-only memories can be duplicated in case timing requires.\n\n"
      << "    --bram-high-latency=[3,4]\n"
      << "        Assume a 'high latency bram'-'faster clock frequency' block RAM memory\n"
      << "        based architectures:\n"
      << "        3 => LOAD(II=1,L=3) STORE(1).\n"
      << "        4 => LOAD(II=1,L=4) STORE(II=1,L=2).\n\n"
      << "    --mem-delay-read=value\n"
      << "        Define the external memory latency when LOAD are performed (default 2).\n\n"
      << "    --mem-delay-write=value\n"
      << "        Define the external memory latency when STORE are performed (default 1).\n\n"
      << "    --expose-globals\n"
      << "        All global variables can be accessed from outside the accelerator.\n\n"
      << "    --data-bus-bitsize=<bitsize>\n"
      << "        Set the bitsize of the external data bus.\n\n"
      << "    --addr-bus-bitsize=<bitsize>\n"
      << "        Set the bitsize of the external address bus.\n\n"
      << std::endl;

   // Interconnection options
#if HAVE_EXPERIMENTAL
   os << "  Interconnection:\n\n"
      << "    --interconnection, -C[<type>]\n"
      << "        Perform interconnection binding. Possible values for <type> are:\n"
      << "            M - mux-based architecture (default)\n\n"
      << std::endl;
#endif

   // Options for Evaluation of HLS results
   os << "  Evaluation of HLS results:\n\n"
      << "    --simulate\n"
      << "        Simulate the RTL implementation.\n\n"
      << "    --simulator=<type>\n"
      << "        Specify the simulator used in generated simulation scripts:\n"
      << "            MODELSIM - Mentor Modelsim\n"
      << "            XSIM - Xilinx XSim\n"
      // << "            ISIM - Xilinx iSim\n"
      // << "            ICARUS - Verilog Icarus simulator\n"
      << "            VERILATOR - Verilator simulator\n\n"
      << "    --verilator-parallel\n"
      << "        Enable multi-threaded simulation when using verilator\n\n"
      << "    --max-sim-cycles=<cycles>\n"
      << "        Specify the maximum number of cycles a HDL simulation may run.\n"
      << "        (default 20000000).\n\n"
      << "    --accept-nonzero-return\n"
      << "        Do not assume that application main must return 0.\n\n"
      << "    --generate-vcd\n"
      << "        Enable .vcd output file generation for waveform visualization (requires\n"
      << "        testbench generation).\n\n"
      << "    --evaluation[=type]\n"
      << "        Perform evaluation of the results.\n"
      << "        The value of 'type' selects the objectives to be evaluated\n"
      << "        If nothing is specified all the following are evaluated\n"
      << "        The 'type' argument can be a string containing any of the following\n"
      << "        strings, separated with commas, without spaces:\n"
      << "            AREA            - Area usage\n"
      << "            AREAxTIME       - Area x Latency product\n"
      << "            TIME            - Latency for the average computation\n"
      << "            TOTAL_TIME      - Latency for the whole computation\n"
      << "            CYCLES          - n. of cycles for the average computation\n"
      << "            TOTAL_CYCLES    - n. of cycles for the whole computation\n"
      << "            BRAMS           - number of BRAMs\n"
      << "            CLOCK_SLACK     - Slack between actual and required clock period\n"
      << "            DSPS            - number of DSPs\n"
      << "            FREQUENCY       - Maximum target frequency\n"
      << "            PERIOD          - Actual clock period\n"
      << "            REGISTERS       - number of registers\n"
      << "\n"
#if HAVE_EXPERIMENTAL
      << "    --evaluation-mode[=type]\n"
      << "        Perform evaluation of the results:\n"
      << "            EXACT:  based on actual synthesis and simulation (default)\n"
      << "            LINEAR: based on linear regression. Unlike EXACT it supports\n"
      << "                    only the evaluation of the following objectives:\n"
      << "                    - AREA\n"
      << "                    - CLOCK_SLACK\n"
      << "                    - TIME\n"
      << "\n"
      << "    --timing-simulation\n"
      << "        Perform a simulation considering the timing delays.\n\n"
      << "    --timing-violation\n"
      << "        Aborts if synthesized circuit does not meet the timing.\n\n"
#endif
      << std::endl;

   // RTL synthesis options
   os << "  RTL synthesis:\n\n"
      << "    --clock-name=id\n"
      << "        Specify the clock signal name of the top interface (default = clock).\n\n"
      << "    --reset-name=id\n"
      << "        Specify the reset signal name of the top interface (default = reset).\n\n"
      << "    --start-name=id\n"
      << "        Specify the start signal name of the top interface (default = start_port).\n\n"
      << "    --done-name=id\n"
      << "        Specify the done signal name of the top interface (default = done_port).\n\n"
      << "    --clock-period=value\n"
      << "        Specify the period of the clock signal (default = 10ns).\n\n"
      << "    --backend-script-extensions=file\n"
      << "        Specify a file that will be included in the backend specific synthesis\n"
      << "        scripts.\n\n"
      << "    --backend-sdc-extensions=file\n"
      << "        Specify a file that will be included in the Synopsys Design Constraints\n"
      << "        file (SDC).\n\n"
      << "   --parallel-backend\n"
      << "        when possible enable a parallel synthesis backend\n"
      << "    --VHDL-library=libraryname\n"
      << "        Specify the library in which the VHDL generated files are compiled.\n\n"
      << "    --device-name=value\n"
      << "        Specify the name of the device. Three different cases are foreseen:\n"
      << "            - Xilinx:  a comma separated string specifying device, speed grade\n"
      << "                       and package (e.g.,: \"xc7z020,-1,clg484,VVD\")\n"
      << "            - Altera:  a string defining the device string (e.g. EP2C70F896C6)\n"
      << "            - Lattice: a string defining the device string (e.g.\n"
      << "                       LFE5U85F8BG756C)\n"
      << "            - NanoXplore: a string defining the device string (e.g. nx2h540tsc))\n\n"
      << "    --power-optimization\n"
      << "        Enable Xilinx power based optimization (default no).\n\n"
      << "    --connect-iob\n"
      << "        Connect primary input and output ports to IOBs.\n\n"
      << "    --soft-float (default)\n"
      << "        Enable the soft-based implementation of floating-point operations.\n"
      << "        Bambu uses as default a faithfully rounded version of softfloat with rounding mode\n"
      << "        equal to round to nearest even. Subnormal numbers are disabled by default.\n"
      << "        Default FP formats are e8m23b-127nih and e11m52b-1023nih for single and double \n"
      << "        precision floating-point types respectively.\n\n"
#if HAVE_FLOPOCO
      << "    --flopoco\n"
      << "        Enable the flopoco-based implementation of floating-point operations.\n\n"
#endif
      << "    --libm-std-rounding\n"
      << "        Enable the use of classical libm. This library combines a customized version of \n"
      << "        glibc, newlib and musl libm implementations into a single libm library synthetizable\n"
      << "        with bambu.\n"
      << "        Without this option, Bambu uses as default a faithfully rounded version of libm.\n\n"
      << "    --soft-fp\n"
      << "        Enable the use of soft_fp GCC library instead of bambu customized version of softfloat library.\n\n"
      << "    --max-ulp\n"
      << "        Define the maximal ULP (Unit in the last place, i.e., is the spacing\n"
      << "        between floating-point numbers) accepted.\n\n"
      << "    --fp-subnormal\n"
      << "        Enable the soft-based implementation of floating-point operations with\n"
      << "        subnormals support.\n\n"
      << "    --fp-exception-mode=<ieee|saturation|overflow>\n"
      << "        Set the soft-based exception handling mode:\n"
      << "              ieee    - IEEE754 standard exceptions (default)\n"
      << "           saturation - Inf is replaced with max value, Nan becomes undefined behaviour\n"
      << "            overflow  - Inf and Nan results in undefined behaviour\n\n"
      << "    --fp-rounding-mode=<nearest_even|truncate>\n"
      << "        Set the soft-based rounding handling mode:\n"
      << "           nearest_even - IEEE754 standard rounding mode (default)\n"
      << "              truncate  - No rounding is applied\n\n"
      << "    --fp-format=<func_name>*e<exp_bits>m<frac_bits>b<exp_bias><rnd_mode><exc_mode><?spec><?sign>\n"
      << "        Define arbitrary precision floating-point format by function (use comma separated\n"
      << "        list for multiple definitions). (i.e.: e8m27b-127nihs represent IEEE754 single precision FP)\n"
      << "           func_name - Set arbitrary floating-point format for a specific function (using\n"
      << "                       @ symbol here will resolve to the top function)\n"
      << "                       (Arbitrary floating-point format will apply to specified function\n"
      << "                       only, use --propagate-fp-format to extend it to called functions)\n"
      << "            exp_bits - Number of bits used by the exponent\n"
      << "           frac_bits - Number of bits used by the fractional value\n"
      << "            exp_bias - Bias applied to the unsigned value represented by the exponent bits\n"
      << "            rnd_mode - Rounding mode (exclusive option):\n"
      << "                          n - nearest_even: IEEE754 standard rounding mode\n"
      << "                          t - truncate    : no rounding is applied\n"
      << "            exc_mode - Exception mode (exclusive option):\n"
      << "                          i - ieee      : IEEE754 standard exceptions\n"
      << "                          a - saturation: Inf is replaced with max value, Nan becomes undefined behaviour\n"
      << "                          o - overflow  : Inf and Nan results in undefined behaviour\n"
      << "              spec   - Floating-point specialization string (multiple choice):\n"
      << "                          h - hidden one: IEEE754 standard representation with hidden one\n"
      << "                          s - subnormals: IEEE754 subnormal numbers\n"
      << "              sign   - Static sign representation (exclusive option):\n"
      << "                            - IEEE754 dynamic sign is used if omitted\n"
      << "                          1 - all values are considered as negative numbers\n"
      << "                          0 - all values are considered as positive numbers\n\n"
      << "    --fp-format=inline-math\n"
      << "        The \"inline-math\" flag may be added to fp-format option to force floating-point\n"
      << "        arithmetic operators always inline policy\n\n"
      << "    --fp-format=inline-conversion\n"
      << "        The \"inline-conversion\" flag may be added to fp-format option to force floating-point\n"
      << "        conversion operators always inline policy\n\n"
      << "    --fp-format-interface\n"
      << "        User-defined floating-point format is applied to top interface signature if required\n"
      << "        (default modifies top function body only)\n\n"
      << "    --fp-format-propagate\n"
      << "        Propagate user-defined floating-point format to called function when possible\n\n"
      << "    --hls-div=<method>\n"
      << "        Perform the high-level synthesis of integer division and modulo\n"
      << "        operations starting from a C library based implementation or a HDL component:\n"
      << "             none  - use a HDL based pipelined restoring division\n"
      << "             nr1   - use a C-based non-restoring division with unrolling factor equal to 1 (default)\n"
      << "             nr2   - use a C-based non-restoring division with unrolling factor equal to 2\n"
      << "             NR    - use a C-based Newton-Raphson division\n"
      << "             as    - use a C-based align divisor shift dividend method\n\n"
      << "    --hls-fpdiv=<method>\n"
      << "        Perform the high-level synthesis of floating point division \n"
      << "        operations starting from a C library based implementation:\n"
      << "             SRT4 - use a C-based Sweeney, Robertson, Tocher floating point division with radix 4 (default)\n"
      << "             G    - use a C-based Goldschmidt floating point division.\n"
      << "             SF   - use a C-based floating point division as describe in soft-fp library\n"
      << "                    (it requires --soft-fp).\n"
      << "    --skip-pipe-parameter=<value>\n"
      << "        Used during the allocation of pipelined units. <value> specifies how\n"
      << "        many pipelined units, compliant with the clock period, will be skipped.\n"
      << "        (default=0).\n\n"
      << "    --reset-type=value\n"
      << "        Specify the type of reset:\n"
      << "             no    - use registers without reset (default)\n"
      << "             async - use registers with asynchronous reset\n"
      << "             sync  - use registers with synchronous reset\n\n"
      << "    --reset-level=value\n"
      << "        Specify if the reset is active high or low:\n"
      << "             low   - use registers with active low reset (default)\n"
      << "             high  - use registers with active high reset\n\n"
      << "    --disable-reg-init-value\n"
      << "        Used to remove the INIT value from registers (useful for ASIC designs)\n\n"
      << "    --registered-inputs=value\n"
      << "        Specify if inputs are registered or not:\n"
      << "             auto  - inputs are registered only for proxy functions (default)\n"
      << "             top   - inputs and return are registered only for top and proxy functions\n"
      << "             yes   - all inputs are registered\n"
      << "             no    - none of the inputs is registered\n\n"
      << "    --fsm-encoding=value\n"
      << "             auto    - it depends on the target technology. VVD prefers one encoding\n"
      << "                       while the other are fine with the standard binary encoding. (default)\n"
      << "             one-hot - one hot encoding\n"
      << "             binary  - binary encoding\n\n"
      << "    --cprf=value\n"
      << "        Clock Period Resource Fraction (default = 1.0).\n\n"
      << "    --DSP-allocation-coefficient=value\n"
      << "        During the allocation step the timing of the DSP-based modules is\n"
      << "        multiplied by value (default = 1.0).\n\n"
      << "    --DSP-margin-combinational=value\n"
      << "        Timing of combinational DSP-based modules is multiplied by value.\n"
      << "        (default = 1.0).\n\n"
      << "    --DSP-margin-pipelined=value\n"
      << "        Timing of pipelined DSP-based modules is multiplied by value.\n"
      << "        (default = 1.0).\n\n"
      << "    --mux-margins=n\n"
      << "        Scheduling reserves a margin corresponding to the delay of n 32 bit\n"
      << "        multiplexers.\n\n"
      << "    --timing-model=value\n"
      << "        Specify the timing model used by HLS:\n"
      << "             EC     - estimate timing overhead of glue logics and connections\n"
      << "                      between resources (default)\n"
      << "             SIMPLE - just consider the resource delay\n\n"
      << "    --experimental-setup=<setup>\n"
      << "        Specify the experimental setup. This is a shorthand to set multiple\n"
      << "        options with a single command.\n"
      << "        Available values for <setup> are the following:\n"
      << "             BAMBU-AREA           - this setup implies:\n"
      << "                                    -Os  -D'printf(fmt, ...)='\n"
      << "                                    --memory-allocation-policy=ALL_BRAM\n"
      << "                                    --DSP-allocation-coefficient=1.75\n"
      << "                                    --distram-threshold=256\n"
      << "             BAMBU-AREA-MP        - this setup implies:\n"
      << "                                    -Os  -D'printf(fmt, ...)='\n"
      << "                                    --channels-type=MEM_ACC_NN\n"
      << "                                    --channels-number=2\n"
      << "                                    --memory-allocation-policy=ALL_BRAM\n"
      << "                                    --DSP-allocation-coefficient=1.75\n"
      << "                                    --distram-threshold=256\n"
      << "             BAMBU-BALANCED       - this setup implies:\n"
      << "                                    -O2  -D'printf(fmt, ...)='\n"
      << "                                    --channels-type=MEM_ACC_11\n"
      << "                                    --memory-allocation-policy=ALL_BRAM\n"
      << "                                    -fgcse-after-reload  -fipa-cp-clone\n"
      << "                                    -ftree-partial-pre  -funswitch-loops\n"
      << "                                    -finline-functions  -fdisable-tree-bswap\n"
      << "                                    --param max-inline-insns-auto=25\n"
      << "                                    -fno-tree-loop-ivcanon\n"
      << "                                    --distram-threshold=256\n"
      << "             BAMBU-BALANCED-MP    - (default) this setup implies:\n"
      << "                                    -O2  -D'printf(fmt, ...)='\n"
      << "                                    --channels-type=MEM_ACC_NN\n"
      << "                                    --channels-number=2\n"
      << "                                    --memory-allocation-policy=ALL_BRAM\n"
      << "                                    -fgcse-after-reload  -fipa-cp-clone\n"
      << "                                    -ftree-partial-pre  -funswitch-loops\n"
      << "                                    -finline-functions  -fdisable-tree-bswap\n"
      << "                                    --param max-inline-insns-auto=25\n"
      << "                                    -fno-tree-loop-ivcanon\n"
      << "                                    --distram-threshold=256\n"
      << "             BAMBU-TASTE          - this setup concatenate the input files and\n"
      << "                                    passes these options to the compiler:\n"
      << "                                    -O2  -D'printf(fmt, ...)='\n"
      << "                                    --channels-type=MEM_ACC_NN\n"
      << "                                    --memory-allocation-policy=ALL_BRAM\n"
      << "                                    -fgcse-after-reload  -fipa-cp-clone\n"
      << "                                    -ftree-partial-pre  -funswitch-loops\n"
      << "                                    -finline-functions  -fdisable-tree-bswap\n"
      << "                                    --param max-inline-insns-auto=25\n"
      << "                                    -fno-tree-loop-ivcanon\n"
      << "                                    --distram-threshold=256\n"
      << "             BAMBU-PERFORMANCE    - this setup implies:\n"
      << "                                    -O3  -D'printf(fmt, ...)='\n"
      << "                                    --memory-allocation-policy=ALL_BRAM\n"
      << "                                    --distram-threshold=512\n"
      << "                                    --disable-function-proxy\n"
      << "             BAMBU-PERFORMANCE-MP - this setup implies:\n"
      << "                                    -O3  -D'printf(fmt, ...)='\n"
      << "                                    --channels-type=MEM_ACC_NN\n"
      << "                                    --channels-number=2\n"
      << "                                    --memory-allocation-policy=ALL_BRAM\n"
      << "                                    --distram-threshold=512\n"
      << "                                    --disable-function-proxy\n"
      << "             BAMBU                - this setup implies:\n"
      << "                                    -O0 --channels-type=MEM_ACC_11\n"
      << "                                    --memory-allocation-policy=LSS\n"
      << "                                    --distram-threshold=256\n"
      << "             BAMBU092             - this setup implies:\n"
      << "                                    -O3  -D'printf(fmt, ...)='\n"
      << "                                    --timing-model=SIMPLE\n"
      << "                                    --DSP-margin-combinational=1.3\n"
      << "                                    --cprf=0.9  -skip-pipe-parameter=1\n"
      << "                                    --channels-type=MEM_ACC_11\n"
      << "                                    --memory-allocation-policy=LSS\n"
      << "                                    --distram-threshold=256\n"
      << "             VVD                  - this setup implies:\n"
      << "                                    -O3  -D'printf(fmt, ...)='\n"
      << "                                    --channels-type=MEM_ACC_NN\n"
      << "                                    --memory-allocation-policy=ALL_BRAM\n"
      << "                                    --distram-threshold=256\n"
      << "                                    --DSP-allocation-coefficient=1.75\n"
      << "                                    --cprf=0.875\n\n"
      << std::endl;
   os << "  Other options:\n\n";
   os << "    --pragma-parse\n"
      << "        Perform source code parsing to extract information about pragmas.\n"
      << "        (default=no).\n\n";
#if HAVE_FROM_PRAGMA_BUILT && HAVE_BAMBU_BUILT
   os << "    --num-accelerators\n"
      << "        Set the number of physical accelerator instantiated in parallel sections. It must\n"
      << "        be a power of two (default=4).\n\n";
#endif
#if HAVE_ILP_BUILT
   os << "    --time, -t <time>\n"
      << "        Set maximum execution time (in seconds) for ILP solvers. (infinite).\n\n";
#endif
#if HAVE_HOST_PROFILING_BUILT
   os << "    --host-profiling\n"
      << "        Perform host-profiling.\n\n";
#endif
   os << "    --disable-bitvalue-ipa\n"
      << "        Disable inter-procedural bitvalue analysis.\n";
   os << "    --disable-function-proxy\n"
      << "        Disable function proxy. May increase FSMD parallelism.\n\n";
   os << std::endl;

   // Checks and debugging options
   os << "  Debug options:\n\n"
      << "    --discrepancy\n"
      << "           Performs automated discrepancy analysis between the execution\n"
      << "           of the original source code and the generated HDL (currently\n"
      << "           supports only Verilog). If a mismatch is detected reports\n"
      << "           useful information to the user.\n"
      << "           Uninitialized variables in C are legal, but if they are used\n"
      << "           before initialization in HDL it is possible to obtain X values\n"
      << "           in simulation. This is not necessarily wrong, so these errors\n"
      << "           are not reported by default to avoid reporting false positives.\n"
      << "           If you can guarantee that in your C code there are no\n"
      << "           uninitialized variables and you want the X values in HDL to be\n"
      << "           reported use the option --discrepancy-force-uninitialized.\n"
      << "           Note that the discrepancy of pointers relies on ASAN to properly\n"
      << "           allocate objects in memory. Unfortunately, there is a well-known\n"
      << "           bug on ASAN (https://github.com/google/sanitizers/issues/914)\n"
      << "           when -fsanitize=address is passed to GCC or CLANG.\n"
      << "           On some compiler versions this issues has been fixed but since the\n"
      << "           fix has not been upstreamed the bambu option --discrepancy may not\n"
      << "           work. To circumvent the issue, the user may perform the discrepancy\n"
      << "           by adding these two options: --discrepancy --discrepancy-permissive-ptrs.\n\n"
      << "    --discrepancy-force-uninitialized\n"
      << "           Reports errors due to uninitialized values in HDL.\n"
      << "           See the option --discrepancy for details\n\n"
      << "    --discrepancy-no-load-pointers\n"
      << "           Assume that the data loaded from memories in HDL are never used\n"
      << "           to represent addresses, unless they are explicitly assigned to\n"
      << "           pointer variables.\n"
      << "           The discrepancy analysis is able to compare pointers in software\n"
      << "           execution and addresses in hardware. By default all the values\n"
      << "           loaded from memory are treated as if they could contain addresses,\n"
      << "           even if they are integer variables. This is due to the fact that\n"
      << "           C code doing this tricks is valid and actually used in embedded\n"
      << "           systems, but it can lead to imprecise bug reports, because only\n"
      << "           pointers pointing to actual data are checked by the discrepancy\n"
      << "           analysis.\n"
      << "           If you can guarantee that your code always manipulates addresses\n"
      << "           using pointers and never using plain int, then you can use this\n"
      << "           option to get more precise bug reports.\n\n"
      << "    --discrepancy-only=comma,separated,list,of,function,names\n"
      << "           Restricts the discrepancy analysis only to the functions whose\n"
      << "           name is in the list passed as argument.\n\n"
      << "    --discrepancy-permissive-ptrs\n"
      << "           Do not trigger hard errors on pointer variables.\n\n"
      << "    --discrepancy-hw\n"
      << "           Hardware Discrepancy Analysis.\n\n"
      << "    --assert-debug\n"
      << "        Enable assertion debugging performed by Modelsim.\n"
      << "        (Mentor Modelsim should be selected to use this option)\n\n"
      << std::endl;
   // options defining where backend tools could be found
   os << "  Backend configuration:\n\n"
      << "    --mentor-visualizer\n"
      << "        Simulate the RTL implementation and then open Mentor Visualizer.\n"
      << "        (Mentor root has to be correctly set, see --mentor-root)\n\n"
      << "    --mentor-optimizer=<0|1>\n"
      << "        Enable or disable mentor optimizer. (default=enabled)\n\n"
      << "    --nanoxplore-bypass=<name>\n"
      << "        Define NanoXplore bypass when using NanoXplore. User may set NANOXPLORE_BYPASS\n"
      << "        variable otherwise.\n\n"
      << "    --altera-root=<path>\n"
      << "        Define Altera tools path. Given path is searched for Quartus.\n"
      << "        (default=/opt/altera:/opt/intelFPGA)\n\n"
      << "    --lattice-root=<path>\n"
      << "        Define Lattice tools path. Given path is searched for Diamond.\n"
      << "        (default=/opt/diamond:/usr/local/diamond)\n\n"
      << "    --mentor-root=<path>\n"
      << "        Define Mentor tools path. Given directory is searched for Modelsim and Visualizer\n"
      << "        (default=/opt/mentor)\n\n"
      << "    --nanoxplore-root=<path>\n"
      << "        Define NanoXplore tools path. Given directory is searched for NXMap.\n"
      << "        (default=/opt/NanoXplore/NXMap3)\n\n"
      << "    --xilinx-root=<path>\n"
      << "        Define Xilinx tools path. Given directory is searched for both ISE and Vivado\n"
      << "        (default=/opt/Xilinx)\n\n"
      << std::endl;
}

void BambuParameter::PrintProgramName(std::ostream& os) const
{
   os << std::endl;
   os << "********************************************************************************" << std::endl;
   os << "                    ____                  _" << std::endl;
   os << "                   | __ )  __ _ _ __ ___ | |_   _   _" << std::endl;
   os << R"(                   |  _ \ / _` | '_ ` _ \| '_ \| | | |)" << std::endl;
   os << "                   | |_) | (_| | | | | | | |_) | |_| |" << std::endl;
   os << "                   |____/ \\__,_|_| |_| |_|_.__/ \\__,_|" << std::endl;
   os << std::endl;
   os << "********************************************************************************" << std::endl;
   os << "                         High-Level Synthesis Tool" << std::endl;
   os << std::endl;
}

BambuParameter::BambuParameter(const std::string& _program_name, int _argc, char** const _argv)
    : Parameter(_program_name, _argc, _argv)
{
   SetDefaults();
}

int BambuParameter::Exec()
{
   exit_code = PARAMETER_NOTPARSED;

   /// flag to check if scheduling algorithm has been already chosen
   bool scheduling_set_p = false;
   /// variable used into option parsing
   int option_index;

   // Bambu short option. An option character in this string can be followed by a colon (`:') to indicate that it
   // takes a required argument. If an option character is followed by two colons (`::'), its argument is optional;
   // this is a GNU extension.
   const char* const short_options = COMMON_SHORT_OPTIONS_STRING "o:t:u:H:sSC::b:w:p::" GCC_SHORT_OPTIONS_STRING;

   const struct option long_options[] = {
      COMMON_LONG_OPTIONS,
      /// General options
      {"top-fname", required_argument, nullptr, OPT_TOP_FNAME},
      {"top-rtldesign-name", required_argument, nullptr, OPT_TOP_RTLDESIGN_NAME},
      {"time", required_argument, nullptr, 't'},
      {"file-input-data", required_argument, nullptr, INPUT_OPT_FILE_INPUT_DATA},
      /// Frontend options
      {"circuit-dbg", required_argument, nullptr, 0},
   /// Scheduling options
#if HAVE_ILP_BUILT
      {"speculative-sdc-scheduling", no_argument, nullptr, 's'},
#endif
      {"pipelining", optional_argument, nullptr, 'p'},
      {"serialize-memory-accesses", no_argument, nullptr, OPT_SERIALIZE_MEMORY_ACCESSES},
      {PAR_LIST_BASED_OPT, optional_argument, nullptr, OPT_LIST_BASED}, // no short option
      {"post-rescheduling", no_argument, nullptr, OPT_POST_RESCHEDULING},
#if HAVE_ILP_BUILT
      {"ilp-solver", required_argument, nullptr, OPT_ILP_SOLVER},
      {"ilp", no_argument, nullptr, OPT_ILP},
      {"ilp-newform", no_argument, nullptr, OPT_ILP_NEWFORM},
      {"silp", no_argument, nullptr, OPT_SILP},
#endif
      {"speculative", no_argument, nullptr, OPT_SPECULATIVE},
      {"no-chaining", no_argument, nullptr, 0},
      /// Finite state machine options
      {"stg", required_argument, nullptr, OPT_STG},
      /// module binding
      {"module-binding", required_argument, nullptr, 0},
      /// register allocation
      {"register-allocation", required_argument, nullptr, OPT_REGISTER_ALLOCATION},
      {"storage-value-insertion", required_argument, nullptr, 0},
      /// Memory allocation
      {"memory-allocation-policy", required_argument, nullptr, 0},
      {"xml-memory-allocation", required_argument, nullptr, 0},
      {"base-address", required_argument, nullptr, 0},
      {"initial-internal-address", required_argument, nullptr, 0},
      {"channels-type", required_argument, nullptr, 0},
      {"channels-number", required_argument, nullptr, 0},
      {"memory-ctrl-type", required_argument, nullptr, 0},
      {"sparse-memory", optional_argument, nullptr, 0},
      {"expose-globals", no_argument, nullptr, OPT_EXPOSE_GLOBALS},
      // interconnections
      {"interconnection", required_argument, nullptr, 'C'},
      /// evaluation options
      {"evaluation", optional_argument, nullptr, OPT_EVALUATION},
#if HAVE_EXPERIMENTAL
      {"evaluation-mode", required_argument, nullptr, OPT_EVALUATION_MODE},
      {"timing-simulation", no_argument, nullptr, 0},
      {"timing-violation", no_argument, nullptr, OPT_TIMING_VIOLATION},
#endif
      {"assert-debug", no_argument, nullptr, 0},
      {"device-name", required_argument, nullptr, OPT_DEVICE_NAME},
      {"clock-period", required_argument, nullptr, OPT_PERIOD_CLOCK},
      {"clock-name", required_argument, nullptr, OPT_CLOCK_NAME},
      {"reset-name", required_argument, nullptr, OPT_RESET_NAME},
      {"start-name", required_argument, nullptr, OPT_START_NAME},
      {"done-name", required_argument, nullptr, OPT_DONE_NAME},
      {"power-optimization", no_argument, nullptr, OPT_POWER_OPTIMIZATION},
      {"connect-iob", no_argument, nullptr, OPT_CONNECT_IOB},
      {"reset-type", required_argument, nullptr, OPT_RESET_TYPE},
      {"reset-level", required_argument, nullptr, OPT_RESET_LEVEL},
      {"disable-reg-init-value", no_argument, nullptr, OPT_DISABLE_REG_INIT_VALUE},
      {"soft-float", no_argument, nullptr, OPT_SOFT_FLOAT},
#if HAVE_FLOPOCO
      {"flopoco", no_argument, nullptr, OPT_FLOPOCO},
#endif
      {"fp-subnormal", no_argument, nullptr, OPT_FP_SUB},
      {"fp-rounding-mode", required_argument, nullptr, OPT_FP_RND},
      {"fp-exception-mode", required_argument, nullptr, OPT_FP_EXC},
      {"libm-std-rounding", no_argument, nullptr, OPT_LIBM_STD_ROUNDING},
      {"soft-fp", no_argument, nullptr, OPT_SOFT_FP},
      {"hls-div", optional_argument, nullptr, OPT_HLS_DIV},
      {"hls-fpdiv", optional_argument, nullptr, OPT_HLS_FPDIV},
      {"max-ulp", required_argument, nullptr, OPT_MAX_ULP},
      {"skip-pipe-parameter", required_argument, nullptr, OPT_SKIP_PIPE_PARAMETER},
      {"unaligned-access", no_argument, nullptr, OPT_UNALIGNED_ACCESS_PARAMETER},
      {"aligned-access", no_argument, nullptr, OPT_ALIGNED_ACCESS_PARAMETER},
      {"backend-script-extensions", required_argument, nullptr, OPT_BACKEND_SCRIPT_EXTENSIONS_PARAMETER},
      {"backend-sdc-extensions", required_argument, nullptr, OPT_BACKEND_SDC_EXTENSIONS_PARAMETER},
      {"parallel-backend", no_argument, nullptr, OPT_PARALLEL_BACKEND},
      {"VHDL-library", required_argument, nullptr, OPT_VHDL_LIBRARY_PARAMETER},
      {"do-not-use-asynchronous-memories", no_argument, nullptr, OPT_DO_NOT_USE_ASYNCHRONOUS_MEMORIES},
      {"do-not-chain-memories", no_argument, nullptr, OPT_DO_NOT_CHAIN_MEMORIES},
      {"rom-duplication", no_argument, nullptr, OPT_ROM_DUPLICATION},
      {"bram-high-latency", optional_argument, nullptr, OPT_BRAM_HIGH_LATENCY},
      {"cprf", required_argument, nullptr, OPT_CLOCK_PERIOD_RESOURCE_FRACTION},
      {"experimental-setup", required_argument, nullptr, OPT_EXPERIMENTAL_SETUP},
      {"distram-threshold", required_argument, nullptr, OPT_DISTRAM_THRESHOLD},
      {"DSP-allocation-coefficient", required_argument, nullptr, OPT_DSP_ALLOCATION_COEFFICIENT},
      {"DSP-margin-combinational", required_argument, nullptr, OPT_DSP_MARGIN_COMBINATIONAL},
      {"DSP-margin-pipelined", required_argument, nullptr, OPT_DSP_MARGIN_PIPELINED},
      {"mux-margins", required_argument, nullptr, OPT_SCHEDULING_MUX_MARGINS},
      {"use-ALUs", no_argument, nullptr, OPT_USE_ALUS},
      {"timing-model", required_argument, nullptr, OPT_TIMING_MODEL},
      {"registered-inputs", required_argument, nullptr, OPT_REGISTERED_INPUTS},
      {"fsm-encoding", required_argument, nullptr, OPT_FSM_ENCODING},
      /// target options
      {"target-file", required_argument, nullptr, 'b'},
      {"export-core", required_argument, nullptr, 0},
      /// Output options
      {"writer", required_argument, nullptr, 'w'},
      {"no-mixed-design", no_argument, nullptr, OPT_NO_MIXED_DESIGN},
      {"pretty-print", required_argument, nullptr, OPT_PRETTY_PRINT},
      {"pragma-parse", no_argument, nullptr, OPT_PRAGMA_PARSE},
      {"generate-interface", required_argument, nullptr, 0},
      {"interface-xml-filename", required_argument, nullptr, OPT_INTERFACE_XML_FILENAME},
      {"additional-top", required_argument, nullptr, OPT_ADDITIONAL_TOP},
      {"data-bus-bitsize", required_argument, nullptr, 0},
      {"addr-bus-bitsize", required_argument, nullptr, 0},
      {"generate-tb", required_argument, nullptr, OPT_TESTBENCH},
      {"testbench-extra-gcc-flags", required_argument, nullptr, OPT_TESTBENCH_EXTRA_GCC_FLAGS},
      {"max-sim-cycles", required_argument, nullptr, OPT_MAX_SIM_CYCLES},
      {"generate-vcd", no_argument, nullptr, OPT_GENERATE_VCD},
      {"simulate", no_argument, nullptr, OPT_SIMULATE},
      {"mentor-visualizer", no_argument, nullptr, OPT_VISUALIZER},
      {"simulator", required_argument, nullptr, 0},
      {"disable-function-proxy", no_argument, nullptr, OPT_DISABLE_FUNCTION_PROXY},
      {"disable-bounded-function", no_argument, nullptr, OPT_DISABLE_BOUNDED_FUNCTION},
      {"memory-mapped-top", no_argument, nullptr, OPT_MEMORY_MAPPED_TOP},
      {"mem-delay-read", required_argument, nullptr, OPT_MEM_DELAY_READ},
      {"mem-delay-write", required_argument, nullptr, OPT_MEM_DELAY_WRITE},
      {"host-profiling", no_argument, nullptr, OPT_HOST_PROFILING},
      {"disable-bitvalue-ipa", no_argument, nullptr, OPT_DISABLE_BITVALUE_IPA},
      {"discrepancy", no_argument, nullptr, OPT_DISCREPANCY},
      {"discrepancy-force-uninitialized", no_argument, nullptr, OPT_DISCREPANCY_FORCE},
      {"discrepancy-hw", no_argument, nullptr, OPT_DISCREPANCY_HW},
      {"discrepancy-no-load-pointers", no_argument, nullptr, OPT_DISCREPANCY_NO_LOAD_POINTERS},
      {"discrepancy-only", required_argument, nullptr, OPT_DISCREPANCY_ONLY},
      {"discrepancy-permissive-ptrs", no_argument, nullptr, OPT_DISCREPANCY_PERMISSIVE_PTRS},
      {"range-analysis-mode", optional_argument, nullptr, OPT_RANGE_ANALYSIS_MODE},
      {"fp-format", optional_argument, nullptr, OPT_FP_FORMAT},
      {"fp-format-propagate", optional_argument, nullptr, OPT_FP_FORMAT_PROPAGATE},
      {"fp-format-interface", optional_argument, nullptr, OPT_FP_FORMAT_INTERFACE},
#if HAVE_FROM_PRAGMA_BUILT && HAVE_BAMBU_BUILT
      {"num-accelerators", required_argument, nullptr, OPT_NUM_ACCELERATORS},
      {"context_switch", optional_argument, nullptr, OPT_INPUT_CONTEXT_SWITCH},
#endif
      {"memory-banks-number", required_argument, nullptr, OPT_MEMORY_BANKS_NUMBER},
      {"C-no-parse", required_argument, nullptr, INPUT_OPT_C_NO_PARSE},
      {"C-python-no-parse", required_argument, nullptr, INPUT_OPT_C_PYTHON_NO_PARSE},
      {"accept-nonzero-return", no_argument, nullptr, OPT_ACCEPT_NONZERO_RETURN},
#if !HAVE_UNORDERED
#ifndef NDEBUG
      {"test-multiple-non-deterministic-flows", required_argument, nullptr,
       INPUT_OPT_TEST_MULTIPLE_NON_DETERMINISTIC_FLOWS},
      {"test-single-non-deterministic-flow", required_argument, nullptr, INPUT_OPT_TEST_SINGLE_NON_DETERMINISTIC_FLOW},
#endif
#endif
      {"dry-run-evaluation", no_argument, nullptr, INPUT_OPT_DRY_RUN_EVALUATION},
      {"altera-root", optional_argument, nullptr, OPT_ALTERA_ROOT},
      {"lattice-root", optional_argument, nullptr, OPT_LATTICE_ROOT},
      {"mentor-root", optional_argument, nullptr, OPT_MENTOR_ROOT},
      {"mentor-optimizer", optional_argument, nullptr, OPT_MENTOR_OPTIMIZER},
      {"nanoxplore-root", optional_argument, nullptr, OPT_NANOXPLORE_ROOT},
      {"nanoxplore-bypass", optional_argument, nullptr, OPT_NANOXPLORE_BYPASS},
      {"xilinx-root", optional_argument, nullptr, OPT_XILINX_ROOT},
      {"verilator-parallel", optional_argument, nullptr, OPT_VERILATOR_PARALLEL},
      {"shared-input-registers", no_argument, nullptr, OPT_SHARED_INPUT_REGISTERS},
      {"inline-fname", required_argument, nullptr, OPT_INLINE_FUNCTIONS},
      GCC_LONG_OPTIONS,
      {nullptr, 0, nullptr, 0}
   };

   if(argc == 1) // Bambu called without arguments, it simple prints help message
   {
      PrintUsage(std::cout);
      return EXIT_SUCCESS;
   }

   while(true)
   {
      int next_option = getopt_long(argc, argv, short_options, long_options, &option_index);

      // no more options are available
      if(next_option == -1)
      {
         break;
      }

      switch(next_option)
      {
         /// general options
         case OPT_TOP_FNAME:
         {
            // set name of the function to be take into account as top function
            std::string top_function_names;
            std::vector<std::string> splitted;
            std::string to_be_splitted = std::string(optarg);
            boost::split(splitted, to_be_splitted, boost::is_any_of(","));
            for(const auto& counter : splitted)
            {
               if(top_function_names != "")
               {
                  top_function_names += STR_CST_string_separator;
               }
               top_function_names += counter;
            }
            setOption(OPT_top_functions_names, top_function_names);
            if(splitted.size() == 1)
            {
               setOption(OPT_top_file, optarg);
            }
            break;
         }
         case OPT_TOP_RTLDESIGN_NAME:
         {
            setOption(OPT_top_design_name, optarg);
            break;
         }
         case 'o':
            setOption(OPT_output_file, GetPath(optarg));
            break;
         case 'S':
         {
            setOption(OPT_serialize_output, true);
            break;
         }
         case 't':
         {
            setOption(OPT_ilp_max_time, optarg);
            break;
         }
         case INPUT_OPT_FILE_INPUT_DATA:
         {
            setOption(OPT_file_input_data, optarg);
            break;
         }
         case OPT_LIST_BASED: // enable list based scheduling
         {
            if(scheduling_set_p)
            {
               THROW_ERROR("BadParameters: only one scheduler can be specified");
            }
            scheduling_set_p = true;
            setOption(OPT_scheduling_algorithm, HLSFlowStep_Type::LIST_BASED_SCHEDULING);
            if(optarg)
            {
               setOption(OPT_scheduling_priority, optarg);
            }
            break;
         }
         case OPT_POST_RESCHEDULING:
         {
            setOption(OPT_post_rescheduling, true);
            break;
         }
         case OPT_STG:
         {
            setOption(OPT_stg, true);
            if(optarg)
            {
               setOption(OPT_stg_algorithm, optarg);
            }
            break;
         }
         /// binding options
         // register
         case OPT_REGISTER_ALLOCATION: // enable register allocation
         {
            if(std::string(optarg) == "COLORING")
            {
               setOption(OPT_register_allocation_algorithm, HLSFlowStep_Type::COLORING_REGISTER_BINDING);
            }
            else if(std::string(optarg) == "CHORDAL_COLORING")
            {
               setOption(OPT_register_allocation_algorithm, HLSFlowStep_Type::CHORDAL_COLORING_REGISTER_BINDING);
            }
            else if(std::string(optarg) == "WEIGHTED_COLORING")
            {
               setOption(OPT_register_allocation_algorithm, HLSFlowStep_Type::WEIGHTED_CLIQUE_REGISTER_BINDING);
               setOption(OPT_weighted_clique_register_algorithm, CliqueCovering_Algorithm::WEIGHTED_COLORING);
            }
            else if(std::string(optarg) == "BIPARTITE_MATCHING")
            {
               setOption(OPT_register_allocation_algorithm, HLSFlowStep_Type::WEIGHTED_CLIQUE_REGISTER_BINDING);
               setOption(OPT_weighted_clique_register_algorithm, CliqueCovering_Algorithm::BIPARTITE_MATCHING);
            }
            else if(std::string(optarg) == "TTT_CLIQUE_COVERING")
            {
               setOption(OPT_register_allocation_algorithm, HLSFlowStep_Type::WEIGHTED_CLIQUE_REGISTER_BINDING);
               setOption(OPT_weighted_clique_register_algorithm, CliqueCovering_Algorithm::TTT_CLIQUE_COVERING);
            }
            else if(std::string(optarg) == "WEIGHTED_TS")
            {
               setOption(OPT_register_allocation_algorithm, HLSFlowStep_Type::WEIGHTED_CLIQUE_REGISTER_BINDING);
               setOption(OPT_weighted_clique_register_algorithm, CliqueCovering_Algorithm::TS_WEIGHTED_CLIQUE_COVERING);
            }
            else if(std::string(optarg) == "UNIQUE_BINDING")
            {
               setOption(OPT_register_allocation_algorithm, HLSFlowStep_Type::UNIQUE_REGISTER_BINDING);
            }
            else
            {
               THROW_ERROR("BadParameters: register allocation not correctly specified");
            }
            break;
         }
#if HAVE_EXPERIMENTAL
         case OPT_TIMING_VIOLATION:
         {
            setOption(OPT_timing_violation_abort, true);
            break;
         }
#endif
         // interconnection
         case 'C':
         {
            if(std::string(optarg) == "M")
            {
               setOption(OPT_datapath_interconnection_algorithm, HLSFlowStep_Type::MUX_INTERCONNECTION_BINDING);
            }
            else
            {
               throw "BadParameters: interconnection binding not correctly specified";
            }
            break;
         }
         /// target options
         case 'b':
         {
            setOption(OPT_target_device_file, optarg);
            break;
         }
         /// evaluation
         case OPT_EVALUATION:
         {
            // set OPT_evaluation, because the evaluation has to be performed
            setOption(OPT_evaluation, true);
            /*
             * check if OPT_evaluation_mode has already been decided (for
             * example with OPT_EVALUATION_MODE). in cas it's already set, we
             * don't overwrite it since OPT_EVALUATION is meant to set the
             * objectives, not the mode, hence the mode set from other options
             * has precedence
             */
            if(!isOption(OPT_evaluation_mode) ||
               getOption<Evaluation_Mode>(OPT_evaluation_mode) == Evaluation_Mode::NONE)
            {
               setOption(OPT_evaluation_mode, Evaluation_Mode::EXACT);
            }
            auto objective_string = getOption<std::string>(OPT_evaluation_objectives);
            std::vector<std::string> objective_vector = convert_string_to_vector<std::string>(objective_string, ",");
            objective_string = "";
            for(const auto& objective : objective_vector)
            {
               if(objective == "CYCLES")
               {
                  objective_string += ",CYCLES";
               }
               else if(objective == "TOTAL_CYCLES")
               {
                  objective_string += ",TOTAL_CYCLES";
               }
            }
            if(optarg == nullptr)
            {
               if(isOption(OPT_evaluation_mode) and
                  getOption<Evaluation_Mode>(OPT_evaluation_mode) == Evaluation_Mode::EXACT)
               {
                  std::string to_add =
#if HAVE_LIBRARY_CHARACTERIZATION_BUILT
                      "AREAxTIME,"
                      "AREA,"
                      "REGISTERS,"
                      "DSPS,"
                      "BRAMS,"
                      "PERIOD,"
                      "CLOCK_SLACK,"
                      "FREQUENCY,"
                      "TIME,"
                      "TOTAL_TIME,"
                      "CYCLES,"
                      "TOTAL_CYCLES"
#else
                      "CYCLES"
#endif
                      ;
                  add_evaluation_objective_string(objective_string, to_add);
               }
               else
               {
                  THROW_ERROR("BadParameters: invalid evaluation mode");
               }
            }
            else
            {
               add_evaluation_objective_string(objective_string, std::string(optarg));
            }
            setOption(OPT_evaluation_objectives, objective_string);
            break;
         }
         case OPT_SIMULATE:
         {
            /*
             * OPT_SIMULATE is a shorthand form OPT_EVALUATION with optarg =
             * CYCLES,TOTAL_CYCLES
             */
            // set OPT_evaluation, because the evaluation has to be performed
            setOption(OPT_evaluation, true);
            /*
             * check if OPT_evaluation_mode has already been decided (for
             * example with OPT_EVALUATION_MODE). in cas it's already set, we
             * don't overwrite it since OPT_SIMULATION is meant to set the
             * objectives, not the mode, hence the mode set from other options
             * has precedence
             */
            if(!isOption(OPT_evaluation_mode) ||
               getOption<Evaluation_Mode>(OPT_evaluation_mode) == Evaluation_Mode::NONE)
            {
               setOption(OPT_evaluation_mode, Evaluation_Mode::EXACT);
            }
            else if(isOption(OPT_evaluation_mode) &&
                    getOption<Evaluation_Mode>(OPT_evaluation_mode) != Evaluation_Mode::EXACT)
            {
               THROW_ERROR("Simulation is only supported with EXACT evaluation mode");
            }
            auto objective_string = getOption<std::string>(OPT_evaluation_objectives);
            std::vector<std::string> objective_vector = convert_string_to_vector<std::string>(objective_string, ",");
            /*
             * look among the objectives of the evaluation. if "CYCLES" is
             * already there, the simulation will be executed.
             * if it's not, it's enough to add it to enable simulation
             */
            if(objective_string.empty())
            {
               objective_string = "CYCLES";
            }
            else if(std::find(objective_vector.begin(), objective_vector.end(), "CYCLES") == objective_vector.end())
            {
               objective_string = objective_string + ",CYCLES";
            }
            setOption(OPT_evaluation_objectives, objective_string);
            break;
         }
         case OPT_VISUALIZER:
         {
            setOption(OPT_visualizer, true);
            break;
         }
         case OPT_DEVICE_NAME:
         {
            std::string tmp_string = optarg;
            std::vector<std::string> values = convert_string_to_vector<std::string>(tmp_string, std::string(","));
            setOption("device_name", "");
            setOption("device_speed", "");
            setOption("device_package", "");
            setOption("device_synthesis_tool", "");
            if(values.size() == 1)
            {
               setOption(OPT_device_string, values[0]);
            }
            else if(values.size() == 3)
            {
               setOption("device_name", values[0]);
               setOption("device_speed", values[1]);
               setOption("device_package", values[2]);
            }
            else if(values.size() == 4)
            {
               setOption("device_name", values[0]);
               setOption("device_speed", values[1]);
               setOption("device_package", values[2]);
               setOption("device_synthesis_tool", values[3]);
            }
            else
            {
               THROW_ERROR("Malformed device: " + tmp_string);
            }
            break;
         }
         case OPT_PERIOD_CLOCK:
         {
            setOption(OPT_clock_period, optarg);
            break;
         }
         case OPT_CLOCK_NAME:
         {
            setOption(OPT_clock_name, optarg);
            break;
         }
         case OPT_RESET_NAME:
         {
            setOption(OPT_reset_name, optarg);
            break;
         }
         case OPT_START_NAME:
         {
            setOption(OPT_start_name, optarg);
            break;
         }
         case OPT_DONE_NAME:
         {
            setOption(OPT_done_name, optarg);
            break;
         }
         case OPT_POWER_OPTIMIZATION:
         {
            setOption("power_optimization", true);
            break;
         }
         case OPT_CONNECT_IOB:
         {
            setOption(OPT_connect_iob, true);
            THROW_WARNING("Input and output ports will be connected to I/O buffers in the generated design.");
            break;
         }
         case OPT_RESET_TYPE:
         {
            if(std::string(optarg) == "no")
            {
               setOption(OPT_reset_type, std::string(optarg));
            }
            else if(std::string(optarg) == "async")
            {
               setOption(OPT_reset_type, std::string(optarg));
            }
            else if(std::string(optarg) == "sync")
            {
               setOption(OPT_reset_type, std::string(optarg));
            }
            else
            {
               throw "BadParameters: reset type not correctly specified";
            }
            break;
         }
         case OPT_RESET_LEVEL:
         {
            if(std::string(optarg) == "high")
            {
               setOption(OPT_reset_level, true);
            }
            else if(std::string(optarg) == "low")
            {
               setOption(OPT_reset_level, false);
            }
            else
            {
               throw "BadParameters: reset edge type not correctly specified";
            }
            break;
         }
         case OPT_DISABLE_REG_INIT_VALUE:
         {
            setOption(OPT_reg_init_value, false);
            break;
         }
#if HAVE_ILP_BUILT
         case 's':
         {
            if(scheduling_set_p &&
               getOption<HLSFlowStep_Type>(OPT_scheduling_algorithm) != HLSFlowStep_Type::SDC_SCHEDULING)
            {
               THROW_ERROR("BadParameters: only one scheduler can be specified");
            }
            scheduling_set_p = true;
            setOption(OPT_scheduling_algorithm, HLSFlowStep_Type::SDC_SCHEDULING);
            std::string defines;
            if(isOption(OPT_gcc_defines))
            {
               defines = getOption<std::string>(OPT_gcc_defines) + STR_CST_string_separator;
            }
            defines += std::string("PANDA_SDC");
            setOption(OPT_gcc_defines, defines);
            break;
         }
#endif
         case 'p':
         {
            setOption(OPT_pipelining, "@ll");
            if(optarg)
            {
               setOption(OPT_pipelining, optarg);
            }
            break;
         }
         case OPT_SERIALIZE_MEMORY_ACCESSES:
         {
            setOption(OPT_gcc_serialize_memory_accesses, true);
            break;
         }
         case OPT_SOFT_FLOAT:
         {
            setOption(OPT_soft_float, true);
            break;
         }
#if HAVE_FLOPOCO
         case OPT_FLOPOCO:
         {
            setOption(OPT_soft_float, false);
            break;
         }
#endif
         case OPT_FP_SUB:
         {
            setOption(OPT_fp_subnormal, true);
            break;
         }
         case OPT_FP_RND:
         {
            setOption(OPT_fp_rounding_mode, std::string(optarg));
            break;
         }
         case OPT_FP_EXC:
         {
            setOption(OPT_fp_exception_mode, std::string(optarg));
            break;
         }
         case OPT_LIBM_STD_ROUNDING:
         {
            setOption(OPT_libm_std_rounding, true);
            break;
         }
         case OPT_SOFT_FP:
         {
            setOption(OPT_soft_fp, true);
            setOption(OPT_hls_fpdiv, "SF");
            break;
         }
         case OPT_HLS_DIV:
         {
            setOption(OPT_hls_div, "NR");
            if(optarg && std::string(optarg) == "nr1")
            {
               setOption(OPT_hls_div, optarg);
            }
            else if(optarg && std::string(optarg) == "nr2")
            {
               setOption(OPT_hls_div, optarg);
            }
            else if(optarg && std::string(optarg) == "as")
            {
               setOption(OPT_hls_div, optarg);
            }
            else if(optarg && std::string(optarg) == "none")
            {
               setOption(OPT_hls_div, optarg);
            }
            break;
         }
         case OPT_HLS_FPDIV:
         {
            setOption(OPT_hls_fpdiv, "SRT4");
            if(optarg && (std::string(optarg) == "G" || std::string(optarg) == "SF"))
            {
               setOption(OPT_hls_fpdiv, optarg);
            }
            break;
         }
         case OPT_CLOCK_PERIOD_RESOURCE_FRACTION:
         {
            setOption(OPT_clock_period_resource_fraction, optarg);
            break;
         }
         case OPT_SCHEDULING_MUX_MARGINS:
         {
            setOption(OPT_scheduling_mux_margins, optarg);
            break;
         }
         case OPT_USE_ALUS:
         {
            setOption(OPT_use_ALUs, true);
            break;
         }
         case OPT_TIMING_MODEL:
         {
            if(std::string(optarg) == "SIMPLE")
            {
               setOption(OPT_estimate_logic_and_connections, false);
            }
            else if(std::string(optarg) == "EC")
            {
               setOption(OPT_estimate_logic_and_connections, true);
            }
            else
            {
               throw "BadParameters: unknown timing model";
            }
            break;
         }
         case OPT_REGISTERED_INPUTS:
         {
            setOption(OPT_registered_inputs, optarg);
            break;
         }
         case OPT_FSM_ENCODING:
         {
            setOption(OPT_fsm_encoding, optarg);
            break;
         }
         case OPT_MAX_ULP:
         {
            if(boost::regex_search(std::string(optarg), boost::regex("^\\d+(\\.\\d+)?$")))
            {
               setOption(OPT_max_ulp, optarg);
            }
            else
            {
               THROW_ERROR("BadParameters: max ulp value must be a number.");
            }
            break;
         }
         case OPT_SKIP_PIPE_PARAMETER:
         {
            setOption(OPT_skip_pipe_parameter, optarg);
            break;
         }
         case OPT_UNALIGNED_ACCESS_PARAMETER:
         {
            setOption(OPT_unaligned_access, true);
            break;
         }
         case OPT_ALIGNED_ACCESS_PARAMETER:
         {
            setOption(OPT_aligned_access, true);
            break;
         }
         case OPT_BACKEND_SCRIPT_EXTENSIONS_PARAMETER:
         {
            setOption(OPT_backend_script_extensions, optarg);
            break;
         }
         case OPT_BACKEND_SDC_EXTENSIONS_PARAMETER:
         {
            setOption(OPT_backend_sdc_extensions, optarg);
            break;
         }
         case OPT_PARALLEL_BACKEND:
         {
            setOption(OPT_parallel_backend, true);
            break;
         }
         case OPT_VHDL_LIBRARY_PARAMETER:
         {
            setOption(OPT_VHDL_library, optarg);
            break;
         }
         case OPT_DO_NOT_USE_ASYNCHRONOUS_MEMORIES:
         {
            setOption(OPT_use_asynchronous_memories, false);
            break;
         }
         case OPT_DISTRAM_THRESHOLD:
         {
            setOption(OPT_distram_threshold, optarg);
            break;
         }
         case OPT_DO_NOT_CHAIN_MEMORIES:
         {
            setOption(OPT_do_not_chain_memories, true);
            break;
         }
         case OPT_ROM_DUPLICATION:
         {
            setOption(OPT_rom_duplication, true);
            break;
         }
         case OPT_BRAM_HIGH_LATENCY:
         {
            setOption(OPT_bram_high_latency, "_3");
            if(optarg && std::string(optarg) == "4")
            {
               setOption(OPT_bram_high_latency, "_4");
            }
            break;
         }
         case OPT_EXPOSE_GLOBALS:
         {
            setOption(OPT_expose_globals, true);
            break;
         }
         case OPT_EXPERIMENTAL_SETUP:
         {
            setOption(OPT_experimental_setup, optarg);
            break;
         }
         case OPT_DSP_ALLOCATION_COEFFICIENT:
         {
            setOption(OPT_DSP_allocation_coefficient, optarg);
            break;
         }
         case OPT_DSP_MARGIN_COMBINATIONAL:
         {
            setOption(OPT_DSP_margin_combinational, optarg);
            break;
         }
         case OPT_DSP_MARGIN_PIPELINED:
         {
            setOption(OPT_DSP_margin_pipelined, optarg);
            break;
         }
         /// output options
         case 'w':
         {
            if(std::string(optarg) == "V")
            {
               setOption(OPT_writer_language, static_cast<int>(HDLWriter_Language::VERILOG));
            }
            else if(std::string(optarg) == "H")
            {
               setOption(OPT_writer_language, static_cast<int>(HDLWriter_Language::VHDL));
            }
            else
            {
               throw "BadParameters: backend language not correctly specified";
            }
            break;
         }
         case OPT_PRETTY_PRINT:
         {
            boost::filesystem::path pp_src(GetPath(optarg));
            if(!pp_src.has_extension())
            {
               pp_src.append(".c");
            }
            if(pp_src.extension() != ".c")
            {
               throw "BadParameters: pretty print output file must have .c extension";
            }
            setOption(OPT_pretty_print, pp_src.string());
            break;
         }
         case OPT_PRAGMA_PARSE:
         {
            setOption(OPT_parse_pragma, true);
            break;
         }
         case OPT_TESTBENCH:
         {
            setOption(OPT_generate_testbench, true);
            const auto arg = TrimSpaces(std::string(optarg));
            if(boost::regex_match(arg, boost::regex("^[\\w\\d\\-\\./]+\\.\\w+$")))
            {
               setOption(OPT_testbench_input_string, GetPath(arg));
            }
            else
            {
               setOption(OPT_testbench_input_string, optarg);
            }
            break;
         }
         case OPT_TESTBENCH_EXTRA_GCC_FLAGS:
         {
            setOption(OPT_testbench_extra_gcc_flags, optarg);
            break;
         }
         case OPT_MAX_SIM_CYCLES:
         {
            setOption(OPT_max_sim_cycles, optarg);
            break;
         }
         case OPT_GENERATE_VCD:
         {
            setOption(OPT_generate_vcd, true);
            break;
         }
         case OPT_ADDITIONAL_TOP:
         {
            setOption(OPT_additional_top, optarg);
            break;
         }
         case OPT_DISABLE_FUNCTION_PROXY:
         {
            setOption(OPT_disable_function_proxy, true);
            break;
         }
         case OPT_DISABLE_BOUNDED_FUNCTION:
         {
            setOption(OPT_disable_bounded_function, true);
            break;
         }
         case OPT_MEMORY_MAPPED_TOP:
         {
            setOption(OPT_memory_mapped_top, true);
            break;
         }
         case OPT_MEM_DELAY_READ:
         {
            setOption(OPT_mem_delay_read, optarg);
            break;
         }
         case OPT_MEM_DELAY_WRITE:
         {
            setOption(OPT_mem_delay_write, optarg);
            break;
         }
#if HAVE_HOST_PROFILING_BUILT
         case OPT_HOST_PROFILING:
         {
            setOption(OPT_profiling_method, static_cast<int>(HostProfiling_Method::PM_BBP));
            break;
         }
#endif
         case OPT_NO_MIXED_DESIGN:
         {
            setOption<bool>(OPT_mixed_design, false);
            break;
         }
         case OPT_DISABLE_BITVALUE_IPA:
         {
            setOption(OPT_bitvalue_ipa, false);
            break;
         }
         case OPT_DISCREPANCY:
         {
            setOption(OPT_discrepancy, true);
            break;
         }
         case OPT_DISCREPANCY_NO_LOAD_POINTERS:
         {
            setOption(OPT_discrepancy, true);
            setOption(OPT_discrepancy_no_load_pointers, true);
            break;
         }
         case OPT_DISCREPANCY_FORCE:
         {
            setOption(OPT_discrepancy, true);
            setOption(OPT_discrepancy_force, true);
            break;
         }
         case OPT_DISCREPANCY_HW:
         {
            setOption(OPT_discrepancy_hw, true);
            break;
         }
         case OPT_DISCREPANCY_ONLY:
         {
            setOption(OPT_discrepancy, true);
            std::vector<std::string> splitted = SplitString(optarg, " ,");
            std::string discrepancy_functions;
            for(auto& f : splitted)
            {
               boost::trim(f);
               discrepancy_functions += f + STR_CST_string_separator;
            }
            setOption(OPT_discrepancy_only, discrepancy_functions);
            break;
         }
         case OPT_DISCREPANCY_PERMISSIVE_PTRS:
         {
            setOption(OPT_discrepancy, true);
            setOption(OPT_discrepancy_permissive_ptrs, true);
            break;
         }
         case OPT_RANGE_ANALYSIS_MODE:
         {
            setOption(OPT_range_analysis_mode, optarg);
            break;
         }
         case OPT_FP_FORMAT:
         {
            setOption(OPT_fp_format, optarg);
            break;
         }
         case OPT_FP_FORMAT_PROPAGATE:
         {
            setOption(OPT_fp_format_propagate, true);
            break;
         }
         case OPT_FP_FORMAT_INTERFACE:
         {
            setOption(OPT_fp_format_interface, true);
            break;
         }
#if HAVE_FROM_PRAGMA_BUILT && HAVE_BAMBU_BUILT
         case OPT_NUM_ACCELERATORS:
         {
            auto num_acc = boost::lexical_cast<unsigned>(std::string(optarg));
            if((num_acc != 0) && ((num_acc & (num_acc - 1)) == 0))
            {
               setOption(OPT_num_accelerators, std::string(optarg));
            }
            else
            {
               THROW_ERROR("Currently the number of physical accelerator has to be a power of two");
            };
            break;
         }
         case OPT_INPUT_CONTEXT_SWITCH:
         {
            if(optarg)
            {
               const auto num = boost::lexical_cast<unsigned int>(std::string(optarg));
               if(!num)
               {
                  throw "Bad parameters: number of contexts must be a positive integer.";
               }
               setOption(OPT_context_switch, std::string(optarg));
               break;
            }
            else
            {
               setOption(OPT_context_switch, "4");
               break;
            }
         }
#endif
         case OPT_MEMORY_BANKS_NUMBER:
         {
            setOption(OPT_memory_banks_number, std::string(optarg));
            break;
         }
         case OPT_ACCEPT_NONZERO_RETURN:
         {
            setOption(OPT_no_return_zero, true);
            break;
         }
         case INPUT_OPT_C_NO_PARSE:
         {
            std::string no_parse;
            if(isOption(OPT_no_parse_files))
            {
               no_parse += getOption<std::string>(OPT_no_parse_files) + STR_CST_string_separator;
            }
            setOption(OPT_no_parse_files,
                      no_parse + boost::regex_replace(std::string(optarg), boost::regex("\\s*,\\s*"),
                                                      STR_CST_string_separator));
            break;
         }
         case INPUT_OPT_C_PYTHON_NO_PARSE:
         {
            std::vector<std::string> Splitted = SplitString(optarg, " ,");
            std::string no_parse_c_python_files;
            for(auto& i : Splitted)
            {
               boost::trim(i);
               no_parse_c_python_files += GetPath(i) + " ";
            }
            setOption(OPT_no_parse_c_python, no_parse_c_python_files);
            break;
         }
#if !HAVE_UNORDERED
#ifndef NDEBUG
         case INPUT_OPT_TEST_MULTIPLE_NON_DETERMINISTIC_FLOWS:
         {
            setOption(OPT_test_multiple_non_deterministic_flows, std::string(optarg));
            break;
         }
         case INPUT_OPT_TEST_SINGLE_NON_DETERMINISTIC_FLOW:
         {
            setOption(OPT_test_single_non_deterministic_flow, std::string(optarg));
            break;
         }
#endif
#endif
         case INPUT_OPT_DRY_RUN_EVALUATION:
         {
            setOption(OPT_dry_run_evaluation, true);
            break;
         }
         case OPT_INTERFACE_XML_FILENAME:
         {
            setOption(OPT_interface_xml_filename, GetPath(optarg));
            break;
         }
         case OPT_ALTERA_ROOT:
         {
            setOption(OPT_altera_root, GetPath(optarg));
            break;
         }
         case OPT_LATTICE_ROOT:
         {
            setOption(OPT_lattice_root, GetPath(optarg));
            break;
         }
         case OPT_MENTOR_ROOT:
         {
            setOption(OPT_mentor_root, GetPath(optarg));
            break;
         }
         case OPT_MENTOR_OPTIMIZER:
         {
            setOption(OPT_mentor_optimizer, boost::lexical_cast<bool>(optarg));
            break;
         }
         case OPT_NANOXPLORE_ROOT:
         {
            setOption(OPT_nanoxplore_root, GetPath(optarg));
            break;
         }
         case OPT_NANOXPLORE_BYPASS:
         {
            setOption(OPT_nanoxplore_bypass, std::string(optarg));
            break;
         }
         case OPT_VERILATOR_PARALLEL:
         {
            setOption(OPT_verilator_parallel, true);
            break;
         }
         case OPT_XILINX_ROOT:
         {
            setOption(OPT_xilinx_root, GetPath(optarg));
            break;
         }
         case OPT_SHARED_INPUT_REGISTERS:
         {
            setOption(OPT_shared_input_registers, true);
            break;
         }
         case OPT_INLINE_FUNCTIONS:
         {
            setOption(OPT_inline_functions, std::string(optarg));
            break;
         }
         case 0:
         {
            if(strcmp(long_options[option_index].name, "module-binding") == 0)
            {
               if(std::string(optarg) == "TTT_FAST")
               {
                  setOption(OPT_fu_binding_algorithm, HLSFlowStep_Type::CDFC_MODULE_BINDING);
                  setOption(OPT_cdfc_module_binding_algorithm, CliqueCovering_Algorithm::TTT_CLIQUE_COVERING_FAST);
               }
               else if(std::string(optarg) == "TTT_FAST2")
               {
                  setOption(OPT_fu_binding_algorithm, HLSFlowStep_Type::CDFC_MODULE_BINDING);
                  setOption(OPT_cdfc_module_binding_algorithm, CliqueCovering_Algorithm::TTT_CLIQUE_COVERING_FAST2);
               }
               else if(std::string(optarg) == "TTT_FULL")
               {
                  setOption(OPT_fu_binding_algorithm, HLSFlowStep_Type::CDFC_MODULE_BINDING);
                  setOption(OPT_cdfc_module_binding_algorithm, CliqueCovering_Algorithm::TTT_CLIQUE_COVERING);
               }
               else if(std::string(optarg) == "TTT_FULL2")
               {
                  setOption(OPT_fu_binding_algorithm, HLSFlowStep_Type::CDFC_MODULE_BINDING);
                  setOption(OPT_cdfc_module_binding_algorithm, CliqueCovering_Algorithm::TTT_CLIQUE_COVERING2);
               }
               else if(std::string(optarg) == "TS")
               {
                  setOption(OPT_fu_binding_algorithm, HLSFlowStep_Type::CDFC_MODULE_BINDING);
                  setOption(OPT_cdfc_module_binding_algorithm, CliqueCovering_Algorithm::TS_CLIQUE_COVERING);
               }
               else if(std::string(optarg) == "WEIGHTED_TS")
               {
                  setOption(OPT_fu_binding_algorithm, HLSFlowStep_Type::CDFC_MODULE_BINDING);
                  setOption(OPT_cdfc_module_binding_algorithm, CliqueCovering_Algorithm::TS_WEIGHTED_CLIQUE_COVERING);
               }
               else if(std::string(optarg) == "COLORING")
               {
                  setOption(OPT_fu_binding_algorithm, HLSFlowStep_Type::CDFC_MODULE_BINDING);
                  setOption(OPT_cdfc_module_binding_algorithm, CliqueCovering_Algorithm::COLORING);
               }
               else if(std::string(optarg) == "WEIGHTED_COLORING")
               {
                  setOption(OPT_fu_binding_algorithm, HLSFlowStep_Type::CDFC_MODULE_BINDING);
                  setOption(OPT_cdfc_module_binding_algorithm, CliqueCovering_Algorithm::WEIGHTED_COLORING);
               }
               else if(std::string(optarg) == "BIPARTITE_MATCHING")
               {
                  setOption(OPT_fu_binding_algorithm, HLSFlowStep_Type::CDFC_MODULE_BINDING);
                  setOption(OPT_cdfc_module_binding_algorithm, CliqueCovering_Algorithm::BIPARTITE_MATCHING);
               }
               else if(std::string(optarg) == "UNIQUE")
               {
                  setOption(OPT_fu_binding_algorithm, HLSFlowStep_Type::UNIQUE_MODULE_BINDING);
               }
               else
               {
                  throw "BadParameters: module binding option not correctly specified";
               }
               break;
            }
            if(strcmp(long_options[option_index].name, "xml-memory-allocation") == 0)
            {
               setOption(OPT_xml_memory_allocation, GetPath(optarg));
               break;
            }
            if(strcmp(long_options[option_index].name, "memory-allocation-policy") == 0)
            {
               if(std::string(optarg) == "LSS")
               {
                  setOption(OPT_memory_allocation_policy, MemoryAllocation_Policy::LSS);
               }
               else if(std::string(optarg) == "GSS")
               {
                  setOption(OPT_memory_allocation_policy, MemoryAllocation_Policy::GSS);
               }
               else if(std::string(optarg) == "ALL_BRAM")
               {
                  setOption(OPT_memory_allocation_policy, MemoryAllocation_Policy::ALL_BRAM);
               }
               else if(std::string(optarg) == "NO_BRAM")
               {
                  setOption(OPT_memory_allocation_policy, MemoryAllocation_Policy::NO_BRAM);
               }
               else if(std::string(optarg) == "EXT_PIPELINED_BRAM")
               {
                  setOption(OPT_memory_allocation_policy, MemoryAllocation_Policy::EXT_PIPELINED_BRAM);
               }
               else
               {
                  throw "BadParameters: memory allocation policy option not correctly specified";
               }
               break;
            }
            if(strcmp(long_options[option_index].name, "base-address") == 0)
            {
               setOption(OPT_base_address, optarg);
               break;
            }
            if(strcmp(long_options[option_index].name, "initial-internal-address") == 0)
            {
               setOption(OPT_initial_internal_address, optarg);
               break;
            }
            if(strcmp(long_options[option_index].name, "channels-type") == 0)
            {
               if(std::string(optarg) == CHANNELS_TYPE_MEM_ACC_11)
               {
                  setOption(OPT_channels_type, MemoryAllocation_ChannelsType::MEM_ACC_11);
                  if(!isOption(OPT_channels_number))
                  {
                     setOption(OPT_channels_number, 1);
                  }
               }
               else if(std::string(optarg) == CHANNELS_TYPE_MEM_ACC_N1)
               {
                  setOption(OPT_channels_type, MemoryAllocation_ChannelsType::MEM_ACC_N1);
               }
               else if(std::string(optarg) == CHANNELS_TYPE_MEM_ACC_NN)
               {
                  setOption(OPT_channels_type, MemoryAllocation_ChannelsType::MEM_ACC_NN);
               }
               else
               {
                  throw "BadParameters: memory accesses type not correctly specified";
               }
               break;
            }
            if(strcmp(long_options[option_index].name, "channels-number") == 0)
            {
               setOption(OPT_channels_number, optarg);
               break;
            }
            if(strcmp(long_options[option_index].name, "memory-ctrl-type") == 0)
            {
               if(std::string(optarg) == "D00")
               {
                  setOption(OPT_memory_controller_type, optarg);
               }
               else if(std::string(optarg) == "D10")
               {
                  setOption(OPT_memory_controller_type, optarg);
               }
               else if(std::string(optarg) == "D11")
               {
                  setOption(OPT_memory_controller_type, optarg);
               }
               else if(std::string(optarg) == "D21")
               {
                  setOption(OPT_memory_controller_type, optarg);
               }
               else
               {
                  throw "BadParameters: memory controller type not correctly specified";
               }
               break;
            }
            if(strcmp(long_options[option_index].name, "sparse-memory") == 0)
            {
               if(!optarg || std::string(optarg) == "on")
               {
                  setOption(OPT_sparse_memory, true);
               }
               else if(std::string(optarg) == "off")
               {
                  setOption(OPT_sparse_memory, false);
               }
               else
               {
                  throw "BadParameters: sparse-memory option not expected";
               }
               break;
            }
#if HAVE_EXPERIMENTAL
            if(strcmp(long_options[option_index].name, "timing-simulation") == 0)
            {
               setOption(OPT_timing_simulation, true);
               break;
            }
#endif
            if(strcmp(long_options[option_index].name, "assert-debug") == 0)
            {
               setOption(OPT_assert_debug, true);
               break;
            }
            /// scheduling options
            if(strcmp(long_options[option_index].name, "no-chaining") == 0)
            {
               setOption(OPT_chaining, false);
               break;
            }
            if(strcmp(long_options[option_index].name, "generate-interface") == 0)
            {
               setOption(OPT_interface, true);
               if(std::string(optarg) == "MINIMAL")
               {
                  setOption(OPT_interface_type, HLSFlowStep_Type::MINIMAL_INTERFACE_GENERATION);
               }
               else if(std::string(optarg) == "INFER")
               {
                  setOption(OPT_interface_type, HLSFlowStep_Type::INFERRED_INTERFACE_GENERATION);
               }
               else if(std::string(optarg) == "WB4")
               {
                  setOption(OPT_interface_type, HLSFlowStep_Type::WB4_INTERFACE_GENERATION);
                  setOption(OPT_memory_mapped_top, true);
                  setOption(OPT_memory_allocation_policy, MemoryAllocation_Policy::NO_BRAM);
                  setOption(OPT_channels_number, 1);
                  setOption(OPT_channels_type, MemoryAllocation_ChannelsType::MEM_ACC_11);
               }
               else
               {
                  THROW_ERROR("Not supported interface: |" + std::string(optarg) + "|");
               }
               break;
            }
            if(strcmp(long_options[option_index].name, "data-bus-bitsize") == 0)
            {
               setOption(OPT_data_bus_bitsize, boost::lexical_cast<int>(optarg));
               break;
            }
            if(strcmp(long_options[option_index].name, "addr-bus-bitsize") == 0)
            {
               setOption(OPT_addr_bus_bitsize, boost::lexical_cast<int>(optarg));
               break;
            }
            if(strcmp(long_options[option_index].name, "simulator") == 0)
            {
               setOption(OPT_simulator, std::string(optarg));
               break;
            }
#if(__GNUC__ >= 7)
            [[gnu::fallthrough]];
#endif
         }
         /// other options
         default:
         {
            bool exit_success = false;
            bool res = ManageGccOptions(next_option, optarg);
            if(res)
            {
               res = ManageDefaultOptions(next_option, optarg, exit_success);
            }
            if(exit_success)
            {
               return EXIT_SUCCESS;
            }
            if(res)
            {
               return PARAMETER_NOTPARSED;
            }
         }
      }
   }

#if HAVE_EXPERIMENTAL
   if(isOption(OPT_gcc_write_xml))
   {
      const std::string filenameXML = getOption<std::string>(OPT_gcc_write_xml);
      write_xml_configuration_file(GetPath(filenameXML));
      PRINT_MSG("Configuration saved into file \"" + filenameXML + "\"");
      return EXIT_SUCCESS;
   }
#endif

   std::string cat_args;

   for(int i = 0; i < argc; i++)
   {
      cat_args += std::string(argv[i]) + " ";
   }
   setOption(OPT_cat_args, cat_args);

   INDENT_OUT_MEX(OUTPUT_LEVEL_MINIMUM, getOption<int>(OPT_output_level),
                  " ==  Bambu executed with: " + cat_args + "\n");

   while(optind < argc)
   {
      const auto filename = GetPath(argv[optind]);
      const auto file_type = GetFileFormat(filename, true);
      if(file_type == Parameters_FileFormat::FF_XML_CON)
      {
         setOption(OPT_constraints_file, filename);
      }
      else if(file_type == Parameters_FileFormat::FF_XML_TEC)
      {
         const auto tech_files = isOption(OPT_technology_file) ?
                                     getOption<std::string>(OPT_technology_file) + STR_CST_string_separator :
                                     "";
         setOption(OPT_technology_file, tech_files + argv[optind]);
      }
#if HAVE_FROM_AADL_ASN_BUILT
      else if(file_type == Parameters_FileFormat::FF_AADL)
      {
         const auto input_file =
             isOption(OPT_input_file) ? getOption<std::string>(OPT_input_file) + STR_CST_string_separator : "";
         setOption(OPT_input_file, input_file + filename);
         setOption(OPT_input_format, static_cast<int>(Parameters_FileFormat::FF_AADL));
      }
#endif
      else if(file_type == Parameters_FileFormat::FF_C || file_type == Parameters_FileFormat::FF_OBJECTIVEC ||
              file_type == Parameters_FileFormat::FF_CPP || file_type == Parameters_FileFormat::FF_FORTRAN ||
              file_type == Parameters_FileFormat::FF_LLVM || file_type == Parameters_FileFormat::FF_LLVM_CPP)
      {
         const auto input_file =
             isOption(OPT_input_file) ? getOption<std::string>(OPT_input_file) + STR_CST_string_separator : "";
         setOption(OPT_input_file, input_file + filename);
         setOption(OPT_input_format, static_cast<int>(file_type));
      }
      else if(file_type == Parameters_FileFormat::FF_RAW ||
              (isOption(OPT_input_format) &&
               getOption<Parameters_FileFormat>(OPT_input_format) == Parameters_FileFormat::FF_RAW))
      {
         const auto input_file =
             isOption(OPT_input_file) ? getOption<std::string>(OPT_input_file) + STR_CST_string_separator : "";
         setOption(OPT_input_file, input_file + filename);
         setOption(OPT_input_format, static_cast<int>(Parameters_FileFormat::FF_RAW));
         if(!isOption(OPT_pretty_print))
         {
            setOption(OPT_pretty_print, GetPath("_a.c"));
         }
      }
      else
      {
         THROW_ERROR("Unexpected file extension: " + std::string(argv[optind]));
      }
      optind++;
   }

   CheckParameters();

   return PARAMETER_PARSED;
}

void BambuParameter::add_experimental_setup_compiler_options(bool kill_printf)
{
   if(kill_printf)
   {
      std::string defines;
      if(isOption(OPT_gcc_defines))
      {
         defines = getOption<std::string>(OPT_gcc_defines) + STR_CST_string_separator;
      }
      defines += "printf(fmt, ...)=";
      setOption(OPT_gcc_defines, defines);
   }
   if(isOption(OPT_top_functions_names) && getOption<std::string>(OPT_top_functions_names) == "main")
   {
      std::string optimizations;
      if(isOption(OPT_gcc_optimizations))
      {
         optimizations = getOption<std::string>(OPT_gcc_optimizations);
      }
      THROW_ASSERT(isOption(OPT_input_file), "Input file not specified");
      if(getOption<std::string>(OPT_input_file).find(STR_CST_string_separator) == std::string::npos &&
         !isOption(OPT_top_design_name))
      {
         if(optimizations != "")
         {
            optimizations = optimizations + STR_CST_string_separator;
         }
         optimizations = optimizations + "whole-program";
         setOption(OPT_gcc_optimizations, optimizations);
      }
      if(isOption(OPT_top_design_name))
      {
         if(optimizations != "")
         {
            optimizations = optimizations + STR_CST_string_separator;
         }
         optimizations = optimizations + "no-ipa-cp" + STR_CST_string_separator + "no-ipa-cp-clone";
         setOption(OPT_gcc_optimizations, optimizations);
      }
   }
   /// Set the default value for OPT_gcc_m32_mx32
   if(!isOption(OPT_gcc_m32_mx32))
   {
      const auto default_compiler = getOption<CompilerWrapper_CompilerTarget>(OPT_default_compiler);
      if(CompilerWrapper::hasCompilerM64(default_compiler))
      {
         setOption(OPT_gcc_m32_mx32, "-m64");
      }
      if(CompilerWrapper::hasCompilerMX32(default_compiler))
      {
         setOption(OPT_gcc_m32_mx32, "-mx32");
      }
      if(CompilerWrapper::hasCompilerGCCM32(default_compiler))
      {
         setOption(OPT_gcc_m32_mx32, "-m32 -mno-sse2");
      }
      if(CompilerWrapper::hasCompilerCLANGM32(default_compiler))
      {
         setOption(OPT_gcc_m32_mx32, "-m32");
      }
   }
}

void BambuParameter::CheckParameters()
{
   Parameter::CheckParameters();

   if(!isOption(OPT_top_functions_names))
   {
      setOption(OPT_top_functions_names, "main");
      THROW_WARNING("Top function name was not specified: main will be set as top");
   }
   if(isOption(OPT_top_functions_names) && getOption<std::string>(OPT_top_functions_names) == "main")
   {
      THROW_WARNING("Using 'main' as top function name is strongly discouraged.");
      THROW_WARNING("   Please note that C simulation output may be truncated down to 8-bits.");
   }
   if((isOption(OPT_input_format) &&
       getOption<Parameters_FileFormat>(OPT_input_format) == Parameters_FileFormat::FF_RAW) ||
      (isOption(OPT_top_functions_names) && getOption<std::string>(OPT_top_functions_names) == "main"))
   {
      std::string gcc_defines = "CUSTOM_VERIFICATION";
      if(isOption(OPT_gcc_defines))
      {
         gcc_defines += STR_CST_string_separator + getOption<std::string>(OPT_gcc_defines);
      }
      setOption(OPT_gcc_defines, gcc_defines);
   }

   const auto sorted_dirs = [](const std::string& parent_dir) {
      std::vector<boost::filesystem::path> sorted_paths;
      std::copy(boost::filesystem::directory_iterator(parent_dir), boost::filesystem::directory_iterator(),
                std::back_inserter(sorted_paths));
      std::sort(sorted_paths.begin(), sorted_paths.end(), NaturalVersionOrder);
      return sorted_paths;
   };

   const auto altera_dirs = SplitString(getOption<std::string>(OPT_altera_root), ":");
   removeOption(OPT_altera_root);
   const auto search_quartus = [&](const std::string& dir) {
      if(boost::filesystem::exists(dir + "/quartus/bin/quartus_sh"))
      {
         if(system(STR("bash -c \"if [ $(" + dir +
                       "/quartus/bin/quartus_sh --version | grep Version | sed -E 's/Version ([0-9]+).*/\\1/') -lt 14 "
                       "]; then exit 1; else exit 0; fi\" > /dev/null 2>&1")
                       .c_str()))
         {
            setOption(OPT_quartus_13_settings, "export PATH=$PATH:" + dir + "/quartus/bin/");
            if(system(STR("bash -c \"" + dir + "/quartus/bin/quartus_sh --help | grep '--64bit'\" > /dev/null 2>&1")
                          .c_str()) == 0)
            {
               setOption(OPT_quartus_13_64bit, true);
            }
            else
            {
               setOption(OPT_quartus_13_64bit, false);
            }
         }
         else
         {
            setOption(OPT_quartus_settings, "export PATH=$PATH:" + dir + "/quartus/bin/");
         }
      }
   };
   for(const auto& altera_dir : altera_dirs)
   {
      if(boost::filesystem::is_directory(altera_dir))
      {
         for(const auto& ver_dir : sorted_dirs(altera_dir))
         {
            if(boost::filesystem::is_directory(ver_dir))
            {
               search_quartus(ver_dir.string());
            }
         }
         search_quartus(altera_dir);
      }
   }

   /// Search for lattice tool
   const auto lattice_dirs = SplitString(getOption<std::string>(OPT_lattice_root), ":");
   removeOption(OPT_lattice_root);
   auto has_lattice = 0; // 0 = not found, 1 = 32-bit version, 2 = 64-bit version
   const auto search_lattice = [&](const std::string& dir) {
      if(boost::filesystem::exists(dir + "/bin/lin/diamondc"))
      {
         has_lattice = 1;
         setOption(OPT_lattice_root, dir);
      }
      else if(boost::filesystem::exists(dir + "/bin/lin64/diamondc"))
      {
         has_lattice = 2;
         setOption(OPT_lattice_root, dir);
      }
      if(boost::filesystem::exists(dir + "/cae_library/synthesis/verilog/pmi_def.v"))
      {
         setOption(OPT_lattice_pmi_def, dir + "/cae_library/synthesis/verilog/pmi_def.v");
      }
      if(boost::filesystem::exists(dir + "/cae_library/simulation/verilog/pmi/pmi_ram_dp_true_be.v"))
      {
         setOption(OPT_lattice_pmi_tdpbe, dir + "/cae_library/simulation/verilog/pmi/pmi_ram_dp_true_be.v");
      }
      if(boost::filesystem::exists(dir + "/cae_library/simulation/verilog/pmi/pmi_dsp_mult.v"))
      {
         setOption(OPT_lattice_pmi_mul, dir + "/cae_library/simulation/verilog/pmi/pmi_dsp_mult.v");
      }
   };
   for(const auto& lattice_dir : lattice_dirs)
   {
      if(boost::filesystem::is_directory(lattice_dir))
      {
         for(const auto& ver_dir : sorted_dirs(lattice_dir))
         {
            if(boost::filesystem::is_directory(ver_dir))
            {
               search_lattice(ver_dir.string());
            }
         }
         search_lattice(lattice_dir);
      }
   }
   if(has_lattice == 1)
   {
      const auto lattice_dir = getOption<std::string>(OPT_lattice_root);
      setOption(OPT_lattice_settings, "export TEMP=/tmp;export LSC_INI_PATH=\"\";"
                                      "export LSC_DIAMOND=true;"
                                      "export TCL_LIBRARY=" +
                                          lattice_dir +
                                          "/tcltk/lib/tcl8.5;"
                                          "export FOUNDRY=" +
                                          lattice_dir +
                                          "/ispfpga;"
                                          "export PATH=$FOUNDRY/bin/lin:" +
                                          lattice_dir + "/bin/lin:$PATH");
   }
   else if(has_lattice == 2)
   {
      const auto lattice_dir = getOption<std::string>(OPT_lattice_root);
      setOption(OPT_lattice_settings, "export TEMP=/tmp;export LSC_INI_PATH=\"\";"
                                      "export LSC_DIAMOND=true;"
                                      "export TCL_LIBRARY=" +
                                          lattice_dir +
                                          "/tcltk/lib/tcl8.5;"
                                          "export FOUNDRY=" +
                                          lattice_dir +
                                          "/ispfpga;"
                                          "export PATH=$FOUNDRY/bin/lin64:" +
                                          lattice_dir + "/bin/lin64:$PATH");
   }

   /// Search for Mentor tools
   const auto mentor_dirs = SplitString(getOption<std::string>(OPT_mentor_root), ":");
   removeOption(OPT_mentor_root);
   const auto search_mentor = [&](const std::string& dir) {
      if(boost::filesystem::exists(dir + "/bin/vsim"))
      {
         setOption(OPT_mentor_modelsim_bin, dir + "/bin");
      }
      if(boost::filesystem::exists(dir + "/bin/visualizer"))
      {
         setOption(OPT_mentor_visualizer, dir + "/bin/visualizer");
      }
   };
   for(const auto& mentor_dir : mentor_dirs)
   {
      if(boost::filesystem::is_directory(mentor_dir))
      {
         for(const auto& ver_dir : sorted_dirs(mentor_dir))
         {
            if(boost::filesystem::is_directory(ver_dir))
            {
               search_mentor(ver_dir.string());
            }
         }
         search_mentor(mentor_dir);
      }
   }
   if(isOption(OPT_visualizer) && getOption<bool>(OPT_visualizer) && !isOption(OPT_mentor_visualizer))
   {
      THROW_ERROR("Mentor Visualizer was not detected by Bambu. Please check --mentor-root option is correct.");
   }

   /// Search for NanoXPlore tools
   const auto nanox_dirs = SplitString(getOption<std::string>(OPT_nanoxplore_root), ":");
   removeOption(OPT_nanoxplore_root);
   const auto search_xmap = [&](const std::string& dir) {
      if(boost::filesystem::exists(dir + "/bin/nxpython"))
      {
         setOption(OPT_nanoxplore_root, dir);
      }
   };
   for(const auto& nanox_dir : nanox_dirs)
   {
      if(boost::filesystem::is_directory(nanox_dir))
      {
         for(const auto& ver_dir : sorted_dirs(nanox_dir))
         {
            if(boost::filesystem::is_directory(ver_dir))
            {
               search_xmap(ver_dir.string());
            }
         }
         search_xmap(nanox_dir);
      }
   }

   /// Search for Xilinx tools
   const auto target_64 = true;
   const auto xilinx_dirs = SplitString(getOption<std::string>(OPT_xilinx_root), ":");
   removeOption(OPT_xilinx_root);
   const auto search_xilinx = [&](const std::string& dir) {
      if(boost::filesystem::exists(dir + "/ISE"))
      {
         if(target_64 && boost::filesystem::exists(dir + "/settings64.sh"))
         {
            setOption(OPT_xilinx_settings, dir + "/settings64.sh");
            setOption(OPT_xilinx_root, dir);
         }
         else if(boost::filesystem::exists(dir + "/settings32.sh"))
         {
            setOption(OPT_xilinx_settings, dir + "/settings32.sh");
            setOption(OPT_xilinx_root, dir);
         }
         if(boost::filesystem::exists(dir + "/ISE/verilog/src/glbl.v"))
         {
            setOption(OPT_xilinx_glbl, dir + "/ISE/verilog/src/glbl.v");
         }
      }
   };
   const auto search_xilinx_vivado = [&](const std::string& dir) {
      if(boost::filesystem::exists(dir + "/ids_lite"))
      {
         if(target_64 && boost::filesystem::exists(dir + "/settings64.sh"))
         {
            setOption(OPT_xilinx_vivado_settings, dir + "/settings64.sh");
            setOption(OPT_xilinx_root, dir);
         }
         else if(boost::filesystem::exists(dir + "/settings32.sh"))
         {
            setOption(OPT_xilinx_vivado_settings, dir + "/settings32.sh");
            setOption(OPT_xilinx_root, dir);
         }
         if(boost::filesystem::exists(dir + "/data/verilog/src/glbl.v"))
         {
            setOption(OPT_xilinx_glbl, dir + "/data/verilog/src/glbl.v");
         }
      }
   };
   for(const auto& xilinx_dir : xilinx_dirs)
   {
      if(boost::filesystem::is_directory(xilinx_dir))
      {
         for(const auto& ver_dir : sorted_dirs(xilinx_dir))
         {
            if(boost::filesystem::is_directory(ver_dir))
            {
               for(const auto& ise_dir : boost::filesystem::directory_iterator(ver_dir))
               {
                  const auto ise_path = ise_dir.path().string();
                  if(boost::filesystem::is_directory(ise_dir) && ise_path.find("ISE") > ise_path.find_last_of('/'))
                  {
                     search_xilinx(ise_path);
                  }
               }
            }
         }
         search_xilinx(xilinx_dir);
      }
   }
   for(const auto& xilinx_dir : xilinx_dirs)
   {
      if(boost::filesystem::is_directory(xilinx_dir))
      {
         for(const auto& vivado_dir : boost::filesystem::directory_iterator(xilinx_dir))
         {
            const auto vivado_path = vivado_dir.path().string();
            if(boost::filesystem::is_directory(vivado_dir) &&
               vivado_path.find("Vivado") > vivado_path.find_last_of('/'))
            {
               for(const auto& ver_dir : sorted_dirs(vivado_path))
               {
                  if(boost::filesystem::is_directory(ver_dir))
                  {
                     search_xilinx_vivado(ver_dir.string());
                  }
               }
            }
         }
         search_xilinx_vivado(xilinx_dir);
      }
   }

   /// Search for verilator
   setOption(OPT_verilator, system("which verilator > /dev/null 2>&1") == 0);
   if(getOption<bool>(OPT_verilator))
   {
<<<<<<< HEAD
      setOption(OPT_verilator_l2_name, system("bash -c \"if [[ \\\"x$(verilator --l2-name bambu_testbench 2>&1 | head "
                                              "-n1 | grep -i 'Invalid Option')\\\" = "
                                              "\\\"x\\\" ]]; then exit 0; else exit 1; fi\" > /dev/null 2>&1") == 0);
      const auto has_timescale_override =
          system("bash -c \"if [[ \\\"x$(verilator --timescale-override v 2>&1 | head -n1 | grep -i 'Invalid "
                 "Option')\\\" = \\\"x\\\" ]]; then exit 0; else exit 1; fi\" > /dev/null 2>&1") == 0;
      if(has_timescale_override)
      {
         setOption(OPT_verilator_timescale_override, "1ps/1ps");
      }
=======
      setOption(OPT_verilator_l2_name,
                system("bash -c \"if [[ \\\"x$(verilator --l2-name v 2>&1 | head -n1 | grep -i 'Invalid Option')\\\" = "
                       "\\\"x\\\" ]]; then exit 0; else exit 1; fi\" > /dev/null 2>&1") == 0);
>>>>>>> a3cd8206
      const auto thread_support =
          system("bash -c \"if [ $(verilator --version | grep Verilator | sed -E 's/Verilator ([0-9]+).*/\1/') -ge 4 "
                 "]; then exit 0; else exit 1; fi\" > /dev/null 2>&1") == 0;
      if(getOption<bool>(OPT_verilator_parallel) && !thread_support)
      {
         THROW_WARNING("Installed version of Verilator does not support multi-threading.");
         setOption(OPT_verilator_parallel, false);
      }
   }

   // /// Search for icarus
   // setOption(OPT_icarus, system("which iverilog > /dev/null 2>&1") == 0);

   if(isOption(OPT_simulator))
   {
      if(getOption<std::string>(OPT_simulator) == "MODELSIM" && !isOption(OPT_mentor_modelsim_bin))
      {
         THROW_ERROR("Mentor Modelsim was not detected by Bambu. Please check --mentor-root option is correct.");
      }
      else if(getOption<std::string>(OPT_simulator) == "XSIM" && !isOption(OPT_xilinx_vivado_settings))
      {
         THROW_ERROR("Xilinx XSim was not detected by Bambu. Please check --xilinx-root option is correct.");
      }
      else if(getOption<std::string>(OPT_simulator) == "VERILATOR" && !isOption(OPT_verilator))
      {
         THROW_ERROR("Verilator was not detected by Bambu. Please make sure it is installed in the system.");
      }
      // else if(getOption<std::string>(OPT_simulator) == "ISIM" && !isOption(OPT_xilinx_settings))
      // {
      //    THROW_ERROR("Xilinx ISim was not detected by Bambu. Please check --xilinx-root option is correct.");
      // }
      // else if(getOption<std::string>(OPT_simulator) == "ICARUS" && !isOption(OPT_icarus))
      // {
      //    THROW_ERROR("Icarus was not detected by Bambu. Please make sure it is installed in the system.");
      // }
   }
   else
   {
      if(isOption(OPT_mentor_modelsim_bin))
      {
         setOption(OPT_simulator, "MODELSIM"); /// Mixed language simulator
      }
      else if(isOption(OPT_xilinx_vivado_settings))
      {
         setOption(OPT_simulator, "XSIM"); /// Mixed language simulator
      }
      else if(getOption<bool>(OPT_verilator))
      {
         setOption(OPT_simulator, "VERILATOR");
      }
      else
      {
         THROW_ERROR("No valid simulator was found in the system.");
      }
      // else if(isOption(OPT_xilinx_settings))
      // {
      //    setOption(OPT_simulator, "ISIM"); /// Mixed language simulator
      // }
      // else if(getOption<bool>(OPT_icarus))
      // {
      //    setOption(OPT_simulator, "ICARUS");
      // }
   }

#if HAVE_TASTE
   if(isOption(OPT_input_format) &&
      getOption<Parameters_FileFormat>(OPT_input_format) == Parameters_FileFormat::FF_AADL)
   {
      setOption(OPT_generate_taste_architecture, true);
      setOption(OPT_clock_period, 20);
      setOption(OPT_writer_language, static_cast<int>(HDLWriter_Language::VHDL));
      setOption(OPT_interface_type, HLSFlowStep_Type::TASTE_INTERFACE_GENERATION);
      setOption(OPT_channels_type, MemoryAllocation_ChannelsType::MEM_ACC_NN);
      setOption(OPT_channels_number, 2);
      setOption("device_name", "xc4vlx100");
      setOption("device_speed", "-10");
      setOption("device_package", "ff1513");
      setOption("device_synthesis_tool", "");
      if(getOption<std::string>(OPT_bram_high_latency) != "")
      {
         THROW_ERROR("High latency BRAM cannot be used in taste architecture");
      }
   }
#endif

   /// target device options
   if(!isOption(OPT_device_string))
   {
      std::string device_string = getOption<std::string>("device_name") + getOption<std::string>("device_speed") +
                                  getOption<std::string>("device_package");
      if(isOption("device_synthesis_tool") && getOption<std::string>("device_synthesis_tool") != "")
      {
         device_string += "-" + getOption<std::string>("device_synthesis_tool");
      }
      setOption(OPT_device_string, device_string);
   }

   const auto device_name = getOption<std::string>("device_name");
   if(device_name.find("nangate45") != std::string::npos || device_name.find("asap7") != std::string::npos)
   {
      if(!isOption(OPT_memory_allocation_policy) ||
         getOption<MemoryAllocation_Policy>(OPT_memory_allocation_policy) != MemoryAllocation_Policy::NO_BRAM)
      {
         THROW_WARNING(
             "ASIC synthesis does not support internal memory, switching memory allocation policy to NO_BRAM.");
         setOption(OPT_memory_allocation_policy, MemoryAllocation_Policy::NO_BRAM);
      }
   }

   if(isOption(OPT_channels_type) &&
      (getOption<MemoryAllocation_ChannelsType>(OPT_channels_type) == MemoryAllocation_ChannelsType::MEM_ACC_N1 ||
       getOption<MemoryAllocation_ChannelsType>(OPT_channels_type) == MemoryAllocation_ChannelsType::MEM_ACC_NN) &&
      !isOption(OPT_channels_number))
   {
      setOption(OPT_channels_number, 2);
   }

   /// circuit debugging options
   if(isOption(OPT_generate_vcd) && getOption<bool>(OPT_generate_vcd))
   {
      setOption(OPT_assert_debug, true);
   }
   if(getOption<int>(OPT_debug_level) >= DEBUG_LEVEL_VERY_PEDANTIC)
   {
      setOption(OPT_assert_debug, true);
   }

   /// controller options
   if(getOption<HLSFlowStep_Type>(OPT_controller_architecture) == HLSFlowStep_Type::FSM_CONTROLLER_CREATOR ||
      getOption<HLSFlowStep_Type>(OPT_controller_architecture) == HLSFlowStep_Type::FSM_CS_CONTROLLER_CREATOR ||
      getOption<HLSFlowStep_Type>(OPT_controller_architecture) == HLSFlowStep_Type::PIPELINE_CONTROLLER_CREATOR)
   {
      setOption(OPT_stg, true);
   }

   /// chaining options
   setOption(OPT_chaining_algorithm, HLSFlowStep_Type::SCHED_CHAINING);

   /// evaluation options
   if(getOption<bool>(OPT_evaluation))
   {
      THROW_ASSERT(isOption(OPT_evaluation_objectives), "missing evaluation objectives");
      auto objective_string = getOption<std::string>(OPT_evaluation_objectives);
      THROW_ASSERT(!objective_string.empty(), "");
      std::vector<std::string> objective_vector = convert_string_to_vector<std::string>(objective_string, ",");

      if(getOption<Evaluation_Mode>(OPT_evaluation_mode) == Evaluation_Mode::EXACT)
      {
         if(is_evaluation_objective_string(objective_vector, "AREAxTIME"))
         {
            add_evaluation_objective_string(objective_string, "AREA,TIME");
            setOption(OPT_evaluation_objectives, objective_string);
            objective_vector = convert_string_to_vector<std::string>(objective_string, ",");
         }

         if(is_evaluation_objective_string(objective_vector, "TIME") ||
            is_evaluation_objective_string(objective_vector, "TOTAL_TIME") ||
            is_evaluation_objective_string(objective_vector, "CYCLES") ||
            is_evaluation_objective_string(objective_vector, "TOTAL_CYCLES"))
         {
            if(!getOption<bool>(OPT_generate_testbench))
            {
               setOption(OPT_generate_testbench, true);
               setOption(OPT_testbench_input_string, GetPath("test.xml"));
            }
         }
         const auto is_valid_evaluation_mode = [](const std::string& s) -> bool {
            return s == "AREA" || s == "AREAxTIME" || s == "TIME" || s == "TOTAL_TIME" || s == "CYCLES" ||
                   s == "TOTAL_CYCLES" || s == "BRAMS" || s == "CLOCK_SLACK" || s == "DSPS" || s == "FREQUENCY" ||
                   s == "PERIOD" || s == "REGISTERS";
         };
         if(!all_of(objective_vector.begin(), objective_vector.end(), is_valid_evaluation_mode))
         {
            THROW_ERROR("BadParameters: evaluation mode EXACT don't support the evaluation objectives");
         }
      }
      else
      {
         THROW_ERROR("BadParameters: invalid evaluation mode");
      }
   }

   if(getOption<HLSFlowStep_Type>(OPT_interface_type) == HLSFlowStep_Type::INFERRED_INTERFACE_GENERATION)
   {
      setOption(OPT_expose_globals, false);
   }

   if(!getOption<bool>(OPT_expose_globals))
   {
      if(getOption<MemoryAllocation_Policy>(OPT_memory_allocation_policy) == MemoryAllocation_Policy::NONE &&
         getOption<HLSFlowStep_Type>(OPT_interface_type) != HLSFlowStep_Type::WB4_INTERFACE_GENERATION)
      {
         setOption(OPT_memory_allocation_policy, MemoryAllocation_Policy::ALL_BRAM);
      }
   }
   tree_helper::debug_level = get_class_debug_level("tree_helper");

   const auto default_compiler = getOption<CompilerWrapper_CompilerTarget>(OPT_default_compiler);
   const auto flag_cpp = isOption(OPT_input_format) &&
                         getOption<Parameters_FileFormat>(OPT_input_format) == Parameters_FileFormat::FF_CPP;
   if(flag_cpp)
   {
      /// add -I <ac_types_dir> and -I <ac_math_dir>
      std::string includes =
          "-isystem " + relocate_compiler_path(std::string(PANDA_DATA_INSTALLDIR "/panda/ac_types/include")) +
          " -isystem " + relocate_compiler_path(std::string(PANDA_DATA_INSTALLDIR "/panda/ac_math/include"));
      if(isOption(OPT_gcc_includes))
      {
         includes = getOption<std::string>(OPT_gcc_includes) + " " + includes;
      }
      setOption(OPT_gcc_includes, includes);
      if(!isOption(OPT_gcc_standard))
      {
         if(CompilerWrapper::isGccCheck(default_compiler) &&
            !CompilerWrapper::isCurrentOrNewer(default_compiler, CompilerWrapper_CompilerTarget::CT_I386_GCC6))
         {
            setOption(OPT_gcc_standard, "gnu++98");
         }
         else
         {
            setOption(OPT_gcc_standard, "gnu++14");
         }
      }
   }
   else if(!isOption(OPT_gcc_standard))
   {
      if(CompilerWrapper::isGccCheck(default_compiler) &&
         !CompilerWrapper::isCurrentOrNewer(default_compiler, CompilerWrapper_CompilerTarget::CT_I386_GCC5))
      {
         setOption(OPT_gcc_standard, "gnu90");
      }
      else
      {
         setOption(OPT_gcc_standard, "gnu11");
      }
   }
#if HAVE_I386_CLANG16_COMPILER
   if(CompilerWrapper::isGccCheck(default_compiler))
   {
      std::string gcc_warnings;
      if(isOption(OPT_gcc_warnings))
      {
         gcc_warnings = getOption<std::string>(OPT_gcc_warnings) + STR_CST_string_separator;
      }
      const auto addWarning = [&](const std::string& warn) {
         if(gcc_warnings.find(boost::replace_first_copy(warn, "no-", "")) == std::string::npos)
         {
            gcc_warnings += warn + STR_CST_string_separator;
         }
      };
      addWarning("no-incompatible-function-pointer-types");
      addWarning("no-implicit-function-declaration");
      addWarning("no-int-conversion");
      setOption(OPT_gcc_warnings, gcc_warnings);
   }
#endif
   /// add experimental setup options
   if(getOption<std::string>(OPT_experimental_setup) == "VVD")
   {
      if(!isOption(OPT_compiler_opt_level))
      {
         setOption(OPT_compiler_opt_level, CompilerWrapper_OptimizationSet::O3);
      }
      if(!isOption(OPT_channels_type))
      {
         setOption(OPT_channels_type, MemoryAllocation_ChannelsType::MEM_ACC_NN);
      }
      if(!isOption(OPT_channels_number))
      {
         setOption(OPT_channels_number, 2);
      }
      if(getOption<MemoryAllocation_Policy>(OPT_memory_allocation_policy) == MemoryAllocation_Policy::NONE)
      {
         setOption(OPT_memory_allocation_policy, MemoryAllocation_Policy::ALL_BRAM);
      }
      setOption(OPT_DSP_allocation_coefficient, 1.75);
      setOption(OPT_clock_period_resource_fraction, "0.875");
      setOption(OPT_expose_globals, false);
      if(!isOption(OPT_distram_threshold))
      {
         setOption(OPT_distram_threshold, 256);
      }
      add_experimental_setup_compiler_options(!flag_cpp);
   }
   else if(getOption<std::string>(OPT_experimental_setup) == "BAMBU092")
   {
      if(!isOption(OPT_compiler_opt_level))
      {
         setOption(OPT_compiler_opt_level, CompilerWrapper_OptimizationSet::O0);
      }
      setOption(OPT_estimate_logic_and_connections, false);
      setOption(OPT_clock_period_resource_fraction, "0.9");
      setOption(OPT_DSP_margin_combinational, 1.3);
      setOption(OPT_skip_pipe_parameter, 1);
      if(!isOption(OPT_distram_threshold))
      {
         setOption(OPT_distram_threshold, 256);
      }
      add_experimental_setup_compiler_options(!flag_cpp);
   }
   else if(getOption<std::string>(OPT_experimental_setup) == "BAMBU-BALANCED" ||
           getOption<std::string>(OPT_experimental_setup) == "BAMBU-BALANCED-MP" ||
           getOption<std::string>(OPT_experimental_setup) == "BAMBU-TASTE")
   {
      std::string tuning_optimizations;
      if(!isOption(OPT_compiler_opt_level))
      {
         setOption(OPT_compiler_opt_level, CompilerWrapper_OptimizationSet::O2);
         /// GCC SECTION
         if(CompilerWrapper::isGccCheck(default_compiler))
         {
            tuning_optimizations += "inline-functions" + STR_CST_string_separator + "gcse-after-reload" +
                                    STR_CST_string_separator + "ipa-cp-clone" + STR_CST_string_separator +
                                    "unswitch-loops" + STR_CST_string_separator + "no-tree-loop-ivcanon";
            if(default_compiler == CompilerWrapper_CompilerTarget::CT_I386_GCC48 ||
               default_compiler == CompilerWrapper_CompilerTarget::CT_I386_GCC49 ||
               default_compiler == CompilerWrapper_CompilerTarget::CT_I386_GCC5 ||
               default_compiler == CompilerWrapper_CompilerTarget::CT_I386_GCC6 ||
               default_compiler == CompilerWrapper_CompilerTarget::CT_I386_GCC7 ||
               default_compiler == CompilerWrapper_CompilerTarget::CT_I386_GCC8)
            {
               tuning_optimizations +=
                   STR_CST_string_separator + "tree-partial-pre" + STR_CST_string_separator + "disable-tree-bswap";
            }
            if(default_compiler == CompilerWrapper_CompilerTarget::CT_I386_GCC7 ||
               default_compiler == CompilerWrapper_CompilerTarget::CT_I386_GCC8)
            {
               tuning_optimizations += STR_CST_string_separator + "no-store-merging";
            }
         }
         /// CLANG SECTION
         else if(CompilerWrapper::isClangCheck(default_compiler))
         {
            tuning_optimizations += "inline-functions";
         }
      }
      std::string optimizations;
      if(isOption(OPT_gcc_optimizations))
      {
         optimizations += getOption<std::string>(OPT_gcc_optimizations);
      }
      if(optimizations != "" && tuning_optimizations != "")
      {
         optimizations += STR_CST_string_separator;
      }
      optimizations += tuning_optimizations;
      if(optimizations != "")
      {
         setOption(OPT_gcc_optimizations, optimizations);
      }
#if 0
      std::string parameters;
      if(isOption(OPT_gcc_parameters))
         parameters = getOption<std::string>(OPT_gcc_parameters) + STR_CST_string_separator;
      setOption(OPT_gcc_parameters, parameters + "max-inline-insns-auto=25");
#endif
      if(getOption<std::string>(OPT_experimental_setup) == "BAMBU-BALANCED-MP")
      {
         if(!isOption(OPT_channels_type))
         {
            setOption(OPT_channels_type, MemoryAllocation_ChannelsType::MEM_ACC_NN);
         }
         if(!isOption(OPT_channels_number))
         {
            setOption(OPT_channels_number, 2);
         }
      }
      if(getOption<MemoryAllocation_Policy>(OPT_memory_allocation_policy) == MemoryAllocation_Policy::NONE)
      {
         setOption(OPT_memory_allocation_policy, MemoryAllocation_Policy::ALL_BRAM);
      }
      if(!isOption(OPT_distram_threshold))
      {
         setOption(OPT_distram_threshold, 256);
      }
      add_experimental_setup_compiler_options(!flag_cpp);
      if(getOption<std::string>(OPT_experimental_setup) == "BAMBU-TASTE")
      {
         const auto source_files = getOption<const CustomSet<std::string>>(OPT_input_file);
         if(source_files.size() > 1 && isOption(OPT_input_format) &&
            getOption<Parameters_FileFormat>(OPT_input_format) == Parameters_FileFormat::FF_C)
         {
            auto concat_filename =
                boost::filesystem::path(getOption<std::string>(OPT_output_temporary_directory) + "/" +
                                        boost::filesystem::unique_path(std::string(STR_CST_concat_c_file)).string())
                    .string();
            std::ofstream filestream(concat_filename.c_str());
            for(const auto& source_file : source_files)
            {
               filestream << "#include \"" << source_file << "\"\n";
            }
            filestream.close();
            setOption(OPT_input_file, concat_filename);
         }
      }
   }
   else if(getOption<std::string>(OPT_experimental_setup) == "BAMBU-PERFORMANCE-MP")
   {
      if(!isOption(OPT_compiler_opt_level))
      {
         setOption(OPT_compiler_opt_level, CompilerWrapper_OptimizationSet::O3);
      }
      if(!isOption(OPT_channels_type))
      {
         setOption(OPT_channels_type, MemoryAllocation_ChannelsType::MEM_ACC_NN);
      }
      if(!isOption(OPT_channels_number))
      {
         setOption(OPT_channels_number, 2);
      }
      if(getOption<MemoryAllocation_Policy>(OPT_memory_allocation_policy) == MemoryAllocation_Policy::NONE)
      {
         setOption(OPT_memory_allocation_policy, MemoryAllocation_Policy::ALL_BRAM);
      }
      if(!isOption(OPT_distram_threshold))
      {
         setOption(OPT_distram_threshold, 512);
      }
      add_experimental_setup_compiler_options(!flag_cpp);
      setOption(OPT_disable_function_proxy, true);
   }
   else if(getOption<std::string>(OPT_experimental_setup) == "BAMBU-PERFORMANCE")
   {
      if(!isOption(OPT_compiler_opt_level))
      {
         setOption(OPT_compiler_opt_level, CompilerWrapper_OptimizationSet::O3);
      }
      if(getOption<MemoryAllocation_Policy>(OPT_memory_allocation_policy) == MemoryAllocation_Policy::NONE)
      {
         setOption(OPT_memory_allocation_policy, MemoryAllocation_Policy::ALL_BRAM);
      }
      if(!isOption(OPT_distram_threshold))
      {
         setOption(OPT_distram_threshold, 512);
      }
      add_experimental_setup_compiler_options(!flag_cpp);
      setOption(OPT_disable_function_proxy, true);
   }
   else if(getOption<std::string>(OPT_experimental_setup) == "BAMBU-AREA-MP")
   {
      if(!isOption(OPT_compiler_opt_level))
      {
         setOption(OPT_compiler_opt_level, CompilerWrapper_OptimizationSet::Os);
      }
      if(!isOption(OPT_channels_type))
      {
         setOption(OPT_channels_type, MemoryAllocation_ChannelsType::MEM_ACC_NN);
      }
      if(!isOption(OPT_channels_number))
      {
         setOption(OPT_channels_number, 2);
      }
      if(getOption<MemoryAllocation_Policy>(OPT_memory_allocation_policy) == MemoryAllocation_Policy::NONE)
      {
         setOption(OPT_memory_allocation_policy, MemoryAllocation_Policy::ALL_BRAM);
      }
      setOption(OPT_DSP_allocation_coefficient, 1.75);
      if(!isOption(OPT_distram_threshold))
      {
         setOption(OPT_distram_threshold, 256);
      }
      add_experimental_setup_compiler_options(!flag_cpp);
   }
   else if(getOption<std::string>(OPT_experimental_setup) == "BAMBU-AREA")
   {
      if(!isOption(OPT_compiler_opt_level))
      {
         setOption(OPT_compiler_opt_level, CompilerWrapper_OptimizationSet::Os);
      }
      if(getOption<MemoryAllocation_Policy>(OPT_memory_allocation_policy) == MemoryAllocation_Policy::NONE)
      {
         setOption(OPT_memory_allocation_policy, MemoryAllocation_Policy::ALL_BRAM);
      }
      setOption(OPT_DSP_allocation_coefficient, 1.75);
      if(!isOption(OPT_distram_threshold))
      {
         setOption(OPT_distram_threshold, 256);
      }
      add_experimental_setup_compiler_options(!flag_cpp);
   }
   else if(getOption<std::string>(OPT_experimental_setup) == "BAMBU")
   {
      if(!isOption(OPT_compiler_opt_level))
      {
         setOption(OPT_compiler_opt_level, CompilerWrapper_OptimizationSet::O0);
      }
      if(!isOption(OPT_distram_threshold))
      {
         setOption(OPT_distram_threshold, 256);
      }
      add_experimental_setup_compiler_options(false);
   }
   else
   {
      THROW_ERROR("Experimental setup not recognized: " + getOption<std::string>(OPT_experimental_setup));
   }

   add_bambu_library("bambu");

   if(isOption(OPT_soft_float) && getOption<bool>(OPT_soft_float))
   {
      if(isOption(OPT_soft_fp) && getOption<bool>(OPT_soft_fp))
      {
         add_bambu_library("soft-fp");
      }
      else if(getOption<std::string>(OPT_hls_fpdiv) != "SRT4" && getOption<std::string>(OPT_hls_fpdiv) != "G")
      {
         THROW_ERROR("--hls-fpdiv=SF requires --soft-fp option");
      }
      else if(isOption(OPT_fp_subnormal) && getOption<bool>(OPT_fp_subnormal))
      {
         add_bambu_library("softfloat_subnormals");
      }
      else
      {
         add_bambu_library("softfloat");
      }
   }

   if(isOption(OPT_hls_div) && getOption<std::string>(OPT_hls_div) != "none")
   {
      add_bambu_library("hls-div" + getOption<std::string>(OPT_hls_div));
   }
   add_bambu_library("hls-cdiv");
#if HAVE_FROM_PRAGMA_BUILT && HAVE_BAMBU_BUILT
   if(getOption<bool>(OPT_parse_pragma))
   {
      setOption(OPT_disable_function_proxy, true);
      if(isOption(OPT_context_switch))
      {
         if(getOption<unsigned int>(OPT_channels_number) >= getOption<unsigned int>(OPT_memory_banks_number))
         {
            THROW_ERROR("This configuration doesn't support a number of channel equal or greater than the number of "
                        "memory_bank");
         }
         if(getOption<std::string>(OPT_registered_inputs) != "auto")
         {
            THROW_ERROR("Registered inputs option cannot be set for context switch architecture");
         }
         auto v = getOption<unsigned int>(OPT_channels_number); // we want to see if v is a power of 2
         bool f;                                                // the result goes here
         f = v && !(v & (v - 1));
         if(!f)
         {
            THROW_ERROR("Number of channel must be a power of 2");
         }
         v = getOption<unsigned int>(OPT_memory_banks_number); // we want to see if v is a power of 2
         f = v && !(v & (v - 1));
         if(!f)
         {
            THROW_ERROR("Number of bank must be a power of 2");
         }
         setOption(OPT_function_allocation_algorithm, HLSFlowStep_Type::OMP_FUNCTION_ALLOCATION_CS);
         setOption(OPT_memory_allocation_algorithm, HLSFlowStep_Type::DOMINATOR_MEMORY_ALLOCATION_CS);
         setOption(OPT_channels_type, MemoryAllocation_ChannelsType::MEM_ACC_CS);
         setOption(OPT_datapath_architecture, HLSFlowStep_Type::DATAPATH_CS_CREATOR);
         setOption(OPT_controller_architecture, HLSFlowStep_Type::FSM_CS_CONTROLLER_CREATOR);
         setOption(OPT_interface_type, HLSFlowStep_Type::INTERFACE_CS_GENERATION);
      }
      else
      {
         setOption(OPT_function_allocation_algorithm, HLSFlowStep_Type::OMP_FUNCTION_ALLOCATION);
      }
      add_bambu_library("pthread");
   }
#endif

   if(isOption(OPT_gcc_libraries))
   {
      const auto libraries = getOption<const CustomSet<std::string>>(OPT_gcc_libraries);
      for(const auto& library : libraries)
      {
         add_bambu_library(library);
      }
   }

   /// default for memory allocation policy
   if(getOption<MemoryAllocation_Policy>(OPT_memory_allocation_policy) == MemoryAllocation_Policy::NONE)
   {
      setOption(OPT_memory_allocation_policy, MemoryAllocation_Policy::LSS);
   }

   /// base address and initial internal address checks
   if(isOption(OPT_initial_internal_address) && (getOption<unsigned long long int>(OPT_base_address) == 0 ||
                                                 getOption<unsigned int>(OPT_initial_internal_address) == 0))
   {
      std::string optimizations;
      if(isOption(OPT_gcc_optimizations))
      {
         optimizations = getOption<std::string>(OPT_gcc_optimizations) + STR_CST_string_separator;
      }
      setOption(OPT_gcc_optimizations, optimizations + "no-delete-null-pointer-checks");
   }

   /// Checks
   if(isOption(OPT_memory_banks_number) && getOption<int>(OPT_memory_banks_number) > 1)
   {
      setOption(OPT_channels_type, MemoryAllocation_ChannelsType::MEM_ACC_CS);
   }
   if(!isOption(OPT_channels_type))
   {
      setOption(OPT_channels_type, MemoryAllocation_ChannelsType::MEM_ACC_11);
      setOption(OPT_channels_number, 1);
   }
   if(isOption(OPT_channels_number) &&
      getOption<MemoryAllocation_ChannelsType>(OPT_channels_type) == MemoryAllocation_ChannelsType::MEM_ACC_11)
   {
      if(getOption<unsigned int>(OPT_channels_number) != 1)
      {
         THROW_ERROR("the number of channels cannot be specified for MEM_ACC_11");
      }
   }
   if(isOption(OPT_channels_number) &&
      (getOption<MemoryAllocation_ChannelsType>(OPT_channels_type) == MemoryAllocation_ChannelsType::MEM_ACC_N1 ||
       getOption<MemoryAllocation_ChannelsType>(OPT_channels_type) == MemoryAllocation_ChannelsType::MEM_ACC_NN))
   {
      if(getOption<unsigned int>(OPT_channels_number) > 2 &&
         getOption<MemoryAllocation_Policy>(OPT_memory_allocation_policy) != MemoryAllocation_Policy::NO_BRAM &&
         getOption<MemoryAllocation_Policy>(OPT_memory_allocation_policy) !=
             MemoryAllocation_Policy::EXT_PIPELINED_BRAM)
      {
         THROW_ERROR("no more than two channels is supported for MEM_ACC_N1 and MEM_ACC_NN: try to add this option "
                     "--memory-allocation-policy=NO_BRAM or --memory-allocation-policy=EXT_PIPELINED_BRAM");
      }
   }

   if(getOption<HLSFlowStep_Type>(OPT_interface_type) == HLSFlowStep_Type::WB4_INTERFACE_GENERATION)
   {
      if(getOption<MemoryAllocation_ChannelsType>(OPT_channels_type) == MemoryAllocation_ChannelsType::MEM_ACC_NN)
      {
         THROW_ERROR("Wishbone 4 interface does not yet support multi-channel architectures (MEM_ACC_NN)");
      }

      if(getOption<MemoryAllocation_Policy>(OPT_memory_allocation_policy) == MemoryAllocation_Policy::ALL_BRAM)
      {
         THROW_ERROR("Wishbone 4 interface does not yet support --memory-allocation-policy=ALL_BRAM");
      }
      else if(getOption<MemoryAllocation_Policy>(OPT_memory_allocation_policy) ==
              MemoryAllocation_Policy::EXT_PIPELINED_BRAM)
      {
         THROW_ERROR("Wishbone 4 interface does not yet support --memory-allocation-policy=EXT_PIPELINED_BRAM");
      }
   }

   if(getOption<bool>(OPT_memory_mapped_top) &&
      (isOption(OPT_clock_name) || isOption(OPT_reset_name) || isOption(OPT_start_name) || isOption(OPT_done_name)))
   {
      THROW_ERROR("Memory mapped top interface does not allow the renaming of the control signals");
   }

   if(!getOption<bool>(OPT_gcc_include_sysdir))
   {
      if(!isOption(OPT_input_file))
      {
         THROW_ERROR("No input file specified");
      }
      if(isOption(OPT_gcc_optimizations) &&
         getOption<std::string>(OPT_input_file).find(STR_CST_string_separator) != std::string::npos &&
         getOption<std::string>(OPT_gcc_optimizations).find("whole-program") != std::string::npos &&
         getOption<std::string>(OPT_gcc_optimizations).find("no-whole-program") == std::string::npos)
      {
         THROW_ERROR("-fwhole-program cannot be used with multiple input files");
      }
   }
   if(isOption(OPT_discrepancy) && getOption<bool>(OPT_discrepancy) && isOption(OPT_discrepancy_hw) &&
      getOption<bool>(OPT_discrepancy_hw))
   {
      THROW_ERROR("--discrepancy and --discrepancy-hw are mutually exclusive");
   }
   if(isOption(OPT_discrepancy_hw) && getOption<bool>(OPT_discrepancy_hw) &&
      getOption<HLSFlowStep_Type>(OPT_controller_architecture) != HLSFlowStep_Type::FSM_CONTROLLER_CREATOR)
   {
      THROW_ERROR("--discrepancy-hw is only compatible with classic FSM controllers");
   }
   if(isOption(OPT_discrepancy_hw) && getOption<bool>(OPT_discrepancy_hw) &&
      static_cast<HDLWriter_Language>(getOption<unsigned int>(OPT_writer_language)) != HDLWriter_Language::VERILOG)
   {
      THROW_ERROR("--discrepancy-hw is only compatible with Verilog");
   }
   if(isOption(OPT_discrepancy_hw) && getOption<bool>(OPT_discrepancy_hw) &&
      getOption<HLSFlowStep_Type>(OPT_function_allocation_algorithm) != HLSFlowStep_Type::DOMINATOR_FUNCTION_ALLOCATION)
   {
      THROW_ERROR("--discrepancy-hw Hardware Discrepancy Analysis only works with dominator function allocation");
   }
   if(isOption(OPT_discrepancy_hw) && getOption<bool>(OPT_discrepancy_hw) && isOption(OPT_disable_function_proxy) &&
      getOption<bool>(OPT_disable_function_proxy))
   {
      THROW_ERROR("--discrepancy-hw Hardware Discrepancy Analysis only works with function proxies");
   }
   if(isOption(OPT_discrepancy) && getOption<bool>(OPT_discrepancy))
   {
      if(default_compiler == CompilerWrapper_CompilerTarget::CT_I386_GCC45 ||
         default_compiler == CompilerWrapper_CompilerTarget::CT_I386_GCC46 ||
         default_compiler == CompilerWrapper_CompilerTarget::CT_I386_GCC47 ||
         default_compiler == CompilerWrapper_CompilerTarget::CT_I386_GCC48 ||
         default_compiler == CompilerWrapper_CompilerTarget::CT_I386_GCC49)
      {
         THROW_WARNING("discrepancy analysis can report false positives with old compilers, use --compiler=I386_GCC5 "
                       "or higher to avoid them");
      }
   }
   if((isOption(OPT_generate_vcd) && getOption<bool>(OPT_generate_vcd)) ||
      (isOption(OPT_discrepancy) && getOption<bool>(OPT_discrepancy)))
   {
      if(!isOption(OPT_generate_testbench) || !getOption<bool>(OPT_generate_testbench))
      {
         THROW_ERROR("Testbench generation required. (--generate-tb or --simulate undeclared).");
      }
   }
   if((getOption<Evaluation_Mode>(OPT_evaluation_mode) == Evaluation_Mode::EXACT &&
       getOption<std::string>(OPT_evaluation_objectives).find("CYCLES") != std::string::npos) ||
      (isOption(OPT_discrepancy) && getOption<bool>(OPT_discrepancy)))
   {
      if(isOption(OPT_top_functions_names) &&
         getOption<const std::list<std::string>>(OPT_top_functions_names).size() > 1)
      {
         THROW_ERROR("Simulation cannot be enabled with multiple top functions");
      }
   }
   /// Disable proxy when there are multiple top functions
   if(isOption(OPT_top_functions_names) && getOption<const std::list<std::string>>(OPT_top_functions_names).size() > 1)
   {
      setOption(OPT_disable_function_proxy, true);
   }
   /// In case copy input files
   if(isOption(OPT_file_input_data))
   {
      auto input_data = getOption<std::string>(OPT_file_input_data);
      std::vector<std::string> splitted = SplitString(input_data, ",");
      size_t i_end = splitted.size();
      for(size_t i = 0; i < i_end; i++)
      {
         const auto filename = GetPath(splitted[i]);
         if(boost::filesystem::path(filename).parent_path() != GetCurrentPath())
         {
            std::string command = "cp " + filename + " " + GetCurrentPath();
            int ret = PandaSystem(ParameterConstRef(this, null_deleter()), command);
            if(IsError(ret))
            {
               THROW_ERROR("cp returns an error");
            }
         }
      }
   }

   if(isOption(OPT_no_parse_c_python) && !isOption(OPT_testbench_extra_gcc_flags))
   {
      THROW_ERROR("Include directories and library directories for Python bindings are missing.\n"
                  "use --testbench-extra-gcc-flags=\"string\" to provide them");
   }
   setOption<unsigned int>(OPT_host_compiler, static_cast<unsigned int>(default_compiler));
   if(isOption(OPT_evaluation_objectives) &&
      getOption<std::string>(OPT_evaluation_objectives).find("CYCLES") != std::string::npos &&
      isOption(OPT_device_string) && boost::starts_with(getOption<std::string>(OPT_device_string), "LFE"))
   {
      if(getOption<std::string>(OPT_simulator) == "VERILATOR")
      {
         THROW_WARNING("Simulation of Lattice device may not work with VERILATOR. Recent versions ignore some issue in "
                       "Verilog Lattice libraries.");
      }
   }
   if(isOption(OPT_lattice_settings))
   {
      if(isOption(OPT_evaluation_objectives) &&
         getOption<std::string>(OPT_evaluation_objectives).find("AREA") != std::string::npos &&
         isOption(OPT_device_string) && boost::starts_with(getOption<std::string>(OPT_device_string), "LFE") &&
         !getOption<bool>(OPT_connect_iob))
      {
         THROW_WARNING("--connect-iob must be used when target is a Lattice board");
      }
   }
   else
   {
      if(isOption(OPT_evaluation_objectives) &&
         getOption<std::string>(OPT_evaluation_objectives).find("CYCLES") != std::string::npos &&
         isOption(OPT_device_string) && boost::starts_with(getOption<std::string>(OPT_device_string), "LFE"))
      {
         THROW_ERROR("Simulation of Lattice devices requires to enable Lattice support. See documentation about "
                     "--lattice-root option.");
      }
   }
   if(isOption(OPT_evaluation_objectives) &&
      getOption<std::string>(OPT_evaluation_objectives).find("CYCLES") != std::string::npos &&
      (!isOption(OPT_simulator) || getOption<std::string>(OPT_simulator) == ""))
   {
      THROW_ERROR("At least a simulator must be enabled");
   }
   if(isOption(OPT_dry_run_evaluation) && getOption<bool>(OPT_dry_run_evaluation))
   {
      setOption(OPT_evaluation_mode, Evaluation_Mode::DRY_RUN);
   }
   /// When simd is enabled bit value analysis and optimization are disabled
   if(getOption<int>(OPT_gcc_openmp_simd))
   {
      setOption(OPT_bitvalue_ipa, false);
   }

   if(boost::starts_with(getOption<std::string>(OPT_device_string), "nx"))
   {
      THROW_WARNING("Asynchronous memories are disabled by default when targeting NanoXplore devices");
      setOption(OPT_use_asynchronous_memories, false);
   }
}

void BambuParameter::SetDefaults()
{
   // ---------- general options ----------- //
   /// Revision
   setOption(OPT_dot_directory, GetCurrentPath() + "/HLS_output/dot/");
   setOption(OPT_output_directory, GetCurrentPath() + "/HLS_output/");
   setOption(OPT_simulation_output, GetPath("results.txt"));
   setOption(OPT_profiling_output, GetPath("profiling_results.txt"));
   /// Debugging level
   setOption(OPT_output_level, OUTPUT_LEVEL_MINIMUM);
   setOption(OPT_debug_level, DEBUG_LEVEL_NONE);
   setOption(OPT_print_dot, false);
   /// maximum execution time: 0 means no time limit
   setOption(OPT_ilp_max_time, 0);

#if HAVE_MAPPING_BUILT
   setOption(OPT_driving_component_type, "ARM");
#endif

   /// pragmas related
   setOption(OPT_parse_pragma, false);
   setOption(OPT_ignore_parallelism, false);

   /// ---------- frontend analysis ----------//
#if HAVE_FROM_RTL_BUILT
   setOption(OPT_use_rtl, false);
#endif

   setOption(OPT_frontend_statistics, false);

   /// ---------- HLS process options ----------- //
   setOption(OPT_synthesis_flow, HLSFlowStep_Type::CLASSICAL_HLS_SYNTHESIS_FLOW);
   setOption(OPT_hls_flow, HLSFlowStep_Type::STANDARD_HLS_FLOW);

   /// ---------- HLS specification reference ----------- //
   setOption(OPT_generate_testbench, false);
   setOption(OPT_max_sim_cycles, 200000000);
   setOption(OPT_chaining, true);

   /// High-level synthesis contraints dump -- //
   setOption("dumpConstraints", false);
   setOption("dumpConstraints_file", "Constraints.xml");

   /// -- Scheduling -- //
   /// Scheduling algorithm (default is list based one)
   setOption(OPT_scheduling_algorithm, HLSFlowStep_Type::LIST_BASED_SCHEDULING);
   setOption(OPT_scheduling_priority, ParametricListBased_Metric::DYNAMIC_MOBILITY);
   /// ilp solver
#if HAVE_ILP_BUILT
#if HAVE_GLPK
   setOption(OPT_ilp_solver, meilp_solver::GLPK);
#elif HAVE_COIN_OR
   setOption(OPT_ilp_solver, meilp_solver::COIN_OR);
#elif HAVE_LP_SOLVE
   setOption(OPT_ilp_solver, meilp_solver::LP_SOLVE);
#endif
#endif
   /// speculative execution flag
   setOption(OPT_speculative, false);

   /// -- Module binding -- //
   /// module binding algorithm
   setOption(OPT_fu_binding_algorithm, HLSFlowStep_Type::CDFC_MODULE_BINDING);
   setOption(OPT_cdfc_module_binding_algorithm, CliqueCovering_Algorithm::TS_WEIGHTED_CLIQUE_COVERING);

   /// -- Finite state machine -- //
   /// flag to check if finite state machine has to be created
   setOption(OPT_stg, false);
   /// state transition graph creation algorithm
   setOption(OPT_stg_algorithm, HLSFlowStep_Type::BB_STG_CREATOR);

   /// -- Dataflow analysis -- //
   setOption(OPT_liveness_algorithm, HLSFlowStep_Type::FSM_NI_SSA_LIVENESS);

   /// -- Register allocation -- //
   /// register allocation algorithm
   setOption(OPT_register_allocation_algorithm, HLSFlowStep_Type::WEIGHTED_CLIQUE_REGISTER_BINDING);
   setOption(OPT_weighted_clique_register_algorithm, CliqueCovering_Algorithm::TS_WEIGHTED_CLIQUE_COVERING);
   /// storage value insertion algorithm
   setOption(OPT_storage_value_insertion_algorithm, HLSFlowStep_Type::VALUES_SCHEME_STORAGE_VALUE_INSERTION);
   setOption(OPT_reset_type, "no");
   setOption(OPT_reset_level, false);
   setOption(OPT_reg_init_value, true);

   setOption(OPT_shared_input_registers, false);

   /// Function allocation
   setOption(OPT_function_allocation_algorithm, HLSFlowStep_Type::DOMINATOR_FUNCTION_ALLOCATION);

   /// Enable function proxy by default
   setOption(OPT_disable_function_proxy, false);
   setOption(OPT_disable_bounded_function, false);

   /// Disable memory mapped interface for top function by default
   setOption(OPT_memory_mapped_top, false);

   setOption(OPT_mem_delay_read, 2);
   setOption(OPT_mem_delay_write, 1);

   /// -- Memory allocation -- //
   setOption(OPT_memory_allocation_algorithm, HLSFlowStep_Type::DOMINATOR_MEMORY_ALLOCATION);
   setOption(OPT_memory_allocation_policy, MemoryAllocation_Policy::NONE);
   setOption(OPT_base_address, 1073741824); // 1Gbytes maximum address space reserved for the accelerator
   setOption(OPT_memory_controller_type, "D00");
   setOption(OPT_sparse_memory, true);
   setOption(OPT_expose_globals, false);

   /// -- Datapath -- //
   /// Datapath interconnection architecture
   setOption(OPT_datapath_interconnection_algorithm, HLSFlowStep_Type::MUX_INTERCONNECTION_BINDING);
   /// Datapath architecture
   setOption(OPT_datapath_architecture, HLSFlowStep_Type::CLASSIC_DATAPATH_CREATOR);

   /// -- Controller -- //
   /// target architecture for the controller
   setOption(OPT_controller_architecture, HLSFlowStep_Type::FSM_CONTROLLER_CREATOR);

   /// -- top entity -- //
   /// Output file name for top entity
   setOption(OPT_top_file, "top");

   /// backend HDL
   setOption(OPT_writer_language, static_cast<int>(HDLWriter_Language::VERILOG));

   /// -- Module Interfaces -- //
   setOption(OPT_interface, true);
   setOption(OPT_interface_type, HLSFlowStep_Type::MINIMAL_INTERFACE_GENERATION);
   setOption(OPT_additional_top, "");

   /// -- Module Characterization -- //
   setOption(OPT_evaluation, false);
   setOption(OPT_evaluation_mode, Evaluation_Mode::NONE);
   setOption(OPT_evaluation_objectives, "");

   setOption(OPT_altera_root, "/opt/altera:/opt/intelFPGA");
   setOption(OPT_lattice_root, "/opt/diamond:/usr/local/diamond");
   setOption(OPT_mentor_root, "/opt/mentor");
   setOption(OPT_mentor_optimizer, true);
   setOption(OPT_nanoxplore_root, "/opt/NanoXplore/NXmap3");
   setOption(OPT_verilator_parallel, false);
   setOption(OPT_xilinx_root, "/opt/Xilinx");

   /// -- Module Synthesis -- //
   setOption(OPT_rtl, true); /// the resulting specification will be a RTL description
   setOption("device_name", "xc7z020");
   setOption("device_speed", "-1");
   setOption("device_package", "clg484");
   setOption("device_synthesis_tool", "VVD");
   setOption(OPT_timing_simulation, false);
   setOption(OPT_timing_violation_abort, false);
   setOption(OPT_target_device_type, static_cast<int>(TargetDevice_Type::FPGA));
   setOption(OPT_export_core, false);
   setOption(OPT_connect_iob, false);

   /// -- Compiler options -- //
   setOption(OPT_default_compiler, CompilerWrapper::getDefaultCompiler());
   setOption(OPT_compatible_compilers, CompilerWrapper::getCompatibleCompilers());

   setOption(OPT_without_transformation, true);
   setOption(OPT_compute_size_of, true);
   setOption(OPT_precision, 3);
   setOption(OPT_gcc_c, true);
   setOption(OPT_gcc_config, false);
   setOption(OPT_gcc_costs, false);
   setOption(OPT_gcc_openmp_simd, 0);
   setOption(OPT_gcc_optimization_set, CompilerWrapper_OptimizationSet::OBAMBU);
   setOption(OPT_gcc_include_sysdir, false);
   setOption(OPT_model_costs, false);

   std::string defines;
   if(isOption(OPT_gcc_defines))
   {
      defines = getOption<std::string>(OPT_gcc_defines) + STR_CST_string_separator;
   }
   defines += "__BAMBU__";
   setOption(OPT_gcc_defines, defines);

   setOption(OPT_soft_float, true);
   setOption(OPT_hls_div, "nr1");
   setOption(OPT_hls_fpdiv, "SRT4");
   setOption(OPT_max_ulp, 1.0);
   setOption(OPT_skip_pipe_parameter, 0);
   setOption(OPT_unaligned_access, false);
   setOption(OPT_aligned_access, false);
   setOption(OPT_gcc_serialize_memory_accesses, false);
   setOption(OPT_use_asynchronous_memories, true);
   setOption(OPT_do_not_chain_memories, false);
   setOption(OPT_bram_high_latency, "");
   setOption(OPT_experimental_setup, "BAMBU-BALANCED-MP");
   setOption(OPT_DSP_margin_combinational, 1.0);
   setOption(OPT_DSP_margin_pipelined, 1.0);
   setOption(OPT_DSP_allocation_coefficient, NUM_CST_allocation_default_allocation_coefficient);
   setOption(OPT_estimate_logic_and_connections, true);
   setOption(OPT_registered_inputs, "auto");
   setOption(OPT_fsm_encoding, "auto");
   setOption(OPT_scheduling_mux_margins, 0.0);
   setOption(OPT_no_return_zero, false);
   setOption(OPT_bitvalue_ipa, true);
   setOption(OPT_range_analysis_mode, "");
   setOption(OPT_fp_format, "");
   setOption(OPT_fp_format_propagate, false);
   setOption(OPT_parallel_backend, false);

#if HAVE_HOST_PROFILING_BUILT
   setOption(OPT_exec_argv, STR_CST_string_separator);
   setOption(OPT_profiling_method, static_cast<int>(HostProfiling_Method::PM_NONE));
   setOption(OPT_host_compiler, CompilerWrapper::getDefaultCompiler());
#endif
   setOption(OPT_clock_period, 10.0);
   setOption(OPT_mixed_design, true);
#if HAVE_TASTE
   setOption(OPT_generate_taste_architecture, false);
#endif
#if HAVE_FROM_PRAGMA_BUILT && HAVE_BAMBU_BUILT
   setOption(OPT_num_accelerators, 4);
#endif
   setOption(OPT_memory_banks_number, 1);

   panda_parameters["CSE_size"] = "2";
   panda_parameters["PortSwapping"] = "1";
   //   panda_parameters["enable-CSROA"] = "1";
   panda_parameters["MAX_LUT_INT_SIZE"] = "8";
}

void BambuParameter::add_bambu_library(std::string lib)
{
   auto preferred_compiler = getOption<CompilerWrapper_CompilerTarget>(OPT_default_compiler);
   std::string archive_files;
   bool is_subnormals = isOption(OPT_fp_subnormal) && getOption<bool>(OPT_fp_subnormal);
   std::string VSuffix = "";
   if(is_subnormals && lib == "m")
   {
      if(isOption(OPT_libm_std_rounding) && getOption<int>(OPT_libm_std_rounding))
      {
         VSuffix = "_subnormals_std";
      }
      else
      {
         VSuffix = "_subnormals";
      }
   }
   else if(lib == "m")
   {
      if(isOption(OPT_libm_std_rounding) && getOption<int>(OPT_libm_std_rounding))
      {
         VSuffix = "_std";
      }
   }
   if(isOption(OPT_archive_files))
   {
      archive_files = getOption<std::string>(OPT_archive_files) + STR_CST_string_separator;
   }

   setOption(OPT_archive_files, archive_files + relocate_compiler_path(PANDA_LIB_INSTALLDIR "/panda/lib") + lib + "_" +
                                    CompilerWrapper::getCompilerSuffix(preferred_compiler) + VSuffix + ".a");
}<|MERGE_RESOLUTION|>--- conflicted
+++ resolved
@@ -2768,22 +2768,9 @@
    setOption(OPT_verilator, system("which verilator > /dev/null 2>&1") == 0);
    if(getOption<bool>(OPT_verilator))
    {
-<<<<<<< HEAD
-      setOption(OPT_verilator_l2_name, system("bash -c \"if [[ \\\"x$(verilator --l2-name bambu_testbench 2>&1 | head "
-                                              "-n1 | grep -i 'Invalid Option')\\\" = "
-                                              "\\\"x\\\" ]]; then exit 0; else exit 1; fi\" > /dev/null 2>&1") == 0);
-      const auto has_timescale_override =
-          system("bash -c \"if [[ \\\"x$(verilator --timescale-override v 2>&1 | head -n1 | grep -i 'Invalid "
-                 "Option')\\\" = \\\"x\\\" ]]; then exit 0; else exit 1; fi\" > /dev/null 2>&1") == 0;
-      if(has_timescale_override)
-      {
-         setOption(OPT_verilator_timescale_override, "1ps/1ps");
-      }
-=======
       setOption(OPT_verilator_l2_name,
                 system("bash -c \"if [[ \\\"x$(verilator --l2-name v 2>&1 | head -n1 | grep -i 'Invalid Option')\\\" = "
                        "\\\"x\\\" ]]; then exit 0; else exit 1; fi\" > /dev/null 2>&1") == 0);
->>>>>>> a3cd8206
       const auto thread_support =
           system("bash -c \"if [ $(verilator --version | grep Verilator | sed -E 's/Verilator ([0-9]+).*/\1/') -ge 4 "
                  "]; then exit 0; else exit 1; fi\" > /dev/null 2>&1") == 0;
