/*
 *
 *                   _/_/_/    _/_/   _/    _/ _/_/_/    _/_/
 *                  _/   _/ _/    _/ _/_/  _/ _/   _/ _/    _/
 *                 _/_/_/  _/_/_/_/ _/  _/_/ _/   _/ _/_/_/_/
 *                _/      _/    _/ _/    _/ _/   _/ _/    _/
 *               _/      _/    _/ _/    _/ _/_/_/  _/    _/
 *
 *             ***********************************************
 *                              PandA Project
 *                     URL: http://panda.dei.polimi.it
 *                       Politecnico di Milano - DEIB
 *                        System Architectures Group
 *             ***********************************************
 *              Copyright (C) 2004-2022 Politecnico di Milano
 *
 *   This file is part of the PandA framework.
 *
 *   The PandA framework is free software; you can redistribute it and/or modify
 *   it under the terms of the GNU General Public License as published by
 *   the Free Software Foundation; either version 3 of the License, or
 *   (at your option) any later version.
 *
 *   This program is distributed in the hope that it will be useful,
 *   but WITHOUT ANY WARRANTY; without even the implied warranty of
 *   MERCHANTABILITY or FITNESS FOR A PARTICULAR PURPOSE.  See the
 *   GNU General Public License for more details.
 *
 *   You should have received a copy of the GNU General Public License
 *   along with this program.  If not, see <http://www.gnu.org/licenses/>.
 *
 */
/**
 * @file function_behavior.cpp
 * @brief A brief description of the C++ Source File
 *
 * @author Fabrizio Ferrandi <fabrizio.ferrandi@polimi.it>
 * @author Marco Lattuada <lattuada@elet.polimi.it>
 * @author Christian Pilato <pilato@elet.polimi.it>
 * $Revision$
 * $Date$
 * Last modified by $Author$
 *
 */
#include "function_behavior.hpp"

#include "config_HAVE_EXPERIMENTAL.hpp"
#include "config_HAVE_HOST_PROFILING_BUILT.hpp"
#include "config_HAVE_POLIXML_BUILT.hpp"

#include "Dominance.hpp"                        // for dominance
#include "Parameter.hpp"                        // for ParameterConstRef
#include "application_manager.hpp"              // for application_manager
#include "basic_block.hpp"                      // for BBGraph, BBGraphInfo
#include "basic_blocks_graph_constructor.hpp"   // for BBGraphRef, BasicBl...
#include "behavioral_helper.hpp"                // for BehavioralHelper
#include "cdfg_edge_info.hpp"                   // for CFG_SELECTOR, CDG_S...
#include "config_HAVE_EXPERIMENTAL.hpp"         // for HAVE_EXPERIMENTAL
#include "config_HAVE_HOST_PROFILING_BUILT.hpp" // for HAVE_HOST_PROFILING...
#include "config_HAVE_POLIXML_BUILT.hpp"        // for HAVE_POLIXML_BUILT
#include "custom_set.hpp"                       // for CustomSet
#include "exceptions.hpp"                       // for THROW_ASSERT, THROW...
#include "graph.hpp"                            // for vertex, VertexIterator
#include "level_constructor.hpp"                // for level_constructor
#include "loop.hpp"                             // for LoopsRef
#include "loops.hpp"                            // for ProfilingInformatio...
#include "op_graph.hpp"                         // for OpGraph, OpGraphCon...
#include "operations_graph_constructor.hpp"     // for OpGraphRef, operati...
#include "tree_helper.hpp"
#include "tree_manager.hpp" // for pipeline_enabled
#include "tree_node.hpp"    // for pipeline_enabled
#include "utility.hpp"
#include <boost/graph/adjacency_list.hpp>     // for adjacency_list
#include <boost/graph/filtered_graph.hpp>     // for filtered_graph<>::v...
#include <boost/iterator/filter_iterator.hpp> // for filter_iterator
#include <boost/iterator/iterator_facade.hpp> // for operator!=, operator++
#include <boost/tuple/tuple.hpp>              // for tie
#include <list>                               // for list, _List_const_i...
#include <ostream>                            // for operator<<, basic_o...
#include <string>                             // for operator+, char_traits
#include <utility>                            // for pair
#if HAVE_HOST_PROFILING_BUILT
#include "profiling_information.hpp" // for BBGraphConstRef
#endif
#include "typed_node_info.hpp" // for GET_NAME

#if HAVE_EXPERIMENTAL
#include "epd_graph.hpp"
#include "extended_pdg_constructor.hpp"
#include "op_graph.hpp"
#include "parallel_regions_graph.hpp"
#include "parallel_regions_graph_constructor.hpp"
#endif

#if __GNUC__ > 4 || (__GNUC__ == 4 && __GNUC_MINOR__ >= 6)
#pragma GCC diagnostic push
#pragma GCC diagnostic error "-Weffc++"
#endif
memory_access::memory_access(unsigned int _node_id, unsigned int _base_address, unsigned int _offset)
    : node_id(_node_id), base_address(_base_address), offset(_offset)
{
}

FunctionBehavior::FunctionBehavior(const application_managerConstRef _AppM, const BehavioralHelperRef _helper,
                                   const ParameterConstRef _parameters)
    : helper(_helper),
      bb_graphs_collection(
          new BBGraphsCollection(BBGraphInfoRef(new BBGraphInfo(_AppM, _helper->get_function_index())), _parameters)),
      op_graphs_collection(new OpGraphsCollection(OpGraphInfoRef(new OpGraphInfo(helper)), _parameters)),
      bb(new BBGraph(bb_graphs_collection, CFG_SELECTOR)),
      extended_bb(new BBGraph(bb_graphs_collection, CFG_SELECTOR | ECFG_SELECTOR)),
      cdg_bb(new BBGraph(bb_graphs_collection, CDG_SELECTOR)),
      dj(new BBGraph(bb_graphs_collection, D_SELECTOR | J_SELECTOR)),
      dt(new BBGraph(bb_graphs_collection, D_SELECTOR)),
      fbb(new BBGraph(bb_graphs_collection, FCFG_SELECTOR)),
      pdt(new BBGraph(bb_graphs_collection, PD_SELECTOR)),
      ppg(new BBGraph(bb_graphs_collection, PP_SELECTOR | CFG_SELECTOR)),
      cfg(new OpGraph(op_graphs_collection, CFG_SELECTOR)),
      extended_cfg(new OpGraph(op_graphs_collection, CFG_SELECTOR | ECFG_SELECTOR)),
      fcfg(new OpGraph(op_graphs_collection, FCFG_SELECTOR)),
      adg(new OpGraph(op_graphs_collection, ADG_SELECTOR)),
      fadg(new OpGraph(op_graphs_collection, FADG_SELECTOR)),
      cdg(new OpGraph(op_graphs_collection, CDG_SELECTOR)),
      fcdg(new OpGraph(op_graphs_collection, FCDG_SELECTOR)),
      dfg(new OpGraph(op_graphs_collection, DFG_SELECTOR)),
      fdfg(new OpGraph(op_graphs_collection, FDFG_SELECTOR)),
      flg(new OpGraph(op_graphs_collection, FLG_SELECTOR)),
      odg(new OpGraph(op_graphs_collection, ODG_SELECTOR)),
      fodg(new OpGraph(op_graphs_collection, FODG_SELECTOR)),
      flaoddg(new OpGraph(op_graphs_collection, FLG_SELECTOR | ADG_SELECTOR | ODG_SELECTOR | DFG_SELECTOR)),
      fflaoddg(new OpGraph(op_graphs_collection, FLG_SELECTOR | FADG_SELECTOR | FODG_SELECTOR | FDFG_SELECTOR)),
      flsaodg(new OpGraph(op_graphs_collection, FLG_SELECTOR | SDG_SELECTOR | ADG_SELECTOR | ODG_SELECTOR)),
#ifndef NDEBUG
      flsaoddg(new OpGraph(op_graphs_collection,
                           FLG_SELECTOR | SDG_SELECTOR | ADG_SELECTOR | ODG_SELECTOR | DEBUG_SELECTOR)),
#endif
      fflsaodg(new OpGraph(op_graphs_collection, FLG_SELECTOR | FSDG_SELECTOR | FADG_SELECTOR | FODG_SELECTOR)),
      saodg(new OpGraph(op_graphs_collection, SDG_SELECTOR | ADG_SELECTOR | ODG_SELECTOR)),
      fsaodg(new OpGraph(op_graphs_collection, FSDG_SELECTOR | FADG_SELECTOR | FODG_SELECTOR)),
      sdg(new OpGraph(op_graphs_collection, SDG_SELECTOR)),
      fsdg(new OpGraph(op_graphs_collection, FSDG_SELECTOR)),
#if HAVE_EXPERIMENTAL
      rpdg(new OpGraph(op_graphs_collection, RPDG_SELECTOR)),
#endif
      sg(new OpGraph(op_graphs_collection, SG_SELECTOR | FLG_SELECTOR)),
#if HAVE_EXPERIMENTAL
      epdg_bulk(new EpdGraphsCollection(saodg, _parameters)),
      cepdg(new EpdGraph(epdg_bulk, EpdEdgeInfo::EDGE_CONTROL /*| EpdEdgeInfo::EDGE_CONTROL_FLOW*/)),
      depdg(new EpdGraph(epdg_bulk, EpdEdgeInfo::EDGE_DATA_RAW | EpdEdgeInfo::EDGE_DATA_WAW_WAR)),
      cdepdg(new EpdGraph(epdg_bulk,
                          EpdEdgeInfo::EDGE_DATA_RAW | EpdEdgeInfo::EDGE_DATA_WAW_WAR | EpdEdgeInfo::EDGE_CONTROL)),
      cdcfepdg(new EpdGraph(epdg_bulk, EpdEdgeInfo::EDGE_DATA_RAW | EpdEdgeInfo::EDGE_DATA_WAW_WAR |
                                           EpdEdgeInfo::EDGE_CONTROL | EpdEdgeInfo::EDGE_CONTROL_FLOW)),
      epdg(new EpdGraph(epdg_bulk, EpdEdgeInfo::EDGE_DATA_RAW | EpdEdgeInfo::EDGE_DATA_WAW_WAR |
                                       EpdEdgeInfo::EDGE_CONTROL | EpdEdgeInfo::EDGE_OUTPUT |
                                       EpdEdgeInfo::EDGE_CONTROL_FLOW)),
      fepdg(new EpdGraph(epdg_bulk, EpdEdgeInfo::EDGE_DATA_RAW | EpdEdgeInfo::EDGE_DATA_WAW_WAR |
                                        EpdEdgeInfo::EDGE_CONTROL | EpdEdgeInfo::EDGE_FEEDBACK |
                                        EpdEdgeInfo::EDGE_OUTPUT | EpdEdgeInfo::EDGE_CONTROL_FLOW)),
      afg(new EpdGraph(epdg_bulk, EpdEdgeInfo::EDGE_AF_STANDARD)),
      fafg(new EpdGraph(epdg_bulk, EpdEdgeInfo::EDGE_AF_STANDARD | EpdEdgeInfo::EDGE_AF_FEEDBACK)),
      prg_bulk(new ParallelRegionsGraphsCollection(_parameters)),
      prg(new ParallelRegionsGraph(prg_bulk,
                                   ParallelRegionsEdgeInfo::EDGE_CONTROL | ParallelRegionsEdgeInfo::EDGE_DATA)),
#endif
      agg_virtualg(new OpGraph(op_graphs_collection, DFG_AGG_SELECTOR | ADG_AGG_SELECTOR)),
#if HAVE_HOST_PROFILING_BUILT
      profiling_information(ProfilingInformationRef(new ProfilingInformation(bb))),
#endif
      map_levels(),
      bb_map_levels(),
      deque_levels(),
      bb_deque_levels(),
      loops(),
      mem_nodeID(),
      dynamic_address(),
      parm_decl_copied(),
      parm_decl_loaded(),
      parm_decl_stored(),
      parameters(_parameters),
      dereference_unknown_address(false),
      unaligned_accesses(false),
      bb_version(1),
      bitvalue_version(1),
      has_globals(false),
      has_undefined_function_receiveing_pointers(false),
      state_variables(),
      pipeline_enabled(false),
      simple_pipeline(false),
      initiation_time(1),
      bb_reachability(),
      feedback_bb_reachability(),
      ogc(new operations_graph_constructor(op_graphs_collection)),
      bbgc(new BasicBlocksGraphConstructor(bb_graphs_collection)),
#if HAVE_EXPERIMENTAL
      epdgc(new extended_pdg_constructor(epdg_bulk, saodg)),
      prgc(new ParallelRegionsGraphConstructor(prg_bulk, _parameters)),
#endif
      lm(new level_constructor(map_levels, deque_levels)),
      bb_lm(new level_constructor(bb_map_levels, bb_deque_levels)),
      dominators(nullptr),
      post_dominators(nullptr),
      memory_info(),
      packed_vars(false)
{
   THROW_ASSERT(_AppM->get_tree_manager()->GetTreeNode(_helper->get_function_index())->get_kind() == function_decl_K,
                "Called function_behavior on a node which is not a function_decl");
   auto* decl_node = GetPointer<function_decl>(_AppM->get_tree_manager()->GetTreeNode(_helper->get_function_index()));
<<<<<<< HEAD
   std::string fname = _helper->get_mangled_function_name();

=======
   const auto fname = tree_helper::GetMangledFunctionName(decl_node);
>>>>>>> d67edf14
   if(!_parameters->isOption(OPT_pipelining))
   {
      pipeline_enabled = decl_node->is_pipelined();
      simple_pipeline = decl_node->is_simple_pipeline();
      initiation_time = decl_node->get_initiation_time();
      if(pipeline_enabled && simple_pipeline)
      {
         INDENT_OUT_MEX(OUTPUT_LEVEL_MINIMUM, _parameters->getOption<int>(OPT_output_level),
                        "Required pipelining with II=1 for function: " + fname);
      }
      else if(pipeline_enabled)
      {
         INDENT_OUT_MEX(OUTPUT_LEVEL_MINIMUM, _parameters->getOption<int>(OPT_output_level),
                        "Required pipelining with II=" + STR(initiation_time) + " for function: " + fname);
      }
   }
   else
   {
      auto tmp_string = _parameters->getOption<std::string>(OPT_pipelining);
      if(tmp_string == "no-@ll")
      {
         // force no pipelining
      }
      else if(tmp_string == "@ll")
      {
         pipeline_enabled = true;
         simple_pipeline = true;
         INDENT_OUT_MEX(OUTPUT_LEVEL_MINIMUM, _parameters->getOption<int>(OPT_output_level),
                        "Required pipelining with II=1 for function: " + fname);
      }
      else
      {
         const auto funcs_values = convert_string_to_vector<std::string>(tmp_string, ",");
         for(auto fun_pipeline : funcs_values)
         {
            if(!fun_pipeline.empty() && fun_pipeline.at(0) == '=')
            {
               fun_pipeline = fun_pipeline.substr(1);
            }
            const auto splitted = SplitString(fun_pipeline, "=");
            if(!splitted.empty() &&
               (fname == splitted.at(0) || (fname.find("__float") == 0 && fname.find(splitted.at(0)) == 0)))
            {
               if(splitted.size() == 1)
               {
                  pipeline_enabled = true;
                  simple_pipeline = true;
                  INDENT_OUT_MEX(OUTPUT_LEVEL_MINIMUM, _parameters->getOption<int>(OPT_output_level),
                                 "Required pipelining with II=1 for function: " + fname);
               }
               else if(splitted.size() == 2)
               {
                  pipeline_enabled = true;
                  initiation_time = boost::lexical_cast<int>(splitted.at(1));
                  if(initiation_time == 1)
                  {
                     simple_pipeline = true;
                  }
                  INDENT_OUT_MEX(OUTPUT_LEVEL_MINIMUM, _parameters->getOption<int>(OPT_output_level),
                                 "Required pipelining with II=" + STR(initiation_time) + " for function: " + fname);
               }
            }
         }
      }
   }
}

FunctionBehavior::~FunctionBehavior()
{
   if(dominators)
   {
      delete dominators;
   }
   if(post_dominators)
   {
      delete post_dominators;
   }
}

OpGraphRef FunctionBehavior::GetOpGraph(FunctionBehavior::graph_type gt)
{
   switch(gt)
   {
      case CFG:
         return cfg;
      case ECFG:
         return extended_cfg;
      case FCFG:
         return fcfg;
      case CDG:
         return cdg;
      case FCDG:
         return fcdg;
      case DFG:
         return dfg;
      case FDFG:
         return fdfg;
      case ADG:
         return adg;
      case FADG:
         return fadg;
      case ODG:
         return odg;
      case FODG:
         return fodg;
      case SDG:
         return sdg;
      case FSDG:
         return fsdg;
      case SAODG:
         return saodg;
      case FSAODG:
         return fsaodg;
      case FLSAODG:
         return flsaodg;
#ifndef NDEBUG
      case FLSAODDG:
         return flsaoddg;
#endif
      case FFLSAODG:
         return fflsaodg;
      case FLAODDG:
         return flaoddg;
      case FFLAODDG:
         return fflaoddg;
      case FLG:
         return flg;
      case SG:
         return sg;
#if HAVE_EXPERIMENTAL
      case RPDG:
         return rpdg;
#endif
      case AGG_VIRTUALG:
         return agg_virtualg;
      default:
         THROW_UNREACHABLE("Not supported graph type");
   }
   return OpGraphRef();
}

const OpGraphConstRef FunctionBehavior::CGetOpGraph(FunctionBehavior::graph_type gt) const
{
   switch(gt)
   {
      case CFG:
         return cfg;
      case ECFG:
         return extended_cfg;
      case FCFG:
         return fcfg;
      case CDG:
         return cdg;
      case FCDG:
         return fcdg;
      case DFG:
         return dfg;
      case FDFG:
         return fdfg;
      case ADG:
         return adg;
      case FADG:
         return fadg;
      case ODG:
         return odg;
      case FODG:
         return fodg;
      case SDG:
         return sdg;
      case FSDG:
         return fsdg;
      case SAODG:
         return saodg;
      case FSAODG:
         return fsaodg;
      case FLSAODG:
         return flsaodg;
#ifndef NDEBUG
      case FLSAODDG:
         return flsaoddg;
#endif
      case FFLSAODG:
         return fflsaodg;
      case FLAODDG:
         return flaoddg;
      case FFLAODDG:
         return fflaoddg;
      case FLG:
         return flg;
      case SG:
         return sg;
#if HAVE_EXPERIMENTAL
      case RPDG:
         return rpdg;
#endif
      case AGG_VIRTUALG:
         return agg_virtualg;
      default:
         THROW_UNREACHABLE("Not supported graph type");
   }
   return OpGraphConstRef();
}

BehavioralHelperRef FunctionBehavior::GetBehavioralHelper()
{
   return helper;
}

const BehavioralHelperConstRef FunctionBehavior::CGetBehavioralHelper() const
{
   return helper;
}

/// optimization in case the subset is equal to the whole set of vertices is possible
const OpGraphConstRef FunctionBehavior::CGetOpGraph(FunctionBehavior::graph_type gt,
                                                    const OpVertexSet& statements) const
{
   if(statements.size() == boost::num_vertices(*op_graphs_collection))
   {
      return CGetOpGraph(gt);
   }
   /// This "transformation" is necessary because of graph constructor
   CustomUnorderedSet<vertex> subset;
   subset.insert(statements.begin(), statements.end());
   switch(gt)
   {
      case CFG:
         return OpGraphRef(new OpGraph(op_graphs_collection, CFG_SELECTOR, subset));

      case FCFG:
         return OpGraphRef(new OpGraph(op_graphs_collection, FCFG_SELECTOR, subset));

      case ECFG:
         return OpGraphRef(new OpGraph(op_graphs_collection, CFG_SELECTOR | ECFG_SELECTOR, subset));

      case CDG:
         return OpGraphRef(new OpGraph(op_graphs_collection, CDG_SELECTOR, subset));

      case FCDG:
         return OpGraphRef(new OpGraph(op_graphs_collection, FCDG_SELECTOR, subset));

      case DFG:
         return OpGraphRef(new OpGraph(op_graphs_collection, DFG_SELECTOR, subset));

      case FDFG:
         return OpGraphRef(new OpGraph(op_graphs_collection, FDFG_SELECTOR, subset));

      case ADG:
         return OpGraphRef(new OpGraph(op_graphs_collection, ADG_SELECTOR, subset));

      case FADG:
         return OpGraphRef(new OpGraph(op_graphs_collection, ADG_SELECTOR | FB_ADG_SELECTOR, subset));

      case ODG:
         return OpGraphRef(new OpGraph(op_graphs_collection, ODG_SELECTOR, subset));

      case FODG:
         return OpGraphRef(new OpGraph(op_graphs_collection, FODG_SELECTOR, subset));

      case SDG:
         return OpGraphRef(new OpGraph(op_graphs_collection, SDG_SELECTOR, subset));

      case FSDG:
         return OpGraphRef(new OpGraph(op_graphs_collection, FSDG_SELECTOR, subset));

      case SAODG:
         return OpGraphRef(new OpGraph(op_graphs_collection, SAODG_SELECTOR, subset));

      case FSAODG:
         return OpGraphRef(
             new OpGraph(op_graphs_collection, FSDG_SELECTOR | FADG_SELECTOR | FODG_SELECTOR | FDFG_SELECTOR, subset));

      case FLSAODG:
         return OpGraphRef(new OpGraph(op_graphs_collection, SAODG_SELECTOR | FLG_SELECTOR, subset));

#ifndef NDEBUG
      case FLSAODDG:
         return OpGraphRef(new OpGraph(op_graphs_collection, SAODG_SELECTOR | FLG_SELECTOR | DEBUG_SELECTOR, subset));
#endif

      case FFLSAODG:
         return OpGraphRef(
             new OpGraph(op_graphs_collection, FLG_SELECTOR | FSDG_SELECTOR | FADG_SELECTOR | FODG_SELECTOR, subset));

      case FLAODDG:
         return OpGraphRef(
             new OpGraph(op_graphs_collection, DFG_SELECTOR | ADG_SELECTOR | ODG_SELECTOR | FLG_SELECTOR, subset));

      case FFLAODDG:
         return OpGraphRef(
             new OpGraph(op_graphs_collection, FLG_SELECTOR | FADG_SELECTOR | FODG_SELECTOR | FDFG_SELECTOR));

      case FLG:
         return OpGraphRef(new OpGraph(op_graphs_collection, FLG_SELECTOR, subset));

      case SG:
         return OpGraphRef(new OpGraph(op_graphs_collection, SG_SELECTOR, subset));

#if HAVE_EXPERIMENTAL
      case RPDG:
         return OpGraphRef(new OpGraph(op_graphs_collection, SAODG_SELECTOR & RPDG_SELECTOR, subset));
#endif
      case AGG_VIRTUALG:
         return OpGraphRef(new OpGraph(op_graphs_collection, DFG_AGG_SELECTOR | ADG_AGG_SELECTOR, subset));
      default:
         THROW_UNREACHABLE("");
   }
   return OpGraphConstRef();
}

#if HAVE_EXPERIMENTAL

const EpdGraphRef FunctionBehavior::CGetEpdGraph(EpdGraph::Type type) const
{
   switch(type)
   {
      case EpdGraph::EPDG:
         return epdg;
      case EpdGraph::FEPDG:
         return fepdg;
      case EpdGraph::CEPDG:
         return cepdg;
      case EpdGraph::DEPDG:
         return depdg;
      case EpdGraph::CDEPDG:
         return cdepdg;
      case EpdGraph::CDCFEPDG:
         return cdcfepdg;
      case EpdGraph::AFG:
         return afg;
      case EpdGraph::FAFG:
         return fafg;
      default:
         THROW_UNREACHABLE("");
   }
   return EpdGraphRef();
}

const ParallelRegionsGraphRef FunctionBehavior::GetPrgGraph(ParallelRegionsGraph::Type gt) const
{
   switch(gt)
   {
      case ParallelRegionsGraph::PRG:
         return this->prg;
      default:
         THROW_UNREACHABLE("");
   }
   return ParallelRegionsGraphRef();
}
#endif

BBGraphRef FunctionBehavior::GetBBGraph(FunctionBehavior::bb_graph_type gt)
{
   switch(gt)
   {
      case BB:
         return bb;
      case FBB:
         return fbb;
      case EBB:
         return extended_bb;
      case CDG_BB:
         return cdg_bb;
      case DOM_TREE:
         return dt;
      case POST_DOM_TREE:
         return pdt;
      case PPG:
         return ppg;
      case DJ:
         return dj;
      default:
         THROW_UNREACHABLE("");
   }
   return BBGraphRef();
}

const BBGraphConstRef FunctionBehavior::CGetBBGraph(FunctionBehavior::bb_graph_type gt) const
{
   switch(gt)
   {
      case BB:
         return bb;
      case FBB:
         return fbb;
      case EBB:
         return extended_bb;
      case CDG_BB:
         return cdg_bb;
      case DOM_TREE:
         return dt;
      case POST_DOM_TREE:
         return pdt;
      case PPG:
         return ppg;
      case DJ:
         return dj;
      default:
         THROW_UNREACHABLE("");
   }
   return BBGraphRef();
}

void FunctionBehavior::print(std::ostream& os) const
{
   os << "Function " << helper->get_function_name();
   // os << "Bulk operation graph of " << og;
   // os << ", , ";
}

const std::deque<vertex>& FunctionBehavior::get_levels() const
{
   return deque_levels;
}

const std::deque<vertex>& FunctionBehavior::get_bb_levels() const
{
   return bb_deque_levels;
}

const std::map<vertex, unsigned int>& FunctionBehavior::get_map_levels() const
{
   return map_levels;
}

const std::map<vertex, unsigned int>& FunctionBehavior::get_bb_map_levels() const
{
   return bb_map_levels;
}

void FunctionBehavior::set_epp(EdgeDescriptor e, unsigned long long value)
{
   ppg->GetBBEdgeInfo(e)->set_epp_value(value);
}

const LoopsConstRef FunctionBehavior::CGetLoops() const
{
   return loops;
}

const LoopsRef FunctionBehavior::GetLoops() const
{
   return loops;
}

#if HAVE_HOST_PROFILING_BUILT
const ProfilingInformationConstRef FunctionBehavior::CGetProfilingInformation() const
{
   return profiling_information;
}
#endif

void FunctionBehavior::add_function_mem(unsigned int node_id)
{
   mem_nodeID.insert(node_id);
}

void FunctionBehavior::add_dynamic_address(unsigned int node_id)
{
   // std::cerr << "addr taken " << node_id << std::endl;
   dynamic_address.insert(node_id);
   /// the object may be written once you have the address
}

void FunctionBehavior::clean_dynamic_address()
{
   dynamic_address.clear();
}

bool FunctionBehavior::is_variable_mem(unsigned int node_id) const
{
   return mem_nodeID.find(node_id) != mem_nodeID.end();
}

void FunctionBehavior::add_parm_decl_copied(unsigned int node_id)
{
   parm_decl_copied.insert(node_id);
   dynamic_address.insert(node_id);
}

void FunctionBehavior::add_parm_decl_loaded(unsigned int node_id)
{
   parm_decl_loaded.insert(node_id);
   dynamic_address.insert(node_id);
}

void FunctionBehavior::add_parm_decl_stored(unsigned int node_id)
{
   parm_decl_stored.insert(node_id);
   dynamic_address.insert(node_id);
}

const CustomOrderedSet<unsigned int>& FunctionBehavior::get_function_mem() const
{
   return mem_nodeID;
}

void FunctionBehavior::clean_function_mem()
{
   mem_nodeID.clear();
}

const CustomOrderedSet<unsigned int>& FunctionBehavior::get_dynamic_address() const
{
   return dynamic_address;
}

const CustomOrderedSet<unsigned int>& FunctionBehavior::get_parm_decl_copied() const
{
   return parm_decl_copied;
}

void FunctionBehavior::clean_parm_decl_copied()
{
   parm_decl_copied.clear();
}

const CustomOrderedSet<unsigned int>& FunctionBehavior::get_parm_decl_loaded() const
{
   return parm_decl_loaded;
}

void FunctionBehavior::clean_parm_decl_loaded()
{
   parm_decl_loaded.clear();
}

const CustomOrderedSet<unsigned int>& FunctionBehavior::get_parm_decl_stored() const
{
   return parm_decl_stored;
}

void FunctionBehavior::clean_parm_decl_stored()
{
   parm_decl_stored.clear();
}

CustomOrderedSet<unsigned int> FunctionBehavior::get_local_variables(const application_managerConstRef AppM) const
{
   CustomOrderedSet<unsigned int> vars;
   // I simply have to go over all the vertices and get the used variables;
   // the variables which have to be declared are all those variables but
   // the globals ones
   VertexIterator v, vEnd;
   for(boost::tie(v, vEnd) = boost::vertices(*cfg); v != vEnd; v++)
   {
      const auto& varsTemp = cfg->CGetOpNodeInfo(*v)->cited_variables;
      vars.insert(varsTemp.begin(), varsTemp.end());
   }
   for(const auto& funParam : helper->GetParameters())
   {
      vars.erase(funParam->index);
   }
   for(const auto& gblVariable : AppM->GetGlobalVariables())
   {
      vars.erase(gblVariable->index);
   }
   return vars;
}

bool op_vertex_order_by_map::operator()(const vertex x, const vertex y) const
{
   THROW_ASSERT(ref.find(x) != ref.end(), "Vertex " + GET_NAME(g, x) + " is not in topological_sort");
   THROW_ASSERT(ref.find(y) != ref.end(), "Second " + GET_NAME(g, y) + " vertex is not in topological_sort");
   return ref.find(x)->second < ref.find(y)->second;
}

bool FunctionBehavior::CheckBBReachability(const vertex first_basic_block, const vertex second_basic_block) const
{
   if(bb_reachability.find(first_basic_block) != bb_reachability.end() and
      bb_reachability.find(first_basic_block)->second.find(second_basic_block) !=
          bb_reachability.find(first_basic_block)->second.end())
   {
      return true;
   }
   else
   {
      return false;
   }
}

bool FunctionBehavior::CheckBBFeedbackReachability(const vertex first_basic_block,
                                                   const vertex second_basic_block) const
{
   if(CheckBBReachability(first_basic_block, second_basic_block))
   {
      return true;
   }
   if(feedback_bb_reachability.find(first_basic_block) != feedback_bb_reachability.end() and
      feedback_bb_reachability.find(first_basic_block)->second.find(second_basic_block) !=
          feedback_bb_reachability.find(first_basic_block)->second.end())
   {
      return true;
   }
   else
   {
      return false;
   }
}

bool FunctionBehavior::CheckReachability(const vertex first_operation, const vertex second_operation) const
{
   const CustomUnorderedMap<unsigned int, vertex>& bb_index_map = bb->CGetBBGraphInfo()->bb_index_map;
   const unsigned int first_bb_index = cfg->CGetOpNodeInfo(first_operation)->bb_index;
   const unsigned int second_bb_index = cfg->CGetOpNodeInfo(second_operation)->bb_index;
   const vertex first_bb_vertex = bb_index_map.find(first_bb_index)->second;
   const vertex second_bb_vertex = bb_index_map.find(second_bb_index)->second;
   if(CheckBBReachability(first_bb_vertex, second_bb_vertex))
   {
      return true;
   }
   if(first_bb_vertex == second_bb_vertex)
   {
      THROW_ASSERT(map_levels.size(), "");
      THROW_ASSERT(map_levels.find(first_operation) != map_levels.end(),
                   "Level of " + GET_NAME(cfg, first_operation) + " not found");
      THROW_ASSERT(map_levels.find(second_operation) != map_levels.end(),
                   "Level of " + GET_NAME(cfg, second_operation) + " not found");
      if(map_levels.find(first_operation)->second < map_levels.find(second_operation)->second)
      {
         return true;
      }
   }
   return false;
}

bool FunctionBehavior::CheckFeedbackReachability(const vertex first_operation, const vertex second_operation) const
{
   const CustomUnorderedMap<unsigned int, vertex>& bb_index_map = bb->CGetBBGraphInfo()->bb_index_map;
   const unsigned int first_bb_index = cfg->CGetOpNodeInfo(first_operation)->bb_index;
   const unsigned int second_bb_index = cfg->CGetOpNodeInfo(second_operation)->bb_index;
   const vertex first_bb_vertex = bb_index_map.find(first_bb_index)->second;
   const vertex second_bb_vertex = bb_index_map.find(second_bb_index)->second;
   return CheckBBFeedbackReachability(first_bb_vertex, second_bb_vertex);
}

unsigned int FunctionBehavior::GetBBVersion() const
{
   return bb_version;
}

unsigned int FunctionBehavior::UpdateBBVersion()
{
   bb_version++;
   return bb_version;
}

unsigned int FunctionBehavior::GetBitValueVersion() const
{
   return bitvalue_version;
}

unsigned int FunctionBehavior::UpdateBitValueVersion()
{
   bitvalue_version++;
   return bitvalue_version;
}

#if __GNUC__ > 4 || (__GNUC__ == 4 && __GNUC_MINOR__ >= 6)
#pragma GCC diagnostic pop
#endif<|MERGE_RESOLUTION|>--- conflicted
+++ resolved
@@ -206,12 +206,7 @@
    THROW_ASSERT(_AppM->get_tree_manager()->GetTreeNode(_helper->get_function_index())->get_kind() == function_decl_K,
                 "Called function_behavior on a node which is not a function_decl");
    auto* decl_node = GetPointer<function_decl>(_AppM->get_tree_manager()->GetTreeNode(_helper->get_function_index()));
-<<<<<<< HEAD
-   std::string fname = _helper->get_mangled_function_name();
-
-=======
    const auto fname = tree_helper::GetMangledFunctionName(decl_node);
->>>>>>> d67edf14
    if(!_parameters->isOption(OPT_pipelining))
    {
       pipeline_enabled = decl_node->is_pipelined();
