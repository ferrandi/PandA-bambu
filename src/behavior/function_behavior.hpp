/*
 *
 *                   _/_/_/    _/_/   _/    _/ _/_/_/    _/_/
 *                  _/   _/ _/    _/ _/_/  _/ _/   _/ _/    _/
 *                 _/_/_/  _/_/_/_/ _/  _/_/ _/   _/ _/_/_/_/
 *                _/      _/    _/ _/    _/ _/   _/ _/    _/
 *               _/      _/    _/ _/    _/ _/_/_/  _/    _/
 *
 *             ***********************************************
 *                              PandA Project
 *                     URL: http://panda.dei.polimi.it
 *                       Politecnico di Milano - DEIB
 *                        System Architectures Group
 *             ***********************************************
 *              Copyright (C) 2004-2020 Politecnico di Milano
 *
 *   This file is part of the PandA framework.
 *
 *   The PandA framework is free software; you can redistribute it and/or modify
 *   it under the terms of the GNU General Public License as published by
 *   the Free Software Foundation; either version 3 of the License, or
 *   (at your option) any later version.
 *
 *   This program is distributed in the hope that it will be useful,
 *   but WITHOUT ANY WARRANTY; without even the implied warranty of
 *   MERCHANTABILITY or FITNESS FOR A PARTICULAR PURPOSE.  See the
 *   GNU General Public License for more details.
 *
 *   You should have received a copy of the GNU General Public License
 *   along with this program.  If not, see <http://www.gnu.org/licenses/>.
 *
 */
/**
 * @file function_behavior.hpp
 * @brief A brief description of the C++ Header File
 *
 * Here goes a detailed description of the file
 *
 * @author Fabrizio Ferrandi <fabrizio.ferrandi@polimi.it>
 * @author Marco Lattuada <lattuada@elet.polimi.it>
 * @author Christian Pilato <pilato@elet.polimi.it>
 * $Revision$
 * $Date$
 * Last modified by $Author$
 *
 */
#ifndef FUNCTION_BEHAVIOR_HPP
#define FUNCTION_BEHAVIOR_HPP

#include "config_HAVE_EXPERIMENTAL.hpp"
#include "config_HAVE_HOST_PROFILING_BUILT.hpp"
#include <deque>      // for deque
#include <functional> // for binary_function
#include <iosfwd>     // for ostream, size_t
#include <typeindex>  // for hash

#include "custom_map.hpp"
#include "custom_set.hpp"

/// Behavior include (because of enums)
#if HAVE_EXPERIMENTAL
#include "epd_graph.hpp"
#include "parallel_regions_graph.hpp"
#endif
/// Graph include
#include "graph.hpp"
#include "refcount.hpp"

/**
 * @name forward declarations
 */
//@{
CONSTREF_FORWARD_DECL(application_manager);
REF_FORWARD_DECL(FunctionBehavior);
REF_FORWARD_DECL(BasicBlocksGraphConstructor);
REF_FORWARD_DECL(BBGraph);
CONSTREF_FORWARD_DECL(BBGraph);
REF_FORWARD_DECL(BBGraphsCollection);
REF_FORWARD_DECL(BehavioralHelper);
CONSTREF_FORWARD_DECL(BehavioralHelper);
REF_FORWARD_DECL(EpdGraphsCollection);
REF_FORWARD_DECL(EpdGraph);
REF_FORWARD_DECL(extended_pdg_constructor);
REF_FORWARD_DECL(Loops);
REF_FORWARD_DECL(ParallelRegionsGraph);
REF_FORWARD_DECL(ParallelRegionsGraphConstructor);
REF_FORWARD_DECL(level_constructor);
REF_FORWARD_DECL(OpGraph);
CONSTREF_FORWARD_DECL(OpGraph);
REF_FORWARD_DECL(OpGraphsCollection);
REF_FORWARD_DECL(operations_graph_constructor);
class OpVertexSet;
REF_FORWARD_DECL(ParallelRegionsGraphsCollection);
REF_FORWARD_DECL(Parameter);
#if HAVE_HOST_PROFILING_BUILT
CONSTREF_FORWARD_DECL(ProfilingInformation);
REF_FORWARD_DECL(ProfilingInformation);
#endif
REF_FORWARD_DECL(tree_node);
CONSTREF_FORWARD_DECL(Loops);

template <typename Graph>
class dominance;
class ParallelRegionsGraphsCollection;
class sequence_info;
class xml_element;
typedef unsigned int tree_class;
//@}

/// Struct representing memory information
struct memory_access
{
   unsigned int node_id;

   unsigned int base_address;

   unsigned int offset;

   memory_access(unsigned int _node_id, unsigned int _base_address, unsigned int _offset = 0);
};
typedef refcount<memory_access> memory_accessRef;

/// The access type to a variable
enum class FunctionBehavior_VariableAccessType
{
   UNKNOWN = 0,
   ADDRESS,
   USE,
   DEFINITION,
   OVER,
   ARG
};

/// The possible type of a variable
enum class FunctionBehavior_VariableType
{
   UNKNOWN = 0,
#if HAVE_EXPERIMENTAL
   AGGREGATE,
#endif
   MEMORY,
   SCALAR,
   VIRTUAL
};

#if NO_ABSEIL_HASH

/**
 * Definition of hash function for FunctionBehavior_VariableAccessType
 */
namespace std
{
   template <>
   struct hash<FunctionBehavior_VariableAccessType> : public unary_function<FunctionBehavior_VariableAccessType, size_t>
   {
      size_t operator()(FunctionBehavior_VariableAccessType variable_access_type) const
      {
         hash<int> hasher;
         return hasher(static_cast<int>(variable_access_type));
      }
   };
} // namespace std

/**
 * Definition of hash function for FunctionBehavior_VariableType
 */
namespace std
{
   template <>
   struct hash<FunctionBehavior_VariableType> : public unary_function<FunctionBehavior_VariableType, size_t>
   {
      size_t operator()(FunctionBehavior_VariableType variable_access_type) const
      {
         hash<int> hasher;
         return hasher(static_cast<int>(variable_access_type));
      }
   };
} // namespace std

#endif
/**
 *
 */
class FunctionBehavior
{
 private:
   /**
    * @name some friend classes
    */
   //@{
   friend class BasicBlocksProfiling;
   friend class BBCdgComputation;
   friend class OpCdgComputation;
   friend class hpp_profiling;
   friend class loops_computation;
   friend class instr_sequences_detection;
   friend struct loop_regions_computation;
   friend class LoopsAnalysisZebu;
   friend class LoopsProfiling;
   friend class probability_path;
   friend class HostProfiling;
   friend class read_profiling_data;
   friend class tp_profiling;
   friend class BBOrderComputation;
   friend class OpOrderComputation;
   friend class BasicBlocksCfgComputation;
   //@}

   /// Behavioral helper associated with this behavioral_graph_manager
   const BehavioralHelperRef helper;

   /// Global graph storing CFG, dominators and post-dominators. The nodes of this graph are basic blocks.
   const BBGraphsCollectionRef bb_graphs_collection;

   /// Global graph storing CFG, DFG, FCFG, FDFG, SDG, FSDG, CDG. The nodes of this graph are operations.
   const OpGraphsCollectionRef op_graphs_collection;

   /// The basic block CFG.
   const BBGraphRef bb;

   /// The basic block Control Flow Graph extended with edges that impose that basic block inside a loop are executed before what follows the loop
   const BBGraphRef extended_bb;

   /// The control dependence graph among basic blocks
   const BBGraphRef cdg_bb;

   /// The dj graph (used for loop computation)
   const BBGraphRef dj;

   /// The dominator tree of the CFG on basic blocks.
   const BBGraphRef dt;

   /// The basic block CFG with feedback
   const BBGraphRef fbb;

   /// The post-dominator tree of the CFG on basic blocks.
   const BBGraphRef pdt;

   /// The support basic block graph for path profiling
   const BBGraphRef ppg;

   /// The control flow graph.
   const OpGraphRef cfg;

   /// The extended control flow graph
   const OpGraphRef extended_cfg;

   /// The control flow graph with feedback.
   const OpGraphRef fcfg;

   /// The anti-dependencies graph.
   const OpGraphRef adg;

   /// The anti-dependencies graph with feedback
   const OpGraphRef fadg;

   /// The control dependence graph.
   const OpGraphRef cdg;

   /// The control dependence graph with feedback
   const OpGraphRef fcdg;

   /// The data flow graph.
   const OpGraphRef dfg;

   /// The data flow graph with feedback.
   const OpGraphRef fdfg;

   /// The flow edge operation graph
   const OpGraphRef flg;

   /// The output-dependencies flow graph.
   const OpGraphRef odg;

   /// The output-dependencies flow graph with feedback.
   const OpGraphRef fodg;

   /// The anti-dependence + data dependence + output dependence + flow graph
   const OpGraphRef flaoddg;

   /// The anti-dependence + data dependence + output dependence + flow graph with freedback
   const OpGraphRef fflaoddg;

   /// The system dependence, antidependence, output dependence and flow graph.
   const OpGraphRef flsaodg;

#ifndef NDEBUG
   /// The system dependence, antidependence, output dependence, flow and debug graph.
   const OpGraphRef flsaoddg;
#endif

   /// The system dependence, antidependence, output dependence and flow graph with feedback;
   const OpGraphRef fflsaodg;

   /// The system dependence, antidependence and output dependence graph.
   const OpGraphRef saodg;

   /// The system dependence, antidependence and output dependence graph with feedback.
   const OpGraphRef fsaodg;

   /// The system dependence graph
   const OpGraphRef sdg;

   /// The system dependence graph with feedback
   const OpGraphRef fsdg;

#if HAVE_EXPERIMENTAL
   /// The reduced program dependence graph
   const OpGraphRef rpdg;
#endif

   /// The speculation graph
   const OpGraphRef sg;

#if HAVE_EXPERIMENTAL
   /// bulk graph for extended PDG
   const EpdGraphsCollectionRef epdg_bulk;

   /// extended PDG with only control edges
   EpdGraphRef cepdg;

   /// extended PDG with only data edges
   EpdGraphRef depdg;

   /// extended PDG with only control and data edges
   EpdGraphRef cdepdg;

   /// extended PDG with only control, data edges and control flow
   EpdGraphRef cdcfepdg;

   /// extended PDG (acyclic version)
   EpdGraphRef epdg;

   /// extended PDG with feedback edges
   EpdGraphRef fepdg;

   /// represents activation functions (acyclic version)
   EpdGraphRef afg;

   /// represents activation functions
   EpdGraphRef fafg;

   /// bulk graph for the PRG
   const ParallelRegionsGraphsCollectionRef prg_bulk;

   /// parallel regions graph (Basic Block version)
   const ParallelRegionsGraphRef prg;
#endif

   /// Anti + Data flow graph on aggregates
   const OpGraphRef agg_virtualg;

#if HAVE_HOST_PROFILING_BUILT
   /// Profiling information about this function
   const ProfilingInformationRef profiling_information;
#endif

   /// Map operation vertex to position in topological order in control flow graph; in the sorting then part vertices come before else part ones
   std::map<vertex, unsigned int> map_levels;

   /// Map basic block vertex to position in topological order in control flow graph; in the sorting then part vertices come before else part ones
   std::map<vertex, unsigned int> bb_map_levels;

   /// list of operations vertices sorted by topological order in control flow graph; in the sorting then part vertices come before else part ones
   std::deque<vertex> deque_levels;

   /// list of operations vertices sorted by topological order in control flow graph; in the sorting then part vertices come before else part ones
   std::deque<vertex> bb_deque_levels;

   /// Loops of the function
   LoopsRef loops;

   /// this set represents the memory variables accessed by the function
   CustomOrderedSet<unsigned int> mem_nodeID;

   /// store memory objects which can be indirectly addressed through a dynamic address computation
   CustomOrderedSet<unsigned int> dynamic_address;

   /// this set represents the parameters that have to be copied from the caller
   CustomOrderedSet<unsigned int> parm_decl_copied;

   /// this set represents the actual parameters that has to be loaded into the formal parameter from the actual parameter
   CustomOrderedSet<unsigned int> parm_decl_loaded;

   /// this set represents the formal parameters that has to be stored into the formal parameter from the actual parameter
   CustomOrderedSet<unsigned int> parm_decl_stored;

   /// The set of input parameters
   const ParameterConstRef parameters;

   /// the function dereference a pointer initialized with constant address.
   bool dereference_unknown_address;

   /// true when at least one pointer conversion happen
   bool pointer_type_conversion;

   bool unaligned_accesses;

   /// The version of basic block intermediate representation
   unsigned int bb_version;

   /// Version of the bitvalue information
   unsigned int bitvalue_version;

   /// when true at least one global variable is used
   bool has_globals;

   /// function calls undefined function passing pointers
   bool has_undefined_function_receiveing_pointers;

   /// set of global variables
   CustomOrderedSet<unsigned int> state_variables;

   /// true when pipelining is enabled for the function
   bool pipeline_enabled;
   
   /// true when the requested pipeline does not include unbounded functions
   bool simple_pipeline;
   
   /// used only for stallable pipelines
<<<<<<< HEAD
   unsigned int initiation_time;
=======
   int initiation_time;
>>>>>>> a0ffe9cb

 public:
   /**
    * Constructor
    * @param AppM is the application manager
    * @param _helper is the helper associated with the function
    * @param parameters is the set of input paramters
    */
   FunctionBehavior(const application_managerConstRef AppM, const BehavioralHelperRef _helper, const ParameterConstRef parameters);

   /**
    * Destructor
    */
   ~FunctionBehavior();

   /**
    * Declaration of enum representing the type of graph
    */
   enum graph_type
   {
      CFG,     /**< Control flow graph */
      ECFG,    /**< Extended control flow graph */
      FCFG,    /**< Control flow graph with feedback */
      CDG,     /**< Control dependence graph */
      FCDG,    /**< Control dependence graph with feedback */
      DFG,     /**< Data flow graph */
      FDFG,    /**< Data flow graph with feedback */
      ADG,     /**< Anti-dependence graph */
      FADG,    /**< Anti-dependence graph with feedback */
      ODG,     /**< Output dependence graph */
      FODG,    /**< Output dependence graph with feedback */
      FLG,     /**< Flow edges graph */
      SDG,     /**< System dependence graph */
      FSDG,    /**< System dependence graph with feedback */
      SAODG,   /**< System dependence + anti-dependence graph + output dependence graph */
      FSAODG,  /**< System dependence + anti-dependence graph + output dependence graph with feedback */
      FLSAODG, /**< System dependence + anti-dependence + output dependence graph + flow graph */
#ifndef NDEBUG
      FLSAODDG, /**< System dependence + anti-dependence + output dependence graph + flow graph + debug graph*/
#endif
      FFLSAODG, /**< System dependence + anti-dependence + output dependence graph + flow graph with feedback */
      FLAODDG,  /**< Anti-dependence + data dependence + output dependence + flow graph */
      FFLAODDG, /**< Anti dependence + data dependence + output dependence + flow graph with feedback */
      SG,       /**< Speculation graph */
#if HAVE_EXPERIMENTAL
      RPDG, /**< Reduced Program Dependence graph */
#endif
      AGG_VIRTUALG /**< Anti + Data flow graph dependence between aggregates */
   };

   /**
    * Declaration of enum representing the type of bb_graph
    */
   enum bb_graph_type
   {
      BB,            /**< Basic block control flow graph */
      FBB,           /**< Basic block control flow graph with feedback*/
      EBB,           /**< Basic block control flow graph with edges imposing that basic block inside a loop are executed before what follows the loop*/
      CDG_BB,        /**< Basic block control dependence graph */
      DOM_TREE,      /**< Basic block dominator tree */
      POST_DOM_TREE, /**< Basic block post-dominator tree */
      PPG,           /**< Support basic block for path profiling */
      DJ             /**< DJ basic block graph (used for loop computation) */
   };

   /// Mutual exclusion between basic blocks (based on control flow graph with flow edges)
   CustomUnorderedMapStable<vertex, CustomUnorderedSet<vertex>> bb_reachability;

   /// Reachability between basic blocks based on control flow graph with feedback
   CustomUnorderedMapStable<vertex, CustomUnorderedSet<vertex>> feedback_bb_reachability;

   /// reference to the operations graph constructor
   const operations_graph_constructorRef ogc;

   /// reference to the basic block graph constructor
   const BasicBlocksGraphConstructorRef bbgc;

#if HAVE_EXPERIMENTAL
   /// reference to the extended PDG constructor
   const extended_pdg_constructorRef epdgc;

   /// reference to the basic block PRG constructor
   const ParallelRegionsGraphConstructorRef prgc;
#endif

   /// reference to the level constructor
   const level_constructorRef lm;

   /// reference to the level constructor
   const level_constructorRef bb_lm;

   /// This class stores dominator information.
   dominance<BBGraph>* dominators;

   /// This class stores post-dominator information.
   dominance<BBGraph>* post_dominators;

   /// map between node id and the corresponding memory allocation
   std::map<unsigned int, memory_accessRef> memory_info;

   /// True when there access to packed data
   bool packed_vars;

   /**
    * Returns the helper associated with the function
    */
   BehavioralHelperRef GetBehavioralHelper();

   /**
    * Returns the helper associated with the function
    */
   const BehavioralHelperConstRef CGetBehavioralHelper() const;

   /**
    * Returns the set of local variables
    */
   CustomOrderedSet<unsigned int> get_local_variables(const application_managerConstRef AppM) const;

   /**
    * Return the vector of vertex index sorted in topological order.
    */
   const std::deque<vertex>& get_levels() const;

   /**
    * Return the vector of bb vertex index sorted in topological order.
    */
   const std::deque<vertex>& get_bb_levels() const;

   /**
    * Return the map of vertex index sorted in topological order.
    */
   const std::map<vertex, unsigned int>& get_map_levels() const;

   /**
    * Return the map of bb vertex index sorted in topological order.
    */
   const std::map<vertex, unsigned int>& get_bb_map_levels() const;

   /**
    * This method returns the operation graphs.
    * @param gt is the type of the graph to be returned
    * @return the pointer to the graph.
    */
   OpGraphRef GetOpGraph(FunctionBehavior::graph_type gt);

   /**
    * This method returns the operation graphs.
    * @param gt is the type of the graph to be returned
    * @return the pointer to the graph.
    */
   const OpGraphConstRef CGetOpGraph(FunctionBehavior::graph_type gt) const;

   /**
    * This method returns the operation graph having as vertices the vertices of subset
    * @param gt is the type of the graph to be returned
    * @param subset is the set of subgraph vertices
    * @return the refcount to the subgraph
    */
   const OpGraphConstRef CGetOpGraph(FunctionBehavior::graph_type gt, const OpVertexSet& subset) const;

   /**
    * This method returns the basic block graphs.
    * @param gt is the type of the bb_graph to be returned
    * @return the pointer to the bb_graph.
    */
   BBGraphRef GetBBGraph(FunctionBehavior::bb_graph_type gt = FunctionBehavior::BB);

   /**
    * This method returns the basic block graphs.
    * @param gt is the type of the bb_graph to be returned
    * @return the pointer to the bb_graph.
    */
   const BBGraphConstRef CGetBBGraph(FunctionBehavior::bb_graph_type gt = FunctionBehavior::BB) const;

#if HAVE_EXPERIMENTAL
   /**
    * This method returns the extended PDG graph.
    * @param type is the type of the graph to be returned
    * @return the corresponding EpdGraph.
    */
   EpdGraphRef GetEpdGraph(EpdGraph::Type type);

   /**
    * This method returns the extended PDG graph.
    * @param type is the type of the graph to be returned
    * @return the corresponding EpdGraph.
    */
   const EpdGraphRef CGetEpdGraph(EpdGraph::Type type) const;

   /**
    * This method returns the PRG.
    * @param type is the type of the graph to be returned
    * @return the pointer to the corresponding ParallelRegionsGraph.
    */
   const ParallelRegionsGraphRef GetPrgGraph(ParallelRegionsGraph::Type type) const;
#endif

   /**
    * Function that prints the class behavioral_manager.
    */
   void print(std::ostream& os) const;

   /**
    * Set epp associated with an edges
    * @param e is the edges
    * @param value is the value
    */
   void set_epp(EdgeDescriptor e, unsigned long long value);

   /**
    * Friend definition of the << operator.
    * @param os is the output stream
    */
   friend std::ostream& operator<<(std::ostream& os, const FunctionBehavior& s)
   {
      s.print(os);
      return os;
   }

   /**
    * Friend definition of the << operator. Pointer version.
    * @param os is the output stream
    */
   friend std::ostream& operator<<(std::ostream& os, const FunctionBehaviorRef& s)
   {
      if(s)
         s->print(os);
      return os;
   }

   /**
    * Return the loops
    */
   const LoopsConstRef CGetLoops() const;

   /**
    * Return the loops
    */
   const LoopsRef GetLoops() const;

#if HAVE_HOST_PROFILING_BUILT
   /**
    * Return the profiling information
    * @return the profiling information
    */
   const ProfilingInformationConstRef CGetProfilingInformation() const;
#endif

   /**
    * Adds an identifier to the set of memory variables
    */
   void add_parm_decl_copied(unsigned int node_id);

   /**
    * add an actual parameter that has to be loaded into the formal parameter
    */
   void add_parm_decl_loaded(unsigned int node_id);

   /**
    * add a formal parameter that has to be initialized from the actual value
    */
   void add_parm_decl_stored(unsigned int node_id);

   /**
    * Adds a memory variable to the function
    */
   void add_function_mem(unsigned int node_id);

   /**
    * Add the node_id to the set of object for which a dynamic address computation could be used
    * @param node_id is the object stored in memory
    */
   void add_dynamic_address(unsigned int node_id);

   /**
    * remove a variable from the dynamic address set
    * @param node_id is the object stored in memory
    */
   void erase_dynamic_address(unsigned int node_id);

   /**
    * remove all variables from the dynamic address set
    */
   void erase_all_dynamic_addresses();

   /**
    * Checks if a variable has been allocated in memory
    */
   bool is_variable_mem(unsigned int node_id) const;

   /**
    * Returns the set of memory variables
    */
   const CustomOrderedSet<unsigned int>& get_function_mem() const;

   /**
    * Returns the set of variables for which a dynamic address computation maybe required
    */
   const CustomOrderedSet<unsigned int>& get_dynamic_address() const;

   /**
    * Returns the set of parameters to be copied
    */
   const CustomOrderedSet<unsigned int>& get_parm_decl_copied() const;

   /**
    * Returns the set of the actual parameters that has to be loaded into the formal parameter
    */
   const CustomOrderedSet<unsigned int>& get_parm_decl_loaded() const;

   /**
    * Returns the set of the formal parameters that has to be stored into the formal parameter
    */
   const CustomOrderedSet<unsigned int>& get_parm_decl_stored() const;

   /**
    * Set the use of dereferences of unknown address.
    */
   inline void set_dereference_unknown_addr(bool f)
   {
      dereference_unknown_address = f;
   }

   /**
    * Return true if the function has dereferences of unknown address.
    */
   inline bool get_dereference_unknown_addr() const
   {
      return dereference_unknown_address;
   }

   /**
    * Set if a pointer conversion happen
    */
   inline void set_pointer_type_conversion(bool f)
   {
      pointer_type_conversion = f;
   }

   /**
    * Return true if a pointer conversion happen
    */
   inline bool get_pointer_type_conversion() const
   {
      return pointer_type_conversion;
   }

   /**
    * Set if LOADs or STOREs perform unaligned accesses
    */
   inline void set_unaligned_accesses(bool f)
   {
      unaligned_accesses = f;
   }

   /**
    * Return true if a LOADs or STOREs perform unaligned accesses
    */
   inline bool get_unaligned_accesses() const
   {
      return unaligned_accesses;
   }

   /**
    * set if there are or not externally visible global variables
    * @param f boolean value specifying if there exist at least one externally visible global variable
    */
   inline void set_has_globals(bool f)
   {
      has_globals = f;
   }

   /**
    * helper for global variables property
    * @return true in case there exist at least one externally visible global variable
    */
   inline bool get_has_globals() const
   {
      return has_globals;
   }

   /**
    * set if there are or not undefined functions called and which has pointers passed
    * @param f boolean value specifying if there are such functions
    */
   inline void set_has_undefined_function_receiveing_pointers(bool f)
   {
      has_undefined_function_receiveing_pointers = f;
   }

   /**
    * helper for has_undefined_function_receiveing_pointers variables property
    * @return true in case there are undefined function which receives pointers as a parameter
    */
   inline bool get_has_undefined_function_receiving_pointers() const
   {
      return has_undefined_function_receiveing_pointers;
   }

   /**
    * Add a state variable: static, global or volatile variable
    */
   void add_state_variable(unsigned int node_id)
   {
      state_variables.insert(node_id);
   }

   /**
    * return true if a variable is a state variable or not
    * @param node_id is the node id of the variable
    */
   bool is_a_state_variable(unsigned int node_id) const
   {
      return state_variables.find(node_id) != state_variables.end();
   }

   /**
    * @brief update the the packed variables status
    * @param packed is true when there is at least one packed variables
    */
   void set_packed_vars(bool packed)
   {
      packed_vars = packed_vars || packed;
   }

   /**
    * @return true in case packed vars are used
    */
   bool has_packed_vars() const
   {
      return packed_vars;
   }
   
   bool is_pipelining_enabled() const
   {
      return pipeline_enabled;
   }
   
   bool build_simple_pipeline() const
   {
      if(simple_pipeline)
         THROW_ASSERT(pipeline_enabled, "Simple pipeline is true but pipeline is not enabled");
      return simple_pipeline;
   }
   
<<<<<<< HEAD
   unsigned int get_initiation_time() const
=======
   int get_initiation_time() const
>>>>>>> a0ffe9cb
   {
      THROW_ASSERT(pipeline_enabled && !simple_pipeline, "Should not request initiation time when pipeline is not enabled or simple pipeline is requested");
      return initiation_time;
   }

   /**
    * Check if a path from first_operation to second_operation exists in control flow graph (without feedback)
    * @param first_operation is the first operation to be considered
    * @param second_operation is the second operation to be considered
    * @return true if there is a path from first_operation to second_operation in flcfg
    */
   bool CheckReachability(const vertex first_operation, const vertex second_operation) const;

   /**
    * Check if a path from the first basic block to the second basic block exists in control flow graph (without feedback)
    * @param first_basic_block is the first basic block to be considered
    * @param second_basic_block is the second operation to be considered
    * @return true if there is a path from first_basic_block to second_basic_block in flcfg
    */
   bool CheckBBReachability(const vertex first_operation, const vertex second_operation) const;

   /**
    * Check if a path from first_operation to second_operation exists in control flow graph with feedback
    * @param first_operation is the first operation to be considered
    * @param second_operation is the second operation to be considered
    * @return true if there is a path from first_operation to second_operation in fcfg
    */
   bool CheckFeedbackReachability(const vertex first_operation, const vertex second_operation) const;

   /**
    * Check if a path from the first basic block to the second basic block exists in control flow graph with feedback
    * @param first_basic_block is the first basic block to be considered
    * @param second_basic_block is the second operation to be considered
    * @return true if there is a path from first_basic_block to second_basic_block in flcfg
    */
   bool CheckBBFeedbackReachability(const vertex first_operation, const vertex second_operation) const;

   /**
    * Return the version of the basic block intermediate representation
    * @return bb_version
    */
   unsigned int GetBBVersion() const;

   /**
    * Update the version of the basic block intermediate representation
    * @return the new version
    */
   unsigned int UpdateBBVersion();

   /**
    * Return the version of the bitvalue information
    * @return bitvalue_version
    */
   unsigned int GetBitValueVersion() const;

   /**
    * Update the version of the bitvalue information
    * @return the new version
    */
   unsigned int UpdateBitValueVersion();
};

typedef refcount<FunctionBehavior> FunctionBehaviorRef;
typedef refcount<const FunctionBehavior> FunctionBehaviorConstRef;

/**
 * The key comparison function for vertices set based on levels
 */
class op_vertex_order_by_map : std::binary_function<vertex, vertex, bool>
{
 private:
   /// Topological sorted vertices
   const std::map<vertex, unsigned int>& ref;

   /// Graph
   const graph* g;

 public:
   /**
    * Constructor
    * @param ref_ is the map with the topological sort of vertices
    * @param g_ is a graph used only for debugging purpose to print name of vertex
    */
   op_vertex_order_by_map(const std::map<vertex, unsigned int>& ref_, const graph* g_) : ref(ref_), g(g_)
   {
   }

   /**
    * Compare position of two vertices in topological sorted
    * @param x is the first vertex
    * @param y is the second vertex
    * @return true if x precedes y in topological sort, false otherwise
    */
   bool operator()(const vertex x, const vertex y) const;
};

#endif<|MERGE_RESOLUTION|>--- conflicted
+++ resolved
@@ -418,11 +418,7 @@
    bool simple_pipeline;
    
    /// used only for stallable pipelines
-<<<<<<< HEAD
-   unsigned int initiation_time;
-=======
    int initiation_time;
->>>>>>> a0ffe9cb
 
  public:
    /**
@@ -868,11 +864,7 @@
       return simple_pipeline;
    }
    
-<<<<<<< HEAD
-   unsigned int get_initiation_time() const
-=======
    int get_initiation_time() const
->>>>>>> a0ffe9cb
    {
       THROW_ASSERT(pipeline_enabled && !simple_pipeline, "Should not request initiation time when pipeline is not enabled or simple pipeline is requested");
       return initiation_time;
