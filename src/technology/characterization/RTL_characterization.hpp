--- conflicted
+++ resolved
@@ -95,136 +95,6 @@
    const bool dummy_synthesis;
 #endif
 
-<<<<<<< HEAD
-   /**
-    * Characterize the given functional unit with respect to the target device
-    */
-   void characterize_fu(const technology_nodeRef functional_unit);
-
-   /**
-    * @brief resize the port w.r.t a given precision
-    * @param port
-    */
-   void resize_port(const structural_objectRef& port, unsigned int prec);
-   /**
-    * Performing the specialization of the given object
-    */
-   void specialize_fu(const module* mod, unsigned int prec, unsigned int bus_data_bitsize, unsigned int bus_addr_bitsize, unsigned int bus_size_bitsize, size_t portsize_value);
-
-   /**
-    * Generate the output file
-    */
-   void xwrite_device_file(const target_deviceRef device);
-
-   /**
-    * Add the characterization to the output file
-    */
-   void xwrite_characterization(const target_deviceRef device, xml_element* nodeRoot);
-
-   /// set of units completed with success
-   std::set<std::string> completed;
-
-   /**
-    * Fix the execution time by removing set/hold/pad timings
-    */
-   void fix_execution_time_std();
-
-   /**
-    * Fix execution/stage period value for proxies and bounded memory controllers
-    */
-   void fix_proxies_execution_time_std();
-
-   /**
-    * fix the estimation of mux timing
-    */
-   void fix_muxes();
-
-   void add_input_register(structural_objectRef port_in, const std::string& register_library, const std::string& port_prefix, structural_objectRef reset_port, structural_objectRef circuit, structural_objectRef clock_port, structural_objectRef e_port,
-                           structural_managerRef SM);
-
-   void add_output_register(structural_managerRef SM, structural_objectRef e_port, structural_objectRef circuit, structural_objectRef reset_port, structural_objectRef port_out, const std::string& port_prefix, structural_objectRef clock_port,
-                            const std::string& register_library);
-
-   /**
-    * Extract the component name from list of cells
-    * @param input is the input string
-    */
-   const std::string ComputeComponent(const std::string& input) const;
-
-   /**
-    * Extract the cell lists
-    * @param input is the input string
-    */
-   const CustomSet<std::string> ComputeCells(const std::string& input) const;
-
-   /**
-    * Analyze the single cell
-    * @param fu is the cell
-    * @param prec is the precision
-    * @param portsize_parameters is the size of parameters
-    * @param portsize_index
-    * @param pipe_parameters
-    * @param constPort is the index of the constant port
-    * @param is_commutative is true if all the operations are commutative
-    */
-   void AnalyzeCell(functional_unit* fu, const unsigned int prec, const std::vector<std::string>& portsize_parameters, const size_t portsize_index, const std::vector<std::string>& pipe_parameters, const size_t stage_index, const unsigned int constPort,
-                    const bool is_commutative) override;
-
- public:
-   /**
-    * Constructor
-    * @param target is the target
-    * @param component is the component to be characterized
-    * @param design_flow_manager is the design flow manager
-    * @param parameters is the set of input parameters
-    */
-   RTLCharacterization(const target_managerRef target, const std::string& component, const DesignFlowManagerConstRef design_flow_manager, const ParameterConstRef parameters);
-
-   /**
-    * Destructor
-    */
-   ~RTLCharacterization() override;
-
-   /**
-    * Perform RTL characterization of the modules with respect to the target device
-    */
-   DesignFlowStep_Status Exec() override;
-
-   /**
-    * Check if this step has actually to be executed
-    * @return true if the step has to be executed
-    */
-   bool HasToBeExecuted() const override;
-
-   /**
-    * Return a unified identifier of this design step
-    * @return the signature of the design step
-    */
-   const std::string GetSignature() const override;
-
-   /**
-    * Return the name of this design step
-    * @return the name of the pass (for debug purpose)
-    */
-   const std::string GetName() const override;
-
-   /**
-    * Compute the relationships of a step with other steps
-    * @param dependencies is where relationships will be stored
-    * @param relationship_type is the type of relationship to be computed
-    */
-   void ComputeRelationships(DesignFlowStepSet& relationship, const DesignFlowStep::RelationshipType relationship_type) override;
-
-   /**
-    * Return the factory to create this type of steps
-    */
-   const DesignFlowStepFactoryConstRef CGetDesignFlowStepFactory() const override;
-
-   /**
-    * Initialize the step (i.e., like a constructor, but executed just before exec
-    */
-   void Initialize() override;
-=======
       /**
        * Characterize the given functional unit with respect to the target device
        */
@@ -350,6 +220,5 @@
        * Initialize the step (i.e., like a constructor, but executed just before exec
        */
       virtual void Initialize();
->>>>>>> d09917d3
 };
 #endif