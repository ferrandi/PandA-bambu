/*
 *
 *                   _/_/_/    _/_/   _/    _/ _/_/_/    _/_/
 *                  _/   _/ _/    _/ _/_/  _/ _/   _/ _/    _/
 *                 _/_/_/  _/_/_/_/ _/  _/_/ _/   _/ _/_/_/_/
 *                _/      _/    _/ _/    _/ _/   _/ _/    _/
 *               _/      _/    _/ _/    _/ _/_/_/  _/    _/
 *
 *             ***********************************************
 *                              PandA Project
 *                     URL: http://panda.dei.polimi.it
 *                       Politecnico di Milano - DEIB
 *                        System Architectures Group
 *             ***********************************************
 *              Copyright (C) 2004-2019 Politecnico di Milano
 *
 *   This file is part of the PandA framework.
 *
 *   The PandA framework is free software; you can redistribute it and/or modify
 *   it under the terms of the GNU General Public License as published by
 *   the Free Software Foundation; either version 3 of the License, or
 *   (at your option) any later version.
 *
 *   This program is distributed in the hope that it will be useful,
 *   but WITHOUT ANY WARRANTY; without even the implied warranty of
 *   MERCHANTABILITY or FITNESS FOR A PARTICULAR PURPOSE.  See the
 *   GNU General Public License for more details.
 *
 *   You should have received a copy of the GNU General Public License
 *   along with this program.  If not, see <http://www.gnu.org/licenses/>.
 *
 */
/**
 * @file RTL_characterization.cpp
 * @brief Class implementing RTL characterization
 *
 * @author Christian Pilato <pilato@elet.polimi.it>
 * @author Marco Minutoli <mminutoli@gmail.com>
 * @author Fabrizio Ferrandi <fabrizio.ferrandi@polimi.it>
 * @author Marco Lattuada <marco.lattuada@polimi.it>
 *
 */

/// Autoheader includes
#include "config_HAVE_FLOPOCO.hpp"

/// boost include
#include <boost/date_time/posix_time/posix_time.hpp>

/// circuit include
#include "structural_objects.hpp"

/// design_flows include
#include "design_flow_graph.hpp"
#include "design_flow_manager.hpp"

/// design_flows/technology include
#include "technology_flow_step.hpp"
#include "technology_flow_step_factory.hpp"

/// HLS/module_allocation include
#include "allocation_information.hpp"

/// technology include
#include "parse_technology.hpp"

/// technology/physical_library
#include "technology_node.hpp"

#include "RTL_characterization.hpp"

#include "library_manager.hpp"
#include "technology_manager.hpp"

#include "LUT_model.hpp"
#include "NP_functionality.hpp"
#include "area_model.hpp"
#include "clb_model.hpp"
#include "structural_manager.hpp"
#include "structural_objects.hpp"
#include "target_device.hpp"
#include "target_manager.hpp"
#include "time_model.hpp"

#include "BackendFlow.hpp"

#include "HDL_manager.hpp"
#include "language_writer.hpp"

#include "Parameter.hpp"
#include "op_graph.hpp"
#include "polixml.hpp"
#include "xml_helper.hpp"

#if HAVE_FLOPOCO
#include "flopoco_wrapper.hpp"
#endif
#include "string_manipulation.hpp" // for GET_CLASS

#define PORT_VECTOR_N_PORTS 2

RTLCharacterization::RTLCharacterization(const target_managerRef _target, const std::string& _cells, const DesignFlowManagerConstRef _design_flow_manager, const ParameterConstRef _parameters)
    : DesignFlowStep(_design_flow_manager, _parameters),
      FunctionalUnitStep(_target, _design_flow_manager, _parameters),
      component(ComputeComponent(_cells)),
      cells(ComputeCells(_cells))
#ifndef NDEBUG
      ,
      dummy_synthesis(_parameters->IsParameter("dummy_synthesis") and _parameters->GetParameter<std::string>("dummy_synthesis") == "yes")
#endif
{
   debug_level = parameters->get_class_debug_level(GET_CLASS(*this));
}

RTLCharacterization::~RTLCharacterization() = default;

void RTLCharacterization::Initialize()
{
   FunctionalUnitStep::Initialize();
   LM = TM->get_library_manager(TM->get_library(component));
   prev_area_characterization = area_modelRef();
   prev_timing_characterization = time_modelRef();
}

DesignFlowStep_Status RTLCharacterization::Exec()
{
   const target_deviceRef device = target->get_target_device();

   const auto functional_unit = LM->get_fu(component);
   AnalyzeFu(functional_unit);
   // fix_execution_time_std();
   fix_proxies_execution_time_std();
   // if(is_xilinx) fix_muxes();
   xwrite_device_file(device);
   return DesignFlowStep_Status::SUCCESS;
}

void RTLCharacterization::fix_muxes()
{
   technology_nodeRef f_unit_br = TM->get_fu(ASSIGN_VECTOR_BOOL_STD, LIBRARY_STD_FU);
   auto* fu_br = GetPointer<functional_unit>(f_unit_br);
   technology_nodeRef op_br_node = fu_br->get_operation(ASSIGN);
   auto* op_ASSIGN = GetPointer<operation>(op_br_node);
   double ASSIGN_exec_time = op_ASSIGN->time_m->get_execution_time();
   std::vector<unsigned int> bitsizes;
   bitsizes.push_back(8);
   bitsizes.push_back(16);
   bitsizes.push_back(32);
   bitsizes.push_back(64);
   const std::vector<unsigned int>::const_iterator b_it_end = bitsizes.end();
   for(std::vector<unsigned int>::const_iterator b_it = bitsizes.begin(); b_it != b_it_end; ++b_it)
   {
      std::string test_mul_mux_name =
          std::string(TEST_MUL_MUX_8) + "_" + STR(*b_it) + "_" + STR(*b_it) + "_" + STR(*b_it) + "_" + STR(*b_it) + "_" + STR(*b_it) + "_" + STR(*b_it) + "_" + STR(*b_it) + "_" + STR(*b_it) + "_" + STR(*b_it) + "_" + STR(*b_it) + "_" + STR(*b_it);
      technology_nodeRef f_unit_test = TM->get_fu(test_mul_mux_name, LIBRARY_STD_FU);
      if(!f_unit_test)
         continue;
      auto* fu_test = GetPointer<functional_unit>(f_unit_test);
      technology_nodeRef op_test_node = fu_test->get_operation(TEST_MUL_MUX_8);
      auto* op_test = GetPointer<operation>(op_test_node);
      double test_exec_time = op_test->time_m->get_execution_time();

      technology_nodeRef f_unit_mult = TM->get_fu(std::string(MULTIPLIER_STD) + "_" + STR(*b_it) + "_" + STR(*b_it) + "_" + STR(*b_it) + "_0", LIBRARY_STD_FU);
      auto* fu_mult = GetPointer<functional_unit>(f_unit_mult);
      technology_nodeRef op_mult_node = fu_mult->get_operation("mult_expr");
      auto* op_mult = GetPointer<operation>(op_mult_node);
      double mult_exec_time = op_mult->time_m->get_execution_time();

      technology_nodeRef f_unit_mux = TM->get_fu(std::string(MUX_GATE_STD) + "_1_" + STR(*b_it) + "_" + STR(*b_it) + "_" + STR(*b_it), LIBRARY_STD_FU);
      auto* fu_mux = GetPointer<functional_unit>(f_unit_mux);
      const functional_unit::operation_vec& ops = fu_mux->get_operations();
      for(const auto& op : ops)
      {
         auto* current_op = GetPointer<operation>(op);
         if(!current_op->time_m)
            continue;
         unsigned int curr_cycles = current_op->time_m->get_cycles();
         double curr_exec = current_op->time_m->get_execution_time();
         double new_exec_time = (test_exec_time - mult_exec_time) / 3 + ASSIGN_exec_time;
         if(new_exec_time > curr_exec)
            current_op->time_m->set_execution_time(new_exec_time, curr_cycles);
      }
   }
}

void RTLCharacterization::fix_execution_time_std()
{
   technology_nodeRef f_unit_br = TM->get_fu(ASSIGN_VECTOR_BOOL_STD, LIBRARY_STD_FU);
   auto* fu_br = GetPointer<functional_unit>(f_unit_br);
   technology_nodeRef op_br_node = fu_br->get_operation(ASSIGN);
   auto* op_br_LOAD = GetPointer<operation>(op_br_node);
   double ASSIGN_exec_time = op_br_LOAD->time_m->get_execution_time();
   if(LM->get_library_name() != LIBRARY_STD_FU && LM->get_library_name() != LIBRARY_PC && LM->get_library_name() != LIBRARY_STD)
      return;
   const auto tn = LM->get_fu(component);
   auto* current_fu = GetPointer<functional_unit>(tn);
   if(current_fu)
   {
      if((!parameters->isOption(OPT_component_name) || current_fu->get_operations_num() == 0) && completed.find(current_fu->functional_unit_name) == completed.end())
         return;
      const functional_unit::operation_vec& ops = current_fu->get_operations();
      for(const auto& op : ops)
      {
         auto* current_op = GetPointer<operation>(op);
         if(!current_op->time_m)
            continue;
         double curr_exec = current_op->time_m->get_execution_time();
         unsigned int curr_cycles = current_op->time_m->get_cycles();
         if(curr_exec - ASSIGN_exec_time < 0)
            current_op->time_m->set_execution_time(0, curr_cycles);
         else
            current_op->time_m->set_execution_time(curr_exec - ASSIGN_exec_time, curr_cycles);
      }
   }
}

void RTLCharacterization::fix_proxies_execution_time_std()
{
   std::vector<std::string> high_latency_postfix_list;
   high_latency_postfix_list.push_back(std::string("_3"));
   high_latency_postfix_list.push_back(std::string("_4"));
   for(auto high_latency_postfix : high_latency_postfix_list)
   {
      technology_nodeRef f_unit_br = TM->get_fu(ARRAY_1D_STD_BRAM, LIBRARY_STD_FU);
      auto* fu_br = GetPointer<functional_unit>(f_unit_br);
      technology_nodeRef op_br_node = fu_br->get_operation("STORE");
      auto* op_br_STORE = GetPointer<operation>(op_br_node);
      double STORE_exec_time = op_br_STORE->time_m->get_execution_time();
      technology_nodeRef f_unit_br_nn = TM->get_fu(ARRAY_1D_STD_BRAM_NN, LIBRARY_STD_FU);
      auto* fu_br_nn = GetPointer<functional_unit>(f_unit_br_nn);
      technology_nodeRef op_br_nn_node = fu_br_nn->get_operation("STORE");
      auto* op_br_nn_STORE = GetPointer<operation>(op_br_nn_node);
      double nn_STORE_exec_time = op_br_nn_STORE->time_m->get_execution_time();

      technology_nodeRef f_unit_br_hl = TM->get_fu(ARRAY_1D_STD_BRAM + high_latency_postfix, LIBRARY_STD_FU);
      auto* fu_br_hl = GetPointer<functional_unit>(f_unit_br_hl);
      technology_nodeRef op_br_node_hl = fu_br_hl->get_operation("STORE");
      auto* op_br_STORE_hl = GetPointer<operation>(op_br_node_hl);
      double STORE_exec_time_hl = op_br_STORE_hl->time_m->get_execution_time();
      technology_nodeRef f_unit_br_nn_hl = TM->get_fu(ARRAY_1D_STD_BRAM_NN + high_latency_postfix, LIBRARY_STD_FU);
      auto* fu_br_nn_hl = GetPointer<functional_unit>(f_unit_br_nn_hl);
      technology_nodeRef op_br_nn_node_hl = fu_br_nn_hl->get_operation("STORE");
      auto* op_br_nn_STORE_hl = GetPointer<operation>(op_br_nn_node_hl);
      double nn_STORE_exec_time_hl = op_br_nn_STORE_hl->time_m->get_execution_time();

      if(LM->get_library_name() != LIBRARY_STD_FU && LM->get_library_name() != LIBRARY_PC && LM->get_library_name() != LIBRARY_STD)
         return;
      const auto tn = LM->get_fu(component);
      auto* current_fu = GetPointer<functional_unit>(tn);
      if(!current_fu)
         return;
      std::string fu_name = current_fu->functional_unit_name;
      std::string memory_ctrl_type = current_fu->memory_ctrl_type;
      std::string bram_load_latency = current_fu->bram_load_latency;
      if(memory_ctrl_type == MEMORY_CTRL_TYPE_PROXY || memory_ctrl_type == MEMORY_CTRL_TYPE_DPROXY || fu_name == BMEMORY_STD || fu_name == BMEMORY_STD + (bram_load_latency != "2" ? high_latency_postfix : ""))
      {
         if((!parameters->isOption(OPT_component_name) || current_fu->get_operations_num() == 0) && completed.find(fu_name) == completed.end())
            return;
         const functional_unit::operation_vec& ops = current_fu->get_operations();
         for(const auto& op : ops)
         {
            auto* current_op = GetPointer<operation>(op);
            if(!current_op->time_m)
               continue;
            unsigned int curr_cycles = current_op->time_m->get_cycles();
            if(bram_load_latency == "2")
            {
               if(curr_cycles > 0)
                  current_op->time_m->set_stage_period(STORE_exec_time);
               else
                  current_op->time_m->set_execution_time(STORE_exec_time, curr_cycles);
            }
            else
            {
               if(curr_cycles > 0)
               {
                  current_op->time_m->set_stage_period(STORE_exec_time_hl);
               }
               else
                  current_op->time_m->set_execution_time(STORE_exec_time_hl, curr_cycles);
            }
         }
      }
      if(memory_ctrl_type == MEMORY_CTRL_TYPE_PROXYN || memory_ctrl_type == MEMORY_CTRL_TYPE_DPROXYN || fu_name == BMEMORY_STDN || fu_name == BMEMORY_STDN + (bram_load_latency != "2" ? high_latency_postfix : ""))
      {
         if((!parameters->isOption(OPT_component_name) || current_fu->get_operations_num() == 0) && completed.find(fu_name) == completed.end())
            return;
         const functional_unit::operation_vec& ops = current_fu->get_operations();
         for(const auto& op : ops)
         {
            auto* current_op = GetPointer<operation>(op);
            if(!current_op->time_m)
               continue;
            unsigned int curr_cycles = current_op->time_m->get_cycles();
            if(bram_load_latency == "2")
            {
               if(curr_cycles > 0)
                  current_op->time_m->set_stage_period(nn_STORE_exec_time);
               else
                  current_op->time_m->set_execution_time(nn_STORE_exec_time, curr_cycles);
            }
            else
            {
               if(curr_cycles > 0)
                  current_op->time_m->set_stage_period(nn_STORE_exec_time_hl);
               else
                  current_op->time_m->set_execution_time(nn_STORE_exec_time_hl, curr_cycles);
            }
         }
      }
   }
}

void RTLCharacterization::xwrite_device_file(const target_deviceRef device)
{
   std::string file_name = "characterization.xml";
   try
   {
      xml_document document;
      xml_element* nodeRoot = document.create_root_node("target");

      device->xwrite(nodeRoot);

      xwrite_characterization(device, nodeRoot);

      document.write_to_file_formatted(file_name);
   }
   catch(const char* msg)
   {
      THROW_ERROR(std::string(msg));
   }
   catch(const std::string& msg)
   {
      THROW_ERROR(msg);
   }
   catch(const std::exception& ex)
   {
      THROW_ERROR("Exception caught: " + std::string(ex.what()));
   }
   catch(...)
   {
      THROW_ERROR("unknown exception");
   }
}

void RTLCharacterization::xwrite_characterization(const target_deviceRef device, xml_element* nodeRoot)
{
   xml_element* tmRoot = nodeRoot->add_child_element("technology");

   xml_element* lmRoot = tmRoot->add_child_element("library");
   xml_element* name_el = lmRoot->add_child_element("name");
   name_el->add_child_text(LM->get_library_name());

   const library_manager::fu_map_type& fus = LM->get_library_fu();
   for(const auto& cell : cells)
   {
      if(fus.find(cell) == fus.end())
      {
         THROW_ERROR(cell + " is not in any technology library");
      }
      technology_nodeRef tn = fus.find(cell)->second;
      auto* current_fu = GetPointer<functional_unit>(tn);
      if(!current_fu)
      {
         auto* current_fu_temp = GetPointer<functional_unit_template>(tn);
         if(current_fu_temp->specialized != "")
         {
            xml_element* template_el = lmRoot->add_child_element("template");
            current_fu_temp->xwrite(template_el, tn, parameters, device->get_type());
         }
      }
      else
      {
         if((!parameters->isOption(OPT_component_name) || current_fu->get_operations_num() == 0) && completed.find(current_fu->functional_unit_name) == completed.end())
            THROW_ERROR("");

         if(!current_fu->area_m)
         {
            /// set to the default value
            current_fu->area_m = area_model::create_model(device->get_type(), parameters);
         }

         xml_element* cell_el = lmRoot->add_child_element("cell");
         xml_element* cell_name_el = cell_el->add_child_element("name");
         cell_name_el->add_child_text(current_fu->get_name());

         xml_element* attribute_el = cell_el->add_child_element("attribute");
         WRITE_XNVM2("name", "area", attribute_el);
         WRITE_XNVM2("value_type", "float64", attribute_el);
         attribute_el->add_child_text(STR(current_fu->area_m->get_area_value()));
         auto* clb = GetPointer<clb_model>(current_fu->area_m);
         if(clb && clb->get_resource_value(clb_model::REGISTERS) != 0)
         {
            attribute_el = cell_el->add_child_element("attribute");
            WRITE_XNVM2("name", "REGISTERS", attribute_el);
            WRITE_XNVM2("value_type", "float64", attribute_el);
            attribute_el->add_child_text(STR(clb->get_resource_value(clb_model::REGISTERS)));
         }
         if(clb && clb->get_resource_value(clb_model::SLICE_LUTS) != 0)
         {
            attribute_el = cell_el->add_child_element("attribute");
            WRITE_XNVM2("name", "SLICE_LUTS", attribute_el);
            WRITE_XNVM2("value_type", "float64", attribute_el);
            attribute_el->add_child_text(STR(clb->get_resource_value(clb_model::SLICE_LUTS)));
         }
         if(clb && clb->get_resource_value(clb_model::SLICE) != 0)
         {
            attribute_el = cell_el->add_child_element("attribute");
            WRITE_XNVM2("name", "SLICE", attribute_el);
            WRITE_XNVM2("value_type", "float64", attribute_el);
            attribute_el->add_child_text(STR(clb->get_resource_value(clb_model::SLICE)));
         }
         if(clb && clb->get_resource_value(clb_model::LUT_FF_PAIRS) != 0)
         {
            attribute_el = cell_el->add_child_element("attribute");
            WRITE_XNVM2("name", "LUT_FF_PAIRS", attribute_el);
            WRITE_XNVM2("value_type", "float64", attribute_el);
            attribute_el->add_child_text(STR(clb->get_resource_value(clb_model::LUT_FF_PAIRS)));
         }
         if(clb && clb->get_resource_value(clb_model::DSP) != 0)
         {
            attribute_el = cell_el->add_child_element("attribute");
            WRITE_XNVM2("name", "DSP", attribute_el);
            WRITE_XNVM2("value_type", "float64", attribute_el);
            attribute_el->add_child_text(STR(clb->get_resource_value(clb_model::DSP)));
         }
         if(clb && clb->get_resource_value(clb_model::BRAM) != 0)
         {
            attribute_el = cell_el->add_child_element("attribute");
            WRITE_XNVM2("name", "BRAM", attribute_el);
            WRITE_XNVM2("value_type", "float64", attribute_el);
            attribute_el->add_child_text(STR(clb->get_resource_value(clb_model::BRAM)));
         }

         if(current_fu->fu_template_name != "" && current_fu->fu_template_parameters != "")
         {
            xml_element* template_el = cell_el->add_child_element("template");
            WRITE_XNVM2("name", current_fu->fu_template_name, template_el);
            WRITE_XNVM2("parameter", current_fu->fu_template_parameters, template_el);

            if(current_fu->characterizing_constant_value != "")
            {
               xml_element* constant_el = cell_el->add_child_element(GET_CLASS_NAME(characterizing_constant_value));
               constant_el->add_child_text(STR(current_fu->characterizing_constant_value));
            }
         }
         auto characterization_timestamp_el = cell_el->add_child_element("characterization_timestamp");
         characterization_timestamp_el->add_child_text(STR(TimeStamp::GetCurrentTimeStamp()));
         const functional_unit::operation_vec& ops = current_fu->get_operations();
         for(const auto& op : ops)
         {
            auto* current_op = GetPointer<operation>(op);
            current_op->xwrite(cell_el, op, parameters, device->get_type());
         }
         if(current_fu->CM && current_fu->CM->get_circ() && GetPointer<module>(current_fu->CM->get_circ()) && GetPointer<module>(current_fu->CM->get_circ())->get_specialized() != "")
         {
            if(current_fu->memory_type != "")
            {
               xml_element* item_el = cell_el->add_child_element(GET_CLASS_NAME(memory_type));
               item_el->add_child_text(STR(current_fu->memory_type));
            }
            if(current_fu->channels_type != "")
            {
               xml_element* item_el = cell_el->add_child_element(GET_CLASS_NAME(channels_type));
               item_el->add_child_text(STR(current_fu->channels_type));
            }
            if(current_fu->memory_ctrl_type != "")
            {
               xml_element* item_el = cell_el->add_child_element(GET_CLASS_NAME(memory_ctrl_type));
               item_el->add_child_text(STR(current_fu->memory_ctrl_type));
            }
            if(current_fu->bram_load_latency != "")
            {
               xml_element* item_el = cell_el->add_child_element(GET_CLASS_NAME(bram_load_latency));
               item_el->add_child_text(STR(current_fu->bram_load_latency));
            }
            current_fu->CM->xwrite(cell_el);
         }
      }
   }
}

void RTLCharacterization::resize_port(const structural_objectRef& port, unsigned int prec)
{
   if(port->get_typeRef()->type == structural_type_descriptor::BOOL)
      return;
   if(GetPointer<port_o>(port)->get_is_doubled())
   {
      if(port->get_typeRef()->type == structural_type_descriptor::VECTOR_INT || port->get_typeRef()->type == structural_type_descriptor::VECTOR_UINT || port->get_typeRef()->type == structural_type_descriptor::VECTOR_REAL)
         port_o::resize_std_port(2 * prec, 128 / (2 * prec), 0, port);
      else
         port_o::resize_std_port(2 * prec, 0, 0, port);
   }
   else if(GetPointer<port_o>(port)->get_is_halved())
   {
      if(port->get_typeRef()->type == structural_type_descriptor::VECTOR_INT || port->get_typeRef()->type == structural_type_descriptor::VECTOR_UINT || port->get_typeRef()->type == structural_type_descriptor::VECTOR_REAL)
         port_o::resize_std_port(prec / 2, 128 / (prec / 2), 0, port);
      else
         port_o::resize_std_port(prec / 2, 0, 0, port);
   }
   else if(port->get_typeRef()->type == structural_type_descriptor::VECTOR_INT || port->get_typeRef()->type == structural_type_descriptor::VECTOR_UINT || port->get_typeRef()->type == structural_type_descriptor::VECTOR_REAL)
      port_o::resize_std_port(prec, 128 / prec, 0, port);
   else
      port_o::resize_std_port(prec, 0, 0, port);
}

void RTLCharacterization::specialize_fu(const module* mod, unsigned int prec, unsigned int bus_data_bitsize, unsigned int bus_addr_bitsize, unsigned int bus_size_bitsize, unsigned int bus_tag_bitsize, size_t portsize_value)
{
   for(unsigned int i = 0; i < mod->get_in_port_size(); i++)
   {
      const structural_objectRef& port = mod->get_in_port(i);
      if(port->get_kind() == port_vector_o_K)
      {
<<<<<<< HEAD
         if(GetPointer<port_o>(port)->get_ports_size() == 0)
            GetPointer<port_o>(port)->add_n_ports(static_cast<unsigned int>(portsize_value), port);
         if(GetPointer<port_o>(port)->get_is_data_bus() || GetPointer<port_o>(port)->get_is_addr_bus() || GetPointer<port_o>(port)->get_is_size_bus())
            port_o::resize_busport(bus_size_bitsize, bus_addr_bitsize, bus_data_bitsize, port);
=======
         if(GetPointer<port_o>(port)->get_ports_size() == 0) GetPointer<port_o>(port)->add_n_ports(static_cast<unsigned int>(portsize_value), port);
         if(GetPointer<port_o>(port)->get_is_data_bus() || GetPointer<port_o>(port)->get_is_addr_bus() || GetPointer<port_o>(port)->get_is_size_bus() || GetPointer<port_o>(port)->get_is_tag_bus())
            port_o::resize_busport(bus_size_bitsize, bus_addr_bitsize, bus_data_bitsize, bus_tag_bitsize, port);
>>>>>>> d09917d3
         else
         {
            for(unsigned int p = 0; p < GetPointer<port_o>(port)->get_ports_size(); ++p)
               resize_port(GetPointer<port_o>(port)->get_port(p), prec);
         }
      }
      else
      {
         if(GetPointer<port_o>(port)->get_is_data_bus() || GetPointer<port_o>(port)->get_is_addr_bus() || GetPointer<port_o>(port)->get_is_size_bus() || GetPointer<port_o>(port)->get_is_tag_bus())
            port_o::resize_busport(bus_size_bitsize, bus_addr_bitsize, bus_data_bitsize, bus_tag_bitsize, port);
         else
            resize_port(port, prec);
      }
   }
   for(unsigned int i = 0; i < mod->get_out_port_size(); i++)
   {
      const structural_objectRef& port = mod->get_out_port(i);
      if(port->get_kind() == port_vector_o_K)
      {
<<<<<<< HEAD
         if(GetPointer<port_o>(port)->get_ports_size() == 0)
            GetPointer<port_o>(port)->add_n_ports(static_cast<unsigned int>(portsize_value), port);
         if(GetPointer<port_o>(port)->get_is_data_bus() || GetPointer<port_o>(port)->get_is_addr_bus() || GetPointer<port_o>(port)->get_is_size_bus())
            port_o::resize_busport(bus_size_bitsize, bus_addr_bitsize, bus_data_bitsize, port);
=======
         if(GetPointer<port_o>(port)->get_ports_size() == 0) GetPointer<port_o>(port)->add_n_ports(static_cast<unsigned int>(portsize_value), port);
         if(GetPointer<port_o>(port)->get_is_data_bus() || GetPointer<port_o>(port)->get_is_addr_bus() || GetPointer<port_o>(port)->get_is_size_bus() || GetPointer<port_o>(port)->get_is_tag_bus())
            port_o::resize_busport(bus_size_bitsize, bus_addr_bitsize, bus_data_bitsize, bus_tag_bitsize, port);
>>>>>>> d09917d3
         else
         {
            for(unsigned int p = 0; p < GetPointer<port_o>(port)->get_ports_size(); ++p)
               resize_port(GetPointer<port_o>(port)->get_port(p), prec);
         }
      }
      else
      {
         if(GetPointer<port_o>(port)->get_is_data_bus() || GetPointer<port_o>(port)->get_is_addr_bus() || GetPointer<port_o>(port)->get_is_size_bus() || GetPointer<port_o>(port)->get_is_tag_bus())
            port_o::resize_busport(bus_size_bitsize, bus_addr_bitsize, bus_data_bitsize, bus_tag_bitsize, port);
         else
            resize_port(port, prec);
      }
   }
}

void RTLCharacterization::add_input_register(structural_objectRef port_in, const std::string& register_library, const std::string& port_prefix, structural_objectRef reset_port, structural_objectRef circuit, structural_objectRef clock_port,
                                             structural_objectRef e_port, structural_managerRef SM)
{
   structural_objectRef r_signal;
   structural_objectRef reg_mod = SM->add_module_from_technology_library(port_prefix + "_REG", register_AR_NORETIME, register_library, circuit, TM);
   GetPointer<module>(reg_mod)->get_in_port(2)->type_resize(GET_TYPE_SIZE(port_in));
   GetPointer<module>(reg_mod)->get_out_port(0)->type_resize(GET_TYPE_SIZE(port_in));

   structural_objectRef port_ck = reg_mod->find_member(CLOCK_PORT_NAME, port_o_K, reg_mod);
   SM->add_connection(clock_port, port_ck);

   structural_objectRef reset_ck = reg_mod->find_member(RESET_PORT_NAME, port_o_K, reg_mod);
   if(reset_ck)
      SM->add_connection(reset_port, reset_ck);

   r_signal = SM->add_sign(port_prefix + "_SIGI1", circuit, port_in->get_typeRef());
   SM->add_connection(e_port, r_signal);
   SM->add_connection(GetPointer<module>(reg_mod)->get_in_port(2), r_signal);

   r_signal = SM->add_sign(port_prefix + "_SIGI2", circuit, port_in->get_typeRef());
   SM->add_connection(GetPointer<module>(reg_mod)->get_out_port(0), r_signal);
   SM->add_connection(port_in, r_signal);
}

void RTLCharacterization::add_output_register(structural_managerRef SM, structural_objectRef e_port, structural_objectRef circuit, structural_objectRef reset_port, structural_objectRef port_out, const std::string& port_prefix,
                                              structural_objectRef clock_port, const std::string& register_library)
{
   structural_objectRef r_signal;
   structural_objectRef reg_mod = SM->add_module_from_technology_library(port_prefix + "_REG", register_AR_NORETIME, register_library, circuit, TM);
   GetPointer<module>(reg_mod)->get_in_port(2)->type_resize(GET_TYPE_SIZE(port_out));
   GetPointer<module>(reg_mod)->get_out_port(0)->type_resize(GET_TYPE_SIZE(port_out));

   structural_objectRef port_ck = reg_mod->find_member(CLOCK_PORT_NAME, port_o_K, reg_mod);
   SM->add_connection(clock_port, port_ck);

   structural_objectRef reset_ck = reg_mod->find_member(RESET_PORT_NAME, port_o_K, reg_mod);
   if(reset_ck)
      SM->add_connection(reset_port, reset_ck);

   r_signal = SM->add_sign(port_prefix + "_SIGO1", circuit, port_out->get_typeRef());
   SM->add_connection(port_out, r_signal);
   SM->add_connection(GetPointer<module>(reg_mod)->get_in_port(2), r_signal);
   r_signal = SM->add_sign(port_prefix + "_SIGO2", circuit, port_out->get_typeRef());
   SM->add_connection(GetPointer<module>(reg_mod)->get_out_port(0), r_signal);
   SM->add_connection(e_port, r_signal);
}

bool RTLCharacterization::HasToBeExecuted() const
{
   return true;
}

const std::string RTLCharacterization::GetSignature() const
{
   return "RTLCharacterization";
}

const std::string RTLCharacterization::GetName() const
{
   return "RTLCharacterization";
}

void RTLCharacterization::ComputeRelationships(DesignFlowStepSet& relationship, const DesignFlowStep::RelationshipType relationship_type)
{
   switch(relationship_type)
   {
      case DesignFlowStep::DEPENDENCE_RELATIONSHIP:
      {
         const DesignFlowGraphConstRef design_flow_graph = design_flow_manager.lock()->CGetDesignFlowGraph();
         const auto* technology_flow_step_factory = GetPointer<const TechnologyFlowStepFactory>(design_flow_manager.lock()->CGetDesignFlowStepFactory("Technology"));
         const std::string technology_flow_signature = TechnologyFlowStep::ComputeSignature(TechnologyFlowStep_Type::LOAD_TECHNOLOGY);
         const vertex technology_flow_step = design_flow_manager.lock()->GetDesignFlowStep(technology_flow_signature);
         const DesignFlowStepRef technology_design_flow_step =
             technology_flow_step ? design_flow_graph->CGetDesignFlowStepInfo(technology_flow_step)->design_flow_step : technology_flow_step_factory->CreateTechnologyFlowStep(TechnologyFlowStep_Type::LOAD_TECHNOLOGY);
         relationship.insert(technology_design_flow_step);
         break;
      }
      case DesignFlowStep::INVALIDATION_RELATIONSHIP:
      case DesignFlowStep::PRECEDENCE_RELATIONSHIP:
      {
         break;
      }
      default:
      {
         THROW_UNREACHABLE("");
      }
   }
}

const DesignFlowStepFactoryConstRef RTLCharacterization::CGetDesignFlowStepFactory() const
{
   THROW_UNREACHABLE("Not implemented");
   return DesignFlowStepFactoryConstRef();
}

void RTLCharacterization::AnalyzeCell(functional_unit* fu, const unsigned int prec, const std::vector<std::string>& portsize_parameters, const size_t portsize_index, const std::vector<std::string>& pipe_parameters, const size_t stage_index,
                                      const unsigned int constPort, const bool is_commutative)
{
   const auto fu_name = fu->get_name();
   const auto fu_base_name = fu->fu_template_name != "" ? fu->fu_template_name : fu_name;
   if(cells.find(fu_name) != cells.end())
   {
      size_t n_portsize_parameters = portsize_parameters.size();
      size_t n_pipe_parameters = pipe_parameters.size();

      const structural_objectRef obj = fu->CM->get_circ();
      unsigned int n_ports = GetPointer<module>(obj)->get_in_port_size();
      const NP_functionalityRef NPF = GetPointer<module>(obj)->get_NP_functionality();
      const bool isTemplate = fu->fu_template_parameters != "";
      if(constPort < n_ports)
      {
         /// some modules has to be characterized with respect to a different constant value
         if(isTemplate && fu->characterizing_constant_value == "")
            fu->characterizing_constant_value = STR(6148914691236517205);
      }
      else
         fu->characterizing_constant_value = "";
#ifndef NDEBUG
      const bool assertion_argument = NPF->exist_NP_functionality(NP_functionality::VERILOG_PROVIDED)
#if HAVE_FLOPOCO
                                      || NPF->exist_NP_functionality(NP_functionality::FLOPOCO_PROVIDED)
#endif
                                      || NPF->exist_NP_functionality(NP_functionality::VHDL_PROVIDED) || NPF->exist_NP_functionality(NP_functionality::SYSTEM_VERILOG_PROVIDED);
      THROW_ASSERT(assertion_argument, "Verilog, VHDL, SystemVerilog or Flopoco description not provided for functional unit " + fu_name);
#endif
      structural_managerRef SM = structural_managerRef(new structural_manager(parameters));
      /// main circuit type
      structural_type_descriptorRef module_type = structural_type_descriptorRef(new structural_type_descriptor(fu_name + "_wrapper"));
      /// setting top circuit component
      SM->set_top_info(fu_name + "_wrapper", module_type);
      structural_objectRef circuit = SM->get_circ();
      THROW_ASSERT(circuit, "Top circuit is missing");
      structural_objectRef template_circuit = SM->add_module_from_technology_library(fu_base_name, fu_base_name, LM->get_library_name(), circuit, TM);

      PRINT_OUT_MEX(OUTPUT_LEVEL_VERBOSE, output_level, " - Generating HDL of functional unit " + fu_name);
      auto* spec_module = GetPointer<module>(template_circuit);

      std::string memory_type = fu->memory_type;
      std::string channels_type = fu->channels_type;
      unsigned int BRAM_BITSIZE = 16;
      const target_deviceRef device = target->get_target_device();
      if(BRAM_BITSIZE > device->get_parameter<unsigned int>("BRAM_bitsize_max"))
         BRAM_BITSIZE = device->get_parameter<unsigned int>("BRAM_bitsize_max");
      unsigned int ALIGNED_BITSIZE = 2 * BRAM_BITSIZE;
      unsigned int BUS_DATA_BITSIZE = 2 * BRAM_BITSIZE;
      unsigned int BUS_ADDR_BITSIZE = 15;
      unsigned int BUS_SIZE_BITSIZE = 7;
      unsigned int BUS_TAG_BITSIZE = 8;
      unsigned int NUMBER_OF_BYTES_ALLOCATED = 1024;
<<<<<<< HEAD
      if(memory_type == MEMORY_TYPE_ASYNCHRONOUS)
         NUMBER_OF_BYTES_ALLOCATED = NUMBER_OF_BYTES_ALLOCATED / 16;
      specialize_fu(spec_module, prec, BUS_DATA_BITSIZE, BUS_ADDR_BITSIZE, BUS_SIZE_BITSIZE, n_portsize_parameters > 0 ? boost::lexical_cast<unsigned int>(portsize_parameters[portsize_index]) : PORT_VECTOR_N_PORTS);
=======
      if(memory_type ==  MEMORY_TYPE_ASYNCHRONOUS )
         NUMBER_OF_BYTES_ALLOCATED = NUMBER_OF_BYTES_ALLOCATED/16;
      specialize_fu(spec_module, prec, BUS_DATA_BITSIZE, BUS_ADDR_BITSIZE, BUS_SIZE_BITSIZE, BUS_TAG_BITSIZE, n_portsize_parameters>0 ? boost::lexical_cast<unsigned int>(portsize_parameters[portsize_index]) : PORT_VECTOR_N_PORTS);
>>>>>>> d09917d3

      if(fu_base_name == "MC_FU") /// add further specializations for this module
      {
         spec_module->SetParameter("EXECUTION_TIME", STR(2));
         spec_module->SetParameter("BITSIZE", STR(8));
         spec_module->SetParameter("INITIATION_TIME", STR(1));
      }
      else if(memory_type != "")
      {
         unsigned int base_address = 0;
         std::string init_filename = "array_ref_" + boost::lexical_cast<std::string>(base_address) + ".mem";
         unsigned int counter = 0;
         unsigned int nbyte_on_memory = BRAM_BITSIZE / 8;
         unsigned int elts_size = BUS_DATA_BITSIZE;
         unsigned int vec_size = NUMBER_OF_BYTES_ALLOCATED / (elts_size / 8);
         if(memory_type == MEMORY_TYPE_ASYNCHRONOUS)
         {
            BRAM_BITSIZE = elts_size;
            nbyte_on_memory = elts_size / 8;
            base_address = 0;
         }
         if(memory_type == MEMORY_TYPE_SYNCHRONOUS_SDS || memory_type == MEMORY_TYPE_SYNCHRONOUS_SDS_BUS)
         {
            BRAM_BITSIZE = elts_size;
            nbyte_on_memory = elts_size / 8;
         }
         if(memory_type == MEMORY_TYPE_SYNCHRONOUS_UNALIGNED &&
            (channels_type.find(CHANNELS_TYPE_MEM_ACC_NN) != std::string::npos || (channels_type.find(CHANNELS_TYPE_MEM_ACC_N1) != std::string::npos && channels_type.find(CHANNELS_TYPE_MEM_ACC_11) == std::string::npos)))
         {
            std::ofstream init_file_a(("a_" + init_filename).c_str());
            std::ofstream init_file_b(("b_" + init_filename).c_str());
            bool is_even = true;
            for(unsigned int i = 0; i < vec_size; ++i)
            {
               for(unsigned int j = 0; j < BRAM_BITSIZE; ++j)
               {
                  long int random_value = random();
                  std::string bit_val = (random_value & 1) == 0 ? "0" : "1";
                  if(is_even)
                     init_file_a << bit_val;
                  else
                     init_file_b << bit_val;
                  counter++;
                  if(counter % (nbyte_on_memory * 8) == 0)
                  {
                     if(is_even)
                        init_file_a << std::endl;
                     else
                        init_file_b << std::endl;
                     is_even = !is_even;
                  }
               }
            }
            init_file_a.close();
            init_file_b.close();
         }
         else
         {
            std::ofstream init_file(init_filename.c_str());
            for(unsigned int i = 0; i < vec_size; ++i)
            {
               for(unsigned int j = 0; j < elts_size; ++j)
               {
                  long int random_value = random();
                  std::string bit_val = (random_value & 1) == 0 ? "0" : "1";
                  init_file << bit_val;
                  counter++;
                  if(counter % (nbyte_on_memory * 8) == 0)
                     init_file << std::endl;
               }
            }
            init_file.close();
         }
<<<<<<< HEAD
         spec_module->set_parameter("address_space_begin", boost::lexical_cast<std::string>(base_address));
         spec_module->set_parameter("address_space_rangesize", boost::lexical_cast<std::string>((elts_size / 8) * vec_size));
         spec_module->set_parameter("USE_SPARSE_MEMORY", boost::lexical_cast<std::string>(1));
=======
         spec_module->SetParameter("address_space_begin", STR(base_address));
         spec_module->SetParameter("address_space_rangesize", STR((elts_size/8)*vec_size));
         spec_module->SetParameter("USE_SPARSE_MEMORY", "1");
>>>>>>> d09917d3
         if(memory_type == MEMORY_TYPE_SYNCHRONOUS_UNALIGNED &&
            (channels_type.find(CHANNELS_TYPE_MEM_ACC_NN) != std::string::npos || (channels_type.find(CHANNELS_TYPE_MEM_ACC_N1) != std::string::npos && channels_type.find(CHANNELS_TYPE_MEM_ACC_11) == std::string::npos)))
         {
<<<<<<< HEAD
            spec_module->set_parameter("MEMORY_INIT_file_a", "\"\"a_" + init_filename + "\"\"");
            spec_module->set_parameter("MEMORY_INIT_file_b", "\"\"b_" + init_filename + "\"\"");
         }
         else
            spec_module->set_parameter("MEMORY_INIT_file", "\"\"" + init_filename + "\"\"");
         spec_module->set_parameter("n_elements", boost::lexical_cast<std::string>(vec_size));
         spec_module->set_parameter("data_size", boost::lexical_cast<std::string>(elts_size));
         spec_module->set_parameter("BRAM_BITSIZE", boost::lexical_cast<std::string>(BRAM_BITSIZE));
         spec_module->set_parameter("BUS_PIPELINED", boost::lexical_cast<std::string>(1));
         spec_module->set_parameter("PRIVATE_MEMORY", boost::lexical_cast<std::string>(0));
=======
            spec_module->SetParameter("MEMORY_INIT_file_a", "\"\"a_"+init_filename+"\"\"");
            spec_module->SetParameter("MEMORY_INIT_file_b", "\"\"b_"+init_filename+"\"\"");
         }
         else
            spec_module->SetParameter("MEMORY_INIT_file", "\"\""+init_filename+"\"\"");
         spec_module->SetParameter("n_elements", STR(vec_size));
         spec_module->SetParameter("data_size", STR(elts_size));
         spec_module->SetParameter("BRAM_BITSIZE", STR(BRAM_BITSIZE));
         spec_module->SetParameter("BUS_PIPELINED", "1");
         spec_module->SetParameter("PRIVATE_MEMORY", "0");
>>>>>>> d09917d3
      }
      else if(fu_base_name == MEMLOAD_STD)
         spec_module->SetParameter("base_address", "8");
      else if(fu_base_name == MEMSTORE_STD)
         spec_module->SetParameter("base_address", "8");
      structural_objectRef e_port, one_port;

      if(n_pipe_parameters > 0)
      {
         spec_module->SetParameter(PIPE_PARAMETER, pipe_parameters[stage_index]);
         PRINT_OUT_MEX(OUTPUT_LEVEL_VERBOSE, output_level, " - PIPE_PARAMETER=" + pipe_parameters[stage_index]);
      }
      if(NPF)
      {
         std::vector<std::string> param;
         NPF->get_library_parameters(param);
         std::vector<std::string>::const_iterator it_end = param.end();
         for(std::vector<std::string>::const_iterator it = param.begin(); it != it_end; ++it)
            if(*it == "PRECISION")
            {
               unsigned int precision_bitsize = prec;
               precision_bitsize = std::max(8u, precision_bitsize);
               spec_module->SetParameter("PRECISION", boost::lexical_cast<std::string>(precision_bitsize));
            }
            else if(*it == "ALIGNED_BITSIZE")
               spec_module->SetParameter("ALIGNED_BITSIZE", boost::lexical_cast<std::string>(ALIGNED_BITSIZE));
            else if(*it == "LSB_PARAMETER")
<<<<<<< HEAD
               spec_module->set_parameter("LSB_PARAMETER", boost::lexical_cast<std::string>(0));
=======
               spec_module->SetParameter("LSB_PARAMETER", boost::lexical_cast<std::string>(0));

>>>>>>> d09917d3
      }
      if(NPF)
      {
         std::vector<std::string> param;
         NPF->get_library_parameters(param);
         std::vector<std::string>::const_iterator it_end = param.end();
<<<<<<< HEAD
         for(std::vector<std::string>::const_iterator it = param.begin(); it != it_end; ++it)
            THROW_ASSERT(template_circuit->find_member(*it, port_o_K, template_circuit) || template_circuit->find_member(*it, port_vector_o_K, template_circuit) || spec_module->is_parameter(*it),
                         "parameter not yet specialized: " + *it + " for module " + spec_module->get_typeRef()->get_name());
=======
         for (std::vector<std::string>::const_iterator it = param.begin(); it != it_end; ++it)
            THROW_ASSERT(template_circuit->find_member(*it, port_o_K, template_circuit) || template_circuit->find_member(*it, port_vector_o_K, template_circuit) ||  spec_module->ExistsParameter(*it), "parameter not yet specialized: " + *it + " for module " + spec_module->get_typeRef()->get_name());
>>>>>>> d09917d3
      }

      structural_type_descriptorRef bool_type = structural_type_descriptorRef(new structural_type_descriptor("bool", 1));
      one_port = SM->add_constant(fu_name + "_constant_" + STR(1), circuit, bool_type, STR(1));
      std::string register_library = TM->get_library(register_AR_NORETIME);
      structural_objectRef clock_port, reset_port;

      /// add clock and reset
      for(unsigned int i = 0; i < spec_module->get_in_port_size(); i++)
      {
         const structural_objectRef port_in = spec_module->get_in_port(i);
         if(port_in->get_id() == CLOCK_PORT_NAME)
         {
            clock_port = SM->add_port(GetPointer<port_o>(port_in)->get_id(), port_o::IN, circuit, port_in->get_typeRef());
            SM->add_connection(port_in, clock_port);
         }
         if(port_in->get_id() == RESET_PORT_NAME)
         {
            reset_port = SM->add_port(GetPointer<port_o>(port_in)->get_id(), port_o::IN, circuit, port_in->get_typeRef());
            SM->add_connection(port_in, reset_port);
         }
         else if(port_in->get_id() == START_PORT_NAME)
         {
            e_port = SM->add_port(GetPointer<port_o>(port_in)->get_id(), port_o::IN, circuit, port_in->get_typeRef());
            SM->add_connection(port_in, e_port);
         }
      }
      if(!clock_port)
      {
         clock_port = SM->add_port(CLOCK_PORT_NAME, port_o::IN, circuit, bool_type);
      }
      if(!reset_port)
      {
         reset_port = SM->add_port(RESET_PORT_NAME, port_o::IN, circuit, bool_type);
      }

      for(unsigned int i = 0; i < spec_module->get_in_port_size(); i++)
      {
         structural_objectRef port_in = spec_module->get_in_port(i);
         if(port_in->get_id() == CLOCK_PORT_NAME || port_in->get_id() == RESET_PORT_NAME || port_in->get_id() == START_PORT_NAME)
            continue;
         if(isTemplate && i == constPort)
         {
            THROW_ASSERT(fu->characterizing_constant_value != "", "expected a value");
            e_port = SM->add_constant("constant_" + STR(constPort), circuit, port_in->get_typeRef(), fu->characterizing_constant_value);
            SM->add_connection(port_in, e_port);
         }
         else if(false)
         {
            if(port_in->get_kind() == port_vector_o_K)
            {
               for(unsigned int p = 0; p < GetPointer<port_o>(port_in)->get_ports_size(); ++p)
               {
                  e_port = SM->add_constant("constant_" + STR(i) + "_" + STR(p), circuit, port_in->get_typeRef(), STR(BUS_DATA_BITSIZE));
                  SM->add_connection(GetPointer<port_o>(port_in)->get_port(p), e_port);
               }
            }
            else
            {
               e_port = SM->add_constant("constant_" + STR(i), circuit, port_in->get_typeRef(), STR(BUS_DATA_BITSIZE));
               SM->add_connection(port_in, e_port);
            }
         }
         else
         {
            if(port_in->get_kind() == port_vector_o_K)
               e_port = SM->add_port_vector(GetPointer<port_o>(port_in)->get_id(), port_o::IN, GetPointer<port_o>(port_in)->get_ports_size(), circuit, GetPointer<port_o>(port_in)->get_port(0)->get_typeRef());
            else
               e_port = SM->add_port(GetPointer<port_o>(port_in)->get_id(), port_o::IN, circuit, port_in->get_typeRef());
            std::string port_prefix = GetPointer<port_o>(port_in)->get_id();

            /// add register on inputs
            if(port_in->get_kind() == port_vector_o_K)
            {
               for(unsigned int p = 0; p < GetPointer<port_o>(port_in)->get_ports_size(); ++p)
               {
                  add_input_register(GetPointer<port_o>(port_in)->get_port(p), register_library, port_prefix + GetPointer<port_o>(port_in)->get_port(p)->get_id(), reset_port, circuit, clock_port, GetPointer<port_o>(e_port)->get_port(p), SM);
               }
            }
            else
               add_input_register(port_in, register_library, port_prefix, reset_port, circuit, clock_port, e_port, SM);
         }
      }

#if HAVE_FLOPOCO
      bool is_doubled_out = false;
      bool is_halved_out = false;
#endif
      for(unsigned int i = 0; i < spec_module->get_out_port_size(); i++)
      {
         structural_objectRef port_out = spec_module->get_out_port(i);
#if HAVE_FLOPOCO
         if(GetPointer<port_o>(port_out)->get_is_doubled())
            is_doubled_out = true;
         else if(GetPointer<port_o>(port_out)->get_is_halved())
            is_halved_out = true;
#endif
         if(port_out->get_kind() == port_vector_o_K)
            e_port = SM->add_port_vector(GetPointer<port_o>(port_out)->get_id(), port_o::OUT, GetPointer<port_o>(port_out)->get_ports_size(), circuit, GetPointer<port_o>(port_out)->get_port(0)->get_typeRef());
         else
            e_port = SM->add_port(GetPointer<port_o>(port_out)->get_id(), port_o::OUT, circuit, port_out->get_typeRef());
         std::string port_prefix = GetPointer<port_o>(port_out)->get_id();

         /// add register on outputs
         if(port_out->get_kind() == port_vector_o_K)
         {
            for(unsigned int p = 0; p < GetPointer<port_o>(port_out)->get_ports_size(); ++p)
            {
               add_output_register(SM, GetPointer<port_o>(e_port)->get_port(p), circuit, reset_port, GetPointer<port_o>(port_out)->get_port(p), port_prefix + GetPointer<port_o>(port_out)->get_port(p)->get_id(), clock_port, register_library);
            }
         }
         else
            add_output_register(SM, e_port, circuit, reset_port, port_out, port_prefix, clock_port, register_library);
      }

      // get the wrapped circuit.
      HDL_managerRef HDL = HDL_managerRef(new HDL_manager(HLS_managerRef(), device, parameters));
      std::list<std::string> hdl_files, aux_files;
      std::unordered_set<structural_objectRef> circuits;
      circuits.insert(circuit);
      HDL->hdl_gen(fu_name, circuits, false, hdl_files, aux_files);
      int PipelineDepth = -1;
#if HAVE_FLOPOCO
      if(n_pipe_parameters > 0 && NPF && NPF->exist_NP_functionality(NP_functionality::FLOPOCO_PROVIDED) && HDL->get_flopocowrapper())
      {
         if(is_doubled_out)
            PipelineDepth = static_cast<int>(HDL->get_flopocowrapper()->get_FUPipelineDepth(fu_base_name, prec, 2 * prec, pipe_parameters[stage_index]));
         else if(is_halved_out)
            PipelineDepth = static_cast<int>(HDL->get_flopocowrapper()->get_FUPipelineDepth(fu_base_name, prec, prec / 2, pipe_parameters[stage_index]));
         else
            PipelineDepth = static_cast<int>(HDL->get_flopocowrapper()->get_FUPipelineDepth(fu_base_name, prec, prec, pipe_parameters[stage_index]));
      }
#endif
      /// generate the synthesis scripts
      BackendFlowRef flow = BackendFlow::CreateFlow(parameters, "Characterization", target);
      flow->GenerateSynthesisScripts(fu->get_name(), SM, hdl_files, aux_files);
      PRINT_OUT_MEX(OUTPUT_LEVEL_VERBOSE, output_level, "Performing characterization of functional unit " + fu_name);
#ifndef NDEBUG
      if(not dummy_synthesis)
#endif
      {
         if(constPort < n_ports && is_commutative && constPort > has_first_synthesis_id && prev_area_characterization && prev_timing_characterization)
            fu->area_m = prev_area_characterization;
         else
         {
            flow->ExecuteSynthesis();
            has_first_synthesis_id = constPort;
            /// the synthesis has been successfully completed
            /// setting the used resources
            fu->area_m = flow->get_used_resources();
         }
      }
#ifndef NDEBUG
      else
      {
         fu->area_m = area_model::create_model(device->get_type(), parameters);
      }
#endif
      /// setting the timing values for each operation
      const functional_unit::operation_vec& ops = fu->get_operations();
      for(const auto& op : ops)
      {
         auto* new_op = GetPointer<operation>(op);
         time_modelRef synthesis_results;
#ifndef NDEBUG
         if(not dummy_synthesis)
#endif
         {
            if(constPort < n_ports && is_commutative && constPort > has_first_synthesis_id && prev_area_characterization && prev_timing_characterization)
               synthesis_results = prev_timing_characterization;
            else
               synthesis_results = flow->get_timing_results();
         }
#ifndef NDEBUG
         else
         {
            synthesis_results = time_model::create_model(device->get_type(), parameters);
            synthesis_results->set_execution_time(7.75, time_model::cycles_time_DEFAULT);
         }
#endif
         double exec_time = 0.0;
         if(synthesis_results)
            exec_time = synthesis_results->get_execution_time();

         if(!new_op->time_m)
            new_op->time_m = time_model::create_model(device->get_type(), parameters);

         if(n_pipe_parameters > 0)
         {
            new_op->time_m->set_stage_period(time_model::stage_period_DEFAULT);
            new_op->time_m->set_execution_time(time_model::execution_time_DEFAULT, time_model::cycles_time_DEFAULT);
            const ControlStep ii_default(time_model::initiation_time_DEFAULT);
            new_op->time_m->set_initiation_time(ii_default);

            unsigned int n_cycles;
            n_cycles = boost::lexical_cast<unsigned int>(pipe_parameters[stage_index]);
            new_op->pipe_parameters = pipe_parameters[stage_index];

            if(n_cycles > 0 && PipelineDepth != 0)
            {
               new_op->time_m->set_stage_period(exec_time);
               const ControlStep ii(1u);
               new_op->time_m->set_initiation_time(ii);
               if(PipelineDepth == -1)
                  new_op->time_m->set_execution_time(exec_time, n_cycles + 1);
               else
                  new_op->time_m->set_execution_time(exec_time, static_cast<unsigned int>(PipelineDepth) + 1);
            }
            else if(PipelineDepth == 0)
               new_op->time_m->set_execution_time(exec_time, time_model::cycles_time_DEFAULT);
            else
               new_op->time_m->set_execution_time(exec_time, n_cycles);
         }
         else if(new_op->time_m->get_cycles() == 0)
         {
            new_op->time_m->set_execution_time(exec_time, time_model::cycles_time_DEFAULT);
         }
         else
         {
            new_op->time_m->set_stage_period(exec_time);
         }
      }

#ifndef NDEBUG
      if(not dummy_synthesis)
#endif
      {
         if(constPort < n_ports && is_commutative && constPort == has_first_synthesis_id && flow->get_used_resources() && flow->get_timing_results())
         {
            prev_area_characterization = flow->get_used_resources();
            prev_timing_characterization = flow->get_timing_results();
            THROW_ASSERT(prev_area_characterization, "expected a previous synthesis result");
            THROW_ASSERT(prev_timing_characterization, "expected a previous synthesis result");
         }
      }
      completed.insert(fu->functional_unit_name);
   }
   else
   {
      prev_area_characterization = area_modelRef();
      prev_timing_characterization = time_modelRef();
   }
}

const std::string RTLCharacterization::ComputeComponent(const std::string& input) const
{
   std::vector<std::string> component_cell;
   boost::algorithm::split(component_cell, input, boost::algorithm::is_any_of(","));
   THROW_ASSERT(component_cell.size() > 0, input);
   std::vector<std::string> component_or_cell;
   boost::algorithm::split(component_or_cell, component_cell[0], boost::algorithm::is_any_of("-"));
   THROW_ASSERT(component_or_cell.size() == 2, component_or_cell[0]);
   return component_or_cell[0];
}

const CustomSet<std::string> RTLCharacterization::ComputeCells(const std::string& input) const
{
   CustomSet<std::string> ret;
   std::vector<std::string> component_cells;
   boost::algorithm::split(component_cells, input, boost::algorithm::is_any_of(","));
   for(const auto& component_cell : component_cells)
   {
      std::vector<std::string> component_or_cell;
      boost::algorithm::split(component_or_cell, component_cell, boost::algorithm::is_any_of("-"));
      THROW_ASSERT(component_or_cell.size() == 2, component_cell);
      THROW_ASSERT(component_or_cell[0] == component, component_or_cell[0] + " vs " + component);
      ret.insert(component_or_cell[1]);
   }
   return ret;
}<|MERGE_RESOLUTION|>--- conflicted
+++ resolved
@@ -511,16 +511,9 @@
       const structural_objectRef& port = mod->get_in_port(i);
       if(port->get_kind() == port_vector_o_K)
       {
-<<<<<<< HEAD
-         if(GetPointer<port_o>(port)->get_ports_size() == 0)
-            GetPointer<port_o>(port)->add_n_ports(static_cast<unsigned int>(portsize_value), port);
-         if(GetPointer<port_o>(port)->get_is_data_bus() || GetPointer<port_o>(port)->get_is_addr_bus() || GetPointer<port_o>(port)->get_is_size_bus())
-            port_o::resize_busport(bus_size_bitsize, bus_addr_bitsize, bus_data_bitsize, port);
-=======
          if(GetPointer<port_o>(port)->get_ports_size() == 0) GetPointer<port_o>(port)->add_n_ports(static_cast<unsigned int>(portsize_value), port);
          if(GetPointer<port_o>(port)->get_is_data_bus() || GetPointer<port_o>(port)->get_is_addr_bus() || GetPointer<port_o>(port)->get_is_size_bus() || GetPointer<port_o>(port)->get_is_tag_bus())
             port_o::resize_busport(bus_size_bitsize, bus_addr_bitsize, bus_data_bitsize, bus_tag_bitsize, port);
->>>>>>> d09917d3
          else
          {
             for(unsigned int p = 0; p < GetPointer<port_o>(port)->get_ports_size(); ++p)
@@ -540,16 +533,9 @@
       const structural_objectRef& port = mod->get_out_port(i);
       if(port->get_kind() == port_vector_o_K)
       {
-<<<<<<< HEAD
-         if(GetPointer<port_o>(port)->get_ports_size() == 0)
-            GetPointer<port_o>(port)->add_n_ports(static_cast<unsigned int>(portsize_value), port);
-         if(GetPointer<port_o>(port)->get_is_data_bus() || GetPointer<port_o>(port)->get_is_addr_bus() || GetPointer<port_o>(port)->get_is_size_bus())
-            port_o::resize_busport(bus_size_bitsize, bus_addr_bitsize, bus_data_bitsize, port);
-=======
          if(GetPointer<port_o>(port)->get_ports_size() == 0) GetPointer<port_o>(port)->add_n_ports(static_cast<unsigned int>(portsize_value), port);
          if(GetPointer<port_o>(port)->get_is_data_bus() || GetPointer<port_o>(port)->get_is_addr_bus() || GetPointer<port_o>(port)->get_is_size_bus() || GetPointer<port_o>(port)->get_is_tag_bus())
             port_o::resize_busport(bus_size_bitsize, bus_addr_bitsize, bus_data_bitsize, bus_tag_bitsize, port);
->>>>>>> d09917d3
          else
          {
             for(unsigned int p = 0; p < GetPointer<port_o>(port)->get_ports_size(); ++p)
@@ -715,15 +701,9 @@
       unsigned int BUS_SIZE_BITSIZE = 7;
       unsigned int BUS_TAG_BITSIZE = 8;
       unsigned int NUMBER_OF_BYTES_ALLOCATED = 1024;
-<<<<<<< HEAD
-      if(memory_type == MEMORY_TYPE_ASYNCHRONOUS)
-         NUMBER_OF_BYTES_ALLOCATED = NUMBER_OF_BYTES_ALLOCATED / 16;
-      specialize_fu(spec_module, prec, BUS_DATA_BITSIZE, BUS_ADDR_BITSIZE, BUS_SIZE_BITSIZE, n_portsize_parameters > 0 ? boost::lexical_cast<unsigned int>(portsize_parameters[portsize_index]) : PORT_VECTOR_N_PORTS);
-=======
       if(memory_type ==  MEMORY_TYPE_ASYNCHRONOUS )
          NUMBER_OF_BYTES_ALLOCATED = NUMBER_OF_BYTES_ALLOCATED/16;
       specialize_fu(spec_module, prec, BUS_DATA_BITSIZE, BUS_ADDR_BITSIZE, BUS_SIZE_BITSIZE, BUS_TAG_BITSIZE, n_portsize_parameters>0 ? boost::lexical_cast<unsigned int>(portsize_parameters[portsize_index]) : PORT_VECTOR_N_PORTS);
->>>>>>> d09917d3
 
       if(fu_base_name == "MC_FU") /// add further specializations for this module
       {
@@ -797,30 +777,12 @@
             }
             init_file.close();
          }
-<<<<<<< HEAD
-         spec_module->set_parameter("address_space_begin", boost::lexical_cast<std::string>(base_address));
-         spec_module->set_parameter("address_space_rangesize", boost::lexical_cast<std::string>((elts_size / 8) * vec_size));
-         spec_module->set_parameter("USE_SPARSE_MEMORY", boost::lexical_cast<std::string>(1));
-=======
          spec_module->SetParameter("address_space_begin", STR(base_address));
          spec_module->SetParameter("address_space_rangesize", STR((elts_size/8)*vec_size));
          spec_module->SetParameter("USE_SPARSE_MEMORY", "1");
->>>>>>> d09917d3
          if(memory_type == MEMORY_TYPE_SYNCHRONOUS_UNALIGNED &&
             (channels_type.find(CHANNELS_TYPE_MEM_ACC_NN) != std::string::npos || (channels_type.find(CHANNELS_TYPE_MEM_ACC_N1) != std::string::npos && channels_type.find(CHANNELS_TYPE_MEM_ACC_11) == std::string::npos)))
          {
-<<<<<<< HEAD
-            spec_module->set_parameter("MEMORY_INIT_file_a", "\"\"a_" + init_filename + "\"\"");
-            spec_module->set_parameter("MEMORY_INIT_file_b", "\"\"b_" + init_filename + "\"\"");
-         }
-         else
-            spec_module->set_parameter("MEMORY_INIT_file", "\"\"" + init_filename + "\"\"");
-         spec_module->set_parameter("n_elements", boost::lexical_cast<std::string>(vec_size));
-         spec_module->set_parameter("data_size", boost::lexical_cast<std::string>(elts_size));
-         spec_module->set_parameter("BRAM_BITSIZE", boost::lexical_cast<std::string>(BRAM_BITSIZE));
-         spec_module->set_parameter("BUS_PIPELINED", boost::lexical_cast<std::string>(1));
-         spec_module->set_parameter("PRIVATE_MEMORY", boost::lexical_cast<std::string>(0));
-=======
             spec_module->SetParameter("MEMORY_INIT_file_a", "\"\"a_"+init_filename+"\"\"");
             spec_module->SetParameter("MEMORY_INIT_file_b", "\"\"b_"+init_filename+"\"\"");
          }
@@ -831,7 +793,6 @@
          spec_module->SetParameter("BRAM_BITSIZE", STR(BRAM_BITSIZE));
          spec_module->SetParameter("BUS_PIPELINED", "1");
          spec_module->SetParameter("PRIVATE_MEMORY", "0");
->>>>>>> d09917d3
       }
       else if(fu_base_name == MEMLOAD_STD)
          spec_module->SetParameter("base_address", "8");
@@ -859,26 +820,16 @@
             else if(*it == "ALIGNED_BITSIZE")
                spec_module->SetParameter("ALIGNED_BITSIZE", boost::lexical_cast<std::string>(ALIGNED_BITSIZE));
             else if(*it == "LSB_PARAMETER")
-<<<<<<< HEAD
-               spec_module->set_parameter("LSB_PARAMETER", boost::lexical_cast<std::string>(0));
-=======
                spec_module->SetParameter("LSB_PARAMETER", boost::lexical_cast<std::string>(0));
 
->>>>>>> d09917d3
       }
       if(NPF)
       {
          std::vector<std::string> param;
          NPF->get_library_parameters(param);
          std::vector<std::string>::const_iterator it_end = param.end();
-<<<<<<< HEAD
-         for(std::vector<std::string>::const_iterator it = param.begin(); it != it_end; ++it)
-            THROW_ASSERT(template_circuit->find_member(*it, port_o_K, template_circuit) || template_circuit->find_member(*it, port_vector_o_K, template_circuit) || spec_module->is_parameter(*it),
-                         "parameter not yet specialized: " + *it + " for module " + spec_module->get_typeRef()->get_name());
-=======
          for (std::vector<std::string>::const_iterator it = param.begin(); it != it_end; ++it)
             THROW_ASSERT(template_circuit->find_member(*it, port_o_K, template_circuit) || template_circuit->find_member(*it, port_vector_o_K, template_circuit) ||  spec_module->ExistsParameter(*it), "parameter not yet specialized: " + *it + " for module " + spec_module->get_typeRef()->get_name());
->>>>>>> d09917d3
       }
 
       structural_type_descriptorRef bool_type = structural_type_descriptorRef(new structural_type_descriptor("bool", 1));
