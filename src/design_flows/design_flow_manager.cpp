--- conflicted
+++ resolved
@@ -453,15 +453,6 @@
       INDENT_DBG_MEX(DEBUG_LEVEL_VERY_PEDANTIC, debug_level, "<--");
       THROW_ASSERT(erased_elements == 1, "Number of erased elements is " + STR(erased_elements));
 
-<<<<<<< HEAD
-      /// Now check if next is actually ready
-      /// First of all check if there are new dependence to add
-      DesignFlowStepSet pre_dependence_steps, pre_precedence_steps;
-      step->ComputeRelationships(pre_dependence_steps, DesignFlowStep::DEPENDENCE_RELATIONSHIP);
-      RecursivelyAddSteps(pre_dependence_steps, design_flow_step_info->status == DesignFlowStep_Status::UNNECESSARY);
-      step->ComputeRelationships(pre_precedence_steps, DesignFlowStep::PRECEDENCE_RELATIONSHIP);
-      RecursivelyAddSteps(pre_precedence_steps, true);
-=======
       ///Now check if next is actually ready
       ///First of all check if there are new dependence to add
       DesignFlowStepSet pre_dependence_steps;
@@ -469,7 +460,6 @@
       step->ComputeRelationships(pre_dependence_steps, DesignFlowStep::DEPENDENCE_RELATIONSHIP);
       RecursivelyAddSteps(pre_dependence_steps, design_flow_step_info->status == DesignFlowStep_Status::UNNECESSARY);
       INDENT_DBG_MEX(DEBUG_LEVEL_VERY_PEDANTIC, debug_level, "<--Added dependencies of " + step->GetName());
->>>>>>> d09917d3
       bool current_ready = true;
       DesignFlowStepSet::const_iterator pre_dependence_step, pre_dependence_step_end = pre_dependence_steps.end();
       for(pre_dependence_step = pre_dependence_steps.begin(); pre_dependence_step != pre_dependence_step_end; ++pre_dependence_step)
