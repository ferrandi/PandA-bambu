--- conflicted
+++ resolved
@@ -90,15 +90,10 @@
 
    if(!flag_pp)
    {
-<<<<<<< HEAD
-      std::string fname = behavioral_helper->get_mangled_function_name();
-      auto HLSMgr = GetPointer<const HLS_manager>(AppM);
-=======
       const auto fd_node = AppM->get_tree_manager()->CGetTreeNode(function_id);
       const auto fd = GetPointer<const function_decl>(fd_node);
       const auto fname = tree_helper::GetMangledFunctionName(fd);
       const auto HLSMgr = GetPointerS<const HLS_manager>(AppM);
->>>>>>> d67edf14
       if(HLSMgr && HLSMgr->design_interface_typename_orig_signature.find(fname) !=
                        HLSMgr->design_interface_typename_orig_signature.end())
       {
