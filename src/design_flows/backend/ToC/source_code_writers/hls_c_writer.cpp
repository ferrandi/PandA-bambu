/*
 *
 *                   _/_/_/    _/_/   _/    _/ _/_/_/    _/_/
 *                  _/   _/ _/    _/ _/_/  _/ _/   _/ _/    _/
 *                 _/_/_/  _/_/_/_/ _/  _/_/ _/   _/ _/_/_/_/
 *                _/      _/    _/ _/    _/ _/   _/ _/    _/
 *               _/      _/    _/ _/    _/ _/_/_/  _/    _/
 *
 *             ***********************************************
 *                              PandA Project
 *                     URL: http://panda.dei.polimi.it
 *                       Politecnico di Milano - DEIB
 *                        System Architectures Group
 *             ***********************************************
 *              Copyright (C) 2004-2023 Politecnico di Milano
 *
 *   This file is part of the PandA framework.
 *
 *   The PandA framework is free software; you can redistribute it and/or modify
 *   it under the terms of the GNU General Public License as published by
 *   the Free Software Foundation; either version 3 of the License, or
 *   (at your option) any later version.
 *
 *   This program is distributed in the hope that it will be useful,
 *   but WITHOUT ANY WARRANTY; without even the implied warranty of
 *   MERCHANTABILITY or FITNESS FOR A PARTICULAR PURPOSE.  See the
 *   GNU General Public License for more details.
 *
 *   You should have received a copy of the GNU General Public License
 *   along with this program.  If not, see <http://www.gnu.org/licenses/>.
 *
 */
/**
 * @file hls_c_writer.cpp
 *
 * @author Fabrizio Ferrandi <fabrizio.ferrandi@polimi.it>
 * @author Marco Minutoli <mminutoli@gmail.com>
 * @author Pietro Fezzardi <pietro.fezzardi@polimi.it>
 * @author Marco Lattuada <marco.lattuada@polimi.it>
 *
 */
#include "hls_c_writer.hpp"

#include "Parameter.hpp"
#include "SimulationInformation.hpp"
#include "behavioral_helper.hpp"
#include "c_initialization_parser.hpp"
#include "call_graph_manager.hpp"
#include "custom_map.hpp"
#include "custom_set.hpp"
#include "dbgPrintHelper.hpp" // for DEBUG_LEVEL_NONE
#include "function_behavior.hpp"
#include "hls_c_backend_information.hpp"
#include "hls_manager.hpp"
#include "indented_output_stream.hpp"
#include "instruction_writer.hpp"
#include "math_function.hpp"
#include "memory.hpp"
#include "memory_initialization_c_writer.hpp"
#include "string_manipulation.hpp" // for GET_CLASS
#include "structural_objects.hpp"
#include "technology_node.hpp"
#include "testbench_generation.hpp"
#include "testbench_generation_base_step.hpp"
#include "testbench_generation_constants.hpp"
#include "tree_helper.hpp"
#include "tree_manager.hpp"
#include "tree_node.hpp"
#include "tree_reindex.hpp"
#include "var_pp_functor.hpp"

#include <boost/algorithm/string/trim_all.hpp>
#include <boost/filesystem/operations.hpp>
#include <boost/regex.hpp>

#include <list>
#include <string>
#include <vector>

REF_FORWARD_DECL(memory_symbol);

static const boost::regex wrapper_def("(ac_channel|stream|hls::stream)<(.*)>");
#define WRAPPER_GROUP_WTYPE 2

HLSCWriter::HLSCWriter(const HLSCBackendInformationConstRef _hls_c_backend_information,
                       const application_managerConstRef _AppM, const InstructionWriterRef _instruction_writer,
                       const IndentedOutputStreamRef _indented_output_stream, const ParameterConstRef _parameters,
                       bool _verbose)
    : CWriter(_AppM, _instruction_writer, _indented_output_stream, _parameters, _verbose),
      hls_c_backend_information(_hls_c_backend_information)
{
   /// include from cpp
   flag_cpp = TM->is_CPP() && !Param->isOption(OPT_pretty_print) &&
              (!Param->isOption(OPT_discrepancy) || !Param->getOption<bool>(OPT_discrepancy) ||
               !Param->isOption(OPT_discrepancy_hw) || !Param->getOption<bool>(OPT_discrepancy_hw));
   debug_level = _parameters->get_class_debug_level(GET_CLASS(*this));
}

HLSCWriter::~HLSCWriter() = default;

void HLSCWriter::WriteHeader()
{
   bool is_discrepancy = (Param->isOption(OPT_discrepancy) && Param->getOption<bool>(OPT_discrepancy)) ||
                         (Param->isOption(OPT_discrepancy_hw) && Param->getOption<bool>(OPT_discrepancy_hw));
   indented_output_stream->Append("#define _FILE_OFFSET_BITS 64\n\n");
   indented_output_stream->Append("#define __Inf (1.0/0.0)\n");
   indented_output_stream->Append("#define __Nan (0.0/0.0)\n\n");
   indented_output_stream->Append("#ifdef __cplusplus\n");
   indented_output_stream->Append("#undef printf\n\n");
   indented_output_stream->Append("#include <cstdio>\n\n");
   indented_output_stream->Append("#include <cstdlib>\n\n");
   indented_output_stream->Append("typedef bool _Bool;\n\n");
   indented_output_stream->Append("#else\n");
   indented_output_stream->Append("#include <stdio.h>\n\n");
   if(!is_discrepancy)
   {
      indented_output_stream->Append("#include <stdlib.h>\n\n");
   }
   if(Param->getOption<bool>(OPT_no_return_zero))
   {
      indented_output_stream->Append("#include <sys/wait.h>\n\n");
   }
   indented_output_stream->Append("extern void exit(int status);\n");
   indented_output_stream->Append("#endif\n\n");
   indented_output_stream->Append("#include <sys/types.h>\n");

   // get the root function to be tested by the testbench
   const auto top_function_ids = AppM->CGetCallGraphManager()->GetRootFunctions();
   THROW_ASSERT(top_function_ids.size() == 1, "Multiple top function");
   const auto function_id = *(top_function_ids.begin());
   const auto fnode = TM->CGetTreeNode(function_id);
   const auto fd = GetPointerS<const function_decl>(fnode);
   const auto fname = tree_helper::GetMangledFunctionName(fd);
   auto& DesignInterfaceInclude = hls_c_backend_information->HLSMgr->design_interface_typenameinclude;
   if(DesignInterfaceInclude.find(fname) != DesignInterfaceInclude.end())
   {
      CustomOrderedSet<std::string> includes;
      const auto& DesignInterfaceArgsInclude = DesignInterfaceInclude.find(fname)->second;
      for(const auto& argInclude : DesignInterfaceArgsInclude)
      {
         const auto incls = convert_string_to_vector<std::string>(argInclude.second, ";");
         includes.insert(incls.begin(), incls.end());
      }
      for(const auto& inc : includes)
      {
         if(inc != "")
         {
            indented_output_stream->Append("#include \"" + inc + "\"\n");
         }
      }
      indented_output_stream->Append("\n");
   }
}

void HLSCWriter::WriteGlobalDeclarations()
{
   instrWriter->write_declarations();
   WriteTestbenchGlobalVars();
   WriteTestbenchHelperFunctions();
}

void HLSCWriter::WriteTestbenchGlobalVars()
{
   // global variables for testbench
   indented_output_stream->Append("//global variable used to store the output file\n");
   indented_output_stream->Append("FILE * __bambu_testbench_fp;\n\n");
}

void HLSCWriter::WriteTestbenchHelperFunctions()
{
   indented_output_stream->Append("#ifdef __AC_NAMESPACE\n");
   indented_output_stream->Append("using namespace __AC_NAMESPACE;\n");
   indented_output_stream->Append("#endif\n");
   // exit function
   indented_output_stream->Append("//variable used to detect a standard end of the main (exit has not been called)\n");
   indented_output_stream->Append("unsigned int __standard_exit;\n");
   indented_output_stream->Append("//definition of __bambu_testbench_exit function\n");
   indented_output_stream->Append("void __bambu_testbench_exit(void) __attribute__ ((destructor));\n");
   indented_output_stream->Append("void __bambu_testbench_exit(void)\n");
   indented_output_stream->Append("{\n");
   indented_output_stream->Append("if (!__standard_exit)\n");
   indented_output_stream->Append("{\n");
   indented_output_stream->Append("fprintf(__bambu_testbench_fp, \"//expected value for return value\\n\");\n");
   indented_output_stream->Append("fprintf(__bambu_testbench_fp, \"o00000000000000000000000000000000\\n\");\n");
   indented_output_stream->Append("fprintf(__bambu_testbench_fp, \"e\\n\");\n");
   indented_output_stream->Append("}\n");
   indented_output_stream->Append("}\n\n");
   // decimal to binary conversion function
   indented_output_stream->Append(
       "void _Dec2Bin_(FILE * __bambu_testbench_fp, long long int num, unsigned int precision)\n");
   indented_output_stream->Append("{\n");
   indented_output_stream->Append("unsigned int i;\n");
   indented_output_stream->Append("unsigned long long int ull_value = (unsigned long long int) num;\n");
   indented_output_stream->Append("for (i = 0; i < precision; ++i)\n");
   indented_output_stream->Append(
       "fprintf(__bambu_testbench_fp, \"%c\", (((1LLU << (precision - i -1)) & ull_value) ? '1' : '0'));\n");
   indented_output_stream->Append("}\n\n");
   // pointer to binary conversion function
   indented_output_stream->Append(
       "void _Ptd2Bin_(FILE * __bambu_testbench_fp, unsigned char * num, unsigned int precision)\n");
   indented_output_stream->Append("{\n");
   indented_output_stream->Append("unsigned int i, j;\n");
   indented_output_stream->Append("char value;\n");
   indented_output_stream->Append("if (precision%8)\n");
   indented_output_stream->Append("{\n");
   indented_output_stream->Append("value = *(num+precision/8);\n");
   indented_output_stream->Append("for (j = 8-precision%8; j < 8; ++j)\n");
   indented_output_stream->Append(
       "fprintf(__bambu_testbench_fp, \"%c\", (((1LLU << (8 - j - 1)) & value) ? '1' : '0'));\n");
   indented_output_stream->Append("}\n");
   indented_output_stream->Append("for (i = 0; i < 8*(precision/8); i = i + 8)\n");
   indented_output_stream->Append("{\n");
   indented_output_stream->Append("value = *(num + (precision / 8) - (i / 8) - 1);\n");
   indented_output_stream->Append("for (j = 0; j < 8; ++j)\n");
   indented_output_stream->Append(
       "fprintf(__bambu_testbench_fp, \"%c\", (((1LLU << (8 - j - 1)) & value) ? '1' : '0'));\n");
   indented_output_stream->Append("}\n");
   indented_output_stream->Append("}\n\n");
   if(Param->isOption(OPT_discrepancy) and Param->getOption<bool>(OPT_discrepancy))
   {
      // Builtin floating point checkers
      indented_output_stream->Append("typedef union view_convert32 {\n");
      indented_output_stream->Append("unsigned int bits;\n");
      indented_output_stream->Append("float fp32;\n");
      indented_output_stream->Append("};\n\n");
      indented_output_stream->Append("typedef union view_convert64 {\n");
      indented_output_stream->Append("unsigned long long bits;\n");
      indented_output_stream->Append("double fp64;\n");
      indented_output_stream->Append("};\n\n");
      indented_output_stream->Append("float _Int32_ViewConvert(unsigned int i)\n");
      indented_output_stream->Append("{\n");
      indented_output_stream->Append("union view_convert32 vc;\n");
      indented_output_stream->Append("vc.bits = i;\n");
      indented_output_stream->Append("return vc.fp32;\n");
      indented_output_stream->Append("}\n\n");
      indented_output_stream->Append("double _Int64_ViewConvert(unsigned long long i)\n");
      indented_output_stream->Append("{\n");
      indented_output_stream->Append("union view_convert64 vc;\n");
      indented_output_stream->Append("vc.bits = i;\n");
      indented_output_stream->Append("return vc.fp64;\n");
      indented_output_stream->Append("}\n");
      indented_output_stream->Append("\n\n");
      indented_output_stream->Append("unsigned char _FPs32Mismatch_(float c, float e, float max_ulp)\n");
      indented_output_stream->Append("{\n");
      indented_output_stream->Append("unsigned int binary_c = *((unsigned int*)&c);\n");
      indented_output_stream->Append("unsigned int binary_e = *((unsigned int*)&e);\n");
      indented_output_stream->Append("unsigned int binary_abs_c = binary_c&(~(1U<<31));\n");
      indented_output_stream->Append("unsigned int binary_abs_e = binary_e&(~(1U<<31));\n");
      indented_output_stream->Append("unsigned int denom_0 = 0x34000000;\n");
      indented_output_stream->Append("unsigned int denom_e = ((binary_abs_e>> 23)-23)<<23;\n");
      indented_output_stream->Append("float cme=c - e;\n");
      indented_output_stream->Append("unsigned int binary_cme = *((unsigned int*)&cme);\n");
      indented_output_stream->Append("unsigned int binary_abs_cme = binary_cme&(~(1U<<31));\n");
      indented_output_stream->Append("float abs_cme=*((float*)&binary_abs_cme);\n");
      indented_output_stream->Append("float ulp = 0.0;\n");
      indented_output_stream->Append("if (binary_abs_c>0X7F800000 && binary_abs_c>0X7F800000) return 0;\n");
      indented_output_stream->Append("else if (binary_abs_c==0X7F800000 && binary_abs_e==0X7F800000)\n");
      indented_output_stream->Append("{\n");
      indented_output_stream->Append("if ((binary_c>>31) != (binary_e>>31))\n");
      indented_output_stream->Append("return 1;\n");
      indented_output_stream->Append("else\n");
      indented_output_stream->Append("return 0;\n");
      indented_output_stream->Append("}\n");
      indented_output_stream->Append("else if (binary_abs_c==0X7F800000 || binary_abs_e==0X7F800000 || "
                                     "binary_abs_c>0X7F800000 || binary_abs_e==0X7F800000) return 0;\n");
      indented_output_stream->Append("else\n");
      indented_output_stream->Append("{\n");
      indented_output_stream->Append("if (binary_abs_e == 0) ulp = abs_cme / (*((float *)&denom_0));\n");
      indented_output_stream->Append("else ulp = abs_cme / (*((float *)&denom_e));\n");
      indented_output_stream->Append("return ulp > max_ulp;\n");
      indented_output_stream->Append("}\n");
      indented_output_stream->Append("}\n\n");
      indented_output_stream->Append("unsigned char _FPs64Mismatch_(double c, double e, double max_ulp)\n");
      indented_output_stream->Append("{\n");
      indented_output_stream->Append("unsigned long long int binary_c = *((unsigned long long int*)&c);\n");
      indented_output_stream->Append("unsigned long long int binary_e = *((unsigned long long int*)&e);\n");
      indented_output_stream->Append("unsigned long long int binary_abs_c = binary_c&(~(1ULL<<63));\n");
      indented_output_stream->Append("unsigned long long int binary_abs_e = binary_e&(~(1ULL<<63));\n");
      indented_output_stream->Append("unsigned long long int denom_0 = 0x3CB0000000000000;\n");
      indented_output_stream->Append("unsigned long long int denom_e = ((binary_abs_e>> 52)-52)<<52;\n");
      indented_output_stream->Append("double cme=c - e;\n");
      indented_output_stream->Append("unsigned long long int binary_cme = *((unsigned int*)&cme);\n");
      indented_output_stream->Append("unsigned long long int binary_abs_cme = binary_cme&(~(1U<<31));\n");
      indented_output_stream->Append("double abs_cme=*((double*)&binary_abs_cme);\n");
      indented_output_stream->Append("double ulp = 0.0;\n");
      indented_output_stream->Append(
          "if (binary_abs_c>0X7FF0000000000000 && binary_abs_c>0X7FF0000000000000) return 0;\n");
      indented_output_stream->Append(
          "else if (binary_abs_c==0X7FF0000000000000 && binary_abs_e==0X7FF0000000000000)\n");
      indented_output_stream->Append("{\n");
      indented_output_stream->Append("if ((binary_c>>63) != (binary_e>>63))\n");
      indented_output_stream->Append("return 1;\n");
      indented_output_stream->Append("else\n");
      indented_output_stream->Append("return 0;\n");
      indented_output_stream->Append("}\n");
      indented_output_stream->Append(
          "else if (binary_abs_c==0X7FF0000000000000 || binary_abs_e==0X7FF0000000000000 || "
          "binary_abs_c>0X7FF0000000000000 || binary_abs_e==0X7FF0000000000000) return 0;\n");
      indented_output_stream->Append("else\n");
      indented_output_stream->Append("{\n");
      indented_output_stream->Append("if (binary_abs_e == 0) ulp = abs_cme / (*((double *)&denom_0));\n");
      indented_output_stream->Append("else ulp = abs_cme / (*((double *)&denom_e));\n");
      indented_output_stream->Append("return ulp > max_ulp;\n");
      indented_output_stream->Append("}\n");
      indented_output_stream->Append("}\n\n");
      indented_output_stream->Append("void _CheckBuiltinFPs32_(char * chk_str, unsigned char neq, float par_expected, "
                                     "float par_res, float par_a, float par_b)\n");
      indented_output_stream->Append("{\n");
      indented_output_stream->Append("if(neq)\n");
      indented_output_stream->Append("{\n");
      indented_output_stream->Append(
          "printf(\"\\n\\n***********************************************************\\nERROR ON A BASIC FLOATING "
          "POINT OPERATION : %s : expected=%a (%.20e) res=%a (%.20e) a=%a (%.20e) "
          "b=%a (%.20e)\\n***********************************************************\\n\\n\", chk_str, "
          "par_expected, par_expected, par_res, par_res, par_a, par_a, par_b, par_b);\n");
      indented_output_stream->Append("exit(1);\n");
      indented_output_stream->Append("}\n");
      indented_output_stream->Append("}\n\n");
      indented_output_stream->Append("void _CheckBuiltinFPs64_(char * chk_str, unsigned char neq, double par_expected, "
                                     "double par_res, double par_a, double par_b)\n");
      indented_output_stream->Append("{\n");
      indented_output_stream->Append("if(neq)\n");
      indented_output_stream->Append("{\n");
      indented_output_stream->Append(
          "printf(\"\\n\\n***********************************************************\\nERROR ON A BASIC FLOATING "
          "POINT OPERATION : %s : expected=%a (%.35e) res=%a (%.35e) a=%a (%.35e) "
          "b=%a (%.35e)\\n***********************************************************\\n\\n\", chk_str, "
          "par_expected, par_expected, par_res, par_res, par_a, par_a, par_b, par_b);\n");
      indented_output_stream->Append("exit(1);\n");
      indented_output_stream->Append("}\n");
      indented_output_stream->Append("}\n\n");
   }
}

void HLSCWriter::WriteParamDecl(const BehavioralHelperConstRef BH)
{
   indented_output_stream->Append("// parameters declaration\n");
   hls_c_backend_information->HLSMgr->RSim->simulationArgSignature.clear();

   for(const auto& par : BH->GetParameters())
   {
      const auto parm_type = tree_helper::CGetType(par);
      const auto type = tree_helper::PrintType(TM, parm_type);
      const auto param = BH->PrintVariable(par->index);
      hls_c_backend_information->HLSMgr->RSim->simulationArgSignature.push_back(param);

      if(tree_helper::IsVectorType(parm_type))
      {
         THROW_ERROR("parameter " + param + " of function under test " + BH->get_function_name() + " has type " + type +
                     "\nco-simulation does not support vectorized parameters at top level");
      }
      if(tree_helper::IsPointerType(par))
      {
         const var_pp_functorRef var_functor(new std_var_pp_functor(BH));
         const auto type_declaration = tree_helper::PrintType(TM, parm_type, false, false, false, par, var_functor);
         indented_output_stream->Append(type_declaration + ";\n");
      }
      else
      {
         indented_output_stream->Append(type + " " + param + ";\n");
      }
   }
}

void HLSCWriter::WriteParamInitialization(const BehavioralHelperConstRef BH,
                                          const std::map<std::string, std::string>& curr_test_vector,
                                          const unsigned int v_idx)
{
   const auto params = BH->GetParameters();
   for(auto par_idx = 0U; par_idx < params.size(); ++par_idx)
   {
      const auto& par = params.at(par_idx);
      const auto parm_type = tree_helper::CGetType(par);
      const auto param = BH->PrintVariable(GET_INDEX_CONST_NODE(par));
      INDENT_DBG_MEX(DEBUG_LEVEL_VERY_PEDANTIC, debug_level, "-->Writing initialization of " + param);
      INDENT_DBG_MEX(DEBUG_LEVEL_VERY_PEDANTIC, debug_level,
                     "---Type: " + GET_CONST_NODE(parm_type)->get_kind_text() + " - " + STR(parm_type));
      const auto init_it = curr_test_vector.find(param);
      if(init_it == curr_test_vector.end())
      {
         THROW_ERROR("Value of " + param + " is missing in test vector");
      }
      const auto& test_v = init_it->second;
      if(tree_helper::IsPointerType(parm_type))
      {
         const auto is_binary_init = test_v.size() > 4 && test_v.substr(test_v.size() - 4) == ".dat";

         std::string var_ptdtype;
         std::string temp_var_decl;
         bool is_a_true_pointer = true;
         if(flag_cpp && !is_binary_init)
         {
            const auto fnode = TM->CGetTreeNode(BH->get_function_index());
            const auto fd = GetPointerS<const function_decl>(fnode);
            const auto fname = tree_helper::GetMangledFunctionName(fd);
            auto& DesignInterfaceTypename = hls_c_backend_information->HLSMgr->design_interface_typename_orig_signature;
            if(DesignInterfaceTypename.find(fname) != DesignInterfaceTypename.end())
            {
               THROW_ASSERT(DesignInterfaceTypename.count(fname), "");
               const auto& DesignInterfaceArgsTypename = DesignInterfaceTypename.at(fname);
               THROW_ASSERT(DesignInterfaceArgsTypename.size() > par_idx, "");
               const auto& argTypename = DesignInterfaceArgsTypename.at(par_idx);
               if(argTypename.back() == '*')
               {
                  var_ptdtype = argTypename.substr(0, argTypename.size() - 1);
                  temp_var_decl = var_ptdtype + " " + param + "_temp[]";
               }
               else
               {
                  is_a_true_pointer = false;
                  var_ptdtype = argTypename.back() == '&' ? argTypename.substr(0, argTypename.size() - 1) : argTypename;
                  temp_var_decl = var_ptdtype + " " + param + "_temp";
               }
            }
         }
         if(temp_var_decl == "")
         {
            const auto var_functor = var_pp_functorRef(new std_var_pp_functor(BH));
            const auto ptd = tree_helper::CGetPointedType(parm_type);
            temp_var_decl = tree_helper::PrintType(TM, ptd, false, false, false, par, var_functor);
            var_ptdtype = temp_var_decl.substr(0, temp_var_decl.find_last_of((*var_functor)(par->index)));
            if(tree_helper::IsVoidType(ptd))
            {
               boost::replace_all(temp_var_decl, "void ", "char ");
               boost::replace_all(var_ptdtype, "void ", "char ");
            }
            const auto first_square = temp_var_decl.find('[');
            if(first_square == std::string::npos)
            {
               temp_var_decl = temp_var_decl + "_temp[]";
            }
            else
            {
               temp_var_decl.insert(first_square, "_temp[]");
            }
         }
         THROW_ASSERT(temp_var_decl.size() && var_ptdtype.size(),
                      "var_decl: " + temp_var_decl + ", ptd_type: " + var_ptdtype);
         const auto ptd_type = tree_helper::GetRealType(tree_helper::CGetPointedType(parm_type));
         INDENT_DBG_MEX(DEBUG_LEVEL_VERY_PEDANTIC, debug_level,
                        "---Pointed type: " + GET_CONST_NODE(ptd_type)->get_kind_text() + " - " + STR(ptd_type));
         const auto c_type_cast = [&]() {
            auto bare_ptd_type = ptd_type;
            while(tree_helper::IsArrayType(bare_ptd_type))
            {
               bare_ptd_type = tree_helper::CGetElements(bare_ptd_type);
            }
            auto type_name = tree_helper::PrintType(TM, bare_ptd_type);
            if(tree_helper::IsVoidType(bare_ptd_type))
            {
               boost::replace_all(type_name, "void ", "char ");
            }
            return "(" + type_name + "*)";
         }();

         if(is_binary_init)
         {
            INDENT_DBG_MEX(DEBUG_LEVEL_VERY_PEDANTIC, debug_level, "---Initialized from binary file: " + test_v);
            const auto fp = param + "_fp";
            indented_output_stream->Append("FILE* " + fp + " = fopen(\"" + test_v + "\", \"rb\");\n");
            indented_output_stream->Append("fseek(" + fp + ", 0, SEEK_END);\n");
            indented_output_stream->Append("size_t " + param + "_size = ftell(" + fp + ");\n");
            indented_output_stream->Append("fseek(" + fp + ", 0, SEEK_SET);\n");
            indented_output_stream->Append("unsigned char* " + param + "_buf = (unsigned char*)malloc(" + param +
                                           "_size);\n");
            indented_output_stream->Append("if(fread(" + param + "_buf, 1, " + param + "_size, " + fp +
                                           ") != " + param + "_size)\n");
            indented_output_stream->Append("{\n");
            indented_output_stream->Append("fclose(" + fp + ");\n");
            indented_output_stream->Append("printf(\"Unable to read " + test_v + " to initialize parameter " + param +
                                           "\");\n");
            indented_output_stream->Append("exit(-1);\n");
            indented_output_stream->Append("}\n");
            indented_output_stream->Append("fclose(" + fp + ");\n");
            indented_output_stream->Append(param + " = " + c_type_cast + "" + param + "_buf;\n");
         }
         else
         {
            INDENT_DBG_MEX(DEBUG_LEVEL_VERY_PEDANTIC, debug_level, "---Inline pointer initialization");
            const auto temp_initialization =
                temp_var_decl + " = " +
                ((test_v.front() != '{' && test_v.back() != '}' && is_a_true_pointer) ? "{" + test_v + "}" : test_v) +
                ";\n";
            indented_output_stream->Append(temp_initialization);
            indented_output_stream->Append(param + " = " + c_type_cast + (is_a_true_pointer ? "" : "&") + param +
                                           "_temp;\n");
         }

         THROW_ASSERT(hls_c_backend_information->HLSMgr->RSim->param_address.at(v_idx).find(GET_INDEX_CONST_NODE(
                          par)) != hls_c_backend_information->HLSMgr->RSim->param_address.at(v_idx).end(),
                      "parameter does not have an address");
         const auto memory_addr =
             STR(hls_c_backend_information->HLSMgr->RSim->param_address.at(v_idx).at(GET_INDEX_CONST_NODE(par)));

         indented_output_stream->Append("fprintf(__bambu_testbench_fp, \"//parameter: " + param +
                                        " value: " + memory_addr + "\\n\");\n");

         indented_output_stream->Append("fprintf(__bambu_testbench_fp, \"p" +
                                        ConvertInBinary(memory_addr, 32, false, false) + "\\n\");\n");
      }
      else
      {
         INDENT_DBG_MEX(DEBUG_LEVEL_VERY_PEDANTIC, debug_level, "---Inline initialization");
         const auto parm_type_bitsize = tree_helper::Size(parm_type);
         if(tree_helper::IsRealType(parm_type) && test_v == "-0")
         {
            if(parm_type_bitsize == 32)
            {
               indented_output_stream->Append(param + " = copysignf(0.0, -1.0);\n");
            }
            else
            {
               indented_output_stream->Append(param + " = copysign(0.0, -1.0);\n");
            }
         }
         else
         {
            indented_output_stream->Append(param + " = " + test_v + ";\n");
         }

         indented_output_stream->Append("fprintf(__bambu_testbench_fp, \"//parameter: " + param + " value: " + test_v +
                                        "\\n\");\n");
         indented_output_stream->Append("fprintf(__bambu_testbench_fp, \"p" +
                                        ConvertInBinary(test_v, parm_type_bitsize, tree_helper::IsRealType(parm_type),
                                                        tree_helper::IsUnsignedIntegerType(parm_type)) +
                                        "\\n\");\n");
      }
      INDENT_DBG_MEX(DEBUG_LEVEL_VERY_PEDANTIC, debug_level, "<--Written initialization of " + param);
   }
}

void HLSCWriter::WriteTestbenchFunctionCall(const BehavioralHelperConstRef BH)
{
   const auto function_index = BH->get_function_index();
   const auto return_type_index = BH->GetFunctionReturnType(function_index);

   auto function_name = BH->get_function_name();
   // avoid collision with the main
   if(function_name == "main")
   {
      const auto is_discrepancy = (Param->isOption(OPT_discrepancy) && Param->getOption<bool>(OPT_discrepancy)) ||
                                  (Param->isOption(OPT_discrepancy_hw) && Param->getOption<bool>(OPT_discrepancy_hw));
      if(!is_discrepancy)
      {
         function_name = "system";
      }
      else
      {
         function_name = "_main";
      }
   }

   bool is_system;
   const auto decl = std::get<0>(BH->get_definition(BH->get_function_index(), is_system));
   if((is_system || decl == "<built-in>") && return_type_index && BH->is_real(return_type_index))
   {
      indented_output_stream->Append("extern " + BH->print_type(return_type_index) + " " + function_name + "(");
      bool is_first_parameter = true;
      for(const auto& p : BH->GetParameters())
      {
         if(is_first_parameter)
         {
            is_first_parameter = false;
         }
         else
         {
            indented_output_stream->Append(", ");
         }

         const auto parm_type = tree_helper::CGetType(p);
         const auto type_name = tree_helper::PrintType(TM, parm_type);
         const auto param = BH->PrintVariable(GET_INDEX_CONST_NODE(p));

         if(tree_helper::IsPointerType(p))
         {
            const auto var_functor = var_pp_functorRef(new std_var_pp_functor(BH));
            indented_output_stream->Append(tree_helper::PrintType(TM, parm_type, false, false, false, p, var_functor));
         }
         else
         {
            indented_output_stream->Append(type_name + " " + param + "");
         }
      }
      indented_output_stream->Append(");\n");
   }

   if(return_type_index)
   {
      indented_output_stream->Append(RETURN_PORT_NAME " = ");
   }

   indented_output_stream->Append(function_name + "(");
   // function arguments
   if(function_name != "system")
   {
      bool is_first_argument = true;
      unsigned par_index = 0;
      for(const auto& p : BH->GetParameters())
      {
         if(!is_first_argument)
         {
            indented_output_stream->Append(", ");
         }
         else
         {
            is_first_argument = false;
         }
         if(flag_cpp && tree_helper::IsPointerType(p))
         {
            const auto fnode = TM->CGetTreeNode(BH->get_function_index());
            const auto fd = GetPointerS<const function_decl>(fnode);
            const auto fname = tree_helper::GetMangledFunctionName(fd);
            const auto& DesignInterfaceTypenameOrig =
                hls_c_backend_information->HLSMgr->design_interface_typename_orig_signature;
            if(DesignInterfaceTypenameOrig.find(fname) != DesignInterfaceTypenameOrig.end())
            {
               const auto arg_typename = DesignInterfaceTypenameOrig.find(fname)->second.at(par_index);
               if(arg_typename.back() != '*')
               {
                  indented_output_stream->Append("*(");
                  indented_output_stream->Append(
                      arg_typename.substr(0, arg_typename.size() - (arg_typename.back() == '&')) + "*");
                  indented_output_stream->Append(") ");
               }
               else
               {
                  indented_output_stream->Append("(");
                  indented_output_stream->Append(arg_typename);
                  indented_output_stream->Append(") ");
               }
            }
         }
         const auto param = BH->PrintVariable(GET_INDEX_CONST_NODE(p));
         indented_output_stream->Append(param);
         ++par_index;
      }
   }
   else
   {
      indented_output_stream->Append("\"" + Param->getOption<std::string>(OPT_output_directory) +
                                     "/simulation/main_exec\"");
   }
   indented_output_stream->Append(");\n");

   if(function_name == "system" && return_type_index)
   {
      if(!Param->getOption<bool>(OPT_no_return_zero))
      {
         indented_output_stream->Append("if(" RETURN_PORT_NAME " != 0) exit(1);\n");
      }
      else
      {
         indented_output_stream->Append("if(!WIFEXITED(" RETURN_PORT_NAME ")) exit(1);\n");
         indented_output_stream->Append(RETURN_PORT_NAME " = WEXITSTATUS(" RETURN_PORT_NAME ");\n");
      }
   }
}

void HLSCWriter::WriteExpectedResults(const BehavioralHelperConstRef BH,
                                      const std::map<std::string, std::string>& curr_test_vector, const unsigned v_idx)
{
   const auto interface_type = Param->getOption<HLSFlowStep_Type>(OPT_interface_type);
   const auto fnode = TM->CGetTreeReindex(BH->get_function_index());
   const auto fd = GetPointerS<const function_decl>(GET_CONST_NODE(fnode));
   const auto fname = tree_helper::GetMangledFunctionName(fd);
   const auto& DesignInterfaceTypename = hls_c_backend_information->HLSMgr->design_interface_typename_orig_signature;
<<<<<<< HEAD
   const auto& DesignAttributes = hls_c_backend_information->HLSMgr->design_attributes;
   auto hasInterface = false;
   auto hasSpecifier = false;
   if(DesignAttributes.find(fname) != DesignAttributes.end())
   {
      for(auto& par : DesignAttributes.at(fname))
      {
         if(par.second.find(attr_typename) != par.second.end())
         {
            hasInterface = true;
         }
         if(par.second.find(attr_type) != par.second.end())
         {
            hasSpecifier = true;
         }
      }
   }
=======
   const auto& DesignInterfaceSpecifier = hls_c_backend_information->HLSMgr->design_interface;
   const auto has_interface = DesignInterfaceTypename.find(fname) != DesignInterfaceTypename.end();
   const auto has_specifier = DesignInterfaceSpecifier.find(fname) != DesignInterfaceSpecifier.end();
>>>>>>> afcb9535

   const auto params = BH->GetParameters();
   for(auto par_idx = 0U; par_idx < params.size(); ++par_idx)
   {
      const auto& par = params.at(par_idx);
      const auto param = BH->PrintVariable(GET_INDEX_CONST_NODE(par));
      INDENT_DBG_MEX(DEBUG_LEVEL_VERY_PEDANTIC, debug_level, "-->Generating code for expected results of " + param);
      if(tree_helper::IsPointerType(par))
      {
         const auto& test_v = curr_test_vector.at(param);
         const auto base_type = tree_helper::CGetType(par);
         const auto ptd_type = tree_helper::CGetPointedType(base_type);
         const auto arg_typename = [&]() {
            if(has_interface)
            {
               auto type_name = DesignAttributes.at(fname).at(param).at(attr_typename);
               if(type_name.back() == '&')
               {
                  return type_name.substr(0, type_name.size() - 1U) + "*";
               }
               else if(type_name.back() != '*')
               {
                  // TODO: Frontend replace struct/class passed by value with pointers, remove this when fixed
                  return type_name + "*";
               }
               return type_name;
            }
            return tree_helper::PrintType(TM, base_type);
         }();
         bool is_ac_type = false;
         const auto ptd_type_bitsize = [&]() {
            bool is_signed, is_fixed;
            const auto if_bw = ac_type_bitwidth(arg_typename, is_signed, is_fixed);
            if(if_bw)
            {
               is_ac_type = true;
               return get_aligned_ac_bitsize(if_bw);
            }
            return get_aligned_bitsize(tree_helper::Size(ptd_type));
         }();
         const auto wrapped_type = [&]() -> std::string {
            boost::cmatch what;
            if(boost::regex_search(arg_typename.c_str(), what, wrapper_def))
            {
               return std::string(
                   what[WRAPPER_GROUP_WTYPE].first,
                   static_cast<size_t>(what[WRAPPER_GROUP_WTYPE].second - what[WRAPPER_GROUP_WTYPE].first));
            }
            return "";
         }();
         const auto param_interface = has_specifier ? DesignInterfaceSpecifier.at(fname).at(param) : "";
         const auto param_cast = "((" + arg_typename + ")" + param + ")";

         INDENT_DBG_MEX(DEBUG_LEVEL_VERY_PEDANTIC, debug_level,
                        "---Pointer parameter: " + arg_typename + " -> " + STR(ptd_type_bitsize) + " bits");
         if(interface_type == HLSFlowStep_Type::INFERRED_INTERFACE_GENERATION && param_interface != "m_axi")
         {
            INDENT_DBG_MEX(DEBUG_LEVEL_VERY_PEDANTIC, debug_level, "---Interface: " + param_interface);
            const auto splitted = SplitString(test_v, ",");

            indented_output_stream->Append("for (__testbench_index = 0; __testbench_index < " + STR(splitted.size()) +
                                           "; ++__testbench_index)\n{\n");
            if(tree_helper::IsArrayType(ptd_type))
            {
               const auto data_bitsize = tree_helper::GetArrayElementSize(ptd_type);
               const auto num_elements = tree_helper::GetArrayTotalSize(ptd_type);
               const auto elmts_type = [&]() {
                  auto t = ptd_type;
                  while(tree_helper::IsArrayType(t))
                  {
                     t = tree_helper::CGetElements(t);
                  }
                  return t;
               }();
               const auto elmts_typename = tree_helper::PrintType(TM, elmts_type);
               const auto is_real_or_ac = tree_helper::IsRealType(elmts_type) || is_ac_type;
               if(output_level > OUTPUT_LEVEL_MINIMUM)
               {
                  indented_output_stream->Append("fprintf(__bambu_testbench_fp, \"//expected value for output (*(((" +
                                                 elmts_typename + "*)" + param + ")+ __testbench_index)): %" +
                                                 (tree_helper::IsRealType(elmts_type) ? "g" : "d") + "\\n\", " +
                                                 (is_ac_type ? "(long long)" : "") + "(*(((" + elmts_typename + "*)" +
                                                 (is_ac_type ? param_cast : param) + ")+ __testbench_index)));\n");
               }
               indented_output_stream->Append("fprintf(__bambu_testbench_fp, \"o\");\n");
               if(splitted.size() == 1)
               {
                  for(auto l = 0ull; l < num_elements; l++)
                  {
                     if(is_real_or_ac)
                     {
                        indented_output_stream->Append("_Ptd2Bin_(__bambu_testbench_fp, (unsigned char*)&(*" +
                                                       (is_ac_type ? param_cast : param) + ")[" + STR(l) + "], " +
                                                       STR(data_bitsize) + ");\n");
                     }
                     else
                     {
                        indented_output_stream->Append("_Dec2Bin_(__bambu_testbench_fp, (*" + param + ")[" + STR(l) +
                                                       "], " + STR(data_bitsize) + ");\n");
                     }
                  }
               }
               else
               {
                  if(is_real_or_ac)
                  {
                     indented_output_stream->Append("_Ptd2Bin_(__bambu_testbench_fp, (unsigned char*)&(*(((" +
                                                    elmts_typename + "*)" + (is_ac_type ? param_cast : param) +
                                                    ")+ __testbench_index)), " + STR(data_bitsize) + ");\n");
                  }
                  else
                  {
                     indented_output_stream->Append("_Dec2Bin_(__bambu_testbench_fp, (*(((" + elmts_typename + "*)" +
                                                    param + ") + __testbench_index)), " + STR(data_bitsize) + ");\n");
                  }
               }
            }
            else
            {
<<<<<<< HEAD
               std::string interfaceSpecifier = "";
               if(hasSpecifier)
               {
                  interfaceSpecifier = DesignAttributes.at(fname).at(param).at(attr_type);
               }
               /* m_axi interfaces require writing the full results in a row, not a single byte */
               if(interfaceSpecifier == "m_axi")
               {
                  /// Retrieve the space to be reserved in memory
                  const auto reserved_mem_bytes =
                      hls_c_backend_information->HLSMgr->RSim->param_mem_size.at(v_idx).at(GET_INDEX_CONST_NODE(par));
                  INDENT_DBG_MEX(DEBUG_LEVEL_VERY_PEDANTIC, debug_level,
                                 "---Reserved memory " + STR(reserved_mem_bytes) + " bytes");
                  const auto element_size = ptd_type_bitsize / 8;
                  THROW_ASSERT(reserved_mem_bytes % element_size == 0,
                               STR(reserved_mem_bytes) + "/" + STR(element_size));
                  const auto num_elements = reserved_mem_bytes / element_size;
                  THROW_ASSERT(num_elements, STR(reserved_mem_bytes) + "/" + STR(element_size));
                  indented_output_stream->Append("{\n");
                  if(num_elements > 1 || !reference_type_p)
=======
               const auto value = [&]() -> std::string {
                  if(wrapped_type.size())
>>>>>>> afcb9535
                  {
                     indented_output_stream->Append(wrapped_type + " val = (*" + param_cast +
                                                    ")[__testbench_index];\n");
                     return "val";
                  }
                  if(is_ac_type)
                  {
                     return param_cast + "[__testbench_index]";
                  }
                  return param + "[__testbench_index]";
               }();
               if(output_level > OUTPUT_LEVEL_MINIMUM)
               {
                  indented_output_stream->Append(
                      "fprintf(__bambu_testbench_fp, \"//expected value for output " + param + "[%llu]: %" +
                      (tree_helper::IsRealType(ptd_type) ? "g" : "lld") + "\\n\", __testbench_index, " +
                      (tree_helper::IsRealType(ptd_type) ? "" : "(long long)") + value + ");\n");
               }
               indented_output_stream->Append("fprintf(__bambu_testbench_fp, \"o\");\n");
               indented_output_stream->Append("_Ptd2Bin_(__bambu_testbench_fp, (unsigned char*)&(" + value + "), " +
                                              STR(ptd_type_bitsize) + ");\n");
            }
            indented_output_stream->Append("fprintf(__bambu_testbench_fp, \"\\n\");\n");
            indented_output_stream->Append("}\n");
            indented_output_stream->Append("fprintf(__bambu_testbench_fp, \"e\\n\");\n");
         }
         else
         {
            /// Retrieve the space to be reserved in memory
            const auto param_mem_size =
                hls_c_backend_information->HLSMgr->RSim->param_mem_size.at(v_idx).at(GET_INDEX_CONST_NODE(par));
            INDENT_DBG_MEX(DEBUG_LEVEL_VERY_PEDANTIC, debug_level,
                           "---Reserved memory " + STR(param_mem_size) + " bytes");
            const auto elem_bytes = ptd_type_bitsize / 8;
            THROW_ASSERT(param_mem_size % elem_bytes == 0, STR(param_mem_size) + "/" + STR(elem_bytes));
            const auto elem_count = param_mem_size / elem_bytes;
            THROW_ASSERT(elem_count, STR(param_mem_size) + "/" + STR(elem_bytes));
            indented_output_stream->Append("{\n");
            indented_output_stream->Append("int i0=0;\n");
            if(elem_count > 1)
            {
               indented_output_stream->Append("for(i0 = 0; i0 < " + STR(elem_count) + "; ++i0)\n");
               indented_output_stream->Append("{\n");
            }
            WriteParamInMemory(BH, param + "[i0]", ptd_type, 1);
            if(elem_count > 1)
            {
               indented_output_stream->Append("}\n");
            }
            indented_output_stream->Append("fprintf(__bambu_testbench_fp, \"e\\n\");\n");
            indented_output_stream->Append("}\n");
         }
      }
      INDENT_DBG_MEX(DEBUG_LEVEL_VERY_PEDANTIC, debug_level, "<--Generated code for expected results of " + param);
   }

   const auto ret_type = tree_helper::GetFunctionReturnType(fnode);
   if(ret_type)
   {
      if(output_level > OUTPUT_LEVEL_MINIMUM)
      {
         indented_output_stream->Append("fprintf(__bambu_testbench_fp, \"//expected value for return value\\n\");\n");
      }
      indented_output_stream->Append("fprintf(__bambu_testbench_fp, \"o\");\n");
      const auto ret_type_bitsize = tree_helper::Size(ret_type);
      if(tree_helper::IsRealType(ret_type) || tree_helper::IsStructType(ret_type) || tree_helper::IsUnionType(ret_type))
      {
         indented_output_stream->Append("_Ptd2Bin_(__bambu_testbench_fp, (unsigned char*)&" +
                                        std::string(RETURN_PORT_NAME) + ", " + STR(ret_type_bitsize) + ");\n");
      }
      else
      {
         indented_output_stream->Append("_Dec2Bin_(__bambu_testbench_fp, " + std::string(RETURN_PORT_NAME) + ", " +
                                        STR(ret_type_bitsize) + ");\n");
      }
      indented_output_stream->Append("fprintf(__bambu_testbench_fp, \"\\n\");\n");
      indented_output_stream->Append("fprintf(__bambu_testbench_fp, \"e\\n\");\n");
   }
}

void HLSCWriter::WriteSimulatorInitMemory(const unsigned int function_id)
{
   CInitializationParserRef c_initialization_parser(new CInitializationParser(Param));
   const auto BH = AppM->CGetFunctionBehavior(function_id)->CGetBehavioralHelper();
   // print base address
   unsigned long long int base_address = hls_c_backend_information->HLSMgr->base_address;
   indented_output_stream->Append("fprintf(__bambu_testbench_fp, \"//base address " + STR(base_address) + "\\n\");\n");
   std::string trimmed_value;
   for(unsigned int ind = 0; ind < 32; ind++)
   {
      trimmed_value = trimmed_value + (((1LLU << (31 - ind)) & base_address) ? '1' : '0');
   }
   indented_output_stream->Append("fprintf(__bambu_testbench_fp, \"b" + trimmed_value + "\\n\");\n");

   const std::map<unsigned int, memory_symbolRef>& mem_vars =
       hls_c_backend_information->HLSMgr->Rmem->get_ext_memory_variables();
   // get the mapping between variables in external memory and their external
   // base address
   std::map<unsigned long long int, unsigned int> address;
   for(const auto& m : mem_vars)
   {
      address[hls_c_backend_information->HLSMgr->Rmem->get_external_base_address(m.first)] = m.first;
   }

   std::list<unsigned int> mem;
   std::transform(address.begin(), address.end(), std::back_inserter(mem),
                  [](const std::pair<unsigned long long, unsigned int>& ma) { return ma.second; });

   const auto fname =
       tree_helper::GetMangledFunctionName(GetPointerS<const function_decl>(TM->CGetTreeNode(function_id)));
   const auto& DesignAttributes = hls_c_backend_information->HLSMgr->design_attributes;

   std::vector<unsigned int> mem_interface;
   const auto& parameters = BH->get_parameters();
   for(const auto& p : parameters)
   {
      // if the function has some pointer parameters some memory needs to be
      // reserved for the place where they point to
      if(tree_helper::is_a_pointer(TM, p) && mem_vars.find(p) == mem_vars.end())
      {
         mem.push_back(p);
         mem_interface.push_back(p);
      }
   }

   unsigned int v_idx = 0;
   // loop on the test vectors
   for(const auto& curr_test_vector : hls_c_backend_information->HLSMgr->RSim->test_vectors)
   {
      INDENT_DBG_MEX(DEBUG_LEVEL_VERY_PEDANTIC, debug_level, "-->Considering test vector " + STR(v_idx));
      indented_output_stream->Append("{\n");
      // loop on the variables in memory
      for(const auto& l : mem)
      {
         std::string param = BH->PrintVariable(l);
         INDENT_DBG_MEX(DEBUG_LEVEL_PEDANTIC, debug_level, "-->Considering memory variable '" + param + "'");
<<<<<<< HEAD
         const auto is_interface = std::find(parameters.begin(), parameters.end(), l) != parameters.end();
         std::string argTypename = "";
         bool typename_found =
             DesignAttributes.find(fname) != DesignAttributes.end() &&
             DesignAttributes.at(fname).find(param) != DesignAttributes.at(fname).end() &&
             DesignAttributes.at(fname).at(param).find(attr_typename) != DesignAttributes.at(fname).at(param).end();
         if(typename_found && is_interface)
         {
            THROW_ASSERT(DesignAttributes.at(fname).find(param) != DesignAttributes.at(fname).end() &&
                             DesignAttributes.at(fname).at(param).find(attr_typename) !=
                                 DesignAttributes.at(fname).at(param).end(),
                         "Parameter should be present in design interface.");
            argTypename = DesignAttributes.at(fname).at(param).at(attr_typename) + " ";
            if(argTypename.find("fixed") == std::string::npos)
=======
         const auto is_top_param = std::find(parameters.begin(), parameters.end(), l) != parameters.end();
         const auto param_if_typename = [&]() -> std::string {
            if(DesignInterfaceArgsTypename_it != DesignInterfaceTypename.end())
>>>>>>> afcb9535
            {
               const auto if_arg_typename = DesignInterfaceArgsTypename_it->second.find(param);
               if(if_arg_typename != DesignInterfaceArgsTypename_it->second.end())
               {
                  return boost::regex_replace(if_arg_typename->second, wrapper_def, "$" + STR(WRAPPER_GROUP_WTYPE));
               }
            }
            return "";
         }();
         const auto cast_prefix = [&]() -> std::string {
            if(boost::regex_search(param_if_typename, boost::regex("^a[cp]_(int|fixed)")))
            {
               return boost::regex_replace(param_if_typename, boost::regex("[*&\\s]+$"), "");
            }
            return "";
         }();
         if(param[0] == '"')
         {
            param = "@" + STR(l);
         }

         bool is_memory = false;
         bool binary_test_v = false;
         const auto test_v = [&]() -> std::string {
            if(mem_vars.find(l) != mem_vars.end() && !is_top_param)
            {
               is_memory = true;
               return TestbenchGenerationBaseStep::print_var_init(TM, l, hls_c_backend_information->HLSMgr->Rmem);
            }
            else if(curr_test_vector.find(param) != curr_test_vector.end())
            {
               auto init = curr_test_vector.find(param)->second;
               binary_test_v = boost::ends_with(init, ".dat");
               if(!binary_test_v)
               {
                  if(flag_cpp)
                  {
                     /// Remove leading spaces
                     init.erase(0, init.find_first_not_of(" \t"));
                     /// Remove trailing spaces
                     const auto last_character = init.find_last_not_of(" \t");
                     if(std::string::npos != last_character)
                     {
                        init.erase(last_character + 1);
                     }
                     /// Remove first {
                     if(init.front() == '{')
                     {
                        init.erase(0, 1);
                     }
                     /// Remove last }
                     if(init.back() == '}')
                     {
                        init.pop_back();
                     }
                  }
                  else
                  {
                     if(init.front() != '{' && init.back() != '}')
                     {
                        init = std::string("{") + init;
                        init = init + "}";
                     }
                  }
               }
               return init;
            }
            return flag_cpp ? "0" : "{0}";
         }();

         if(v_idx > 0 && is_memory)
         {
            INDENT_DBG_MEX(DEBUG_LEVEL_PEDANTIC, debug_level, "<--Skip memory variable " + param);
            continue; // memory has been already initialized
         }

         if(is_memory && output_level > OUTPUT_LEVEL_MINIMUM)
         {
            indented_output_stream->Append("fprintf(__bambu_testbench_fp, \"//memory initialization for variable " +
                                           param + "\\n\");\n");
         }

         /// Retrieve the space to be reserved in memory
         const auto param_mem_size = [&]() -> size_t {
            if(is_memory)
            {
               const auto ret_value = tree_helper::Size(TM->CGetTreeReindex(l)) / 8;
               return ret_value ? ret_value : 1;
            }
            else
            {
               THROW_ASSERT(hls_c_backend_information->HLSMgr->RSim->param_mem_size.count(v_idx), "");
               THROW_ASSERT(hls_c_backend_information->HLSMgr->RSim->param_mem_size.at(v_idx).count(l), "");
               return hls_c_backend_information->HLSMgr->RSim->param_mem_size.at(v_idx).at(l);
            }
         }();
         INDENT_DBG_MEX(DEBUG_LEVEL_VERY_PEDANTIC, debug_level,
                        "---Symbol '" + param + "' reserved memory " + STR(param_mem_size) + " - Test vector is " +
                            test_v);

         if(binary_test_v)
         {
            const auto fp = param + "_fp_local";
            indented_output_stream->Append("FILE* " + fp + " = fopen(\"" + test_v + "\", \"rb\");\n");
            indented_output_stream->Append("fseek(" + fp + ", 0, SEEK_END);\n");
            indented_output_stream->Append("size_t " + param + "_size = ftell(" + fp + ");\n");
            indented_output_stream->Append("fseek(" + fp + ", 0, SEEK_SET);\n");
            indented_output_stream->Append("unsigned char* " + param + "_buf_local = (unsigned char*)malloc(" + param +
                                           "_size);\n");
            indented_output_stream->Append("if(fread(" + param + "_buf_local, 1, " + param + "_size, " + fp +
                                           ") != " + param + "_size)\n");
            indented_output_stream->Append("{\n");
            indented_output_stream->Append("fclose(" + fp + ");\n");
            indented_output_stream->Append("printf(\"Unable to read " + test_v + " to initialize parameter " + param +
                                           "\");\n");
            indented_output_stream->Append("exit(-1);\n");
            indented_output_stream->Append("}\n");
            indented_output_stream->Append("fclose(" + fp + ");\n");
            indented_output_stream->Append("for (__testbench_index = 0; __testbench_index < " + param +
                                           "_size; ++__testbench_index){\n");
            indented_output_stream->Append("   fprintf(__bambu_testbench_fp, \"m\");\n");
            indented_output_stream->Append("   _Dec2Bin_(__bambu_testbench_fp," + param +
                                           "_buf_local[__testbench_index], 8);\n");
            indented_output_stream->Append("   fprintf(__bambu_testbench_fp, \"\\n\");\n");
            indented_output_stream->Append("}\n");
            INDENT_DBG_MEX(DEBUG_LEVEL_VERY_PEDANTIC, debug_level,
                           "---Using a binary file for " + param + " - " + test_v);
         }
         else if(flag_cpp || is_memory) /// FIXME: for c++ code the old code is still used
         {
            size_t printed_bytes = 0;
            std::string bits_offset = "";
            const auto splitted = SplitString(test_v, ",");
            INDENT_DBG_MEX(DEBUG_LEVEL_VERY_PEDANTIC, debug_level, "---Processing c++ init " + test_v);
            const auto isAllZero = [&]() -> bool {
               if(splitted.size() == 0)
               {
                  return false;
               }
               const auto first_string = splitted.at(0);
               const auto size_vec = first_string.size();
               if(size_vec % 8)
               {
                  return false;
               }
               for(auto strIndex = 0u; strIndex < size_vec; ++strIndex)
               {
                  if(first_string.at(strIndex) != '0')
                  {
                     return false;
                  }
               }
               for(unsigned int i = 1; i < splitted.size(); i++)
               {
                  if(first_string != splitted.at(i))
                  {
                     return false;
                  }
               }
               return true;
            }();
            if(is_memory && isAllZero)
            {
               auto nZeroBytes = splitted.size() * (splitted.at(0).size() / 8);
               printed_bytes += nZeroBytes;
               indented_output_stream->Append("for (__testbench_index = 0; "
                                              "__testbench_index < " +
                                              STR(nZeroBytes) + "; " +
                                              "++__testbench_index)\n"
                                              "   fprintf(__bambu_testbench_fp, \"m00000000\\n\");\n");
            }
            else
            {
               if(is_memory && test_v.size() > DATA_SIZE_THRESHOLD)
               {
                  std::string param_name = param;
                  boost::replace_all(param_name, "@", "_");
                  auto output_parameter_initialization_filename =
                      Param->getOption<std::string>(OPT_output_directory) + "/simulation/";
                  unsigned int progressive = 0;
                  std::string candidate_out_file_name;
                  do
                  {
                     candidate_out_file_name = output_parameter_initialization_filename + param_name + "_" +
                                               std::to_string(progressive++) + ".data";
                  } while(boost::filesystem::exists(candidate_out_file_name));
                  output_parameter_initialization_filename = candidate_out_file_name;
                  std::ofstream parameter_init_file(output_parameter_initialization_filename.c_str());
                  for(const auto& initial_string : splitted)
                  {
                     THROW_ASSERT(initial_string != "", "Not well formed test vector: " + test_v);
                     printed_bytes +=
                         WriteBinaryMemoryInitToFile(parameter_init_file, initial_string,
                                                     static_cast<unsigned int>(initial_string.size()), bits_offset);
                  }
                  indented_output_stream->Append("{\n");
                  indented_output_stream->Append("FILE * __bambu_testbench_fp_local_copy;\n");
                  indented_output_stream->Append("char * line = NULL;\n");
                  indented_output_stream->Append("size_t len = 0;\n");
                  indented_output_stream->Append("ssize_t read;\n");
                  indented_output_stream->Append("__bambu_testbench_fp_local_copy = fopen(\"" +
                                                 output_parameter_initialization_filename + "\", \"r\");\n");
                  indented_output_stream->Append("if (__bambu_testbench_fp_local_copy == NULL)\n");
                  indented_output_stream->Append("   exit(1);\n");
                  indented_output_stream->Append(
                      "while ((read = getline(&line, &len, __bambu_testbench_fp_local_copy)) != -1) {\n");
                  indented_output_stream->Append("   fprintf(__bambu_testbench_fp, \"%s\", line);\n");
                  indented_output_stream->Append("}\n");
                  indented_output_stream->Append("fclose(__bambu_testbench_fp_local_copy);\n");
                  indented_output_stream->Append("if (line)\n");
                  indented_output_stream->Append("   free(line);\n");
                  indented_output_stream->Append("}\n");
               }
               else
               {
                  for(const auto& initial_string : splitted)
                  {
                     THROW_ASSERT(initial_string != "", "Not well formed test vector: " + test_v);

                     if(is_memory)
                     {
                        printed_bytes += WriteBinaryMemoryInit(initial_string,
                                                               static_cast<size_t>(initial_string.size()), bits_offset);
                     }
                     else
                     {
                        const auto base_type = tree_helper::CGetType(TM->CGetTreeReindex(l));
                        if(output_level > OUTPUT_LEVEL_MINIMUM)
                        {
                           indented_output_stream->Append(
                               "fprintf(__bambu_testbench_fp, \"//memory initialization for variable " + param +
                               "\\n\");\n");
                        }
                        const auto ptd_base_type = tree_helper::CGetPointedType(base_type);
                        INDENT_DBG_MEX(DEBUG_LEVEL_VERY_PEDANTIC, debug_level,
                                       "---Pointed base type is " + GET_CONST_NODE(ptd_base_type)->get_kind_text());

                        if(cast_prefix.empty() && tree_helper::IsStructType(ptd_base_type))
                        {
                           const auto splitted_fields = SplitString(initial_string, "|");
                           const auto fields = tree_helper::CGetFieldTypes(ptd_base_type);
                           const auto n_values = splitted_fields.size();
                           unsigned int index = 0;
                           std::string binary_string;
                           for(auto it = fields.begin(); it != fields.end(); ++it, ++index)
                           {
                              const auto field_type = *it;
                              auto field_size = tree_helper::Size(field_type);
                              if(index < n_values)
                              {
                                 binary_string = ConvertInBinary(cast_prefix + splitted_fields[index], field_size,
                                                                 tree_helper::IsRealType(field_type),
                                                                 tree_helper::IsUnsignedIntegerType(field_type));
                              }
                              else
                              {
                                 binary_string =
                                     ConvertInBinary(cast_prefix + "0", field_size, tree_helper::IsRealType(field_type),
                                                     tree_helper::IsUnsignedIntegerType(field_type));
                              }

                              printed_bytes += WriteBinaryMemoryInit(binary_string, field_size, bits_offset);
                           }
                        }
                        else if(cast_prefix.empty() && tree_helper::IsUnionType(ptd_base_type))
                        {
                           const auto max_bitsize_field = tree_helper::AccessedMaximumBitsize(ptd_base_type, 0);
                           const auto binary_string =
                               ConvertInBinary(cast_prefix + "0", max_bitsize_field, false, false);
                           printed_bytes += WriteBinaryMemoryInit(binary_string, max_bitsize_field, bits_offset);
                        }
                        else if(cast_prefix.empty() && tree_helper::IsArrayType(ptd_base_type))
                        {
                           auto elmts_type = tree_helper::CGetElements(ptd_base_type);
                           while(tree_helper::IsArrayType(elmts_type))
                           {
                              elmts_type = tree_helper::CGetElements(elmts_type);
                           }

                           const auto data_bitsize =
                               get_aligned_bitsize(tree_helper::GetArrayElementSize(ptd_base_type));

                           auto num_elements = 1ull;
                           if(splitted.size() == 1)
                           {
                              num_elements = tree_helper::GetArrayTotalSize(ptd_base_type);
                           }

                           indented_output_stream->Append("for (__testbench_index = 0; __testbench_index < " +
                                                          STR(num_elements) + "; ++__testbench_index)\n{\n");

                           const auto binary_string = ConvertInBinary(cast_prefix + initial_string, data_bitsize,
                                                                      tree_helper::IsRealType(elmts_type),
                                                                      tree_helper::IsUnsignedIntegerType(elmts_type));
                           printed_bytes += WriteBinaryMemoryInit(binary_string, data_bitsize, bits_offset);
                           indented_output_stream->Append("}\n");
                        }
                        else
                        {
                           const auto data_bitsize = [&]() {
                              bool is_signed, is_fixed;
                              const auto if_bw = ac_type_bitwidth(param_if_typename, is_signed, is_fixed);
                              THROW_ASSERT((cast_prefix.empty() && !if_bw) || (cast_prefix.size() && if_bw), "");
                              if(if_bw)
                              {
                                 return get_aligned_ac_bitsize(if_bw);
                              }
                              return get_aligned_bitsize(tree_helper::Size(ptd_base_type));
                           }();
                           const auto binary_string = ConvertInBinary(
                               cast_prefix + initial_string, data_bitsize, tree_helper::IsRealType(ptd_base_type),
                               tree_helper::IsUnsignedIntegerType(ptd_base_type));

                           printed_bytes += WriteBinaryMemoryInit(binary_string, data_bitsize, bits_offset);
                        }
                     }
                  }
               }
            }

            if(bits_offset.size())
            {
               std::string tail_padding;
               for(auto tail_padding_ind = bits_offset.size(); tail_padding_ind < 8; ++tail_padding_ind)
               {
                  tail_padding += "0";
               }
               tail_padding = tail_padding + bits_offset;
               bits_offset = "";
               ++printed_bytes;
               indented_output_stream->Append("fprintf(__bambu_testbench_fp, \"m" + tail_padding + "\\n\");\n");
            }
            THROW_ASSERT(param_mem_size >= printed_bytes, "Memory initialization overflow: " + STR(param_mem_size) +
                                                              " were reserved while " + STR(printed_bytes) +
                                                              " were allocated.");
            if(param_mem_size > printed_bytes)
            {
               indented_output_stream->Append("// param_mem_size > printed_bytes\n");
               WriteZeroedBytes(param_mem_size - printed_bytes);
            }
         }
         else
         {
            /// Call the parser to translate C initialization to values.txt initialization
            const auto type = tree_helper::CGetType(TM->CGetTreeReindex(l));
            const CInitializationParserFunctorRef c_initialization_parser_functor(
                new MemoryInitializationCWriter(indented_output_stream, TM, BH, param_mem_size, type,
                                                TestbenchGeneration_MemoryType::MEMORY_INITIALIZATION, Param));
            INDENT_DBG_MEX(DEBUG_LEVEL_VERY_PEDANTIC, debug_level,
                           "---Parsing initialization of " + param + "(" + GET_CONST_NODE(type)->get_kind_text() +
                               " - " + STR(type->index) + "): " + test_v);
            c_initialization_parser->Parse(c_initialization_parser_functor, test_v);
         }

         THROW_ASSERT(hls_c_backend_information->HLSMgr->RSim->param_next_off.count(v_idx), "");
         THROW_ASSERT(hls_c_backend_information->HLSMgr->RSim->param_next_off.at(v_idx).count(l), "");
         const auto next_object_offset = hls_c_backend_information->HLSMgr->RSim->param_next_off.at(v_idx).at(l);
         if(next_object_offset > param_mem_size)
         {
            indented_output_stream->Append("// next_object_offset > param_mem_size\n");
            WriteZeroedBytes(next_object_offset - param_mem_size);
         }
         INDENT_DBG_MEX(DEBUG_LEVEL_PEDANTIC, debug_level, "<--Considered memory variable '" + param + "'");
      }
      INDENT_DBG_MEX(DEBUG_LEVEL_VERY_PEDANTIC, debug_level, "<--Considered test vector " + STR(v_idx));
      ++v_idx;
      indented_output_stream->Append("}\n");
   }
}

void HLSCWriter::WriteExtraInitCode()
{
}

void HLSCWriter::WriteExtraCodeBeforeEveryMainCall()
{
}

void HLSCWriter::WriteMainTestbench()
{
   // get the root function to be tested by the testbench
   const auto top_function_ids = AppM->CGetCallGraphManager()->GetRootFunctions();
   THROW_ASSERT(top_function_ids.size() == 1, "Multiple top function");
   const auto function_id = *(top_function_ids.begin());
   const auto BH = AppM->CGetFunctionBehavior(function_id)->CGetBehavioralHelper();
   const auto return_type = tree_helper::GetFunctionReturnType(TM->CGetTreeReindex(function_id));

   indented_output_stream->Append("#undef main\n");
   indented_output_stream->Append("int main()\n{\n");
   indented_output_stream->Append("unsigned long long __testbench_index;\n");
   indented_output_stream->Append("__standard_exit = 0;\n");
   indented_output_stream->Append("__bambu_testbench_fp = fopen(\"" + hls_c_backend_information->results_filename +
                                  "\", \"w\");\n");
   indented_output_stream->Append("if (!__bambu_testbench_fp) {\n");
   indented_output_stream->Append("perror(\"can't open file: " + hls_c_backend_information->results_filename +
                                  "\");\n");
   indented_output_stream->Append("exit(1);\n");
   indented_output_stream->Append("}\n\n");
   // write additional initialization code needed by subclasses
   WriteExtraInitCode();
   INDENT_DBG_MEX(DEBUG_LEVEL_VERY_PEDANTIC, debug_level, "---Written extra init code");

   // parameters declaration
   WriteParamDecl(BH);

   // write C code used to print initialization values for the HDL simulator's memory
   INDENT_DBG_MEX(DEBUG_LEVEL_VERY_PEDANTIC, debug_level, "-->Writing simulator init memory");
   WriteSimulatorInitMemory(function_id);

   INDENT_DBG_MEX(DEBUG_LEVEL_VERY_PEDANTIC, debug_level, "<--Written simulator init memory");
   // ---- WRITE VARIABLES DECLARATIONS ----
   // declaration of the return variable of the top function, if not void
   if(return_type)
   {
      const auto ret_type = BH->print_type(return_type->index);
      if(tree_helper::IsVectorType(return_type))
      {
         THROW_ERROR("return type of function under test " + BH->get_function_name() + " is " + STR(ret_type) +
                     "\nco-simulation does not support vectorized return types at top level");
      }

      indented_output_stream->Append("// return variable initialization\n");
      indented_output_stream->Append(ret_type + " " RETURN_PORT_NAME ";\n");
   }
   INDENT_DBG_MEX(DEBUG_LEVEL_VERY_PEDANTIC, debug_level, "---Written parameters declaration");
   // ---- WRITE PARAMETERS INITIALIZATION, FUNCTION CALLS AND CHECK RESULTS ----
   auto& test_vectors = hls_c_backend_information->HLSMgr->RSim->test_vectors;
   for(unsigned int v_idx = 0; v_idx < test_vectors.size(); v_idx++)
   {
      INDENT_DBG_MEX(DEBUG_LEVEL_VERY_PEDANTIC, debug_level, "-->Writing initialization for test vector " + STR(v_idx));
      indented_output_stream->Append("{\n");
      const auto& curr_test_vector = test_vectors[v_idx];
      // write parameter initialization
      indented_output_stream->Append("// parameter initialization\n");
      WriteParamInitialization(BH, curr_test_vector, v_idx);
      WriteExtraCodeBeforeEveryMainCall();
      // write the call to the top function to be tested
      indented_output_stream->Append("// function call\n");
      WriteTestbenchFunctionCall(BH);
      // write the expected results
      indented_output_stream->Append("// print expected results\n");
      WriteExpectedResults(BH, curr_test_vector, v_idx);
      indented_output_stream->Append("}\n");
      INDENT_DBG_MEX(DEBUG_LEVEL_VERY_PEDANTIC, debug_level, "<--Written initialization for test vector " + STR(v_idx));
   }
   // print exit statements
   indented_output_stream->Append("__standard_exit = 1;\n");
   indented_output_stream->Append("exit(0);\n");
   indented_output_stream->Append("}\n");
}

void HLSCWriter::WriteFile(const std::string& file_name)
{
   const auto top_function_ids = AppM->CGetCallGraphManager()->GetRootFunctions();
   THROW_ASSERT(top_function_ids.size() == 1, "Multiple top function");
   const auto function_id = *(top_function_ids.begin());
   const auto BH = AppM->CGetFunctionBehavior(function_id)->CGetBehavioralHelper();
   INDENT_OUT_MEX(OUTPUT_LEVEL_VERBOSE, output_level,
                  "-->C-based testbench generation for function " + BH->get_function_name() + ": " + file_name);

   WriteMainTestbench();
   INDENT_OUT_MEX(OUTPUT_LEVEL_VERBOSE, output_level, "<--Prepared testbench");

   indented_output_stream->WriteFile(file_name);
}

inline void HLSCWriter::WriteZeroedBytes(const size_t n_bytes)
{
   indented_output_stream->Append("for (__testbench_index = 0; "
                                  "__testbench_index < " +
                                  STR(n_bytes) + "; " +
                                  "++__testbench_index)\n"
                                  "   fprintf(__bambu_testbench_fp, \"m00000000\\n\");\n");
}

size_t HLSCWriter::WriteBinaryMemoryInit(const std::string& binary_string, const size_t data_bitsize,
                                         std::string& bits_offset)
{
   size_t printed_bytes = 0;
   if(bits_offset.size() == 0 && is_all_8zeros(binary_string))
   {
      WriteZeroedBytes(binary_string.size() / 8);
      printed_bytes = binary_string.size() / 8;
   }
   else
   {
      std::string local_binary_string;
      size_t local_data_bitsize;
      if(bits_offset.size())
      {
         if(static_cast<int>(data_bitsize) - 8 + static_cast<int>(bits_offset.size()) >= 0)
         {
            local_data_bitsize = data_bitsize - (8 - bits_offset.size());
            indented_output_stream->Append(
                "fprintf(__bambu_testbench_fp, \"m" +
                binary_string.substr(data_bitsize - (8 - bits_offset.size()), 8 - bits_offset.size()) + bits_offset +
                "\\n\");\n");
            local_binary_string = binary_string.substr(0, local_data_bitsize);
            bits_offset = "";
            printed_bytes++;
         }
         else
         {
            local_data_bitsize = 0;
            bits_offset = binary_string + bits_offset;
         }
      }
      else
      {
         local_binary_string = binary_string;
         local_data_bitsize = data_bitsize;
      }
      for(unsigned int base_index = 0; base_index < local_data_bitsize; base_index = base_index + 8)
      {
         if((static_cast<int>(local_data_bitsize) - 8 - static_cast<int>(base_index)) >= 0)
         {
            indented_output_stream->Append("fprintf(__bambu_testbench_fp, \"m" +
                                           local_binary_string.substr(local_data_bitsize - 8 - base_index, 8) +
                                           "\\n\");\n");
            printed_bytes++;
         }
         else
         {
            bits_offset = local_binary_string.substr(0, local_data_bitsize - base_index);
         }
      }
   }
   return printed_bytes;
}

size_t HLSCWriter::WriteBinaryMemoryInitToFile(std::ofstream& parameter_init_file, const std::string& binary_string,
                                               const size_t data_bitsize, std::string& bits_offset)
{
   size_t printed_bytes = 0;
   std::string local_binary_string;
   size_t local_data_bitsize;
   if(bits_offset.size())
   {
      if(static_cast<int>(data_bitsize) - 8 + static_cast<int>(bits_offset.size()) >= 0)
      {
         local_data_bitsize = data_bitsize - (8 - bits_offset.size());
         parameter_init_file << "m" +
                                    binary_string.substr(data_bitsize - (8 - bits_offset.size()),
                                                         8 - bits_offset.size()) +
                                    bits_offset + "\n";
         local_binary_string = binary_string.substr(0, local_data_bitsize);
         bits_offset = "";
         printed_bytes++;
      }
      else
      {
         local_data_bitsize = 0;
         bits_offset = binary_string + bits_offset;
      }
   }
   else
   {
      local_binary_string = binary_string;
      local_data_bitsize = data_bitsize;
   }
   for(unsigned int base_index = 0; base_index < local_data_bitsize; base_index = base_index + 8)
   {
      if((static_cast<int>(local_data_bitsize) - 8 - static_cast<int>(base_index)) >= 0)
      {
         parameter_init_file << "m" + local_binary_string.substr(local_data_bitsize - 8 - base_index, 8) + "\n";
         printed_bytes++;
      }
      else
      {
         bits_offset = local_binary_string.substr(0, local_data_bitsize - base_index);
      }
   }
   return printed_bytes;
}

bool HLSCWriter::is_all_8zeros(const std::string& str)
{
   size_t size = str.size();
   if(size % 8 != 0 || size == 8)
   {
      return false;
   }
   for(size_t i = 0; i < size; ++i)
   {
      if(str.at(i) != '0')
      {
         return false;
      }
   }
   return true;
}

void HLSCWriter::WriteFunctionImplementation(unsigned int)
{
   /// Do nothing
}

void HLSCWriter::WriteBuiltinWaitCall()
{
   /// Do nothing
}

void HLSCWriter::WriteParamInMemory(const BehavioralHelperConstRef BH, const std::string& param, tree_nodeConstRef type,
                                    const unsigned int nesting_level, bool input)
{
   switch(type->get_kind())
   {
      /// FIXME: real numbers at the moment have to be considered differently because of computation of ulp
      case real_type_K:
      {
         indented_output_stream->Append("fprintf(__bambu_testbench_fp, \"//expected value for output: " + param +
                                        "\\n\");\n");
         const auto size = tree_helper::Size(type);
         if(input) // Checking ULP on expected floating point fields is not possible
         {
            const auto byte_size = tree_helper::Size(type) / 8;
            for(size_t byte = 0; byte < byte_size; byte++)
            {
               indented_output_stream->Append("fprintf(__bambu_testbench_fp, \"" + STR(input ? "m" : "o") + "\");\n");
               indented_output_stream->Append("_Ptd2Bin_(__bambu_testbench_fp, ((unsigned char *)&(" + param + ")) + " +
                                              STR(byte) + ", 8);\n");
               indented_output_stream->Append("fprintf(__bambu_testbench_fp, \"\\n\");\n");
            }
         }
         else
         {
            indented_output_stream->Append("fprintf(__bambu_testbench_fp, \"o\");\n");
            indented_output_stream->Append("_Ptd2Bin_(__bambu_testbench_fp, ((unsigned char *)&(" + param + ")), " +
                                           STR(size) + ");\n");
            indented_output_stream->Append("fprintf(__bambu_testbench_fp, \"\\n\");\n");
         }
         break;
      }
      case void_type_K:
      case integer_type_K:
      case pointer_type_K:
      case record_type_K:
      case union_type_K:
      {
         indented_output_stream->Append("fprintf(__bambu_testbench_fp, \"//expected value for output: " + param +
                                        "\\n\");\n");
         const auto byte_size = tree_helper::Size(type) / 8;
         const auto idx = "i" + STR(nesting_level);
         indented_output_stream->Append("int " + idx + ";\n");
         indented_output_stream->Append("for(" + idx + " = 0; " + idx + " < " + STR(byte_size) + "; " + idx + "++)\n");
         indented_output_stream->Append("{\n");
         indented_output_stream->Append("fprintf(__bambu_testbench_fp, \"" + std::string(input ? "m" : "o") + "\");\n");
         indented_output_stream->Append("_Ptd2Bin_(__bambu_testbench_fp, ((unsigned char *)&(" + param + ")) + " + idx +
                                        ", 8);\n");
         indented_output_stream->Append("fprintf(__bambu_testbench_fp, \"\\n\");\n");
         indented_output_stream->Append("}\n");
         break;
      }
      case array_type_K:
      {
         const auto at = GetPointerS<const array_type>(type);
         const auto elm_type = GET_CONST_NODE(at->elts);
         const auto elm_size = tree_helper::GetConstValue(GetPointerS<type_node>(elm_type)->size);
         const auto num_elements = tree_helper::GetConstValue(at->size) / elm_size;
         indented_output_stream->Append("{\n");
         const auto idx = "i" + STR(nesting_level);
         indented_output_stream->Append("int " + idx + ";\n");
         indented_output_stream->Append("for(" + idx + " = 0; " + idx + " < " + STR(num_elements) + "; " + idx +
                                        "++)\n");
         indented_output_stream->Append("{\n");
         WriteParamInMemory(BH, param + "[" + idx + "]", elm_type, nesting_level + 1, input);
         indented_output_stream->Append("}\n");
         indented_output_stream->Append("}\n");
         break;
      }
      case boolean_type_K:
      case CharType_K:
      case enumeral_type_K:
      case complex_type_K:
      case function_type_K:
      case lang_type_K:
      case method_type_K:
      case nullptr_type_K:
      case offset_type_K:
      case qual_union_type_K:
      case reference_type_K:
      case set_type_K:
      case template_type_parm_K:
      case typename_type_K:
      case type_argument_pack_K:
      case type_pack_expansion_K:
      case vector_type_K:
         THROW_ERROR("Unexpected type in initializing parameter/variable: " + param + " (type " +
                     type->get_kind_text() + ")");
         break;
      case tree_reindex_K:
         WriteParamInMemory(BH, param, GET_CONST_NODE(type), nesting_level, input);
         break;
      case aggr_init_expr_K:
      case binfo_K:
      case block_K:
      case call_expr_K:
      case case_label_expr_K:
      case constructor_K:
      case error_mark_K:
      case identifier_node_K:
      case ssa_name_K:
      case statement_list_K:
      case target_expr_K:
      case target_mem_ref_K:
      case target_mem_ref461_K:
      case tree_list_K:
      case tree_vec_K:
      case lut_expr_K:
      case CASE_CPP_NODES:
      case CASE_BINARY_EXPRESSION:
      case CASE_CST_NODES:
      case CASE_DECL_NODES:
      case last_tree_K:
      case none_K:
      case placeholder_expr_K:
      case CASE_GIMPLE_NODES:
      case CASE_PRAGMA_NODES:
      case CASE_QUATERNARY_EXPRESSION:
      case CASE_TERNARY_EXPRESSION:
      case CASE_UNARY_EXPRESSION:
      default:
         THROW_ERROR_CODE(NODE_NOT_YET_SUPPORTED_EC, "Not supported node: " + type->get_kind_text());
   }
}<|MERGE_RESOLUTION|>--- conflicted
+++ resolved
@@ -663,30 +663,23 @@
    const auto fnode = TM->CGetTreeReindex(BH->get_function_index());
    const auto fd = GetPointerS<const function_decl>(GET_CONST_NODE(fnode));
    const auto fname = tree_helper::GetMangledFunctionName(fd);
-   const auto& DesignInterfaceTypename = hls_c_backend_information->HLSMgr->design_interface_typename_orig_signature;
-<<<<<<< HEAD
    const auto& DesignAttributes = hls_c_backend_information->HLSMgr->design_attributes;
-   auto hasInterface = false;
-   auto hasSpecifier = false;
+   auto has_interface = false;
+   auto has_specifier = false;
    if(DesignAttributes.find(fname) != DesignAttributes.end())
    {
       for(auto& par : DesignAttributes.at(fname))
       {
          if(par.second.find(attr_typename) != par.second.end())
          {
-            hasInterface = true;
-         }
-         if(par.second.find(attr_type) != par.second.end())
-         {
-            hasSpecifier = true;
-         }
-      }
-   }
-=======
-   const auto& DesignInterfaceSpecifier = hls_c_backend_information->HLSMgr->design_interface;
-   const auto has_interface = DesignInterfaceTypename.find(fname) != DesignInterfaceTypename.end();
-   const auto has_specifier = DesignInterfaceSpecifier.find(fname) != DesignInterfaceSpecifier.end();
->>>>>>> afcb9535
+            has_interface = true;
+         }
+         if(par.second.find(attr_interface_type) != par.second.end())
+         {
+            has_specifier = true;
+         }
+      }
+   }
 
    const auto params = BH->GetParameters();
    for(auto par_idx = 0U; par_idx < params.size(); ++par_idx)
@@ -737,7 +730,7 @@
             }
             return "";
          }();
-         const auto param_interface = has_specifier ? DesignInterfaceSpecifier.at(fname).at(param) : "";
+         const auto param_interface = has_specifier ? DesignAttributes.at(fname).at(param).at(attr_interface_type) : "";
          const auto param_cast = "((" + arg_typename + ")" + param + ")";
 
          INDENT_DBG_MEX(DEBUG_LEVEL_VERY_PEDANTIC, debug_level,
@@ -806,31 +799,8 @@
             }
             else
             {
-<<<<<<< HEAD
-               std::string interfaceSpecifier = "";
-               if(hasSpecifier)
-               {
-                  interfaceSpecifier = DesignAttributes.at(fname).at(param).at(attr_type);
-               }
-               /* m_axi interfaces require writing the full results in a row, not a single byte */
-               if(interfaceSpecifier == "m_axi")
-               {
-                  /// Retrieve the space to be reserved in memory
-                  const auto reserved_mem_bytes =
-                      hls_c_backend_information->HLSMgr->RSim->param_mem_size.at(v_idx).at(GET_INDEX_CONST_NODE(par));
-                  INDENT_DBG_MEX(DEBUG_LEVEL_VERY_PEDANTIC, debug_level,
-                                 "---Reserved memory " + STR(reserved_mem_bytes) + " bytes");
-                  const auto element_size = ptd_type_bitsize / 8;
-                  THROW_ASSERT(reserved_mem_bytes % element_size == 0,
-                               STR(reserved_mem_bytes) + "/" + STR(element_size));
-                  const auto num_elements = reserved_mem_bytes / element_size;
-                  THROW_ASSERT(num_elements, STR(reserved_mem_bytes) + "/" + STR(element_size));
-                  indented_output_stream->Append("{\n");
-                  if(num_elements > 1 || !reference_type_p)
-=======
                const auto value = [&]() -> std::string {
                   if(wrapped_type.size())
->>>>>>> afcb9535
                   {
                      indented_output_stream->Append(wrapped_type + " val = (*" + param_cast +
                                                     ")[__testbench_index];\n");
@@ -942,6 +912,7 @@
    const auto fname =
        tree_helper::GetMangledFunctionName(GetPointerS<const function_decl>(TM->CGetTreeNode(function_id)));
    const auto& DesignAttributes = hls_c_backend_information->HLSMgr->design_attributes;
+   const auto& DesignAttributes_it = hls_c_backend_information->HLSMgr->design_attributes.find(fname);
 
    std::vector<unsigned int> mem_interface;
    const auto& parameters = BH->get_parameters();
@@ -967,31 +938,16 @@
       {
          std::string param = BH->PrintVariable(l);
          INDENT_DBG_MEX(DEBUG_LEVEL_PEDANTIC, debug_level, "-->Considering memory variable '" + param + "'");
-<<<<<<< HEAD
-         const auto is_interface = std::find(parameters.begin(), parameters.end(), l) != parameters.end();
-         std::string argTypename = "";
-         bool typename_found =
-             DesignAttributes.find(fname) != DesignAttributes.end() &&
-             DesignAttributes.at(fname).find(param) != DesignAttributes.at(fname).end() &&
-             DesignAttributes.at(fname).at(param).find(attr_typename) != DesignAttributes.at(fname).at(param).end();
-         if(typename_found && is_interface)
-         {
-            THROW_ASSERT(DesignAttributes.at(fname).find(param) != DesignAttributes.at(fname).end() &&
-                             DesignAttributes.at(fname).at(param).find(attr_typename) !=
-                                 DesignAttributes.at(fname).at(param).end(),
-                         "Parameter should be present in design interface.");
-            argTypename = DesignAttributes.at(fname).at(param).at(attr_typename) + " ";
-            if(argTypename.find("fixed") == std::string::npos)
-=======
          const auto is_top_param = std::find(parameters.begin(), parameters.end(), l) != parameters.end();
          const auto param_if_typename = [&]() -> std::string {
-            if(DesignInterfaceArgsTypename_it != DesignInterfaceTypename.end())
->>>>>>> afcb9535
-            {
-               const auto if_arg_typename = DesignInterfaceArgsTypename_it->second.find(param);
-               if(if_arg_typename != DesignInterfaceArgsTypename_it->second.end())
-               {
-                  return boost::regex_replace(if_arg_typename->second, wrapper_def, "$" + STR(WRAPPER_GROUP_WTYPE));
+            if(DesignAttributes_it != DesignAttributes.end())
+            {
+               const auto if_arg_typename = DesignAttributes_it->second.find(param);
+               if(if_arg_typename != DesignAttributes_it->second.end())
+               {
+                  THROW_ASSERT(if_arg_typename->second.count(attr_typename), "");
+                  return boost::regex_replace(if_arg_typename->second.at(attr_typename), wrapper_def,
+                                              "$" + STR(WRAPPER_GROUP_WTYPE));
                }
             }
             return "";
