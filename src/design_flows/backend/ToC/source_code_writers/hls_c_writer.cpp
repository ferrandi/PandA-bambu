/*
 *
 *                   _/_/_/    _/_/   _/    _/ _/_/_/    _/_/
 *                  _/   _/ _/    _/ _/_/  _/ _/   _/ _/    _/
 *                 _/_/_/  _/_/_/_/ _/  _/_/ _/   _/ _/_/_/_/
 *                _/      _/    _/ _/    _/ _/   _/ _/    _/
 *               _/      _/    _/ _/    _/ _/_/_/  _/    _/
 *
 *             ***********************************************
 *                              PandA Project
 *                     URL: http://panda.dei.polimi.it
 *                       Politecnico di Milano - DEIB
 *                        System Architectures Group
 *             ***********************************************
 *              Copyright (C) 2004-2023 Politecnico di Milano
 *
 *   This file is part of the PandA framework.
 *
 *   The PandA framework is free software; you can redistribute it and/or modify
 *   it under the terms of the GNU General Public License as published by
 *   the Free Software Foundation; either version 3 of the License, or
 *   (at your option) any later version.
 *
 *   This program is distributed in the hope that it will be useful,
 *   but WITHOUT ANY WARRANTY; without even the implied warranty of
 *   MERCHANTABILITY or FITNESS FOR A PARTICULAR PURPOSE.  See the
 *   GNU General Public License for more details.
 *
 *   You should have received a copy of the GNU General Public License
 *   along with this program.  If not, see <http://www.gnu.org/licenses/>.
 *
 */
/**
 * @file hls_c_writer.cpp
 *
 * @author Fabrizio Ferrandi <fabrizio.ferrandi@polimi.it>
 * @author Marco Minutoli <mminutoli@gmail.com>
 * @author Pietro Fezzardi <pietro.fezzardi@polimi.it>
 * @author Marco Lattuada <marco.lattuada@polimi.it>
 * @author Michele Fiorito <michele.fiorito@polimi.it>
 *
 */
#include "hls_c_writer.hpp"

#include "Parameter.hpp"
#include "SimulationInformation.hpp"
#include "behavioral_helper.hpp"
#include "c_initialization_parser.hpp"
#include "call_graph_manager.hpp"
#include "custom_map.hpp"
#include "custom_set.hpp"
#include "dbgPrintHelper.hpp" // for DEBUG_LEVEL_NONE
#include "function_behavior.hpp"
#include "hls_manager.hpp"
#include "indented_output_stream.hpp"
#include "instruction_writer.hpp"
#include "math_function.hpp"
#include "memory.hpp"
#include "memory_initialization_c_writer.hpp"
#include "string_manipulation.hpp" // for GET_CLASS
#include "structural_objects.hpp"
#include "technology_node.hpp"
#include "testbench_generation.hpp"
#include "testbench_generation_constants.hpp"
#include "tree_helper.hpp"
#include "tree_manager.hpp"
#include "tree_node.hpp"
#include "tree_reindex.hpp"
#include "var_pp_functor.hpp"

#include <boost/algorithm/string/trim_all.hpp>
#include <boost/filesystem/operations.hpp>
#include <boost/regex.hpp>

#include <list>
#include <string>
#include <vector>

REF_FORWARD_DECL(memory_symbol);

static const boost::regex wrapper_def("(ac_channel|stream|hls::stream)<(.*)>");
#define WRAPPER_GROUP_WTYPE 2

HLSCWriter::HLSCWriter(const CBackendInformationConstRef _c_backend_info, const HLS_managerConstRef _HLSMgr,
                       const InstructionWriterRef _instruction_writer,
                       const IndentedOutputStreamRef _indented_output_stream, const ParameterConstRef _parameters,
                       bool _verbose)
    : CWriter(_HLSMgr, _instruction_writer, _indented_output_stream, _parameters, _verbose),
      c_backend_info(_c_backend_info)
{
   /// include from cpp
   flag_cpp = TM->is_CPP() && !Param->isOption(OPT_pretty_print) &&
              (!Param->isOption(OPT_discrepancy) || !Param->getOption<bool>(OPT_discrepancy) ||
               !Param->isOption(OPT_discrepancy_hw) || !Param->getOption<bool>(OPT_discrepancy_hw));
   debug_level = _parameters->get_class_debug_level(GET_CLASS(*this));
}

HLSCWriter::~HLSCWriter() = default;

void HLSCWriter::WriteHeader()
{
   indented_output_stream->Append(R"(
#define _FILE_OFFSET_BITS 64

#define __Inf (1.0 / 0.0)
#define __Nan (0.0 / 0.0)

#ifdef __cplusplus
#undef printf

#include <cstdio>
#include <cstdlib>

typedef bool _Bool;
#else
#include <stdio.h>
#include <stdlib.h>

extern void exit(int status);
#endif

#include <sys/types.h>

#ifdef __AC_NAMESPACE
using namespace __AC_NAMESPACE;
#endif

)");

   // get the root function to be tested by the testbench
   const auto top_function_ids = HLSMgr->CGetCallGraphManager()->GetRootFunctions();
   THROW_ASSERT(top_function_ids.size() == 1, "Multiple top function");
   const auto function_id = *(top_function_ids.begin());
   const auto fnode = TM->CGetTreeNode(function_id);
   const auto fd = GetPointerS<const function_decl>(fnode);
   const auto fname = tree_helper::GetMangledFunctionName(fd);
   auto& DesignInterfaceInclude = HLSMgr->design_interface_typenameinclude;
   if(DesignInterfaceInclude.find(fname) != DesignInterfaceInclude.end())
   {
      CustomOrderedSet<std::string> includes;
      const auto& DesignInterfaceArgsInclude = DesignInterfaceInclude.find(fname)->second;
      for(const auto& argInclude : DesignInterfaceArgsInclude)
      {
         const auto incls = convert_string_to_vector<std::string>(argInclude.second, ";");
         includes.insert(incls.begin(), incls.end());
      }
      for(const auto& inc : includes)
      {
         indented_output_stream->Append("#include \"" + inc + "\"\n");
      }
   }
}

void HLSCWriter::WriteGlobalDeclarations()
{
   instrWriter->write_declarations();
}

void HLSCWriter::WriteParamDecl(const BehavioralHelperConstRef BH)
{
   indented_output_stream->Append("// parameters declaration\n");
   HLSMgr->RSim->simulationArgSignature.clear();

   for(const auto& par : BH->GetParameters())
   {
      const auto parm_type = tree_helper::CGetType(par);
      const auto type = tree_helper::IsPointerType(par) ? "void*" : tree_helper::PrintType(TM, parm_type);
      const auto param = BH->PrintVariable(par->index);
      HLSMgr->RSim->simulationArgSignature.push_back(param);

      if(tree_helper::IsVectorType(parm_type))
      {
         THROW_ERROR("parameter " + param + " of function under test " + BH->get_function_name() + " has type " + type +
                     "\nco-simulation does not support vectorized parameters at top level");
      }
      indented_output_stream->Append(type + " " + param + ";\n");
   }
}

void HLSCWriter::WriteParamInitialization(const BehavioralHelperConstRef BH,
                                          const std::map<std::string, std::string>& curr_test_vector)
{
   const auto fnode = TM->CGetTreeReindex(BH->get_function_index());
   const auto fname = tree_helper::GetMangledFunctionName(GetPointerS<const function_decl>(GET_CONST_NODE(fnode)));
   const auto& DesignAttributes = HLSMgr->design_attributes;
   const auto function_if = [&]() -> const std::map<std::string, std::map<interface_attributes, std::string>>* {
      const auto it = DesignAttributes.find(fname);
      if(it != DesignAttributes.end())
      {
         return &it->second;
      }
      return nullptr;
   }();
   const auto interface_type = Param->getOption<HLSFlowStep_Type>(OPT_interface_type);
   const auto is_interface_inferred = interface_type == HLSFlowStep_Type::INFERRED_INTERFACE_GENERATION;
   const auto arg_signature_typename = HLSMgr->design_interface_typename_orig_signature.find(fname);
   THROW_ASSERT(
       !is_interface_inferred || arg_signature_typename != HLSMgr->design_interface_typename_orig_signature.end(), "");
   const auto params = BH->GetParameters();
   for(auto par_idx = 0U; par_idx < params.size(); ++par_idx)
   {
      const auto& par = params.at(par_idx);
      const auto parm_type = tree_helper::CGetType(par);
      const auto param = BH->PrintVariable(GET_INDEX_CONST_NODE(par));
      const auto has_file_init = [&]() {
         if(function_if)
         {
            const auto& type_name = function_if->at(param).at(attr_typename);
            return boost::regex_search(type_name.c_str(), wrapper_def);
         }
         return false;
      }();
      INDENT_DBG_MEX(DEBUG_LEVEL_VERY_PEDANTIC, debug_level, "-->Writing initialization of " + param);
      INDENT_DBG_MEX(DEBUG_LEVEL_VERY_PEDANTIC, debug_level,
                     "---Type: " + GET_CONST_NODE(parm_type)->get_kind_text() + " - " + STR(parm_type));
      const auto init_it = curr_test_vector.find(param);
      if(init_it == curr_test_vector.end())
      {
         THROW_ERROR("Value of " + param + " is missing in test vector");
      }
      const auto test_v = (has_file_init && boost::ends_with(init_it->second, ".dat")) ?
                              ("\"" + init_it->second + "\"") :
                              init_it->second;
      if(tree_helper::IsPointerType(parm_type))
      {
         const auto is_binary_init = boost::ends_with(test_v, ".dat");

         std::string var_ptdtype;
         std::string temp_var_decl;
         bool is_a_true_pointer = true;
         if(flag_cpp && !is_binary_init && is_interface_inferred)
         {
            var_ptdtype = arg_signature_typename->second.at(par_idx);
            is_a_true_pointer = var_ptdtype.back() == '*';
            if(is_a_true_pointer || var_ptdtype.back() == '&')
            {
               var_ptdtype.pop_back();
            }
            temp_var_decl = var_ptdtype + " " + param + "_temp" + (is_a_true_pointer ? "[]" : "");
         }
         if(temp_var_decl == "")
         {
            const auto var_functor = var_pp_functorRef(new std_var_pp_functor(BH));
            const auto ptd = tree_helper::CGetPointedType(parm_type);
            temp_var_decl = tree_helper::PrintType(TM, ptd, false, false, false, par, var_functor);
            var_ptdtype = temp_var_decl.substr(0, temp_var_decl.find_last_of((*var_functor)(par->index)));
            if(tree_helper::IsVoidType(ptd))
            {
               boost::replace_all(temp_var_decl, "void ", "char ");
               boost::replace_all(var_ptdtype, "void ", "char ");
            }
            const auto first_square = temp_var_decl.find('[');
            if(first_square == std::string::npos)
            {
               temp_var_decl = temp_var_decl + "_temp[]";
            }
            else
            {
               temp_var_decl.insert(first_square, "_temp[]");
            }
         }
         THROW_ASSERT(temp_var_decl.size() && var_ptdtype.size(),
                      "var_decl: " + temp_var_decl + ", ptd_type: " + var_ptdtype);
         const auto arg_channel =
             boost::regex_search(var_ptdtype, boost::regex("(ac_channel|stream|hls::stream)<(.*)>"));
         const auto ptd_type = tree_helper::GetRealType(tree_helper::CGetPointedType(parm_type));
         INDENT_DBG_MEX(DEBUG_LEVEL_VERY_PEDANTIC, debug_level,
                        "---Pointed type: " + GET_CONST_NODE(ptd_type)->get_kind_text() + " - " + STR(ptd_type));

         std::string param_size;
         if(is_binary_init)
         {
            INDENT_DBG_MEX(DEBUG_LEVEL_VERY_PEDANTIC, debug_level, "---Initialized from binary file: " + test_v);
            const auto fp = param + "_fp";
            indented_output_stream->Append("FILE* " + fp + " = fopen(\"" + test_v + "\", \"rb\");\n");
            indented_output_stream->Append("fseek(" + fp + ", 0, SEEK_END);\n");
            indented_output_stream->Append("size_t " + param + "_size = ftell(" + fp + ");\n");
            indented_output_stream->Append("fseek(" + fp + ", 0, SEEK_SET);\n");
            indented_output_stream->Append("void* " + param + "_buf = malloc(" + param + "_size);\n");
            indented_output_stream->Append("if(fread((unsigned char*)" + param + "_buf, 1, " + param + "_size, " + fp +
                                           ") != " + param + "_size)\n");
            indented_output_stream->Append("{\n");
            indented_output_stream->Append("fclose(" + fp + ");\n");
            indented_output_stream->Append("printf(\"Unable to read " + test_v + " to initialize parameter " + param +
                                           "\");\n");
            indented_output_stream->Append("exit(-1);\n");
            indented_output_stream->Append("}\n");
            indented_output_stream->Append("fclose(" + fp + ");\n");
            indented_output_stream->Append(param + " = " + param + "_buf;\n");
            indented_output_stream->Append("m_alloc_param(" + STR(par_idx) + ", " + param + "_size);\n");
         }
         else
         {
            INDENT_DBG_MEX(DEBUG_LEVEL_VERY_PEDANTIC, debug_level, "---Inline pointer initialization");
            const auto temp_initialization =
                temp_var_decl + " = " +
                ((test_v.front() != '{' && test_v.back() != '}' && is_a_true_pointer) ? "{" + test_v + "}" : test_v) +
                ";\n";
            indented_output_stream->Append(temp_initialization);
            indented_output_stream->Append(param + " = (void*)" + (is_a_true_pointer ? "" : "&") + param + "_temp;\n");
            if(!arg_channel)
            {
               indented_output_stream->Append("m_alloc_param(" + STR(par_idx) + ", sizeof(" + param + "_temp));\n");
            }
         }
      }
      else
      {
         INDENT_DBG_MEX(DEBUG_LEVEL_VERY_PEDANTIC, debug_level, "---Inline initialization");
         const auto parm_type_bitsize = tree_helper::Size(parm_type);
         if(tree_helper::IsRealType(parm_type) && test_v == "-0")
         {
            if(parm_type_bitsize == 32)
            {
               indented_output_stream->Append(param + " = copysignf(0.0, -1.0);\n");
            }
            else
            {
               indented_output_stream->Append(param + " = copysign(0.0, -1.0);\n");
            }
         }
         else
         {
            indented_output_stream->Append(param + " = " + test_v + ";\n");
         }
      }
      INDENT_DBG_MEX(DEBUG_LEVEL_VERY_PEDANTIC, debug_level, "<--Written initialization of " + param);
   }
}

void HLSCWriter::WriteTestbenchFunctionCall(const BehavioralHelperConstRef BH)
{
   const auto function_index = BH->get_function_index();
   const auto return_type_index = BH->GetFunctionReturnType(function_index);

   auto function_name = BH->get_function_name();
   // avoid collision with the main
   if(function_name == "main")
   {
      const auto is_discrepancy = (Param->isOption(OPT_discrepancy) && Param->getOption<bool>(OPT_discrepancy)) ||
                                  (Param->isOption(OPT_discrepancy_hw) && Param->getOption<bool>(OPT_discrepancy_hw));
      if(!is_discrepancy)
      {
         function_name = "system";
      }
      else
      {
         function_name = "_main";
      }
   }

   bool is_system;
   const auto decl = std::get<0>(BH->get_definition(function_index, is_system));
   if((is_system || decl == "<built-in>") && return_type_index && BH->is_real(return_type_index))
   {
      indented_output_stream->Append("extern " + BH->print_type(return_type_index) + " " + function_name + "(");
      bool is_first_parameter = true;
      for(const auto& p : BH->GetParameters())
      {
         if(is_first_parameter)
         {
            is_first_parameter = false;
         }
         else
         {
            indented_output_stream->Append(", ");
         }

         const auto parm_type = tree_helper::CGetType(p);
         const auto type_name = tree_helper::PrintType(TM, parm_type);
         const auto param = BH->PrintVariable(GET_INDEX_CONST_NODE(p));

         if(tree_helper::IsPointerType(p))
         {
            const auto var_functor = var_pp_functorRef(new std_var_pp_functor(BH));
            indented_output_stream->Append(tree_helper::PrintType(TM, parm_type, false, false, false, p, var_functor));
         }
         else
         {
            indented_output_stream->Append(type_name + " " + param + "");
         }
      }
      indented_output_stream->Append(");\n");
   }

   if(return_type_index)
   {
      indented_output_stream->Append(RETURN_PORT_NAME " = ");
   }

   indented_output_stream->Append(function_name + "(");
   // function arguments
   if(function_name != "system")
   {
      bool is_first_argument = true;
      unsigned par_index = 0;
      const auto top_fname_mngl = BH->GetMangledFunctionName();
      const auto& DesignInterfaceTypenameOrig = HLSMgr->design_interface_typename_orig_signature;
      for(const auto& par : BH->GetParameters())
      {
         if(!is_first_argument)
         {
            indented_output_stream->Append(", ");
         }
         else
         {
            is_first_argument = false;
         }
         if(tree_helper::IsPointerType(par))
         {
            if(DesignInterfaceTypenameOrig.find(top_fname_mngl) != DesignInterfaceTypenameOrig.end())
            {
               auto arg_typename = DesignInterfaceTypenameOrig.find(top_fname_mngl)->second.at(par_index);
               if(arg_typename.find("(*)") != std::string::npos)
               {
                  arg_typename = arg_typename.substr(0, arg_typename.find("(*)")) + "*";
               }
               if(arg_typename.back() != '*')
               {
                  indented_output_stream->Append("*(");
                  indented_output_stream->Append(
                      arg_typename.substr(0, arg_typename.size() - (arg_typename.back() == '&')) + "*");
                  indented_output_stream->Append(") ");
               }
               else
               {
                  indented_output_stream->Append("(");
                  indented_output_stream->Append(arg_typename);
                  indented_output_stream->Append(") ");
               }
            }
            else
            {
               indented_output_stream->Append("(" + tree_helper::PrintType(TM, par) + ")");
            }
         }
         const auto param = BH->PrintVariable(GET_INDEX_CONST_NODE(par));
         indented_output_stream->Append(param);
         ++par_index;
      }
   }
   else
   {
      indented_output_stream->Append("\"" + Param->getOption<std::string>(OPT_output_directory) +
                                     "/simulation/main_exec\"");
   }
   indented_output_stream->Append(");\n");

   if(function_name == "system" && return_type_index)
   {
      if(!Param->getOption<bool>(OPT_no_return_zero))
      {
         indented_output_stream->Append("if(" RETURN_PORT_NAME " != 0) exit(1);\n");
      }
      else
      {
         indented_output_stream->Append("if(!WIFEXITED(" RETURN_PORT_NAME ")) exit(1);\n");
         indented_output_stream->Append(RETURN_PORT_NAME " = WEXITSTATUS(" RETURN_PORT_NAME ");\n");
      }
   }
}

void HLSCWriter::WriteSimulatorInitMemory(const unsigned int function_id)
{
   INDENT_DBG_MEX(DEBUG_LEVEL_VERY_PEDANTIC, debug_level, "-->Writing simulator init memory");
   const auto mem_vars = HLSMgr->Rmem->get_ext_memory_variables();
   const auto BH = HLSMgr->CGetFunctionBehavior(function_id)->CGetBehavioralHelper();
   const auto parameters = BH->get_parameters();
   indented_output_stream->Append(R"(
typedef struct
{
const char* filename;
const size_t size;
const ptr_t addrmap;
void* addr;
} __m_memmap_t;

static int cmpptr(const ptr_t a, const ptr_t b) { return a < b ? -1 : (a > b); }
static int cmpaddr(const void* a, const void* b) { return cmpptr(*(ptr_t*)a, *(ptr_t*)b); }

static void __m_memsetup(void* args[], size_t args_size)
{
size_t m_extmem_size, i;
void **m_extmem;
ptr_t prev, curr_base;
)");
   auto base_addr = HLSMgr->base_address;
   if(mem_vars.size())
   {
      indented_output_stream->Append("static __m_memmap_t memmap_init[] = {\n");
      const auto output_directory = Param->getOption<std::string>(OPT_output_directory) + "/simulation/";
      for(const auto& mem_var : mem_vars)
      {
         const auto var_id = mem_var.first;
         const auto is_top_param = std::find(parameters.begin(), parameters.end(), var_id) != parameters.end();
         if(!is_top_param)
         {
            const auto var_name = BH->PrintVariable(var_id);
            INDENT_DBG_MEX(DEBUG_LEVEL_VERY_PEDANTIC, debug_level, "-->Writing initialization for " + var_name);
            const auto var_addr = HLSMgr->Rmem->get_external_base_address(var_id);
            const auto var_init_dat = output_directory + "init." + var_name + ".dat";
<<<<<<< HEAD
            const auto byte_count =
                TestbenchGenerationBaseStep::generate_init_file(var_init_dat, TM, var_id, HLSMgr->Rmem);
=======
            const auto byte_count = TestbenchGeneration::generate_init_file(var_init_dat, TM, var_id, HLSMgr->Rmem);
>>>>>>> cd8b6b26
            indented_output_stream->Append("  {\"" + var_init_dat + "\", " + STR(byte_count) + ", " + STR(var_addr) +
                                           ", NULL},\n");
            base_addr = std::max(base_addr, var_addr + byte_count);
            INDENT_DBG_MEX(DEBUG_LEVEL_VERY_PEDANTIC, debug_level, "---Init file   : '" + var_init_dat + "'");
            INDENT_DBG_MEX(DEBUG_LEVEL_VERY_PEDANTIC, debug_level, "---Memory usage: " + STR(byte_count) + " bytes");
            INDENT_DBG_MEX(DEBUG_LEVEL_VERY_PEDANTIC, debug_level, "---Base address: " + STR(var_addr));
            INDENT_DBG_MEX(DEBUG_LEVEL_VERY_PEDANTIC, debug_level, "<--");
         }
      }
      indented_output_stream->Append("};\n");
   }
   indented_output_stream->Append("const ptr_t base_addr = " + STR(base_addr) + ";\n\n");

   indented_output_stream->Append("m_extmem_size = args_size;\n\n");

   indented_output_stream->Append("__m_memmap_init();\n");
   if(mem_vars.size())
   {
      indented_output_stream->Append(R"(
// Memory-mapped internal variables initialization
for(i = 0; i < sizeof(memmap_init) / sizeof(*memmap_init); ++i)
{
FILE* fp = fopen(memmap_init[i].filename, "rb");
if(!fp)
{
error("Unable to open file: %s", memmap_init[i].filename);
perror("");
exit(EXIT_FAILURE);
}
if(memmap_init[i].addr == NULL)
{
memmap_init[i].addr = malloc(memmap_init[i].size);
}
if(fread(memmap_init[i].addr, 1, memmap_init[i].size, fp) != memmap_init[i].size)
{
error("Unable to read %u bytes from file: %s", memmap_init[i].size, memmap_init[i].filename);
perror("");
exit(EXIT_FAILURE);
}
fclose(fp);
__m_memmap(memmap_init[i].addrmap, memmap_init[i].addr);
}
)");
   }

   indented_output_stream->Append(R"(
m_extmem = (void**)malloc(sizeof(void*) * m_extmem_size);
for(i = 0; i < args_size; ++i)
{
m_extmem[i] = args[i];
}

qsort(m_extmem, m_extmem_size, sizeof(void*), cmpaddr);
prev = (ptr_t)m_extmem[0];
curr_base = base_addr;
__m_memmap(curr_base, m_extmem[0]);
for(i = 1; i < m_extmem_size; ++i)
{
const ptr_t curr = (ptr_t)m_extmem[i];
curr_base += curr - prev;
__m_memmap(curr_base, m_extmem[i]);
prev = curr;
}
free(m_extmem);
}

)");

   INDENT_DBG_MEX(DEBUG_LEVEL_VERY_PEDANTIC, debug_level, "<--Written simulator init memory");
}

void HLSCWriter::WriteExtraInitCode()
{
}

void HLSCWriter::WriteExtraCodeBeforeEveryMainCall()
{
}

void HLSCWriter::WriteMainTestbench()
{
   THROW_ASSERT(HLSMgr->CGetCallGraphManager()->GetRootFunctions().size() == 1, "Multiple top functions not supported");
   const auto top_id = *HLSMgr->CGetCallGraphManager()->GetRootFunctions().begin();
   const auto top_fb = HLSMgr->CGetFunctionBehavior(top_id);
   const auto top_bh = top_fb->CGetBehavioralHelper();
   const auto top_fnode = TM->CGetTreeReindex(top_id);
   const auto top_fname = top_bh->get_function_name();
   const auto top_fname_mngl = top_bh->GetMangledFunctionName();
   const auto interface_type = Param->getOption<HLSFlowStep_Type>(OPT_interface_type);
   const auto is_interface_inferred = interface_type == HLSFlowStep_Type::INFERRED_INTERFACE_GENERATION;
   const auto arg_signature_typename = HLSMgr->design_interface_typename_orig_signature.find(top_fname_mngl);
   const auto arg_attributes = HLSMgr->design_attributes.find(top_fname_mngl);
   THROW_ASSERT(!is_interface_inferred ||
                    arg_signature_typename != HLSMgr->design_interface_typename_orig_signature.end(),
                "Original signature not found for function: " + top_fname_mngl + " (" + top_fname + ")");
   THROW_ASSERT(!is_interface_inferred || arg_attributes != HLSMgr->design_attributes.end(),
                "Design attributes not found for function: " + top_fname_mngl + " (" + top_fname + ")");

   const auto return_type = tree_helper::GetFunctionReturnType(top_fnode);
   const auto top_params = top_bh->GetParameters();
   const auto args_decl_size = top_params.size() + (return_type != nullptr);
   const auto has_subnormals = Param->isOption(OPT_fp_subnormal) && Param->getOption<bool>(OPT_fp_subnormal);
   const auto cmp_type = [&](tree_nodeConstRef t, const std::string& tname) -> std::string {
      if(boost::starts_with(tname, "struct") || boost::starts_with(tname, "union"))
      {
         return "mem";
      }
      else if(t)
      {
         if(tree_helper::IsPointerType(t))
         {
            t = tree_helper::CGetPointedType(t);
         }
         while(tree_helper::IsArrayType(t))
         {
            t = tree_helper::CGetElements(t);
         }
         if(tree_helper::IsRealType(t))
         {
            return has_subnormals ? "flts" : "flt";
         }
      }
      return "val";
   };
   const auto extern_decl = top_fname == top_fname_mngl ? "EXTERN_C " : "";

   std::string top_decl = extern_decl;
   std::string gold_decl = extern_decl;
   std::string pp_decl = extern_decl +
                         tree_helper::PrintType(TM, TM->CGetTreeReindex(top_id), false, true, false, nullptr,
                                                var_pp_functorConstRef(new std_var_pp_functor(top_bh))) +
                         ";\n";
   THROW_ASSERT(pp_decl.find(top_fname) != std::string::npos, "");
   boost::replace_first(pp_decl, top_fname, "__m_pp_" + top_fname);
   std::string gold_call;
   std::string pp_call;
   std::string args_init;
   std::string args_decl = "void* args[] = {";
   std::string args_set;
   std::string gold_cmp;
   size_t args_decl_idx = 0;
   if(return_type)
   {
      const auto return_type_str = tree_helper::PrintType(TM, return_type);
      top_decl += return_type_str;
      gold_decl += return_type_str;
      gold_call += "retval_gold = ";
      pp_call += "retval_pp = ";
      args_decl = return_type_str + " retval, retval_gold, retval_pp;\n" + args_decl + "(void*)&retval, ";
      args_set += "__m_setarg(0, args[0], " + STR(tree_helper::Size(return_type)) + ");\n";
      ++args_decl_idx;
   }
   else
   {
      top_decl += "void";
      gold_decl += "void";
   }
   top_decl += " " + top_fname + "(";
   gold_decl += " __m_" + top_fname + "(";
   gold_call += "__m_" + top_fname + "(";
   pp_call += "__m_pp_" + top_fname + "(";
   if(top_params.size())
   {
      for(const auto& arg : top_params)
      {
         std::string arg_typename, arg_interface, arg_size;
         const auto param_idx = args_decl_idx - (return_type != nullptr);
         const auto arg_type = tree_helper::CGetType(arg);
         if(arg_signature_typename != HLSMgr->design_interface_typename_orig_signature.end())
         {
            THROW_ASSERT(arg_signature_typename->second.size() > param_idx,
                         "Original signature missing for parameter " + STR(param_idx));
            arg_typename = arg_signature_typename->second.at(param_idx);
         }
         else
         {
            arg_typename = tree_helper::PrintType(TM, arg_type, false, true);
         }
         if(is_interface_inferred)
         {
            const auto param_name = top_bh->PrintVariable(GET_INDEX_CONST_NODE(arg));
            THROW_ASSERT(arg_attributes->second.count(param_name),
                         "Attributes missing for parameter " + param_name + " in function " + top_fname);
            THROW_ASSERT(arg_attributes->second.at(param_name).count(attr_interface_type),
                         "Attribute 'interface type' is missing for parameter " + param_name);
            arg_interface = arg_attributes->second.at(param_name).at(attr_interface_type);
         }
         else
         {
            arg_interface = "default";
         }
         if(arg_typename.find("(*)") != std::string::npos)
         {
            arg_typename = arg_typename.substr(0, arg_typename.find("(*)")) + "*";
         }
         arg_size = STR(tree_helper::Size(arg_type));
         const auto arg_name = "P" + STR(args_decl_idx);
         const auto is_pointer_type = arg_typename.back() == '*';
         const auto is_reference_type = arg_typename.back() == '&';
         top_decl += arg_typename + " " + arg_name + ", ";
         gold_decl += arg_typename + ", ";
         boost::cmatch what;
         const auto arg_is_channel =
             boost::regex_search(arg_typename.data(), what, boost::regex("(ac_channel|stream|hls::stream)<(.*)>"));
         if(arg_is_channel)
         {
            THROW_ASSERT(is_pointer_type || is_reference_type, "Channel parameters must be pointers or references.");
            const std::string channel_type(what[1].first, what[1].second);
            arg_typename.pop_back();
            gold_call += arg_name + ", ";
            gold_cmp += "m_channelcmp(" + STR(args_decl_idx) + ", " + cmp_type(arg_type, channel_type) + ");\n";
            args_init += "m_channel_init(" + STR(args_decl_idx) + ");\n";
            args_decl += arg_name + "_sim, ";
            args_set += "__m_setargptr";
         }
         else if(is_pointer_type)
         {
            gold_call += "(" + arg_typename + ")" + arg_name + "_gold, ";
            pp_call += "(" + tree_helper::PrintType(TM, arg_type, false, true) + ")" + arg_name + "_pp, ";
            gold_cmp += "m_argcmp(" + STR(args_decl_idx) + ", " + cmp_type(arg_type, arg_typename) + ");\n";
            args_decl += "(void*)" + arg_name + ", ";
            args_set += "m_setargptr";
         }
         else if(is_reference_type)
         {
            arg_typename.pop_back();
            gold_call += "*(" + arg_typename + "*)" + arg_name + "_gold, ";
            pp_call += "(" + tree_helper::PrintType(TM, arg_type, false, true) + "*)" + arg_name + "_pp, ";
            gold_cmp += "m_argcmp(" + STR(args_decl_idx) + ", " + cmp_type(arg_type, arg_typename) + ");\n";
            args_init += "m_alloc_param(" + STR(param_idx) + ", sizeof(" + arg_typename + "));\n";
            args_decl += "(void*)&" + arg_name + ", ";
            args_set += "m_setargptr";
         }
         else
         {
            gold_call += arg_name + ", ";
            pp_call += arg_name + ", ";
            args_decl += "(void*)&" + arg_name + ", ";
            args_set += arg_interface == "default" ? "__m_setarg" : "m_setargptr";
         }
         if(tree_helper::IsPointerType(arg_type))
         {
            if(is_interface_inferred && !arg_is_channel)
            {
               const auto param_name = top_bh->PrintVariable(GET_INDEX_CONST_NODE(arg));
               THROW_ASSERT(arg_attributes->second.count(param_name),
                            "Attributes missing for parameter " + param_name + " in function " + top_fname);
               THROW_ASSERT(arg_attributes->second.at(param_name).count(attr_interface_bitwidth),
                            "Attribute 'bitwidth' is missing for array parameter " + param_name);
               THROW_ASSERT(arg_attributes->second.at(param_name).count(attr_interface_alignment),
                            "Attribute 'alignment' is missing for array parameter " + param_name);
               const auto item_bw = boost::lexical_cast<unsigned long long>(
                   arg_attributes->second.at(param_name).at(attr_interface_bitwidth));
               const auto item_align = boost::lexical_cast<unsigned long long>(
                   arg_attributes->second.at(param_name).at(attr_interface_alignment));
               const auto item_count =
                   arg_attributes->second.at(param_name).count(attr_size) ?
                       boost::lexical_cast<unsigned long long>(arg_attributes->second.at(param_name).at(attr_size)) :
                       1ULL;
               const auto array_bytes = get_aligned_bitsize(item_bw, item_align) / 8 * item_count;
               args_init += "m_alloc_param(" + STR(param_idx) + ", " + STR(array_bytes) + ");\n";
            }
            else
            {
               const auto ptd_type = tree_helper::CGetPointedType(arg_type);
               if(tree_helper::IsArrayType(ptd_type))
               {
                  const auto array_bytes = get_aligned_bitsize(tree_helper::GetArrayElementSize(ptd_type)) / 8 *
                                           tree_helper::GetArrayTotalSize(ptd_type);
                  args_init += "m_alloc_param(" + STR(param_idx) + ", " + STR(array_bytes) + ");\n";
               }
            }
         }
         args_set += "(" + STR(args_decl_idx) + ", args[" + STR(args_decl_idx) + "], " + arg_size + ");\n";
         ++args_decl_idx;
      }
      top_decl.erase(top_decl.size() - 2);
      gold_decl.erase(gold_decl.size() - 2);
      gold_call.erase(gold_call.size() - 2);
      pp_call.erase(pp_call.size() - 2);
      args_decl.erase(args_decl.size() - 2);
   }
   top_decl += ")\n";
   gold_decl += ");\n";
   gold_call += ");\n";
   pp_call += ");\n";
   args_decl += "};\n";

   indented_output_stream->AppendIndented(
       std::string() + R"(
#ifndef CUSTOM_VERIFICATION
#ifdef __cplusplus
#include <cstring>
#else
#include <string.h>
#endif
#endif

#include <mdpi/mdpi_debug.h>
#include <mdpi/mdpi_wrapper.h>

#define typeof __typeof__
#ifdef __cplusplus
template <typename T> struct __m_type { typedef T type; };
template <typename T> struct __m_type<T*> { typedef typename __m_type<T>::type type; };
#define m_getptrt(val) __m_type<typeof(val)>::type*
#define m_getvalt(val) __m_type<typeof(val)>::type
template <typename T> T* m_getptr(T& obj) { return &obj; }
template <typename T> T* m_getptr(T* obj) { return obj; }
#define __m_float_distance(a, b) m_float_distance(a, b)
#else
#define m_getptrt(val) typeof(val)
#define m_getvalt(val) typeof(*val)
#define m_getptr(ptr) (ptr)
#define __m_float_distance(a, b) \
   ((typeof(a)(*)(typeof(a), typeof(a)))((sizeof(a) == sizeof(float)) ? m_float_distancef : m_float_distance))(a, b)
#define __m_floats_distance(a, b) \
   ((typeof(a)(*)(typeof(a), typeof(a)))((sizeof(a) == sizeof(float)) ? m_floats_distancef : m_floats_distance))(a, b)
#endif

#define m_cmpval(ptra, ptrb) *(ptra) != *(ptrb)
#define m_cmpmem(ptra, ptrb) memcmp(ptra, ptrb, sizeof(*ptrb))
#define m_cmpflt(ptra, ptrb) __m_float_distance(*(ptra), *(ptrb)) > max_ulp
#define m_cmpflts(ptra, ptrb) __m_floats_distance(*(ptra), *(ptrb)) > max_ulp

#define _ms_setargptr(suffix, idx, ptr)                           \
   const size_t P##idx##_size_##suffix = __m_param_size(idx)" +
       (return_type ? " - 1" : "") +
       R"(); \
   void* P##idx##_##suffix = malloc(P##idx##_size_##suffix);      \
   memcpy(P##idx##_##suffix, ptr, P##idx##_size_##suffix)

#define _ms_argcmp(suffix, idx, cmp)                                                                            \
   const size_t P##idx##_count_##suffix = P##idx##_size_##suffix / sizeof(m_getvalt(P##idx));                   \
   for(i = 0; i < P##idx##_count_##suffix; ++i)                                                                 \
   {                                                                                                            \
      if(m_cmp##cmp((m_getptrt(P##idx))P##idx##_##suffix + i, &m_getptr(P##idx)[i]))                            \
      {                                                                                                         \
         error("Memory parameter %u (%u/%u) mismatch with respect to " #suffix " reference.\n", idx)" +
       (return_type ? " - 1" : "") + ", i" + (return_type ? " + 1" : "") +
       R"(, \
               P##idx##_count_##suffix);                                                                        \
         ++mismatch_count;                                                                                      \
      }                                                                                                         \
   }                                                                                                            \
   free(P##idx##_##suffix)

#define _ms_retvalcmp(suffix, cmp)                                             \
   if(m_cmp##cmp(&retval, &retval_##suffix))                                   \
   {                                                                           \
      error("Return value mismatch with respect to " #suffix " reference.\n"); \
      ++mismatch_count;                                                        \
   }

#ifndef CUSTOM_VERIFICATION
#define _m_setargptr(idx, ptr) _ms_setargptr(gold, idx, ptr)
#define _m_argcmp(idx, cmp) _ms_argcmp(gold, idx, cmp)
#define _m_retvalcmp(cmp) _ms_retvalcmp(gold, cmp)

#define m_channelcmp(idx, cmp)                                                                              \
   P##idx##_count = m_getptr(P##idx)->size();                                                               \
   for(i = 0; i < P##idx##_count; ++i)                                                                      \
   {                                                                                                        \
      if(m_cmp##cmp((m_getvalt(m_getptr(P##idx))::element_type*)P##idx##_sim + i, &(*m_getptr(P##idx))[i])) \
      {                                                                                                     \
         error("Channel parameter %u (%u/%u) mismatch with respect to golden reference.\n", idx)" +
       (return_type ? " - 1" : "") +
       R"(, i + 1,     \
               P##idx##_count);                                                                             \
         ++mismatch_count;                                                                                  \
         break;                                                                                             \
      }                                                                                                     \
   }                                                                                                        \
   free(P##idx##_sim)

)" + gold_decl +
       R"(#else
#define _m_setargptr(...)
#define _m_argcmp(...)
#define _m_retvalcmp(...)

#define m_channelcmp(idx, cmp)                                                                                      \
   for(i = 0; i < P##idx##_count; ++i)                                                                              \
   {                                                                                                                \
      memcpy(&(*m_getptr(P##idx))[i], (m_getvalt(m_getptr(P##idx))::element_type*)P##idx##_sim + i, P##idx##_item); \
   }                                                                                                                \
   free(P##idx##_sim)
#endif

#ifdef PP_VERIFICATION
#define _m_pp_setargptr(idx, ptr) _ms_setargptr(pp, idx, ptr)
#define _m_pp_argcmp(idx, cmp) _ms_argcmp(pp, idx, cmp)
#define _m_pp_retvalcmp(cmp) _ms_retvalcmp(pp, cmp)

)" + pp_decl +
       R"(#else
#define _m_pp_setargptr(...)
#define _m_pp_argcmp(...)
#define _m_pp_retvalcmp(...)
#endif

#define m_setargptr(idx, ptr, ptrsize) \
   __m_setargptr(idx, ptr, ptrsize);   \
   _m_pp_setargptr(idx, ptr);          \
   _m_setargptr(idx, ptr)

#define m_argcmp(idx, cmp) \
   _m_pp_argcmp(idx, cmp); \
   _m_argcmp(idx, cmp)

#define m_retvalcmp(cmp) _m_pp_retvalcmp(cmp) _m_retvalcmp(cmp)

#define m_channel_init(idx)                                                                                         \
   const size_t P##idx##_item = sizeof(m_getvalt(m_getptr(P##idx))::element_type);                                  \
   size_t P##idx##_count = m_getptr(P##idx)->size();                                                                \
   m_alloc_param(idx)" +
       (return_type ? " - 1" : "") +
       R"(, P##idx##_count * P##idx##_item);                                                          \
   void* P##idx##_sim = malloc(P##idx##_count * P##idx##_item);                                                     \
   for(i = 0; i < P##idx##_count; ++i)                                                                              \
   {                                                                                                                \
      memcpy((m_getvalt(m_getptr(P##idx))::element_type*)P##idx##_sim + i, &(*m_getptr(P##idx))[i], P##idx##_item); \
   }
)");

   // write C code used to print initialization values for the HDL simulator's memory
   WriteSimulatorInitMemory(top_id);

   indented_output_stream->Append(top_decl);
   indented_output_stream->Append("{\n");
   const auto max_ulp = [&]() -> std::string {
      const auto par = Param->getOption<std::string>(OPT_max_ulp);
      if(par.find(".") != std::string::npos)
      {
         return par + ".0L";
      }
      return par;
   }();
   indented_output_stream->Append("const long double max_ulp = " + max_ulp + ";\n");
   indented_output_stream->Append("size_t i;\n");
   indented_output_stream->Append("enum mdpi_state state;\n");
   indented_output_stream->Append(args_init);
   indented_output_stream->Append(args_decl);
   indented_output_stream->Append("__m_memsetup(args, " + STR(args_decl_size) + ");\n\n");

   indented_output_stream->Append("__m_arg_init(" + STR(args_decl_size) + ");\n");
   indented_output_stream->Append(args_set);

   indented_output_stream->Append("\n__m_signal_to(MDPI_ENTITY_SIM, MDPI_SIM_SETUP);\n\n");
   indented_output_stream->Append("#ifndef CUSTOM_VERIFICATION\n");
   indented_output_stream->Append(gold_call);
   indented_output_stream->Append("#endif\n\n");
   indented_output_stream->Append("#ifdef PP_VERIFICATION\n");
   indented_output_stream->Append(pp_call);
   indented_output_stream->Append("#endif\n\n");
   indented_output_stream->Append("state = __m_wait_for(MDPI_ENTITY_COSIM);\n");
   indented_output_stream->Append("__m_arg_fini();\n\n");

   indented_output_stream->Append("if(state != MDPI_COSIM_INIT)\n");
   indented_output_stream->Append("{\n");
   indented_output_stream->Append("error(\"Unexpected simulator state : %s\\n\", mdpi_state_str(state));\n");
   indented_output_stream->Append("__m_signal_to(MDPI_ENTITY_SIM, MDPI_COSIM_END);\n");
   indented_output_stream->Append("pthread_exit((void*)((ptr_t)(MDPI_COSIM_ABORT)));\n");
   indented_output_stream->Append("}\n");

   if(gold_cmp.size() || return_type)
   {
      indented_output_stream->Append(R"(
#ifdef __clang__
#pragma clang diagnostic push
#pragma clang diagnostic ignored "-Wpointer-type-mismatch"
#else
#pragma GCC diagnostic push
#pragma GCC diagnostic ignored "-Wpointer-type-mismatch"
#endif

)");
      indented_output_stream->Append("size_t mismatch_count = 0;\n");
      indented_output_stream->Append(gold_cmp + "\n");
      if(return_type)
      {
         indented_output_stream->Append("// Return value compare\n");
         indented_output_stream->Append("m_retvalcmp(" + cmp_type(return_type, "") + ")\n\n");
      }
      indented_output_stream->Append(R"(
if(mismatch_count)
{
error("Memory parameter mismatch has been found.\n");
__m_signal_to(MDPI_ENTITY_SIM, MDPI_COSIM_END);
pthread_exit((void*)((ptr_t)(MDPI_COSIM_ABORT)));
}

#ifdef __clang__
#pragma clang diagnostic pop
#else
#pragma GCC diagnostic pop
#endif
)");
   }

   if(return_type)
   {
      indented_output_stream->Append("return retval;\n");
   }
   indented_output_stream->Append("}\n\n");

   const auto& test_vectors = HLSMgr->RSim->test_vectors;
   if(top_fname != "main" && test_vectors.size())
   {
      indented_output_stream->Append("int main()\n{\n");
      // write additional initialization code needed by subclasses
      WriteExtraInitCode();
      INDENT_DBG_MEX(DEBUG_LEVEL_VERY_PEDANTIC, debug_level, "---Written extra init code");

      // parameters declaration
      WriteParamDecl(top_bh);

      // ---- WRITE VARIABLES DECLARATIONS ----
      // declaration of the return variable of the top function, if not void
      if(return_type)
      {
         const auto ret_type = tree_helper::PrintType(TM, return_type);
         if(tree_helper::IsVectorType(return_type))
         {
            THROW_ERROR("return type of function under test " + top_fname + " is " + STR(ret_type) +
                        "\nco-simulation does not support vectorized return types at top level");
         }
         indented_output_stream->Append("// return variable initialization\n");
         indented_output_stream->Append("volatile " + ret_type + " " RETURN_PORT_NAME ";\n");
      }
      INDENT_DBG_MEX(DEBUG_LEVEL_VERY_PEDANTIC, debug_level, "---Written parameters declaration");
      // ---- WRITE PARAMETERS INITIALIZATION AND FUNCTION CALLS ----
      for(unsigned int v_idx = 0; v_idx < test_vectors.size(); v_idx++)
      {
         INDENT_DBG_MEX(DEBUG_LEVEL_VERY_PEDANTIC, debug_level,
                        "-->Writing initialization for test vector " + STR(v_idx));
         indented_output_stream->Append("{\n");
         const auto& curr_test_vector = test_vectors.at(v_idx);
         // write parameter initialization
         indented_output_stream->Append("// parameter initialization\n");
         WriteParamInitialization(top_bh, curr_test_vector);
         WriteExtraCodeBeforeEveryMainCall();
         // write the call to the top function to be tested
         indented_output_stream->Append("// function call\n");
         WriteTestbenchFunctionCall(top_bh);

         indented_output_stream->Append("}\n");
         INDENT_DBG_MEX(DEBUG_LEVEL_VERY_PEDANTIC, debug_level,
                        "<--Written initialization for test vector " + STR(v_idx));
      }
      indented_output_stream->Append("return 0;\n");
      indented_output_stream->Append("}\n");
   }
}

void HLSCWriter::WriteFile(const std::string& file_name)
{
   const auto top_function_ids = HLSMgr->CGetCallGraphManager()->GetRootFunctions();
   THROW_ASSERT(top_function_ids.size() == 1, "Multiple top function");
   const auto function_id = *(top_function_ids.begin());
   const auto BH = HLSMgr->CGetFunctionBehavior(function_id)->CGetBehavioralHelper();
   INDENT_OUT_MEX(OUTPUT_LEVEL_VERBOSE, output_level,
                  "-->C-based testbench generation for function " + BH->get_function_name() + ": " + file_name);

   WriteMainTestbench();
   INDENT_OUT_MEX(OUTPUT_LEVEL_VERBOSE, output_level, "<--Prepared testbench");

   indented_output_stream->WriteFile(file_name);
}

void HLSCWriter::WriteFunctionImplementation(unsigned int)
{
   /// Do nothing
}

void HLSCWriter::WriteBuiltinWaitCall()
{
   /// Do nothing
}<|MERGE_RESOLUTION|>--- conflicted
+++ resolved
@@ -499,12 +499,7 @@
             INDENT_DBG_MEX(DEBUG_LEVEL_VERY_PEDANTIC, debug_level, "-->Writing initialization for " + var_name);
             const auto var_addr = HLSMgr->Rmem->get_external_base_address(var_id);
             const auto var_init_dat = output_directory + "init." + var_name + ".dat";
-<<<<<<< HEAD
-            const auto byte_count =
-                TestbenchGenerationBaseStep::generate_init_file(var_init_dat, TM, var_id, HLSMgr->Rmem);
-=======
             const auto byte_count = TestbenchGeneration::generate_init_file(var_init_dat, TM, var_id, HLSMgr->Rmem);
->>>>>>> cd8b6b26
             indented_output_stream->Append("  {\"" + var_init_dat + "\", " + STR(byte_count) + ", " + STR(var_addr) +
                                            ", NULL},\n");
             base_addr = std::max(base_addr, var_addr + byte_count);
