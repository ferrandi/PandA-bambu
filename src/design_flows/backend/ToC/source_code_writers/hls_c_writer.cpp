/*
 *
 *                   _/_/_/    _/_/   _/    _/ _/_/_/    _/_/
 *                  _/   _/ _/    _/ _/_/  _/ _/   _/ _/    _/
 *                 _/_/_/  _/_/_/_/ _/  _/_/ _/   _/ _/_/_/_/
 *                _/      _/    _/ _/    _/ _/   _/ _/    _/
 *               _/      _/    _/ _/    _/ _/_/_/  _/    _/
 *
 *             ***********************************************
 *                              PandA Project
 *                     URL: http://panda.dei.polimi.it
 *                       Politecnico di Milano - DEIB
 *                        System Architectures Group
 *             ***********************************************
 *              Copyright (C) 2004-2023 Politecnico di Milano
 *
 *   This file is part of the PandA framework.
 *
 *   The PandA framework is free software; you can redistribute it and/or modify
 *   it under the terms of the GNU General Public License as published by
 *   the Free Software Foundation; either version 3 of the License, or
 *   (at your option) any later version.
 *
 *   This program is distributed in the hope that it will be useful,
 *   but WITHOUT ANY WARRANTY; without even the implied warranty of
 *   MERCHANTABILITY or FITNESS FOR A PARTICULAR PURPOSE.  See the
 *   GNU General Public License for more details.
 *
 *   You should have received a copy of the GNU General Public License
 *   along with this program.  If not, see <http://www.gnu.org/licenses/>.
 *
 */
/**
 * @file hls_c_writer.cpp
 *
 * @author Fabrizio Ferrandi <fabrizio.ferrandi@polimi.it>
 * @author Marco Minutoli <mminutoli@gmail.com>
 * @author Pietro Fezzardi <pietro.fezzardi@polimi.it>
 * @author Marco Lattuada <marco.lattuada@polimi.it>
 * @author Michele Fiorito <michele.fiorito@polimi.it>
 *
 */
#include "hls_c_writer.hpp"

#include "Parameter.hpp"
#include "SimulationInformation.hpp"
#include "behavioral_helper.hpp"
#include "c_initialization_parser.hpp"
#include "call_graph_manager.hpp"
#include "constants.hpp"
#include "custom_map.hpp"
#include "custom_set.hpp"
#include "dbgPrintHelper.hpp" // for DEBUG_LEVEL_NONE
#include "function_behavior.hpp"
#include "hls_manager.hpp"
#include "indented_output_stream.hpp"
#include "instruction_writer.hpp"
#include "math_function.hpp"
#include "memory.hpp"
#include "memory_initialization_c_writer.hpp"
#include "string_manipulation.hpp" // for GET_CLASS
#include "structural_objects.hpp"
#include "technology_node.hpp"
#include "testbench_generation.hpp"
#include "testbench_generation_constants.hpp"
#include "tree_helper.hpp"
#include "tree_manager.hpp"
#include "tree_node.hpp"
#include "tree_reindex.hpp"
#include "var_pp_functor.hpp"

#include <boost/algorithm/string/trim_all.hpp>
#include <boost/filesystem/operations.hpp>
#include <boost/regex.hpp>

#include <list>
#include <string>
#include <vector>

REF_FORWARD_DECL(memory_symbol);

static const boost::regex wrapper_def("(ac_channel|stream|hls::stream)<(.*)>");
#define WRAPPER_GROUP_WTYPE 2

HLSCWriter::HLSCWriter(const CBackendInformationConstRef _c_backend_info, const HLS_managerConstRef _HLSMgr,
                       const InstructionWriterRef _instruction_writer,
                       const IndentedOutputStreamRef _indented_output_stream, const ParameterConstRef _parameters,
                       bool _verbose)
    : CWriter(_HLSMgr, _instruction_writer, _indented_output_stream, _parameters, _verbose),
      c_backend_info(_c_backend_info)
{
   /// include from cpp
   flag_cpp = TM->is_CPP() && !Param->isOption(OPT_pretty_print) &&
              (!Param->isOption(OPT_discrepancy) || !Param->getOption<bool>(OPT_discrepancy) ||
               !Param->isOption(OPT_discrepancy_hw) || !Param->getOption<bool>(OPT_discrepancy_hw));
   debug_level = _parameters->get_class_debug_level(GET_CLASS(*this));
}

HLSCWriter::~HLSCWriter() = default;

void HLSCWriter::WriteHeader()
{
   indented_output_stream->Append(R"(
#define _FILE_OFFSET_BITS 64

#define __Inf (1.0 / 0.0)
#define __Nan (0.0 / 0.0)

#ifdef __cplusplus
#undef printf

#include <cstdio>
#include <cstdlib>

typedef bool _Bool;
#else
#include <stdio.h>
#include <stdlib.h>

extern void exit(int status);
#endif

#include <sys/types.h>

#ifdef __AC_NAMESPACE
using namespace __AC_NAMESPACE;
#endif

#ifdef __clang__
#define GCC_VERSION 0
#else
#define GCC_VERSION (__GNUC__ * 10000 \
                     + __GNUC_MINOR__ * 100 \
                     + __GNUC_PATCHLEVEL__)
#endif

)");

   // get the root function to be tested by the testbench
   const auto top_function_ids = HLSMgr->CGetCallGraphManager()->GetRootFunctions();
   for(auto function_id : top_function_ids)
   {
<<<<<<< HEAD
      const auto fnode = TM->CGetTreeNode(function_id);
      const auto fd = GetPointerS<const function_decl>(fnode);
      const auto fname = tree_helper::GetMangledFunctionName(fd);
      auto& DesignInterfaceInclude = HLSMgr->design_interface_typenameinclude;
      if(DesignInterfaceInclude.find(fname) != DesignInterfaceInclude.end())
=======
      CustomOrderedSet<std::string> includes;
      const auto& DesignInterfaceArgsInclude = DesignInterfaceInclude.find(fname)->second;
      for(const auto& argInclude : DesignInterfaceArgsInclude)
      {
         const auto incls = convert_string_to_vector<std::string>(argInclude.second, ";");
         includes.insert(incls.begin(), incls.end());
      }
      indented_output_stream->Append("#define " + fname + " __keep_your_declaration_out_of_my_code\n");
      for(const auto& inc : includes)
>>>>>>> c58d3adc
      {
         CustomOrderedSet<std::string> includes;
         const auto& DesignInterfaceArgsInclude = DesignInterfaceInclude.find(fname)->second;
         for(const auto& argInclude : DesignInterfaceArgsInclude)
         {
            const auto incls = convert_string_to_vector<std::string>(argInclude.second, ";");
            includes.insert(incls.begin(), incls.end());
         }
         for(const auto& inc : includes)
         {
            if(inc != "")
            {
               indented_output_stream->Append("#include \"" + inc + "\"\n");
            }
         }
      }
      indented_output_stream->Append("#undef " + fname + "\n");
   }
}

void HLSCWriter::WriteGlobalDeclarations()
{
   instrWriter->write_declarations();
}

void HLSCWriter::WriteParamDecl(const BehavioralHelperConstRef BH)
{
   indented_output_stream->Append("// parameters declaration\n");

   for(const auto& par : BH->GetParameters())
   {
      const auto parm_type = tree_helper::CGetType(par);
      const auto type = tree_helper::IsPointerType(par) ? "void*" : tree_helper::PrintType(TM, parm_type);
      const auto param = BH->PrintVariable(par->index);

      if(tree_helper::IsVectorType(parm_type))
      {
         THROW_ERROR("parameter " + param + " of function under test " + BH->get_function_name() + " has type " + type +
                     "\nco-simulation does not support vectorized parameters at top level");
      }
      indented_output_stream->Append(type + " " + param + ";\n");
   }
}

void HLSCWriter::WriteParamInitialization(const BehavioralHelperConstRef BH,
                                          const std::map<std::string, std::string>& curr_test_vector)
{
   const auto fnode = TM->CGetTreeReindex(BH->get_function_index());
   const auto fname = tree_helper::GetMangledFunctionName(GetPointerS<const function_decl>(GET_CONST_NODE(fnode)));
   const auto& DesignAttributes = HLSMgr->design_attributes;
   const auto function_if = [&]() -> const std::map<std::string, std::map<interface_attributes, std::string>>* {
      const auto it = DesignAttributes.find(fname);
      if(it != DesignAttributes.end())
      {
         return &it->second;
      }
      return nullptr;
   }();
   const auto interface_type = Param->getOption<HLSFlowStep_Type>(OPT_interface_type);
   const auto is_interface_inferred = interface_type == HLSFlowStep_Type::INFERRED_INTERFACE_GENERATION;
   const auto arg_signature_typename = HLSMgr->design_interface_typename_orig_signature.find(fname);
   THROW_ASSERT(
       !is_interface_inferred || arg_signature_typename != HLSMgr->design_interface_typename_orig_signature.end(), "");
   const auto params = BH->GetParameters();
   for(auto par_idx = 0U; par_idx < params.size(); ++par_idx)
   {
      const auto& par = params.at(par_idx);
      const auto parm_type = tree_helper::CGetType(par);
      const auto param = BH->PrintVariable(GET_INDEX_CONST_NODE(par));
      const auto has_file_init = [&]() {
         if(function_if)
         {
            const auto& type_name = function_if->at(param).at(attr_typename);
            return boost::regex_search(type_name.c_str(), wrapper_def);
         }
         return false;
      }();
      INDENT_DBG_MEX(DEBUG_LEVEL_VERY_PEDANTIC, debug_level, "-->Writing initialization of " + param);
      INDENT_DBG_MEX(DEBUG_LEVEL_VERY_PEDANTIC, debug_level,
                     "---Type: " + GET_CONST_NODE(parm_type)->get_kind_text() + " - " + STR(parm_type));
      const auto init_it = curr_test_vector.find(param);
      if(init_it == curr_test_vector.end())
      {
         THROW_ERROR("Value of " + param + " is missing in test vector");
      }
      const auto test_v = (has_file_init && boost::ends_with(init_it->second, ".dat")) ?
                              ("\"" + init_it->second + "\"") :
                              init_it->second;
      if(tree_helper::IsPointerType(parm_type))
      {
         const auto is_binary_init = boost::ends_with(test_v, ".dat");

         std::string var_ptdtype;
         std::string temp_var_decl;
         bool is_a_true_pointer = true;
         if(flag_cpp && !is_binary_init && is_interface_inferred)
         {
            var_ptdtype = arg_signature_typename->second.at(par_idx);
            is_a_true_pointer = var_ptdtype.back() == '*';
            if(is_a_true_pointer || var_ptdtype.back() == '&')
            {
               var_ptdtype.pop_back();
            }
            temp_var_decl = var_ptdtype + " " + param + "_temp" + (is_a_true_pointer ? "[]" : "");
         }
         if(temp_var_decl == "")
         {
            const auto var_functor = var_pp_functorRef(new std_var_pp_functor(BH));
            const auto ptd = tree_helper::CGetPointedType(parm_type);
            temp_var_decl = tree_helper::PrintType(TM, ptd, false, false, false, par, var_functor);
            var_ptdtype = temp_var_decl.substr(0, temp_var_decl.find_last_of((*var_functor)(par->index)));
            if(tree_helper::IsVoidType(ptd))
            {
               boost::replace_all(temp_var_decl, "void ", "char ");
               boost::replace_all(var_ptdtype, "void ", "char ");
            }
            const auto first_square = temp_var_decl.find('[');
            if(first_square == std::string::npos)
            {
               temp_var_decl = temp_var_decl + "_temp[]";
            }
            else
            {
               temp_var_decl.insert(first_square, "_temp[]");
            }
         }
         THROW_ASSERT(temp_var_decl.size() && var_ptdtype.size(),
                      "var_decl: " + temp_var_decl + ", ptd_type: " + var_ptdtype);
         const auto arg_channel =
             boost::regex_search(var_ptdtype, boost::regex("(ac_channel|stream|hls::stream)<(.*)>"));
         const auto ptd_type = tree_helper::GetRealType(tree_helper::CGetPointedType(parm_type));
         INDENT_DBG_MEX(DEBUG_LEVEL_VERY_PEDANTIC, debug_level,
                        "---Pointed type: " + GET_CONST_NODE(ptd_type)->get_kind_text() + " - " + STR(ptd_type));

         std::string param_size;
         if(is_binary_init)
         {
            INDENT_DBG_MEX(DEBUG_LEVEL_VERY_PEDANTIC, debug_level, "---Initialized from binary file: " + test_v);
            const auto fp = param + "_fp";
            indented_output_stream->Append("FILE* " + fp + " = fopen(\"" + test_v + "\", \"rb\");\n");
            indented_output_stream->Append("fseek(" + fp + ", 0, SEEK_END);\n");
            indented_output_stream->Append("size_t " + param + "_size = ftell(" + fp + ");\n");
            indented_output_stream->Append("fseek(" + fp + ", 0, SEEK_SET);\n");
            indented_output_stream->Append("void* " + param + "_buf = malloc(" + param + "_size);\n");
            indented_output_stream->Append("if(fread((unsigned char*)" + param + "_buf, 1, " + param + "_size, " + fp +
                                           ") != " + param + "_size)\n");
            indented_output_stream->Append("{\n");
            indented_output_stream->Append("fclose(" + fp + ");\n");
            indented_output_stream->Append("printf(\"Unable to read " + test_v + " to initialize parameter " + param +
                                           "\");\n");
            indented_output_stream->Append("exit(-1);\n");
            indented_output_stream->Append("}\n");
            indented_output_stream->Append("fclose(" + fp + ");\n");
            indented_output_stream->Append(param + " = " + param + "_buf;\n");
            indented_output_stream->Append("m_param_alloc(" + STR(par_idx) + ", " + param + "_size);\n");
         }
         else
         {
            INDENT_DBG_MEX(DEBUG_LEVEL_VERY_PEDANTIC, debug_level, "---Inline pointer initialization");
            const auto temp_initialization =
                temp_var_decl + " = " +
                ((test_v.front() != '{' && test_v.back() != '}' && is_a_true_pointer) ? "{" + test_v + "}" : test_v) +
                ";\n";
            indented_output_stream->Append(temp_initialization);
            indented_output_stream->Append(param + " = (void*)" + (is_a_true_pointer ? "" : "&") + param + "_temp;\n");
            if(!arg_channel)
            {
               indented_output_stream->Append("m_param_alloc(" + STR(par_idx) + ", sizeof(" + param + "_temp));\n");
            }
         }
      }
      else
      {
         INDENT_DBG_MEX(DEBUG_LEVEL_VERY_PEDANTIC, debug_level, "---Inline initialization");
         const auto parm_type_bitsize = tree_helper::Size(parm_type);
         if(tree_helper::IsRealType(parm_type) && test_v == "-0")
         {
            if(parm_type_bitsize == 32)
            {
               indented_output_stream->Append(param + " = copysignf(0.0, -1.0);\n");
            }
            else
            {
               indented_output_stream->Append(param + " = copysign(0.0, -1.0);\n");
            }
         }
         else
         {
            indented_output_stream->Append(param + " = " + test_v + ";\n");
         }
      }
      INDENT_DBG_MEX(DEBUG_LEVEL_VERY_PEDANTIC, debug_level, "<--Written initialization of " + param);
   }
}

void HLSCWriter::WriteTestbenchFunctionCall(const BehavioralHelperConstRef BH)
{
   const auto function_index = BH->get_function_index();
   const auto return_type_index = BH->GetFunctionReturnType(function_index);

   auto function_name = BH->get_function_name();
   // avoid collision with the main
   if(function_name == "main")
   {
      const auto is_discrepancy = (Param->isOption(OPT_discrepancy) && Param->getOption<bool>(OPT_discrepancy)) ||
                                  (Param->isOption(OPT_discrepancy_hw) && Param->getOption<bool>(OPT_discrepancy_hw));
      if(is_discrepancy)
      {
         function_name = "_main";
      }
   }
   if(return_type_index)
   {
      indented_output_stream->Append(RETURN_PORT_NAME " = ");
   }

   indented_output_stream->Append(function_name + "(");
   bool is_first_argument = true;
   unsigned par_index = 0;
   const auto top_fname_mngl = BH->GetMangledFunctionName();
   const auto& DesignInterfaceTypenameOrig = HLSMgr->design_interface_typename_orig_signature;
   for(const auto& par : BH->GetParameters())
   {
      if(!is_first_argument)
      {
         indented_output_stream->Append(", ");
      }
      else
      {
         is_first_argument = false;
      }
      if(tree_helper::IsPointerType(par))
      {
         if(DesignInterfaceTypenameOrig.find(top_fname_mngl) != DesignInterfaceTypenameOrig.end())
         {
            auto arg_typename = DesignInterfaceTypenameOrig.find(top_fname_mngl)->second.at(par_index);
            if(arg_typename.find("(*)") != std::string::npos)
            {
               arg_typename = arg_typename.substr(0, arg_typename.find("(*)")) + "*";
            }
            if(arg_typename.back() != '*')
            {
               indented_output_stream->Append("*(");
               indented_output_stream->Append(
                   arg_typename.substr(0, arg_typename.size() - (arg_typename.back() == '&')) + "*");
               indented_output_stream->Append(") ");
            }
            else
            {
               indented_output_stream->Append("(");
               indented_output_stream->Append(arg_typename);
               indented_output_stream->Append(") ");
            }
         }
         else
         {
            const auto parm_type = tree_helper::CGetType(par);
            const auto type_name = tree_helper::PrintType(TM, parm_type);
            indented_output_stream->Append("(" + type_name + ")");
         }
      }
      const auto param = BH->PrintVariable(GET_INDEX_CONST_NODE(par));
      indented_output_stream->Append(param);
      ++par_index;
   }
   indented_output_stream->Append(");\n");
}

void HLSCWriter::WriteSimulatorInitMemory(const unsigned int function_id)
{
   INDENT_DBG_MEX(DEBUG_LEVEL_VERY_PEDANTIC, debug_level, "-->Writing simulator init memory");
   const auto mem_vars = HLSMgr->Rmem->get_ext_memory_variables();
   const auto BH = HLSMgr->CGetFunctionBehavior(function_id)->CGetBehavioralHelper();
   const auto parameters = BH->get_parameters();
   const auto align = std::max(8ULL, HLSMgr->Rmem->get_bus_data_bitsize() / 8ULL);
   indented_output_stream->Append(R"(
typedef struct
{
const char* filename;
size_t size;
const ptr_t addrmap;
void* addr;
} __m_memmap_t;

static int cmpptr(const ptr_t a, const ptr_t b) { return a < b ? -1 : (a > b); }
static int cmpaddr(const void* a, const void* b) { return cmpptr((ptr_t)((__m_memmap_t*)a)->addr, (ptr_t)((__m_memmap_t*)b)->addr); }

static void __m_memsetup(void* args[], size_t args_count)
{
int error = 0;
size_t i;
)");
   auto base_addr = HLSMgr->base_address;
   indented_output_stream->Append("static __m_memmap_t memmap_init[] = {\n");
   if(mem_vars.size())
   {
      const auto output_directory = Param->getOption<std::string>(OPT_output_directory) + "/simulation/";
      for(const auto& mem_var : mem_vars)
      {
         const auto var_id = mem_var.first;
         const auto is_top_param = std::find(parameters.begin(), parameters.end(), var_id) != parameters.end();
         if(!is_top_param)
         {
            const auto var_name = BH->PrintVariable(var_id);
            INDENT_DBG_MEX(DEBUG_LEVEL_VERY_PEDANTIC, debug_level, "-->Writing initialization for " + var_name);
            const auto var_addr = HLSMgr->Rmem->get_external_base_address(var_id);
            const auto var_init_dat = output_directory + "mem_" + STR(var_id) + "." + var_name + ".dat";
            const auto byte_count = TestbenchGeneration::generate_init_file(var_init_dat, TM, var_id, HLSMgr->Rmem);
            indented_output_stream->Append("  {\"" + boost::replace_all_copy(var_init_dat, "\"", "\\\"") + "\", " +
                                           STR(byte_count) + ", " + STR(var_addr) + ", NULL},\n");
            base_addr = std::max(base_addr, var_addr + byte_count);
            INDENT_DBG_MEX(DEBUG_LEVEL_VERY_PEDANTIC, debug_level, "---Init file   : '" + var_init_dat + "'");
            INDENT_DBG_MEX(DEBUG_LEVEL_VERY_PEDANTIC, debug_level, "---Memory usage: " + STR(byte_count) + " bytes");
            INDENT_DBG_MEX(DEBUG_LEVEL_VERY_PEDANTIC, debug_level, "---Base address: " + STR(var_addr));
            INDENT_DBG_MEX(DEBUG_LEVEL_VERY_PEDANTIC, debug_level, "<--");
         }
      }
   }
   indented_output_stream->Append("};\n");
   indented_output_stream->Append("const ptr_t align = " + STR(align) + ";\n");
   indented_output_stream->Append("ptr_t base_addr = " + STR(base_addr) + ";\n");

   indented_output_stream->Append(R"(
__m_memmap_init();

// Memory-mapped internal variables initialization
for(i = 0; i < sizeof(memmap_init) / sizeof(*memmap_init); ++i)
{
FILE* fp = fopen(memmap_init[i].filename, "rb");
if(!fp)
{
error("Unable to open file: %s\n", memmap_init[i].filename);
perror("Unable to open memory variable initialization file");
error |= 2;
continue;
}
if(memmap_init[i].addr == NULL)
{
memmap_init[i].addr = malloc(memmap_init[i].size);
}
size_t nbytes = fread(memmap_init[i].addr, 1, memmap_init[i].size, fp);
if(nbytes != memmap_init[i].size)
{
error("Only %zu/%zu bytes were read from file: %s\n", nbytes, memmap_init[i].size, memmap_init[i].filename);
if(ferror(fp))
{
perror("Unable to read from memory variable initialization file");
}
error |= 4;
fclose(fp);
continue;
}
fclose(fp);
error |= __m_memmap(memmap_init[i].addrmap, memmap_init[i].addr, memmap_init[i].size);
}

for(i = 0; i < args_count; ++i)
{
const size_t size = __m_param_size(i);
base_addr += (align - 1) - ((base_addr - 1) % align);
error |= __m_memmap(base_addr, args[i], size);
base_addr += size;
}
if(error)
{
abort();
}
}

)");
   INDENT_DBG_MEX(DEBUG_LEVEL_VERY_PEDANTIC, debug_level, "<--Written simulator init memory");
}

void HLSCWriter::WriteExtraInitCode()
{
}

void HLSCWriter::WriteExtraCodeBeforeEveryMainCall()
{
}

void HLSCWriter::WriteMainTestbench()
{
   THROW_ASSERT(HLSMgr->CGetCallGraphManager()->GetRootFunctions().size() == 1, "Multiple top functions not supported");
   const auto top_id = *HLSMgr->CGetCallGraphManager()->GetRootFunctions().begin();
   const auto top_fb = HLSMgr->CGetFunctionBehavior(top_id);
   const auto top_bh = top_fb->CGetBehavioralHelper();
   const auto top_fnode = TM->CGetTreeReindex(top_id);
   const auto top_fname = top_bh->get_function_name();
   const auto top_fname_mngl = top_bh->GetMangledFunctionName();
   const auto interface_type = Param->getOption<HLSFlowStep_Type>(OPT_interface_type);
   const auto is_interface_inferred = interface_type == HLSFlowStep_Type::INFERRED_INTERFACE_GENERATION;
   const auto arg_signature_typename = HLSMgr->design_interface_typename_orig_signature.find(top_fname_mngl);
   const auto arg_attributes = HLSMgr->design_attributes.find(top_fname_mngl);
   THROW_ASSERT(!is_interface_inferred ||
                    arg_signature_typename != HLSMgr->design_interface_typename_orig_signature.end(),
                "Original signature not found for function: " + top_fname_mngl + " (" + top_fname + ")");
   THROW_ASSERT(!is_interface_inferred || arg_attributes != HLSMgr->design_attributes.end(),
                "Design attributes not found for function: " + top_fname_mngl + " (" + top_fname + ")");

   const auto return_type = tree_helper::GetFunctionReturnType(top_fnode);
   const auto top_params = top_bh->GetParameters();
   const auto args_decl_size = top_params.size() + (return_type != nullptr);
   const auto has_subnormals = Param->isOption(OPT_fp_subnormal) && Param->getOption<bool>(OPT_fp_subnormal);
   const auto cmp_type = [&](tree_nodeConstRef t, const std::string& tname) -> std::string {
      if(boost::regex_search(tname, boost::regex("^a[pc]_u?(int|fixed)")))
      {
         return "val";
      }
      else if(t)
      {
         if(tree_helper::IsPointerType(t))
         {
            t = tree_helper::CGetPointedType(t);
         }
         while(tree_helper::IsArrayType(t))
         {
            t = tree_helper::CGetElements(t);
         }
         if(tree_helper::IsRealType(t))
         {
            return has_subnormals ? "flts" : "flt";
         }
         else if(tree_helper::IsStructType(t) || tree_helper::IsUnionType(t) || tree_helper::IsVoidType(t) ||
                 boost::starts_with(tname, "void"))
         {
            return "mem";
         }
      }
      return "val";
   };
   const auto param_size_default = [&]() {
      CustomMap<size_t, std::string> idx_size;
      if(Param->isOption(OPT_testbench_param_size))
      {
         const auto param_size_str = Param->getOption<std::string>(OPT_testbench_param_size);
         size_t param_idx = 0;
         for(const auto& param : top_bh->GetParameters())
         {
            const auto param_name = top_bh->PrintVariable(GET_INDEX_CONST_NODE(param));
            boost::cmatch what;
            if(boost::regex_search(param_size_str.c_str(), what, boost::regex("\\b" + param_name + ":(\\d+)")))
            {
               idx_size[param_idx] = what[1u].str();
            }
            ++param_idx;
         }
      }
      return idx_size;
   }();
   const auto extern_decl = top_fname == top_fname_mngl ? "EXTERN_C " : "";

   std::string top_decl = extern_decl;
   std::string gold_decl = extern_decl;
   std::string pp_decl = extern_decl +
                         tree_helper::PrintType(TM, TM->CGetTreeReindex(top_id), false, true, false, nullptr,
                                                var_pp_functorConstRef(new std_var_pp_functor(top_bh))) +
                         ";\n";
   THROW_ASSERT(pp_decl.find(top_fname) != std::string::npos, "");
   boost::replace_first(pp_decl, top_fname, "__m_pp_" + top_fname);
   std::string gold_call;
   std::string pp_call;
   std::string args_init;
   std::string args_decl = "void* args[] = {";
   std::string args_set;
   std::string gold_cmp;
   size_t param_idx = 0;
   if(return_type)
   {
      const auto return_type_str = tree_helper::PrintType(TM, return_type);
      top_decl += return_type_str;
      gold_decl += return_type_str;
      gold_call += "retval_gold = ";
      pp_call += "retval_pp = ";
      args_init = "__m_param_alloc(" + STR(top_params.size()) + ", sizeof(" + return_type_str + "));\n";
      args_decl = return_type_str + " retval, retval_gold, retval_pp;\n" + args_decl;
      args_set += "__m_setarg(" + STR(top_params.size()) + ", args[" + STR(top_params.size()) + "], " +
                  STR(tree_helper::Size(return_type)) + ");\n";
   }
   else
   {
      top_decl += "void";
      gold_decl += "void";
   }
   top_decl += " " + top_fname + "(";
   gold_decl += " __m_" + top_fname + "(";
   gold_call += "__m_" + top_fname + "(";
   pp_call += "__m_pp_" + top_fname + "(";
   if(top_params.size())
   {
      for(const auto& arg : top_params)
      {
         std::string arg_typename, arg_interface, arg_size;
         const auto arg_type = tree_helper::CGetType(arg);
         if(arg_signature_typename != HLSMgr->design_interface_typename_orig_signature.end())
         {
            THROW_ASSERT(arg_signature_typename->second.size() > param_idx,
                         "Original signature missing for parameter " + STR(param_idx));
            arg_typename = arg_signature_typename->second.at(param_idx);
         }
         else
         {
            arg_typename = tree_helper::PrintType(TM, arg_type, false, true);
         }
         if(is_interface_inferred)
         {
            const auto param_name = top_bh->PrintVariable(GET_INDEX_CONST_NODE(arg));
            THROW_ASSERT(arg_attributes->second.count(param_name),
                         "Attributes missing for parameter " + param_name + " in function " + top_fname);
            THROW_ASSERT(arg_attributes->second.at(param_name).count(attr_interface_type),
                         "Attribute 'interface type' is missing for parameter " + param_name);
            arg_interface = arg_attributes->second.at(param_name).at(attr_interface_type);
         }
         else
         {
            arg_interface = "default";
         }
         if(arg_typename.find("(*)") != std::string::npos)
         {
            arg_typename = arg_typename.substr(0, arg_typename.find("(*)")) + "*";
         }
         arg_size = STR(tree_helper::Size(arg_type));
         const auto arg_name = "P" + STR(param_idx);
         const auto is_pointer_type = arg_typename.back() == '*';
         const auto is_reference_type = arg_typename.back() == '&';
         top_decl += arg_typename + " " + arg_name + ", ";
         gold_decl += arg_typename + ", ";
         boost::cmatch what;
         const auto arg_is_channel =
             boost::regex_search(arg_typename.data(), what, boost::regex("(ac_channel|stream|hls::stream)<(.*)>"));
         if(arg_is_channel)
         {
            THROW_ASSERT(is_pointer_type || is_reference_type, "Channel parameters must be pointers or references.");
            const std::string channel_type(what[1].first, what[1].second);
            arg_typename.pop_back();
            gold_call += arg_name + ", ";
            gold_cmp += "m_channelcmp(" + STR(param_idx) + ", " + cmp_type(arg_type, channel_type) + ");\n";
            args_init += "m_channel_init(" + STR(param_idx) + ");\n";
            args_decl += arg_name + "_sim, ";
            args_set += "__m_setargptr";
         }
         else if(is_pointer_type)
         {
            gold_call += "(" + arg_typename + ")" + arg_name + "_gold, ";
            pp_call += "(" + tree_helper::PrintType(TM, arg_type, false, true) + ")" + arg_name + "_pp, ";
            gold_cmp += "m_argcmp(" + STR(param_idx) + ", " + cmp_type(arg_type, arg_typename) + ");\n";
            if(param_size_default.find(param_idx) != param_size_default.end())
            {
               args_init += "__m_param_alloc(" + STR(param_idx) + ", " + param_size_default.at(param_idx) + ");\n";
            }
            else
            {
               const auto array_size = [&]() {
                  if(is_interface_inferred)
                  {
                     const auto param_name = top_bh->PrintVariable(GET_INDEX_CONST_NODE(arg));
                     THROW_ASSERT(arg_attributes->second.count(param_name),
                                  "Attributes missing for parameter " + param_name + " in function " + top_fname);
                     return arg_attributes->second.at(param_name).count(attr_size) ?
                                boost::lexical_cast<unsigned long long>(
                                    arg_attributes->second.at(param_name).at(attr_size)) :
                                1ULL;
                  }
                  const auto ptd_type = tree_helper::CGetPointedType(arg_type);
                  return tree_helper::IsArrayType(ptd_type) ? tree_helper::GetArrayTotalSize(ptd_type) : 1ULL;
               }();
               args_init +=
                   "__m_param_alloc(" + STR(param_idx) + ", sizeof(*" + arg_name + ") * " + STR(array_size) + ");\n";
            }
            args_decl += "(void*)" + arg_name + ", ";
            args_set += "m_setargptr";
         }
         else if(is_reference_type)
         {
            arg_typename.pop_back();
            gold_call += "*(" + arg_typename + "*)" + arg_name + "_gold, ";
            pp_call += "(" + tree_helper::PrintType(TM, arg_type, false, true) + "*)" + arg_name + "_pp, ";
            gold_cmp += "m_argcmp(" + STR(param_idx) + ", " + cmp_type(arg_type, arg_typename) + ");\n";
            args_init += "__m_param_alloc(" + STR(param_idx) + ", sizeof(" + arg_typename + "));\n";
            args_decl += "(void*)&" + arg_name + ", ";
            args_set += "m_setargptr";
         }
         else
         {
            gold_call += arg_name + ", ";
            pp_call += arg_name + ", ";
            args_init += "__m_param_alloc(" + STR(param_idx) + ", sizeof(" + arg_typename + "));\n";
            args_decl += "(void*)&" + arg_name + ", ";
            args_set += arg_interface == "default" ? "__m_setarg" : "m_setargptr";
         }
         args_set += "(" + STR(param_idx) + ", args[" + STR(param_idx) + "], " + arg_size + ");\n";
         ++param_idx;
      }
      top_decl.erase(top_decl.size() - 2);
      gold_decl.erase(gold_decl.size() - 2);
      gold_call.erase(gold_call.size() - 2);
      pp_call.erase(pp_call.size() - 2);
      if(!return_type)
      {
         args_decl.erase(args_decl.size() - 2);
      }
   }
   if(return_type)
   {
      args_decl += +"(void*)&retval";
   }
   top_decl += ")\n";
   gold_decl += ");\n";
   gold_call += ");\n";
   pp_call += ");\n";
   args_decl += "};\n";

   indented_output_stream->AppendIndented(std::string() + R"(
#ifndef CUSTOM_VERIFICATION
#ifdef __cplusplus
#include <cstring>
#else
#include <string.h>
#endif
#endif

#include <mdpi/mdpi_debug.h>
#include <mdpi/mdpi_wrapper.h>

#define typeof __typeof__
#ifdef __cplusplus
template <typename T> struct __m_type { typedef T type; };
template <typename T> struct __m_type<T*> { typedef typename __m_type<T>::type type; };
#define m_getptrt(val) __m_type<typeof(val)>::type*
#define m_getvalt(val) __m_type<typeof(val)>::type
template <typename T> T* m_getptr(T& obj) { return &obj; }
template <typename T> T* m_getptr(T* obj) { return obj; }
#define __m_float_distance(a, b) m_float_distance(a, b)
#else
#define m_getptrt(val) typeof(val)
#define m_getvalt(val) typeof(*val)
#define m_getptr(ptr) (ptr)
#define __m_float_distance(a, b) \
   ((typeof(a)(*)(typeof(a), typeof(a)))((sizeof(a) == sizeof(float)) ? m_float_distancef : m_float_distance))(a, b)
#define __m_floats_distance(a, b) \
   ((typeof(a)(*)(typeof(a), typeof(a)))((sizeof(a) == sizeof(float)) ? m_floats_distancef : m_floats_distance))(a, b)
#endif

#define m_cmpval(ptra, ptrb) *(ptra) != *(ptrb)
#define m_cmpmem(ptra, ptrb) memcmp(ptra, ptrb, sizeof(*ptrb))
#define m_cmpflt(ptra, ptrb) __m_float_distance(*(ptra), *(ptrb)) > max_ulp
#define m_cmpflts(ptra, ptrb) __m_floats_distance(*(ptra), *(ptrb)) > max_ulp

#define _ms_setargptr(suffix, idx, ptr)                       \
   const size_t P##idx##_size_##suffix = __m_param_size(idx); \
   void* P##idx##_##suffix = malloc(P##idx##_size_##suffix);  \
   memcpy(P##idx##_##suffix, ptr, P##idx##_size_##suffix)

#define _ms_argcmp(suffix, idx, cmp)                                                                          \
   const size_t P##idx##_count_##suffix = P##idx##_size_##suffix / sizeof(m_getvalt(P##idx));                 \
   for(i = 0; i < P##idx##_count_##suffix; ++i)                                                               \
   {                                                                                                          \
      if(m_cmp##cmp((m_getptrt(P##idx))P##idx##_##suffix + i, &m_getptr(P##idx)[i]))                          \
      {                                                                                                       \
         error("Memory parameter %u (%zu/%zu) mismatch with respect to " #suffix " reference.\n", idx, i + 1, \
               P##idx##_count_##suffix);                                                                      \
         ++mismatch_count;                                                                                    \
      }                                                                                                       \
   }                                                                                                          \
   free(P##idx##_##suffix)

#define _ms_retvalcmp(suffix, cmp)                                             \
   if(m_cmp##cmp(&retval, &retval_##suffix))                                   \
   {                                                                           \
      error("Return value mismatch with respect to " #suffix " reference.\n"); \
      ++mismatch_count;                                                        \
   }

#ifndef CUSTOM_VERIFICATION
#define _m_setargptr(idx, ptr) _ms_setargptr(gold, idx, ptr)
#define _m_argcmp(idx, cmp) _ms_argcmp(gold, idx, cmp)
#define _m_retvalcmp(cmp) _ms_retvalcmp(gold, cmp)

#define m_channelcmp(idx, cmp)                                                                              \
   P##idx##_count = m_getptr(P##idx)->size();                                                               \
   for(i = 0; i < P##idx##_count; ++i)                                                                      \
   {                                                                                                        \
      if(m_cmp##cmp((m_getvalt(m_getptr(P##idx))::element_type*)P##idx##_sim + i, &(*m_getptr(P##idx))[i])) \
      {                                                                                                     \
         error("Channel parameter %u (%zu/%zu) mismatch with respect to golden reference.\n", idx, i + 1,   \
               P##idx##_count);                                                                             \
         ++mismatch_count;                                                                                  \
         break;                                                                                             \
      }                                                                                                     \
   }                                                                                                        \
   free(P##idx##_sim)

)" + gold_decl +
                                          R"(#else
#define _m_setargptr(...)
#define _m_argcmp(...)
#define _m_retvalcmp(...)

#define m_channelcmp(idx, cmp)                                                                                      \
   for(i = 0; i < P##idx##_count; ++i)                                                                              \
   {                                                                                                                \
      memcpy(&(*m_getptr(P##idx))[i], (m_getvalt(m_getptr(P##idx))::element_type*)P##idx##_sim + i, P##idx##_item); \
   }                                                                                                                \
   free(P##idx##_sim)
#endif

#ifdef PP_VERIFICATION
#define _m_pp_setargptr(idx, ptr) _ms_setargptr(pp, idx, ptr)
#define _m_pp_argcmp(idx, cmp) _ms_argcmp(pp, idx, cmp)
#define _m_pp_retvalcmp(cmp) _ms_retvalcmp(pp, cmp)

)" + pp_decl +
                                          R"(#else
#define _m_pp_setargptr(...)
#define _m_pp_argcmp(...)
#define _m_pp_retvalcmp(...)
#endif

#define m_setargptr(idx, ptr, ptrsize) \
   __m_setargptr(idx, ptr, ptrsize);   \
   _m_pp_setargptr(idx, ptr);          \
   _m_setargptr(idx, ptr)

#define m_argcmp(idx, cmp) \
   _m_pp_argcmp(idx, cmp); \
   _m_argcmp(idx, cmp)

#define m_retvalcmp(cmp) _m_pp_retvalcmp(cmp) _m_retvalcmp(cmp)

#define m_channel_init(idx)                                                                                         \
   const size_t P##idx##_item = sizeof(m_getvalt(m_getptr(P##idx))::element_type);                                  \
   size_t P##idx##_count = m_getptr(P##idx)->size();                                                                \
   __m_param_alloc(idx, P##idx##_count * P##idx##_item);                                                            \
   void* P##idx##_sim = malloc(P##idx##_count * P##idx##_item);                                                     \
   for(i = 0; i < P##idx##_count; ++i)                                                                              \
   {                                                                                                                \
      memcpy((m_getvalt(m_getptr(P##idx))::element_type*)P##idx##_sim + i, &(*m_getptr(P##idx))[i], P##idx##_item); \
   }
)");

   // write C code used to print initialization values for the HDL simulator's memory
   WriteSimulatorInitMemory(top_id);

   indented_output_stream->Append(top_decl);
   indented_output_stream->Append("{\n");
   const auto max_ulp = [&]() -> std::string {
      const auto par = Param->getOption<std::string>(OPT_max_ulp);
      if(par.find(".") != std::string::npos)
      {
         return par + ".0L";
      }
      return par;
   }();
   indented_output_stream->Append("const long double max_ulp = " + max_ulp + ";\n");
   indented_output_stream->Append("size_t i;\n");
   indented_output_stream->Append("enum mdpi_state state;\n");
   indented_output_stream->Append(args_init);
   indented_output_stream->Append(args_decl);
   indented_output_stream->Append("__m_memsetup(args, " + STR(args_decl_size) + ");\n\n");

   indented_output_stream->Append("__m_arg_init(" + STR(args_decl_size) + ");\n");
   indented_output_stream->Append(args_set);

   indented_output_stream->Append("\n__m_signal_to(MDPI_ENTITY_SIM, MDPI_SIM_SETUP);\n\n");
   indented_output_stream->Append("#ifndef CUSTOM_VERIFICATION\n");
   indented_output_stream->Append(gold_call);
   indented_output_stream->Append("#endif\n\n");
   indented_output_stream->Append("#ifdef PP_VERIFICATION\n");
   indented_output_stream->Append(pp_call);
   indented_output_stream->Append("#endif\n\n");
   indented_output_stream->Append("state = __m_wait_for(MDPI_ENTITY_COSIM);\n");
   indented_output_stream->Append("__m_arg_fini();\n\n");

   indented_output_stream->Append("if(state != MDPI_COSIM_INIT)\n");
   indented_output_stream->Append("{\n");
   indented_output_stream->Append("error(\"Unexpected simulator state : %s\\n\", mdpi_state_str(state));\n");
   indented_output_stream->Append("abort();\n");
   indented_output_stream->Append("}\n");

   if(gold_cmp.size() || return_type)
   {
      indented_output_stream->Append(R"(
#ifdef __clang__
#pragma clang diagnostic push
#pragma clang diagnostic ignored "-Wpointer-type-mismatch"
#elif GCC_VERSION >= 40600
#pragma GCC diagnostic push
#pragma GCC diagnostic ignored "-Wpointer-type-mismatch"
#endif

)");
      indented_output_stream->Append("size_t mismatch_count = 0;\n");
      indented_output_stream->Append(gold_cmp + "\n");
      if(return_type)
      {
         indented_output_stream->Append("// Return value compare\n");
         indented_output_stream->Append("m_retvalcmp(" + cmp_type(return_type, "") + ")\n\n");
      }
      indented_output_stream->Append(R"(
if(mismatch_count)
{
error("Memory parameter mismatch has been found.\n");
abort();
}

#ifdef __clang__
#pragma clang diagnostic pop
#elif GCC_VERSION >= 40600
#pragma GCC diagnostic pop
#endif
)");
   }

   if(return_type)
   {
      indented_output_stream->Append("return retval;\n");
   }
   indented_output_stream->Append("}\n\n");

   const auto& test_vectors = HLSMgr->RSim->test_vectors;
   if(top_fname != "main" && test_vectors.size())
   {
      indented_output_stream->Append("int main()\n{\n");
      // write additional initialization code needed by subclasses
      WriteExtraInitCode();
      INDENT_DBG_MEX(DEBUG_LEVEL_VERY_PEDANTIC, debug_level, "---Written extra init code");

      // parameters declaration
      WriteParamDecl(top_bh);

      // ---- WRITE VARIABLES DECLARATIONS ----
      // declaration of the return variable of the top function, if not void
      if(return_type)
      {
         const auto ret_type = tree_helper::PrintType(TM, return_type);
         if(tree_helper::IsVectorType(return_type))
         {
            THROW_ERROR("return type of function under test " + top_fname + " is " + STR(ret_type) +
                        "\nco-simulation does not support vectorized return types at top level");
         }
         indented_output_stream->Append("// return variable initialization\n");
         indented_output_stream->Append("volatile " + ret_type + " " RETURN_PORT_NAME ";\n");
      }
      INDENT_DBG_MEX(DEBUG_LEVEL_VERY_PEDANTIC, debug_level, "---Written parameters declaration");
      // ---- WRITE PARAMETERS INITIALIZATION AND FUNCTION CALLS ----
      for(unsigned int v_idx = 0; v_idx < test_vectors.size(); v_idx++)
      {
         INDENT_DBG_MEX(DEBUG_LEVEL_VERY_PEDANTIC, debug_level,
                        "-->Writing initialization for test vector " + STR(v_idx));
         indented_output_stream->Append("{\n");
         const auto& curr_test_vector = test_vectors.at(v_idx);
         // write parameter initialization
         indented_output_stream->Append("// parameter initialization\n");
         WriteParamInitialization(top_bh, curr_test_vector);
         WriteExtraCodeBeforeEveryMainCall();
         // write the call to the top function to be tested
         indented_output_stream->Append("// function call\n");
         WriteTestbenchFunctionCall(top_bh);

         indented_output_stream->Append("}\n");
         INDENT_DBG_MEX(DEBUG_LEVEL_VERY_PEDANTIC, debug_level,
                        "<--Written initialization for test vector " + STR(v_idx));
      }
      indented_output_stream->Append("return 0;\n");
      indented_output_stream->Append("}\n");
   }
}

void HLSCWriter::WriteFile(const std::string& file_name)
{
   const auto top_function_ids = HLSMgr->CGetCallGraphManager()->GetRootFunctions();
   THROW_ASSERT(top_function_ids.size() == 1, "Multiple top function");
   const auto function_id = *(top_function_ids.begin());
   const auto BH = HLSMgr->CGetFunctionBehavior(function_id)->CGetBehavioralHelper();
   INDENT_OUT_MEX(OUTPUT_LEVEL_VERBOSE, output_level,
                  "-->C-based testbench generation for function " + BH->get_function_name() + ": " + file_name);

   WriteMainTestbench();
   INDENT_OUT_MEX(OUTPUT_LEVEL_VERBOSE, output_level, "<--Prepared testbench");

   indented_output_stream->WriteFile(file_name);
}

void HLSCWriter::WriteFunctionImplementation(unsigned int)
{
   /// Do nothing
}

void HLSCWriter::WriteBuiltinWaitCall()
{
   /// Do nothing
}<|MERGE_RESOLUTION|>--- conflicted
+++ resolved
@@ -138,42 +138,39 @@
 
    // get the root function to be tested by the testbench
    const auto top_function_ids = HLSMgr->CGetCallGraphManager()->GetRootFunctions();
+   CustomOrderedSet<std::string> includes;
+   CustomSet<std::string> top_fnames;
    for(auto function_id : top_function_ids)
    {
-<<<<<<< HEAD
       const auto fnode = TM->CGetTreeNode(function_id);
       const auto fd = GetPointerS<const function_decl>(fnode);
       const auto fname = tree_helper::GetMangledFunctionName(fd);
       auto& DesignInterfaceInclude = HLSMgr->design_interface_typenameinclude;
       if(DesignInterfaceInclude.find(fname) != DesignInterfaceInclude.end())
-=======
-      CustomOrderedSet<std::string> includes;
-      const auto& DesignInterfaceArgsInclude = DesignInterfaceInclude.find(fname)->second;
-      for(const auto& argInclude : DesignInterfaceArgsInclude)
-      {
-         const auto incls = convert_string_to_vector<std::string>(argInclude.second, ";");
-         includes.insert(incls.begin(), incls.end());
-      }
-      indented_output_stream->Append("#define " + fname + " __keep_your_declaration_out_of_my_code\n");
-      for(const auto& inc : includes)
->>>>>>> c58d3adc
-      {
-         CustomOrderedSet<std::string> includes;
+      {
          const auto& DesignInterfaceArgsInclude = DesignInterfaceInclude.find(fname)->second;
          for(const auto& argInclude : DesignInterfaceArgsInclude)
          {
             const auto incls = convert_string_to_vector<std::string>(argInclude.second, ";");
             includes.insert(incls.begin(), incls.end());
          }
-         for(const auto& inc : includes)
-         {
-            if(inc != "")
-            {
-               indented_output_stream->Append("#include \"" + inc + "\"\n");
-            }
-         }
-      }
-      indented_output_stream->Append("#undef " + fname + "\n");
+         top_fnames.insert(fname);
+      }
+   }
+   if(includes.size())
+   {
+      for(const auto& fname : top_fnames)
+      {
+         indented_output_stream->Append("#define " + fname + " __keep_your_declaration_out_of_my_code\n");
+      }
+      for(const auto& inc : includes)
+      {
+         indented_output_stream->Append("#include \"" + inc + "\"\n");
+      }
+      for(const auto& fname : top_fnames)
+      {
+         indented_output_stream->Append("#undef " + fname + "\n");
+      }
    }
 }
 
