/*
 *
 *                   _/_/_/    _/_/   _/    _/ _/_/_/    _/_/
 *                  _/   _/ _/    _/ _/_/  _/ _/   _/ _/    _/
 *                 _/_/_/  _/_/_/_/ _/  _/_/ _/   _/ _/_/_/_/
 *                _/      _/    _/ _/    _/ _/   _/ _/    _/
 *               _/      _/    _/ _/    _/ _/_/_/  _/    _/
 *
 *             ***********************************************
 *                              PandA Project
 *                     URL: http://panda.dei.polimi.it
 *                       Politecnico di Milano - DEIB
 *                        System Architectures Group
 *             ***********************************************
 *              Copyright (C) 2004-2023 Politecnico di Milano
 *
 *   This file is part of the PandA framework.
 *
 *   The PandA framework is free software; you can redistribute it and/or modify
 *   it under the terms of the GNU General Public License as published by
 *   the Free Software Foundation; either version 3 of the License, or
 *   (at your option) any later version.
 *
 *   This program is distributed in the hope that it will be useful,
 *   but WITHOUT ANY WARRANTY; without even the implied warranty of
 *   MERCHANTABILITY or FITNESS FOR A PARTICULAR PURPOSE.  See the
 *   GNU General Public License for more details.
 *
 *   You should have received a copy of the GNU General Public License
 *   along with this program.  If not, see <http://www.gnu.org/licenses/>.
 *
 */
/**
 * @file hls_c_writer.cpp
 *
 * @author Fabrizio Ferrandi <fabrizio.ferrandi@polimi.it>
 * @author Marco Minutoli <mminutoli@gmail.com>
 * @author Pietro Fezzardi <pietro.fezzardi@polimi.it>
 * @author Marco Lattuada <marco.lattuada@polimi.it>
 * @author Michele Fiorito <michele.fiorito@polimi.it>
 *
 */
#include "hls_c_writer.hpp"

#include "Parameter.hpp"
#include "SimulationInformation.hpp"
#include "behavioral_helper.hpp"
#include "c_initialization_parser.hpp"
#include "call_graph_manager.hpp"
#include "custom_map.hpp"
#include "custom_set.hpp"
#include "dbgPrintHelper.hpp" // for DEBUG_LEVEL_NONE
#include "function_behavior.hpp"
#include "hls_manager.hpp"
#include "indented_output_stream.hpp"
#include "instruction_writer.hpp"
#include "math_function.hpp"
#include "memory.hpp"
#include "memory_initialization_c_writer.hpp"
#include "string_manipulation.hpp" // for GET_CLASS
#include "structural_objects.hpp"
#include "technology_node.hpp"
#include "testbench_generation.hpp"
#include "testbench_generation_constants.hpp"
#include "tree_helper.hpp"
#include "tree_manager.hpp"
#include "tree_node.hpp"
#include "tree_reindex.hpp"
#include "var_pp_functor.hpp"

#include <boost/algorithm/string/trim_all.hpp>
#include <boost/filesystem/operations.hpp>
#include <boost/regex.hpp>

#include <list>
#include <string>
#include <vector>

REF_FORWARD_DECL(memory_symbol);

static const boost::regex wrapper_def("(ac_channel|stream|hls::stream)<(.*)>");
#define WRAPPER_GROUP_WTYPE 2

HLSCWriter::HLSCWriter(const CBackendInformationConstRef _c_backend_info, const HLS_managerConstRef _HLSMgr,
                       const InstructionWriterRef _instruction_writer,
                       const IndentedOutputStreamRef _indented_output_stream, const ParameterConstRef _parameters,
                       bool _verbose)
    : CWriter(_HLSMgr, _instruction_writer, _indented_output_stream, _parameters, _verbose),
      c_backend_info(_c_backend_info)
{
   /// include from cpp
   flag_cpp = TM->is_CPP() && !Param->isOption(OPT_pretty_print) &&
              (!Param->isOption(OPT_discrepancy) || !Param->getOption<bool>(OPT_discrepancy) ||
               !Param->isOption(OPT_discrepancy_hw) || !Param->getOption<bool>(OPT_discrepancy_hw));
   debug_level = _parameters->get_class_debug_level(GET_CLASS(*this));
}

HLSCWriter::~HLSCWriter() = default;

void HLSCWriter::WriteHeader()
{
   indented_output_stream->Append(R"(
#define _FILE_OFFSET_BITS 64

#define __Inf (1.0 / 0.0)
#define __Nan (0.0 / 0.0)

#ifdef __cplusplus
#undef printf

#include <cstdio>
#include <cstdlib>

typedef bool _Bool;
#else
#include <stdio.h>
#include <stdlib.h>

extern void exit(int status);
#endif

#include <sys/types.h>

#ifdef __AC_NAMESPACE
using namespace __AC_NAMESPACE;
#endif

)");

   // get the root function to be tested by the testbench
<<<<<<< HEAD
   const auto top_function_ids = AppM->CGetCallGraphManager()->GetRootFunctions();
   for(auto function_id : top_function_ids)
=======
   const auto top_function_ids = HLSMgr->CGetCallGraphManager()->GetRootFunctions();
   THROW_ASSERT(top_function_ids.size() == 1, "Multiple top function");
   const auto function_id = *(top_function_ids.begin());
   const auto fnode = TM->CGetTreeNode(function_id);
   const auto fd = GetPointerS<const function_decl>(fnode);
   const auto fname = tree_helper::GetMangledFunctionName(fd);
   auto& DesignInterfaceInclude = HLSMgr->design_interface_typenameinclude;
   if(DesignInterfaceInclude.find(fname) != DesignInterfaceInclude.end())
>>>>>>> 471794c6
   {
      const auto fnode = TM->CGetTreeNode(function_id);
      const auto fd = GetPointerS<const function_decl>(fnode);
      const auto fname = tree_helper::GetMangledFunctionName(fd);
      auto& DesignInterfaceInclude = hls_c_backend_information->HLSMgr->design_interface_typenameinclude;
      if(DesignInterfaceInclude.find(fname) != DesignInterfaceInclude.end())
      {
<<<<<<< HEAD
         CustomOrderedSet<std::string> includes;
         const auto& DesignInterfaceArgsInclude = DesignInterfaceInclude.find(fname)->second;
         for(const auto& argInclude : DesignInterfaceArgsInclude)
         {
            const auto incls = convert_string_to_vector<std::string>(argInclude.second, ";");
            includes.insert(incls.begin(), incls.end());
         }
         for(const auto& inc : includes)
         {
            if(inc != "")
            {
               if(inc != "")
               {
                  indented_output_stream->Append("#include \"" + inc + "\"\n");
               }
            }
            indented_output_stream->Append("\n");
         }
=======
         const auto incls = convert_string_to_vector<std::string>(argInclude.second, ";");
         includes.insert(incls.begin(), incls.end());
      }
      for(const auto& inc : includes)
      {
         indented_output_stream->Append("#include \"" + inc + "\"\n");
>>>>>>> 471794c6
      }
   }
}

void HLSCWriter::WriteGlobalDeclarations()
{
   instrWriter->write_declarations();
}

void HLSCWriter::WriteParamDecl(const BehavioralHelperConstRef BH)
{
   indented_output_stream->Append("// parameters declaration\n");
   HLSMgr->RSim->simulationArgSignature.clear();

   for(const auto& par : BH->GetParameters())
   {
      const auto parm_type = tree_helper::CGetType(par);
      const auto type = tree_helper::IsPointerType(par) ? "void*" : tree_helper::PrintType(TM, parm_type);
      const auto param = BH->PrintVariable(par->index);
      HLSMgr->RSim->simulationArgSignature.push_back(param);

      if(tree_helper::IsVectorType(parm_type))
      {
         THROW_ERROR("parameter " + param + " of function under test " + BH->get_function_name() + " has type " + type +
                     "\nco-simulation does not support vectorized parameters at top level");
      }
      indented_output_stream->Append(type + " " + param + ";\n");
   }
}

void HLSCWriter::WriteParamInitialization(const BehavioralHelperConstRef BH,
                                          const std::map<std::string, std::string>& curr_test_vector)
{
   const auto fnode = TM->CGetTreeReindex(BH->get_function_index());
   const auto fname = tree_helper::GetMangledFunctionName(GetPointerS<const function_decl>(GET_CONST_NODE(fnode)));
   const auto& DesignAttributes = HLSMgr->design_attributes;
   const auto function_if = [&]() -> const std::map<std::string, std::map<interface_attributes, std::string>>* {
      const auto it = DesignAttributes.find(fname);
      if(it != DesignAttributes.end())
      {
         return &it->second;
      }
      return nullptr;
   }();
   const auto interface_type = Param->getOption<HLSFlowStep_Type>(OPT_interface_type);
   const auto is_interface_inferred = interface_type == HLSFlowStep_Type::INFERRED_INTERFACE_GENERATION;
   const auto arg_signature_typename = HLSMgr->design_interface_typename_orig_signature.find(fname);
   THROW_ASSERT(
       !is_interface_inferred || arg_signature_typename != HLSMgr->design_interface_typename_orig_signature.end(), "");
   const auto params = BH->GetParameters();
   for(auto par_idx = 0U; par_idx < params.size(); ++par_idx)
   {
      const auto& par = params.at(par_idx);
      const auto parm_type = tree_helper::CGetType(par);
      const auto param = BH->PrintVariable(GET_INDEX_CONST_NODE(par));
      const auto has_file_init = [&]() {
         if(function_if)
         {
            const auto& type_name = function_if->at(param).at(attr_typename);
            return boost::regex_search(type_name.c_str(), wrapper_def);
         }
         return false;
      }();
      INDENT_DBG_MEX(DEBUG_LEVEL_VERY_PEDANTIC, debug_level, "-->Writing initialization of " + param);
      INDENT_DBG_MEX(DEBUG_LEVEL_VERY_PEDANTIC, debug_level,
                     "---Type: " + GET_CONST_NODE(parm_type)->get_kind_text() + " - " + STR(parm_type));
      const auto init_it = curr_test_vector.find(param);
      if(init_it == curr_test_vector.end())
      {
         THROW_ERROR("Value of " + param + " is missing in test vector");
      }
      const auto test_v = (has_file_init && boost::ends_with(init_it->second, ".dat")) ?
                              ("\"" + init_it->second + "\"") :
                              init_it->second;
      if(tree_helper::IsPointerType(parm_type))
      {
         const auto is_binary_init = boost::ends_with(test_v, ".dat");

         std::string var_ptdtype;
         std::string temp_var_decl;
         bool is_a_true_pointer = true;
         if(flag_cpp && !is_binary_init && is_interface_inferred)
         {
            var_ptdtype = arg_signature_typename->second.at(par_idx);
            is_a_true_pointer = var_ptdtype.back() == '*';
            if(is_a_true_pointer || var_ptdtype.back() == '&')
            {
               var_ptdtype.pop_back();
            }
            temp_var_decl = var_ptdtype + " " + param + "_temp" + (is_a_true_pointer ? "[]" : "");
         }
         if(temp_var_decl == "")
         {
            const auto var_functor = var_pp_functorRef(new std_var_pp_functor(BH));
            const auto ptd = tree_helper::CGetPointedType(parm_type);
            temp_var_decl = tree_helper::PrintType(TM, ptd, false, false, false, par, var_functor);
            var_ptdtype = temp_var_decl.substr(0, temp_var_decl.find_last_of((*var_functor)(par->index)));
            if(tree_helper::IsVoidType(ptd))
            {
               boost::replace_all(temp_var_decl, "void ", "char ");
               boost::replace_all(var_ptdtype, "void ", "char ");
            }
            const auto first_square = temp_var_decl.find('[');
            if(first_square == std::string::npos)
            {
               temp_var_decl = temp_var_decl + "_temp[]";
            }
            else
            {
               temp_var_decl.insert(first_square, "_temp[]");
            }
         }
         THROW_ASSERT(temp_var_decl.size() && var_ptdtype.size(),
                      "var_decl: " + temp_var_decl + ", ptd_type: " + var_ptdtype);
         const auto arg_channel =
             boost::regex_search(var_ptdtype, boost::regex("(ac_channel|stream|hls::stream)<(.*)>"));
         const auto ptd_type = tree_helper::GetRealType(tree_helper::CGetPointedType(parm_type));
         INDENT_DBG_MEX(DEBUG_LEVEL_VERY_PEDANTIC, debug_level,
                        "---Pointed type: " + GET_CONST_NODE(ptd_type)->get_kind_text() + " - " + STR(ptd_type));

         std::string param_size;
         if(is_binary_init)
         {
            INDENT_DBG_MEX(DEBUG_LEVEL_VERY_PEDANTIC, debug_level, "---Initialized from binary file: " + test_v);
            const auto fp = param + "_fp";
            indented_output_stream->Append("FILE* " + fp + " = fopen(\"" + test_v + "\", \"rb\");\n");
            indented_output_stream->Append("fseek(" + fp + ", 0, SEEK_END);\n");
            indented_output_stream->Append("size_t " + param + "_size = ftell(" + fp + ");\n");
            indented_output_stream->Append("fseek(" + fp + ", 0, SEEK_SET);\n");
            indented_output_stream->Append("void* " + param + "_buf = malloc(" + param + "_size);\n");
            indented_output_stream->Append("if(fread((unsigned char*)" + param + "_buf, 1, " + param + "_size, " + fp +
                                           ") != " + param + "_size)\n");
            indented_output_stream->Append("{\n");
            indented_output_stream->Append("fclose(" + fp + ");\n");
            indented_output_stream->Append("printf(\"Unable to read " + test_v + " to initialize parameter " + param +
                                           "\");\n");
            indented_output_stream->Append("exit(-1);\n");
            indented_output_stream->Append("}\n");
            indented_output_stream->Append("fclose(" + fp + ");\n");
            indented_output_stream->Append(param + " = " + param + "_buf;\n");
            indented_output_stream->Append("m_alloc_param(" + STR(par_idx) + ", " + param + "_size);\n");
         }
         else
         {
            INDENT_DBG_MEX(DEBUG_LEVEL_VERY_PEDANTIC, debug_level, "---Inline pointer initialization");
            const auto temp_initialization =
                temp_var_decl + " = " +
                ((test_v.front() != '{' && test_v.back() != '}' && is_a_true_pointer) ? "{" + test_v + "}" : test_v) +
                ";\n";
            indented_output_stream->Append(temp_initialization);
            indented_output_stream->Append(param + " = (void*)" + (is_a_true_pointer ? "" : "&") + param + "_temp;\n");
            if(!arg_channel)
            {
               indented_output_stream->Append("m_alloc_param(" + STR(par_idx) + ", sizeof(" + param + "_temp));\n");
            }
         }
      }
      else
      {
         INDENT_DBG_MEX(DEBUG_LEVEL_VERY_PEDANTIC, debug_level, "---Inline initialization");
         const auto parm_type_bitsize = tree_helper::Size(parm_type);
         if(tree_helper::IsRealType(parm_type) && test_v == "-0")
         {
            if(parm_type_bitsize == 32)
            {
               indented_output_stream->Append(param + " = copysignf(0.0, -1.0);\n");
            }
            else
            {
               indented_output_stream->Append(param + " = copysign(0.0, -1.0);\n");
            }
         }
         else
         {
            indented_output_stream->Append(param + " = " + test_v + ";\n");
         }
      }
      INDENT_DBG_MEX(DEBUG_LEVEL_VERY_PEDANTIC, debug_level, "<--Written initialization of " + param);
   }
}

void HLSCWriter::WriteTestbenchFunctionCall(const BehavioralHelperConstRef BH)
{
   const auto function_index = BH->get_function_index();
   const auto return_type_index = BH->GetFunctionReturnType(function_index);

   auto function_name = BH->get_function_name();
   // avoid collision with the main
   if(function_name == "main")
   {
      const auto is_discrepancy = (Param->isOption(OPT_discrepancy) && Param->getOption<bool>(OPT_discrepancy)) ||
                                  (Param->isOption(OPT_discrepancy_hw) && Param->getOption<bool>(OPT_discrepancy_hw));
      if(!is_discrepancy)
      {
         function_name = "system";
      }
      else
      {
         function_name = "_main";
      }
   }

   bool is_system;
   const auto decl = std::get<0>(BH->get_definition(function_index, is_system));
   if((is_system || decl == "<built-in>") && return_type_index && BH->is_real(return_type_index))
   {
      indented_output_stream->Append("extern " + BH->print_type(return_type_index) + " " + function_name + "(");
      bool is_first_parameter = true;
      for(const auto& p : BH->GetParameters())
      {
         if(is_first_parameter)
         {
            is_first_parameter = false;
         }
         else
         {
            indented_output_stream->Append(", ");
         }

         const auto parm_type = tree_helper::CGetType(p);
         const auto type_name = tree_helper::PrintType(TM, parm_type);
         const auto param = BH->PrintVariable(GET_INDEX_CONST_NODE(p));

         if(tree_helper::IsPointerType(p))
         {
            const auto var_functor = var_pp_functorRef(new std_var_pp_functor(BH));
            indented_output_stream->Append(tree_helper::PrintType(TM, parm_type, false, false, false, p, var_functor));
         }
         else
         {
            indented_output_stream->Append(type_name + " " + param + "");
         }
      }
      indented_output_stream->Append(");\n");
   }

   if(return_type_index)
   {
      indented_output_stream->Append(RETURN_PORT_NAME " = ");
   }

   indented_output_stream->Append(function_name + "(");
   // function arguments
   if(function_name != "system")
   {
      bool is_first_argument = true;
      unsigned par_index = 0;
      const auto top_fname_mngl = BH->GetMangledFunctionName();
      const auto& DesignInterfaceTypenameOrig = HLSMgr->design_interface_typename_orig_signature;
      for(const auto& par : BH->GetParameters())
      {
         if(!is_first_argument)
         {
            indented_output_stream->Append(", ");
         }
         else
         {
            is_first_argument = false;
         }
         if(tree_helper::IsPointerType(par))
         {
            if(DesignInterfaceTypenameOrig.find(top_fname_mngl) != DesignInterfaceTypenameOrig.end())
            {
               auto arg_typename = DesignInterfaceTypenameOrig.find(top_fname_mngl)->second.at(par_index);
               if(arg_typename.find("(*)") != std::string::npos)
               {
                  arg_typename = arg_typename.substr(0, arg_typename.find("(*)")) + "*";
               }
               if(arg_typename.back() != '*')
               {
                  indented_output_stream->Append("*(");
                  indented_output_stream->Append(
                      arg_typename.substr(0, arg_typename.size() - (arg_typename.back() == '&')) + "*");
                  indented_output_stream->Append(") ");
               }
               else
               {
                  indented_output_stream->Append("(");
                  indented_output_stream->Append(arg_typename);
                  indented_output_stream->Append(") ");
               }
            }
            else
            {
               indented_output_stream->Append("(" + tree_helper::PrintType(TM, par) + ")");
            }
         }
         const auto param = BH->PrintVariable(GET_INDEX_CONST_NODE(par));
         indented_output_stream->Append(param);
         ++par_index;
      }
   }
   else
   {
      indented_output_stream->Append("\"" + Param->getOption<std::string>(OPT_output_directory) +
                                     "/simulation/main_exec\"");
   }
   indented_output_stream->Append(");\n");

   if(function_name == "system" && return_type_index)
   {
      if(!Param->getOption<bool>(OPT_no_return_zero))
      {
         indented_output_stream->Append("if(" RETURN_PORT_NAME " != 0) exit(1);\n");
      }
      else
      {
         indented_output_stream->Append("if(!WIFEXITED(" RETURN_PORT_NAME ")) exit(1);\n");
         indented_output_stream->Append(RETURN_PORT_NAME " = WEXITSTATUS(" RETURN_PORT_NAME ");\n");
      }
   }
}

void HLSCWriter::WriteSimulatorInitMemory(const unsigned int function_id)
{
   INDENT_DBG_MEX(DEBUG_LEVEL_VERY_PEDANTIC, debug_level, "-->Writing simulator init memory");
   const auto mem_vars = HLSMgr->Rmem->get_ext_memory_variables();
   const auto BH = HLSMgr->CGetFunctionBehavior(function_id)->CGetBehavioralHelper();
   const auto parameters = BH->get_parameters();
   indented_output_stream->Append(R"(
typedef struct
{
const char* filename;
const size_t size;
const ptr_t addrmap;
void* addr;
} __m_memmap_t;

static int cmpptr(const ptr_t a, const ptr_t b) { return a < b ? -1 : (a > b); }
static int cmpaddr(const void* a, const void* b) { return cmpptr(*(ptr_t*)a, *(ptr_t*)b); }

static void __m_memsetup(void* args[], size_t args_size)
{
size_t m_extmem_size, i;
void **m_extmem;
ptr_t prev, curr_base;
)");
   auto base_addr = HLSMgr->base_address;
   if(mem_vars.size())
   {
      indented_output_stream->Append("static __m_memmap_t memmap_init[] = {\n");
      const auto output_directory = Param->getOption<std::string>(OPT_output_directory) + "/simulation/";
      for(const auto& mem_var : mem_vars)
      {
         const auto var_id = mem_var.first;
         const auto is_top_param = std::find(parameters.begin(), parameters.end(), var_id) != parameters.end();
         if(!is_top_param)
         {
            const auto var_name = BH->PrintVariable(var_id);
            INDENT_DBG_MEX(DEBUG_LEVEL_VERY_PEDANTIC, debug_level, "-->Writing initialization for " + var_name);
            const auto var_addr = HLSMgr->Rmem->get_external_base_address(var_id);
            const auto var_init_dat = output_directory + "init." + var_name + ".dat";
            const auto byte_count = TestbenchGeneration::generate_init_file(var_init_dat, TM, var_id, HLSMgr->Rmem);
            indented_output_stream->Append("  {\"" + var_init_dat + "\", " + STR(byte_count) + ", " + STR(var_addr) +
                                           ", NULL},\n");
            base_addr = std::max(base_addr, var_addr + byte_count);
            INDENT_DBG_MEX(DEBUG_LEVEL_VERY_PEDANTIC, debug_level, "---Init file   : '" + var_init_dat + "'");
            INDENT_DBG_MEX(DEBUG_LEVEL_VERY_PEDANTIC, debug_level, "---Memory usage: " + STR(byte_count) + " bytes");
            INDENT_DBG_MEX(DEBUG_LEVEL_VERY_PEDANTIC, debug_level, "---Base address: " + STR(var_addr));
            INDENT_DBG_MEX(DEBUG_LEVEL_VERY_PEDANTIC, debug_level, "<--");
         }
      }
      indented_output_stream->Append("};\n");
   }
<<<<<<< HEAD
   const auto ret_type = tree_helper::GetFunctionReturnType(fnode);
   if(ret_type)
=======
   indented_output_stream->Append("const ptr_t base_addr = " + STR(base_addr) + ";\n\n");

   indented_output_stream->Append("m_extmem_size = args_size;\n\n");

   indented_output_stream->Append("__m_memmap_init();\n");
   if(mem_vars.size())
>>>>>>> 471794c6
   {
      indented_output_stream->Append(R"(
// Memory-mapped internal variables initialization
for(i = 0; i < sizeof(memmap_init) / sizeof(*memmap_init); ++i)
{
FILE* fp = fopen(memmap_init[i].filename, "rb");
if(!fp)
{
error("Unable to open file: %s", memmap_init[i].filename);
perror("");
exit(EXIT_FAILURE);
}
if(memmap_init[i].addr == NULL)
{
memmap_init[i].addr = malloc(memmap_init[i].size);
}
if(fread(memmap_init[i].addr, 1, memmap_init[i].size, fp) != memmap_init[i].size)
{
error("Unable to read %u bytes from file: %s", memmap_init[i].size, memmap_init[i].filename);
perror("");
exit(EXIT_FAILURE);
}
fclose(fp);
__m_memmap(memmap_init[i].addrmap, memmap_init[i].addr);
}
)");
   }

   indented_output_stream->Append(R"(
m_extmem = (void**)malloc(sizeof(void*) * m_extmem_size);
for(i = 0; i < args_size; ++i)
{
m_extmem[i] = args[i];
}

qsort(m_extmem, m_extmem_size, sizeof(void*), cmpaddr);
prev = (ptr_t)m_extmem[0];
curr_base = base_addr;
__m_memmap(curr_base, m_extmem[0]);
for(i = 1; i < m_extmem_size; ++i)
{
const ptr_t curr = (ptr_t)m_extmem[i];
curr_base += curr - prev;
__m_memmap(curr_base, m_extmem[i]);
prev = curr;
}
free(m_extmem);
}

)");

   INDENT_DBG_MEX(DEBUG_LEVEL_VERY_PEDANTIC, debug_level, "<--Written simulator init memory");
}

void HLSCWriter::WriteExtraInitCode()
{
}

void HLSCWriter::WriteExtraCodeBeforeEveryMainCall()
{
}

void HLSCWriter::WriteMainTestbench()
{
   THROW_ASSERT(HLSMgr->CGetCallGraphManager()->GetRootFunctions().size() == 1, "Multiple top functions not supported");
   const auto top_id = *HLSMgr->CGetCallGraphManager()->GetRootFunctions().begin();
   const auto top_fb = HLSMgr->CGetFunctionBehavior(top_id);
   const auto top_bh = top_fb->CGetBehavioralHelper();
   const auto top_fnode = TM->CGetTreeReindex(top_id);
   const auto top_fname = top_bh->get_function_name();
   const auto top_fname_mngl = top_bh->GetMangledFunctionName();
   const auto interface_type = Param->getOption<HLSFlowStep_Type>(OPT_interface_type);
   const auto is_interface_inferred = interface_type == HLSFlowStep_Type::INFERRED_INTERFACE_GENERATION;
   const auto arg_signature_typename = HLSMgr->design_interface_typename_orig_signature.find(top_fname_mngl);
   const auto arg_attributes = HLSMgr->design_attributes.find(top_fname_mngl);
   THROW_ASSERT(!is_interface_inferred ||
                    arg_signature_typename != HLSMgr->design_interface_typename_orig_signature.end(),
                "Original signature not found for function: " + top_fname_mngl + " (" + top_fname + ")");
   THROW_ASSERT(!is_interface_inferred || arg_attributes != HLSMgr->design_attributes.end(),
                "Design attributes not found for function: " + top_fname_mngl + " (" + top_fname + ")");

   const auto return_type = tree_helper::GetFunctionReturnType(top_fnode);
   const auto top_params = top_bh->GetParameters();
   const auto args_decl_size = top_params.size() + (return_type != nullptr);
   const auto has_subnormals = Param->isOption(OPT_fp_subnormal) && Param->getOption<bool>(OPT_fp_subnormal);
   const auto cmp_type = [&](tree_nodeConstRef t, const std::string& tname) -> std::string {
      if(boost::starts_with(tname, "struct") || boost::starts_with(tname, "union"))
      {
         return "mem";
      }
      else if(t)
      {
         if(tree_helper::IsPointerType(t))
         {
            t = tree_helper::CGetPointedType(t);
         }
         while(tree_helper::IsArrayType(t))
         {
            t = tree_helper::CGetElements(t);
         }
         if(tree_helper::IsRealType(t))
         {
            return has_subnormals ? "flts" : "flt";
         }
      }
      return "val";
   };
   const auto extern_decl = top_fname == top_fname_mngl ? "EXTERN_C " : "";

   std::string top_decl = extern_decl;
   std::string gold_decl = extern_decl;
   std::string pp_decl = extern_decl +
                         tree_helper::PrintType(TM, TM->CGetTreeReindex(top_id), false, true, false, nullptr,
                                                var_pp_functorConstRef(new std_var_pp_functor(top_bh))) +
                         ";\n";
   THROW_ASSERT(pp_decl.find(top_fname) != std::string::npos, "");
   boost::replace_first(pp_decl, top_fname, "__m_pp_" + top_fname);
   std::string gold_call;
   std::string pp_call;
   std::string args_init;
   std::string args_decl = "void* args[] = {";
   std::string args_set;
   std::string gold_cmp;
   size_t args_decl_idx = 0;
   if(return_type)
   {
      const auto return_type_str = tree_helper::PrintType(TM, return_type);
      top_decl += return_type_str;
      gold_decl += return_type_str;
      gold_call += "retval_gold = ";
      pp_call += "retval_pp = ";
      args_decl = return_type_str + " retval, retval_gold, retval_pp;\n" + args_decl + "(void*)&retval, ";
      args_set += "__m_setarg(0, args[0], " + STR(tree_helper::Size(return_type)) + ");\n";
      ++args_decl_idx;
   }
   else
   {
      top_decl += "void";
      gold_decl += "void";
   }
   top_decl += " " + top_fname + "(";
   gold_decl += " __m_" + top_fname + "(";
   gold_call += "__m_" + top_fname + "(";
   pp_call += "__m_pp_" + top_fname + "(";
   if(top_params.size())
   {
      for(const auto& arg : top_params)
      {
         std::string arg_typename, arg_interface, arg_size;
         const auto param_idx = args_decl_idx - (return_type != nullptr);
         const auto arg_type = tree_helper::CGetType(arg);
         if(arg_signature_typename != HLSMgr->design_interface_typename_orig_signature.end())
         {
            THROW_ASSERT(arg_signature_typename->second.size() > param_idx,
                         "Original signature missing for parameter " + STR(param_idx));
            arg_typename = arg_signature_typename->second.at(param_idx);
         }
         else
         {
            arg_typename = tree_helper::PrintType(TM, arg_type, false, true);
         }
         if(is_interface_inferred)
         {
            const auto param_name = top_bh->PrintVariable(GET_INDEX_CONST_NODE(arg));
            THROW_ASSERT(arg_attributes->second.count(param_name),
                         "Attributes missing for parameter " + param_name + " in function " + top_fname);
            THROW_ASSERT(arg_attributes->second.at(param_name).count(attr_interface_type),
                         "Attribute 'interface type' is missing for parameter " + param_name);
            arg_interface = arg_attributes->second.at(param_name).at(attr_interface_type);
         }
         else
         {
            arg_interface = "default";
         }
         if(arg_typename.find("(*)") != std::string::npos)
         {
            arg_typename = arg_typename.substr(0, arg_typename.find("(*)")) + "*";
         }
         arg_size = STR(tree_helper::Size(arg_type));
         const auto arg_name = "P" + STR(args_decl_idx);
         const auto is_pointer_type = arg_typename.back() == '*';
         const auto is_reference_type = arg_typename.back() == '&';
         top_decl += arg_typename + " " + arg_name + ", ";
         gold_decl += arg_typename + ", ";
         boost::cmatch what;
         const auto arg_is_channel =
             boost::regex_search(arg_typename.data(), what, boost::regex("(ac_channel|stream|hls::stream)<(.*)>"));
         if(arg_is_channel)
         {
            THROW_ASSERT(is_pointer_type || is_reference_type, "Channel parameters must be pointers or references.");
            const std::string channel_type(what[1].first, what[1].second);
            arg_typename.pop_back();
            gold_call += arg_name + ", ";
            gold_cmp += "m_channelcmp(" + STR(args_decl_idx) + ", " + cmp_type(arg_type, channel_type) + ");\n";
            args_init += "m_channel_init(" + STR(args_decl_idx) + ");\n";
            args_decl += arg_name + "_sim, ";
            args_set += "__m_setargptr";
         }
         else if(is_pointer_type)
         {
            gold_call += "(" + arg_typename + ")" + arg_name + "_gold, ";
            pp_call += "(" + tree_helper::PrintType(TM, arg_type, false, true) + ")" + arg_name + "_pp, ";
            gold_cmp += "m_argcmp(" + STR(args_decl_idx) + ", " + cmp_type(arg_type, arg_typename) + ");\n";
            args_decl += "(void*)" + arg_name + ", ";
            args_set += "m_setargptr";
         }
         else if(is_reference_type)
         {
            arg_typename.pop_back();
            gold_call += "*(" + arg_typename + "*)" + arg_name + "_gold, ";
            pp_call += "(" + tree_helper::PrintType(TM, arg_type, false, true) + "*)" + arg_name + "_pp, ";
            gold_cmp += "m_argcmp(" + STR(args_decl_idx) + ", " + cmp_type(arg_type, arg_typename) + ");\n";
            args_init += "__m_alloc_param(" + STR(param_idx) + ", sizeof(" + arg_typename + "));\n";
            args_decl += "(void*)&" + arg_name + ", ";
            args_set += "m_setargptr";
         }
         else
         {
            gold_call += arg_name + ", ";
            pp_call += arg_name + ", ";
            args_decl += "(void*)&" + arg_name + ", ";
            args_set += arg_interface == "default" ? "__m_setarg" : "m_setargptr";
         }
         if(tree_helper::IsPointerType(arg_type))
         {
            if(is_interface_inferred && !arg_is_channel)
            {
               const auto param_name = top_bh->PrintVariable(GET_INDEX_CONST_NODE(arg));
               THROW_ASSERT(arg_attributes->second.count(param_name),
                            "Attributes missing for parameter " + param_name + " in function " + top_fname);
               THROW_ASSERT(arg_attributes->second.at(param_name).count(attr_interface_bitwidth),
                            "Attribute 'bitwidth' is missing for array parameter " + param_name);
               THROW_ASSERT(arg_attributes->second.at(param_name).count(attr_interface_alignment),
                            "Attribute 'alignment' is missing for array parameter " + param_name);
               const auto item_bw = boost::lexical_cast<unsigned long long>(
                   arg_attributes->second.at(param_name).at(attr_interface_bitwidth));
               const auto item_align = boost::lexical_cast<unsigned long long>(
                   arg_attributes->second.at(param_name).at(attr_interface_alignment));
               const auto item_count =
                   arg_attributes->second.at(param_name).count(attr_size) ?
                       boost::lexical_cast<unsigned long long>(arg_attributes->second.at(param_name).at(attr_size)) :
                       1ULL;
               const auto array_bytes = get_aligned_bitsize(item_bw, item_align) / 8 * item_count;
               args_init += "__m_alloc_param(" + STR(param_idx) + ", " + STR(array_bytes) + ");\n";
            }
            else
            {
               const auto ptd_type = tree_helper::CGetPointedType(arg_type);
               if(tree_helper::IsArrayType(ptd_type))
               {
                  const auto array_bytes = get_aligned_bitsize(tree_helper::GetArrayElementSize(ptd_type)) / 8 *
                                           tree_helper::GetArrayTotalSize(ptd_type);
                  args_init += "__m_alloc_param(" + STR(param_idx) + ", " + STR(array_bytes) + ");\n";
               }
            }
         }
         args_set += "(" + STR(args_decl_idx) + ", args[" + STR(args_decl_idx) + "], " + arg_size + ");\n";
         ++args_decl_idx;
      }
      top_decl.erase(top_decl.size() - 2);
      gold_decl.erase(gold_decl.size() - 2);
      gold_call.erase(gold_call.size() - 2);
      pp_call.erase(pp_call.size() - 2);
      args_decl.erase(args_decl.size() - 2);
   }
   top_decl += ")\n";
   gold_decl += ");\n";
   gold_call += ");\n";
   pp_call += ");\n";
   args_decl += "};\n";

   indented_output_stream->AppendIndented(
       std::string() + R"(
#ifndef CUSTOM_VERIFICATION
#ifdef __cplusplus
#include <cstring>
#else
#include <string.h>
#endif
#endif

#include <mdpi/mdpi_debug.h>
#include <mdpi/mdpi_wrapper.h>

#define typeof __typeof__
#ifdef __cplusplus
template <typename T> struct __m_type { typedef T type; };
template <typename T> struct __m_type<T*> { typedef typename __m_type<T>::type type; };
#define m_getptrt(val) __m_type<typeof(val)>::type*
#define m_getvalt(val) __m_type<typeof(val)>::type
template <typename T> T* m_getptr(T& obj) { return &obj; }
template <typename T> T* m_getptr(T* obj) { return obj; }
#define __m_float_distance(a, b) m_float_distance(a, b)
#else
#define m_getptrt(val) typeof(val)
#define m_getvalt(val) typeof(*val)
#define m_getptr(ptr) (ptr)
#define __m_float_distance(a, b) \
   ((typeof(a)(*)(typeof(a), typeof(a)))((sizeof(a) == sizeof(float)) ? m_float_distancef : m_float_distance))(a, b)
#define __m_floats_distance(a, b) \
   ((typeof(a)(*)(typeof(a), typeof(a)))((sizeof(a) == sizeof(float)) ? m_floats_distancef : m_floats_distance))(a, b)
#endif

#define m_cmpval(ptra, ptrb) *(ptra) != *(ptrb)
#define m_cmpmem(ptra, ptrb) memcmp(ptra, ptrb, sizeof(*ptrb))
#define m_cmpflt(ptra, ptrb) __m_float_distance(*(ptra), *(ptrb)) > max_ulp
#define m_cmpflts(ptra, ptrb) __m_floats_distance(*(ptra), *(ptrb)) > max_ulp

#define _ms_setargptr(suffix, idx, ptr)                           \
   const size_t P##idx##_size_##suffix = __m_param_size(idx)" +
       (return_type ? " - 1" : "") +
       R"(); \
   void* P##idx##_##suffix = malloc(P##idx##_size_##suffix);      \
   memcpy(P##idx##_##suffix, ptr, P##idx##_size_##suffix)

#define _ms_argcmp(suffix, idx, cmp)                                                                            \
   const size_t P##idx##_count_##suffix = P##idx##_size_##suffix / sizeof(m_getvalt(P##idx));                   \
   for(i = 0; i < P##idx##_count_##suffix; ++i)                                                                 \
   {                                                                                                            \
      if(m_cmp##cmp((m_getptrt(P##idx))P##idx##_##suffix + i, &m_getptr(P##idx)[i]))                            \
      {                                                                                                         \
         error("Memory parameter %u (%u/%u) mismatch with respect to " #suffix " reference.\n", idx)" +
       (return_type ? " - 1" : "") + ", i" + (return_type ? " + 1" : "") +
       R"(, \
               P##idx##_count_##suffix);                                                                        \
         ++mismatch_count;                                                                                      \
      }                                                                                                         \
   }                                                                                                            \
   free(P##idx##_##suffix)

#define _ms_retvalcmp(suffix, cmp)                                             \
   if(m_cmp##cmp(&retval, &retval_##suffix))                                   \
   {                                                                           \
      error("Return value mismatch with respect to " #suffix " reference.\n"); \
      ++mismatch_count;                                                        \
   }

#ifndef CUSTOM_VERIFICATION
#define _m_setargptr(idx, ptr) _ms_setargptr(gold, idx, ptr)
#define _m_argcmp(idx, cmp) _ms_argcmp(gold, idx, cmp)
#define _m_retvalcmp(cmp) _ms_retvalcmp(gold, cmp)

#define m_channelcmp(idx, cmp)                                                                              \
   P##idx##_count = m_getptr(P##idx)->size();                                                               \
   for(i = 0; i < P##idx##_count; ++i)                                                                      \
   {                                                                                                        \
      if(m_cmp##cmp((m_getvalt(m_getptr(P##idx))::element_type*)P##idx##_sim + i, &(*m_getptr(P##idx))[i])) \
      {                                                                                                     \
         error("Channel parameter %u (%u/%u) mismatch with respect to golden reference.\n", idx)" +
       (return_type ? " - 1" : "") +
       R"(, i + 1,     \
               P##idx##_count);                                                                             \
         ++mismatch_count;                                                                                  \
         break;                                                                                             \
      }                                                                                                     \
   }                                                                                                        \
   free(P##idx##_sim)

)" + gold_decl +
       R"(#else
#define _m_setargptr(...)
#define _m_argcmp(...)
#define _m_retvalcmp(...)

#define m_channelcmp(idx, cmp)                                                                                      \
   for(i = 0; i < P##idx##_count; ++i)                                                                              \
   {                                                                                                                \
      memcpy(&(*m_getptr(P##idx))[i], (m_getvalt(m_getptr(P##idx))::element_type*)P##idx##_sim + i, P##idx##_item); \
   }                                                                                                                \
   free(P##idx##_sim)
#endif

#ifdef PP_VERIFICATION
#define _m_pp_setargptr(idx, ptr) _ms_setargptr(pp, idx, ptr)
#define _m_pp_argcmp(idx, cmp) _ms_argcmp(pp, idx, cmp)
#define _m_pp_retvalcmp(cmp) _ms_retvalcmp(pp, cmp)

)" + pp_decl +
       R"(#else
#define _m_pp_setargptr(...)
#define _m_pp_argcmp(...)
#define _m_pp_retvalcmp(...)
#endif

#define m_setargptr(idx, ptr, ptrsize) \
   __m_setargptr(idx, ptr, ptrsize);   \
   _m_pp_setargptr(idx, ptr);          \
   _m_setargptr(idx, ptr)

#define m_argcmp(idx, cmp) \
   _m_pp_argcmp(idx, cmp); \
   _m_argcmp(idx, cmp)

#define m_retvalcmp(cmp) _m_pp_retvalcmp(cmp) _m_retvalcmp(cmp)

#define m_channel_init(idx)                                                                                         \
   const size_t P##idx##_item = sizeof(m_getvalt(m_getptr(P##idx))::element_type);                                  \
   size_t P##idx##_count = m_getptr(P##idx)->size();                                                                \
   __m_alloc_param(idx)" +
       (return_type ? " - 1" : "") +
       R"(, P##idx##_count * P##idx##_item);                                                        \
   void* P##idx##_sim = malloc(P##idx##_count * P##idx##_item);                                                     \
   for(i = 0; i < P##idx##_count; ++i)                                                                              \
   {                                                                                                                \
      memcpy((m_getvalt(m_getptr(P##idx))::element_type*)P##idx##_sim + i, &(*m_getptr(P##idx))[i], P##idx##_item); \
   }
)");

   // write C code used to print initialization values for the HDL simulator's memory
   WriteSimulatorInitMemory(top_id);

   indented_output_stream->Append(top_decl);
   indented_output_stream->Append("{\n");
   const auto max_ulp = [&]() -> std::string {
      const auto par = Param->getOption<std::string>(OPT_max_ulp);
      if(par.find(".") != std::string::npos)
      {
         return par + ".0L";
      }
      return par;
   }();
   indented_output_stream->Append("const long double max_ulp = " + max_ulp + ";\n");
   indented_output_stream->Append("size_t i;\n");
   indented_output_stream->Append("enum mdpi_state state;\n");
   indented_output_stream->Append(args_init);
   indented_output_stream->Append(args_decl);
   indented_output_stream->Append("__m_memsetup(args, " + STR(args_decl_size) + ");\n\n");

   indented_output_stream->Append("__m_arg_init(" + STR(args_decl_size) + ");\n");
   indented_output_stream->Append(args_set);

   indented_output_stream->Append("\n__m_signal_to(MDPI_ENTITY_SIM, MDPI_SIM_SETUP);\n\n");
   indented_output_stream->Append("#ifndef CUSTOM_VERIFICATION\n");
   indented_output_stream->Append(gold_call);
   indented_output_stream->Append("#endif\n\n");
   indented_output_stream->Append("#ifdef PP_VERIFICATION\n");
   indented_output_stream->Append(pp_call);
   indented_output_stream->Append("#endif\n\n");
   indented_output_stream->Append("state = __m_wait_for(MDPI_ENTITY_COSIM);\n");
   indented_output_stream->Append("__m_arg_fini();\n\n");

   indented_output_stream->Append("if(state != MDPI_COSIM_INIT)\n");
   indented_output_stream->Append("{\n");
   indented_output_stream->Append("error(\"Unexpected simulator state : %s\\n\", mdpi_state_str(state));\n");
   indented_output_stream->Append("__m_signal_to(MDPI_ENTITY_SIM, MDPI_COSIM_END);\n");
   indented_output_stream->Append("pthread_exit((void*)((ptr_t)(MDPI_COSIM_ABORT)));\n");
   indented_output_stream->Append("}\n");

   if(gold_cmp.size() || return_type)
   {
      indented_output_stream->Append(R"(
#ifdef __clang__
#pragma clang diagnostic push
#pragma clang diagnostic ignored "-Wpointer-type-mismatch"
#else
#pragma GCC diagnostic push
#pragma GCC diagnostic ignored "-Wpointer-type-mismatch"
#endif

)");
      indented_output_stream->Append("size_t mismatch_count = 0;\n");
      indented_output_stream->Append(gold_cmp + "\n");
      if(return_type)
      {
         indented_output_stream->Append("// Return value compare\n");
         indented_output_stream->Append("m_retvalcmp(" + cmp_type(return_type, "") + ")\n\n");
      }
      indented_output_stream->Append(R"(
if(mismatch_count)
{
error("Memory parameter mismatch has been found.\n");
__m_signal_to(MDPI_ENTITY_SIM, MDPI_COSIM_END);
pthread_exit((void*)((ptr_t)(MDPI_COSIM_ABORT)));
}

#ifdef __clang__
#pragma clang diagnostic pop
#else
#pragma GCC diagnostic pop
#endif
)");
   }

   if(return_type)
   {
      indented_output_stream->Append("return retval;\n");
   }
   indented_output_stream->Append("}\n\n");

   const auto& test_vectors = HLSMgr->RSim->test_vectors;
   if(top_fname != "main" && test_vectors.size())
   {
      indented_output_stream->Append("int main()\n{\n");
      // write additional initialization code needed by subclasses
      WriteExtraInitCode();
      INDENT_DBG_MEX(DEBUG_LEVEL_VERY_PEDANTIC, debug_level, "---Written extra init code");

      // parameters declaration
      WriteParamDecl(top_bh);

      // ---- WRITE VARIABLES DECLARATIONS ----
      // declaration of the return variable of the top function, if not void
      if(return_type)
      {
         const auto ret_type = tree_helper::PrintType(TM, return_type);
         if(tree_helper::IsVectorType(return_type))
         {
            THROW_ERROR("return type of function under test " + top_fname + " is " + STR(ret_type) +
                        "\nco-simulation does not support vectorized return types at top level");
         }
         indented_output_stream->Append("// return variable initialization\n");
         indented_output_stream->Append("volatile " + ret_type + " " RETURN_PORT_NAME ";\n");
      }
      INDENT_DBG_MEX(DEBUG_LEVEL_VERY_PEDANTIC, debug_level, "---Written parameters declaration");
      // ---- WRITE PARAMETERS INITIALIZATION AND FUNCTION CALLS ----
      for(unsigned int v_idx = 0; v_idx < test_vectors.size(); v_idx++)
      {
         INDENT_DBG_MEX(DEBUG_LEVEL_VERY_PEDANTIC, debug_level,
                        "-->Writing initialization for test vector " + STR(v_idx));
         indented_output_stream->Append("{\n");
         const auto& curr_test_vector = test_vectors.at(v_idx);
         // write parameter initialization
         indented_output_stream->Append("// parameter initialization\n");
         WriteParamInitialization(top_bh, curr_test_vector);
         WriteExtraCodeBeforeEveryMainCall();
         // write the call to the top function to be tested
         indented_output_stream->Append("// function call\n");
         WriteTestbenchFunctionCall(top_bh);

         indented_output_stream->Append("}\n");
         INDENT_DBG_MEX(DEBUG_LEVEL_VERY_PEDANTIC, debug_level,
                        "<--Written initialization for test vector " + STR(v_idx));
      }
      indented_output_stream->Append("return 0;\n");
      indented_output_stream->Append("}\n");
   }
}

void HLSCWriter::WriteFile(const std::string& file_name)
{
   const auto top_function_ids = HLSMgr->CGetCallGraphManager()->GetRootFunctions();
   THROW_ASSERT(top_function_ids.size() == 1, "Multiple top function");
   const auto function_id = *(top_function_ids.begin());
   const auto BH = HLSMgr->CGetFunctionBehavior(function_id)->CGetBehavioralHelper();
   INDENT_OUT_MEX(OUTPUT_LEVEL_VERBOSE, output_level,
                  "-->C-based testbench generation for function " + BH->get_function_name() + ": " + file_name);

   WriteMainTestbench();
   INDENT_OUT_MEX(OUTPUT_LEVEL_VERBOSE, output_level, "<--Prepared testbench");

   indented_output_stream->WriteFile(file_name);
}

void HLSCWriter::WriteFunctionImplementation(unsigned int)
{
   /// Do nothing
}

void HLSCWriter::WriteBuiltinWaitCall()
{
   /// Do nothing
}<|MERGE_RESOLUTION|>--- conflicted
+++ resolved
@@ -128,54 +128,30 @@
 )");
 
    // get the root function to be tested by the testbench
-<<<<<<< HEAD
-   const auto top_function_ids = AppM->CGetCallGraphManager()->GetRootFunctions();
+   const auto top_function_ids = HLSMgr->CGetCallGraphManager()->GetRootFunctions();
    for(auto function_id : top_function_ids)
-=======
-   const auto top_function_ids = HLSMgr->CGetCallGraphManager()->GetRootFunctions();
-   THROW_ASSERT(top_function_ids.size() == 1, "Multiple top function");
-   const auto function_id = *(top_function_ids.begin());
+   {
    const auto fnode = TM->CGetTreeNode(function_id);
    const auto fd = GetPointerS<const function_decl>(fnode);
    const auto fname = tree_helper::GetMangledFunctionName(fd);
    auto& DesignInterfaceInclude = HLSMgr->design_interface_typenameinclude;
    if(DesignInterfaceInclude.find(fname) != DesignInterfaceInclude.end())
->>>>>>> 471794c6
-   {
-      const auto fnode = TM->CGetTreeNode(function_id);
-      const auto fd = GetPointerS<const function_decl>(fnode);
-      const auto fname = tree_helper::GetMangledFunctionName(fd);
-      auto& DesignInterfaceInclude = hls_c_backend_information->HLSMgr->design_interface_typenameinclude;
-      if(DesignInterfaceInclude.find(fname) != DesignInterfaceInclude.end())
-      {
-<<<<<<< HEAD
-         CustomOrderedSet<std::string> includes;
-         const auto& DesignInterfaceArgsInclude = DesignInterfaceInclude.find(fname)->second;
-         for(const auto& argInclude : DesignInterfaceArgsInclude)
-         {
-            const auto incls = convert_string_to_vector<std::string>(argInclude.second, ";");
-            includes.insert(incls.begin(), incls.end());
-         }
-         for(const auto& inc : includes)
-         {
-            if(inc != "")
-            {
-               if(inc != "")
-               {
-                  indented_output_stream->Append("#include \"" + inc + "\"\n");
-               }
-            }
-            indented_output_stream->Append("\n");
-         }
-=======
+   {
+      CustomOrderedSet<std::string> includes;
+      const auto& DesignInterfaceArgsInclude = DesignInterfaceInclude.find(fname)->second;
+      for(const auto& argInclude : DesignInterfaceArgsInclude)
+      {
          const auto incls = convert_string_to_vector<std::string>(argInclude.second, ";");
          includes.insert(incls.begin(), incls.end());
       }
       for(const auto& inc : includes)
       {
-         indented_output_stream->Append("#include \"" + inc + "\"\n");
->>>>>>> 471794c6
-      }
+               if(inc != "")
+               {
+            indented_output_stream->Append("#include \"" + inc + "\"\n");
+         }
+      }
+}
    }
 }
 
@@ -201,9 +177,9 @@
          THROW_ERROR("parameter " + param + " of function under test " + BH->get_function_name() + " has type " + type +
                      "\nco-simulation does not support vectorized parameters at top level");
       }
-      indented_output_stream->Append(type + " " + param + ";\n");
-   }
-}
+         indented_output_stream->Append(type + " " + param + ";\n");
+      }
+   }
 
 void HLSCWriter::WriteParamInitialization(const BehavioralHelperConstRef BH,
                                           const std::map<std::string, std::string>& curr_test_vector)
@@ -263,7 +239,7 @@
             if(is_a_true_pointer || var_ptdtype.back() == '&')
             {
                var_ptdtype.pop_back();
-            }
+               }
             temp_var_decl = var_ptdtype + " " + param + "_temp" + (is_a_true_pointer ? "[]" : "");
          }
          if(temp_var_decl == "")
@@ -329,7 +305,7 @@
             if(!arg_channel)
             {
                indented_output_stream->Append("m_alloc_param(" + STR(par_idx) + ", sizeof(" + param + "_temp));\n");
-            }
+         }
          }
       }
       else
@@ -460,7 +436,7 @@
             else
             {
                indented_output_stream->Append("(" + tree_helper::PrintType(TM, par) + ")");
-            }
+         }
          }
          const auto param = BH->PrintVariable(GET_INDEX_CONST_NODE(par));
          indented_output_stream->Append(param);
@@ -496,7 +472,7 @@
    const auto parameters = BH->get_parameters();
    indented_output_stream->Append(R"(
 typedef struct
-{
+      {
 const char* filename;
 const size_t size;
 const ptr_t addrmap;
@@ -507,22 +483,22 @@
 static int cmpaddr(const void* a, const void* b) { return cmpptr(*(ptr_t*)a, *(ptr_t*)b); }
 
 static void __m_memsetup(void* args[], size_t args_size)
-{
+   {
 size_t m_extmem_size, i;
 void **m_extmem;
 ptr_t prev, curr_base;
 )");
    auto base_addr = HLSMgr->base_address;
    if(mem_vars.size())
-   {
+      {
       indented_output_stream->Append("static __m_memmap_t memmap_init[] = {\n");
       const auto output_directory = Param->getOption<std::string>(OPT_output_directory) + "/simulation/";
       for(const auto& mem_var : mem_vars)
-      {
+            {
          const auto var_id = mem_var.first;
          const auto is_top_param = std::find(parameters.begin(), parameters.end(), var_id) != parameters.end();
          if(!is_top_param)
-         {
+               {
             const auto var_name = BH->PrintVariable(var_id);
             INDENT_DBG_MEX(DEBUG_LEVEL_VERY_PEDANTIC, debug_level, "-->Writing initialization for " + var_name);
             const auto var_addr = HLSMgr->Rmem->get_external_base_address(var_id);
@@ -535,85 +511,79 @@
             INDENT_DBG_MEX(DEBUG_LEVEL_VERY_PEDANTIC, debug_level, "---Memory usage: " + STR(byte_count) + " bytes");
             INDENT_DBG_MEX(DEBUG_LEVEL_VERY_PEDANTIC, debug_level, "---Base address: " + STR(var_addr));
             INDENT_DBG_MEX(DEBUG_LEVEL_VERY_PEDANTIC, debug_level, "<--");
-         }
-      }
+               }
+               }
       indented_output_stream->Append("};\n");
-   }
-<<<<<<< HEAD
-   const auto ret_type = tree_helper::GetFunctionReturnType(fnode);
-   if(ret_type)
-=======
+            }
    indented_output_stream->Append("const ptr_t base_addr = " + STR(base_addr) + ";\n\n");
 
    indented_output_stream->Append("m_extmem_size = args_size;\n\n");
 
    indented_output_stream->Append("__m_memmap_init();\n");
    if(mem_vars.size())
->>>>>>> 471794c6
-   {
+         {
       indented_output_stream->Append(R"(
 // Memory-mapped internal variables initialization
 for(i = 0; i < sizeof(memmap_init) / sizeof(*memmap_init); ++i)
-{
+            {
 FILE* fp = fopen(memmap_init[i].filename, "rb");
 if(!fp)
-{
+                  {
 error("Unable to open file: %s", memmap_init[i].filename);
 perror("");
 exit(EXIT_FAILURE);
-}
+                  }
 if(memmap_init[i].addr == NULL)
-{
+               {
 memmap_init[i].addr = malloc(memmap_init[i].size);
-}
+               }
 if(fread(memmap_init[i].addr, 1, memmap_init[i].size, fp) != memmap_init[i].size)
-{
+               {
 error("Unable to read %u bytes from file: %s", memmap_init[i].size, memmap_init[i].filename);
 perror("");
 exit(EXIT_FAILURE);
-}
+                     }
 fclose(fp);
 __m_memmap(memmap_init[i].addrmap, memmap_init[i].addr);
-}
+                     }
 )");
-   }
+                  }
 
    indented_output_stream->Append(R"(
 m_extmem = (void**)malloc(sizeof(void*) * m_extmem_size);
 for(i = 0; i < args_size; ++i)
-{
+               {
 m_extmem[i] = args[i];
-}
+                  }
 
 qsort(m_extmem, m_extmem_size, sizeof(void*), cmpaddr);
 prev = (ptr_t)m_extmem[0];
 curr_base = base_addr;
 __m_memmap(curr_base, m_extmem[0]);
 for(i = 1; i < m_extmem_size; ++i)
-{
+                  {
 const ptr_t curr = (ptr_t)m_extmem[i];
 curr_base += curr - prev;
 __m_memmap(curr_base, m_extmem[i]);
 prev = curr;
-}
+                  }
 free(m_extmem);
-}
+               }
 
 )");
-
    INDENT_DBG_MEX(DEBUG_LEVEL_VERY_PEDANTIC, debug_level, "<--Written simulator init memory");
-}
+      }
 
 void HLSCWriter::WriteExtraInitCode()
-{
-}
+   {
+   }
 
 void HLSCWriter::WriteExtraCodeBeforeEveryMainCall()
-{
-}
+   {
+   }
 
 void HLSCWriter::WriteMainTestbench()
-{
+   {
    THROW_ASSERT(HLSMgr->CGetCallGraphManager()->GetRootFunctions().size() == 1, "Multiple top functions not supported");
    const auto top_id = *HLSMgr->CGetCallGraphManager()->GetRootFunctions().begin();
    const auto top_fb = HLSMgr->CGetFunctionBehavior(top_id);
@@ -637,24 +607,24 @@
    const auto has_subnormals = Param->isOption(OPT_fp_subnormal) && Param->getOption<bool>(OPT_fp_subnormal);
    const auto cmp_type = [&](tree_nodeConstRef t, const std::string& tname) -> std::string {
       if(boost::starts_with(tname, "struct") || boost::starts_with(tname, "union"))
-      {
+   {
          return "mem";
-      }
+               }
       else if(t)
-      {
+            {
          if(tree_helper::IsPointerType(t))
          {
             t = tree_helper::CGetPointedType(t);
          }
          while(tree_helper::IsArrayType(t))
-         {
+            {
             t = tree_helper::CGetElements(t);
-         }
+            }
          if(tree_helper::IsRealType(t))
-         {
+            {
             return has_subnormals ? "flts" : "flt";
-         }
-      }
+                     }
+                     }
       return "val";
    };
    const auto extern_decl = top_fname == top_fname_mngl ? "EXTERN_C " : "";
@@ -675,7 +645,7 @@
    std::string gold_cmp;
    size_t args_decl_idx = 0;
    if(return_type)
-   {
+                     {
       const auto return_type_str = tree_helper::PrintType(TM, return_type);
       top_decl += return_type_str;
       gold_decl += return_type_str;
@@ -684,33 +654,33 @@
       args_decl = return_type_str + " retval, retval_gold, retval_pp;\n" + args_decl + "(void*)&retval, ";
       args_set += "__m_setarg(0, args[0], " + STR(tree_helper::Size(return_type)) + ");\n";
       ++args_decl_idx;
-   }
-   else
-   {
+                     }
+                  else
+                  {
       top_decl += "void";
       gold_decl += "void";
-   }
+                     }
    top_decl += " " + top_fname + "(";
    gold_decl += " __m_" + top_fname + "(";
    gold_call += "__m_" + top_fname + "(";
    pp_call += "__m_pp_" + top_fname + "(";
    if(top_params.size())
-   {
+         {
       for(const auto& arg : top_params)
-      {
+         {
          std::string arg_typename, arg_interface, arg_size;
          const auto param_idx = args_decl_idx - (return_type != nullptr);
          const auto arg_type = tree_helper::CGetType(arg);
          if(arg_signature_typename != HLSMgr->design_interface_typename_orig_signature.end())
-         {
+            {
             THROW_ASSERT(arg_signature_typename->second.size() > param_idx,
                          "Original signature missing for parameter " + STR(param_idx));
             arg_typename = arg_signature_typename->second.at(param_idx);
-         }
-         else
-         {
+            }
+            else
+            {
             arg_typename = tree_helper::PrintType(TM, arg_type, false, true);
-         }
+            }
          if(is_interface_inferred)
          {
             const auto param_name = top_bh->PrintVariable(GET_INDEX_CONST_NODE(arg));
@@ -723,11 +693,11 @@
          else
          {
             arg_interface = "default";
-         }
+               }
          if(arg_typename.find("(*)") != std::string::npos)
-         {
+               {
             arg_typename = arg_typename.substr(0, arg_typename.find("(*)")) + "*";
-         }
+               }
          arg_size = STR(tree_helper::Size(arg_type));
          const auto arg_name = "P" + STR(args_decl_idx);
          const auto is_pointer_type = arg_typename.back() == '*';
@@ -738,7 +708,7 @@
          const auto arg_is_channel =
              boost::regex_search(arg_typename.data(), what, boost::regex("(ac_channel|stream|hls::stream)<(.*)>"));
          if(arg_is_channel)
-         {
+               {
             THROW_ASSERT(is_pointer_type || is_reference_type, "Channel parameters must be pointers or references.");
             const std::string channel_type(what[1].first, what[1].second);
             arg_typename.pop_back();
@@ -747,17 +717,17 @@
             args_init += "m_channel_init(" + STR(args_decl_idx) + ");\n";
             args_decl += arg_name + "_sim, ";
             args_set += "__m_setargptr";
-         }
+                  }
          else if(is_pointer_type)
-         {
+               {
             gold_call += "(" + arg_typename + ")" + arg_name + "_gold, ";
             pp_call += "(" + tree_helper::PrintType(TM, arg_type, false, true) + ")" + arg_name + "_pp, ";
             gold_cmp += "m_argcmp(" + STR(args_decl_idx) + ", " + cmp_type(arg_type, arg_typename) + ");\n";
             args_decl += "(void*)" + arg_name + ", ";
             args_set += "m_setargptr";
-         }
+                  }
          else if(is_reference_type)
-         {
+            {
             arg_typename.pop_back();
             gold_call += "*(" + arg_typename + "*)" + arg_name + "_gold, ";
             pp_call += "(" + tree_helper::PrintType(TM, arg_type, false, true) + "*)" + arg_name + "_pp, ";
@@ -765,18 +735,18 @@
             args_init += "__m_alloc_param(" + STR(param_idx) + ", sizeof(" + arg_typename + "));\n";
             args_decl += "(void*)&" + arg_name + ", ";
             args_set += "m_setargptr";
-         }
-         else
-         {
+            }
+            else
+            {
             gold_call += arg_name + ", ";
             pp_call += arg_name + ", ";
             args_decl += "(void*)&" + arg_name + ", ";
             args_set += arg_interface == "default" ? "__m_setarg" : "m_setargptr";
-         }
+                  }
          if(tree_helper::IsPointerType(arg_type))
-         {
+               {
             if(is_interface_inferred && !arg_is_channel)
-            {
+                  {
                const auto param_name = top_bh->PrintVariable(GET_INDEX_CONST_NODE(arg));
                THROW_ASSERT(arg_attributes->second.count(param_name),
                             "Attributes missing for parameter " + param_name + " in function " + top_fname);
@@ -794,27 +764,27 @@
                        1ULL;
                const auto array_bytes = get_aligned_bitsize(item_bw, item_align) / 8 * item_count;
                args_init += "__m_alloc_param(" + STR(param_idx) + ", " + STR(array_bytes) + ");\n";
-            }
-            else
-            {
+                     }
+                     else
+                     {
                const auto ptd_type = tree_helper::CGetPointedType(arg_type);
                if(tree_helper::IsArrayType(ptd_type))
-               {
+                        {
                   const auto array_bytes = get_aligned_bitsize(tree_helper::GetArrayElementSize(ptd_type)) / 8 *
                                            tree_helper::GetArrayTotalSize(ptd_type);
                   args_init += "__m_alloc_param(" + STR(param_idx) + ", " + STR(array_bytes) + ");\n";
-               }
-            }
-         }
+                              }
+                              }
+                           }
          args_set += "(" + STR(args_decl_idx) + ", args[" + STR(args_decl_idx) + "], " + arg_size + ");\n";
          ++args_decl_idx;
-      }
+                        }
       top_decl.erase(top_decl.size() - 2);
       gold_decl.erase(gold_decl.size() - 2);
       gold_call.erase(gold_call.size() - 2);
       pp_call.erase(pp_call.size() - 2);
       args_decl.erase(args_decl.size() - 2);
-   }
+                        }
    top_decl += ")\n";
    gold_decl += ");\n";
    gold_call += ");\n";
@@ -885,7 +855,7 @@
    {                                                                           \
       error("Return value mismatch with respect to " #suffix " reference.\n"); \
       ++mismatch_count;                                                        \
-   }
+                           }
 
 #ifndef CUSTOM_VERIFICATION
 #define _m_setargptr(idx, ptr) _ms_setargptr(gold, idx, ptr)
@@ -955,7 +925,7 @@
    for(i = 0; i < P##idx##_count; ++i)                                                                              \
    {                                                                                                                \
       memcpy((m_getvalt(m_getptr(P##idx))::element_type*)P##idx##_sim + i, &(*m_getptr(P##idx))[i], P##idx##_item); \
-   }
+                           }
 )");
 
    // write C code used to print initialization values for the HDL simulator's memory
@@ -966,11 +936,11 @@
    const auto max_ulp = [&]() -> std::string {
       const auto par = Param->getOption<std::string>(OPT_max_ulp);
       if(par.find(".") != std::string::npos)
-      {
+                        {
          return par + ".0L";
-      }
+                              }
       return par;
-   }();
+                           }();
    indented_output_stream->Append("const long double max_ulp = " + max_ulp + ";\n");
    indented_output_stream->Append("size_t i;\n");
    indented_output_stream->Append("enum mdpi_state state;\n");
@@ -999,7 +969,7 @@
    indented_output_stream->Append("}\n");
 
    if(gold_cmp.size() || return_type)
-   {
+            {
       indented_output_stream->Append(R"(
 #ifdef __clang__
 #pragma clang diagnostic push
@@ -1013,17 +983,17 @@
       indented_output_stream->Append("size_t mismatch_count = 0;\n");
       indented_output_stream->Append(gold_cmp + "\n");
       if(return_type)
-      {
+               {
          indented_output_stream->Append("// Return value compare\n");
          indented_output_stream->Append("m_retvalcmp(" + cmp_type(return_type, "") + ")\n\n");
-      }
+               }
       indented_output_stream->Append(R"(
 if(mismatch_count)
-{
+            {
 error("Memory parameter mismatch has been found.\n");
 __m_signal_to(MDPI_ENTITY_SIM, MDPI_COSIM_END);
 pthread_exit((void*)((ptr_t)(MDPI_COSIM_ABORT)));
-}
+         }
 
 #ifdef __clang__
 #pragma clang diagnostic pop
@@ -1031,61 +1001,61 @@
 #pragma GCC diagnostic pop
 #endif
 )");
-   }
+      }
 
    if(return_type)
-   {
+{
       indented_output_stream->Append("return retval;\n");
-   }
+}
    indented_output_stream->Append("}\n\n");
 
    const auto& test_vectors = HLSMgr->RSim->test_vectors;
    if(top_fname != "main" && test_vectors.size())
-   {
-      indented_output_stream->Append("int main()\n{\n");
-      // write additional initialization code needed by subclasses
-      WriteExtraInitCode();
-      INDENT_DBG_MEX(DEBUG_LEVEL_VERY_PEDANTIC, debug_level, "---Written extra init code");
-
-      // parameters declaration
+{
+   indented_output_stream->Append("int main()\n{\n");
+   // write additional initialization code needed by subclasses
+   WriteExtraInitCode();
+   INDENT_DBG_MEX(DEBUG_LEVEL_VERY_PEDANTIC, debug_level, "---Written extra init code");
+
+   // parameters declaration
       WriteParamDecl(top_bh);
 
-      // ---- WRITE VARIABLES DECLARATIONS ----
-      // declaration of the return variable of the top function, if not void
-      if(return_type)
-      {
+   // ---- WRITE VARIABLES DECLARATIONS ----
+   // declaration of the return variable of the top function, if not void
+   if(return_type)
+   {
          const auto ret_type = tree_helper::PrintType(TM, return_type);
-         if(tree_helper::IsVectorType(return_type))
-         {
+      if(tree_helper::IsVectorType(return_type))
+      {
             THROW_ERROR("return type of function under test " + top_fname + " is " + STR(ret_type) +
-                        "\nco-simulation does not support vectorized return types at top level");
-         }
-         indented_output_stream->Append("// return variable initialization\n");
+                     "\nco-simulation does not support vectorized return types at top level");
+      }
+      indented_output_stream->Append("// return variable initialization\n");
          indented_output_stream->Append("volatile " + ret_type + " " RETURN_PORT_NAME ";\n");
-      }
-      INDENT_DBG_MEX(DEBUG_LEVEL_VERY_PEDANTIC, debug_level, "---Written parameters declaration");
+   }
+   INDENT_DBG_MEX(DEBUG_LEVEL_VERY_PEDANTIC, debug_level, "---Written parameters declaration");
       // ---- WRITE PARAMETERS INITIALIZATION AND FUNCTION CALLS ----
-      for(unsigned int v_idx = 0; v_idx < test_vectors.size(); v_idx++)
-      {
+   for(unsigned int v_idx = 0; v_idx < test_vectors.size(); v_idx++)
+   {
          INDENT_DBG_MEX(DEBUG_LEVEL_VERY_PEDANTIC, debug_level,
                         "-->Writing initialization for test vector " + STR(v_idx));
-         indented_output_stream->Append("{\n");
+      indented_output_stream->Append("{\n");
          const auto& curr_test_vector = test_vectors.at(v_idx);
-         // write parameter initialization
-         indented_output_stream->Append("// parameter initialization\n");
+      // write parameter initialization
+      indented_output_stream->Append("// parameter initialization\n");
          WriteParamInitialization(top_bh, curr_test_vector);
-         WriteExtraCodeBeforeEveryMainCall();
-         // write the call to the top function to be tested
-         indented_output_stream->Append("// function call\n");
+      WriteExtraCodeBeforeEveryMainCall();
+      // write the call to the top function to be tested
+      indented_output_stream->Append("// function call\n");
          WriteTestbenchFunctionCall(top_bh);
 
-         indented_output_stream->Append("}\n");
+      indented_output_stream->Append("}\n");
          INDENT_DBG_MEX(DEBUG_LEVEL_VERY_PEDANTIC, debug_level,
                         "<--Written initialization for test vector " + STR(v_idx));
-      }
+   }
       indented_output_stream->Append("return 0;\n");
-      indented_output_stream->Append("}\n");
-   }
+   indented_output_stream->Append("}\n");
+}
 }
 
 void HLSCWriter::WriteFile(const std::string& file_name)
