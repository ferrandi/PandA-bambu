/*
 *
 *                   _/_/_/    _/_/   _/    _/ _/_/_/    _/_/
 *                  _/   _/ _/    _/ _/_/  _/ _/   _/ _/    _/
 *                 _/_/_/  _/_/_/_/ _/  _/_/ _/   _/ _/_/_/_/
 *                _/      _/    _/ _/    _/ _/   _/ _/    _/
 *               _/      _/    _/ _/    _/ _/_/_/  _/    _/
 *
 *             ***********************************************
 *                              PandA Project
 *                     URL: http://panda.dei.polimi.it
 *                       Politecnico di Milano - DEIB
 *                        System Architectures Group
 *             ***********************************************
 *              Copyright (C) 2004-2019 Politecnico di Milano
 *
 *   This file is part of the PandA framework.
 *
 *   The PandA framework is free software; you can redistribute it and/or modify
 *   it under the terms of the GNU General Public License as published by
 *   the Free Software Foundation; either version 3 of the License, or
 *   (at your option) any later version.
 *
 *   This program is distributed in the hope that it will be useful,
 *   but WITHOUT ANY WARRANTY; without even the implied warranty of
 *   MERCHANTABILITY or FITNESS FOR A PARTICULAR PURPOSE.  See the
 *   GNU General Public License for more details.
 *
 *   You should have received a copy of the GNU General Public License
 *   along with this program.  If not, see <http://www.gnu.org/licenses/>.
 *
 */
/**
 * @file hls_c_writer.hpp
 *
 * @author Marco Lattuada <marco.lattuada@polimi.it>
 * $Revision: $
 * $Date: $
 * Last modified by $Author: $
 *
 */

#ifndef HLS_C_WRITER_HPP
#define HLS_C_WRITER_HPP

/// Superclass include
#include "c_writer.hpp"

/// utility include
#include "refcount.hpp"

CONSTREF_FORWARD_DECL(HLSCBackendInformation);

class HLSCWriter : public CWriter
{
<<<<<<< HEAD
 protected:
   /// Backend information
   const HLSCBackendInformationConstRef hls_c_backend_information;

   /**
    * Print the binary representation of a number
    */
   std::string convert_in_binary(const BehavioralHelperConstRef behavioral_helper, unsigned int base_type, const std::string& C_value, unsigned int precision);

   /**
    * Check if a binary string is a sequence of zeros with
    * length multiple of 8
    */
   bool is_all_8zeros(const std::string& str);

   /**
    * Write printf statements to write n_bytes bytes initialized to 0 for the
    * memory initialization of the HDL simulator
    * @param [in] n_bytes the number of zeroed bytes to be printed
    */
   inline void WriteZeroedBytes(const size_t n_bytes);

   /**
    * Takes a binary string and writes in the C file a series of statements
    * used to print the equivalent memory initialization data for the HDL
    * simulator
    */
   size_t WriteBinaryMemoryInit(const std::string& binary_string, const size_t data_size, std::string& bits_offset);

   /**
    * Write global variables needed by the tesbench
    */
   void WriteTestbenchGlobalVars();

   /**
    * Write helper functions used by the testbench, like an __exit() helper
    * and some binary conversion functions used to print memory
    * initialization information
    */
   void WriteTestbenchHelperFunctions();

   /**
    * Write declaration of the top function parameters.
    * Declaration and initialization are separate statements.
    */
   void WriteParamDecl(const BehavioralHelperConstRef behavioral_helper);

   /**
    * Initialize the parameters of the function.
    * Declaration and initialization are separate statements and the
    * declaration code must be printed before the initialization code.
    * @param behavioral_helper is the function to which the parameters are referred
    * @param curr_test_vector is the test vector used to initialize the parameters
    * @param vector_index is the index of the test_vector (this should not be
    * needed here, since it's used to get memory information, it will be
    * removed when tesbench memory allocation and c testbench creation will
    * be executed as separate steps)
    */
   void WriteParamInitialization(const BehavioralHelperConstRef behavioral_helper, const std::map<std::string, std::string>& curr_test_vector, const unsigned int vector_index);

   /**
    * Writes a call to the top function to be tested, using its parameters.
    * The code for the declaration and initialization of such parameters
    * must be written before a call to obtain meaningful outcome.
    * @param behavioral_helper refers to the function to be tested
    */
   void WriteTestbenchFunctionCall(const BehavioralHelperConstRef behavioral_helper);

   /**
    * Write some print statements used to dump the results of each call to
    * the tested function. The output is in a format that is recognized by
    * the HDL testbench generation
    */
   void WriteExpectedResults(const BehavioralHelperConstRef behavioral_helper, const std::map<std::string, std::string>& curr_test_vector);

   /**
    * Write some print statements used to dump the values used by the HDL to
    * initialize the memory before the simulation.
    * (This function actually also reserves memory out of the top function to
    * be tested, if needed. This should not be done here, but in a separate
    * memory allocation step, and will be moved soon).
    */
   void WriteSimulatorInitMemory(const unsigned int function_id);

   /**
    * Write additional initialization code needed by subclasses
    */
   virtual void WriteExtraInitCode();

   virtual void WriteExtraCodeBeforeEveryMainCall();

   /**
    * Writes the main() of the testbench C program
    */
   void WriteMainTestbench();

   /**
    * Writes the global declarations
    */
   void WriteGlobalDeclarations() override;

   /**
    * Write function implementation
    * @param function_id is the index of the function to be written
    */
   void WriteFunctionImplementation(unsigned int function_index) override;

   /**
    * Writes implementation of __builtin_wait_call
    */
   void WriteBuiltinWaitCall() override;

 public:
   /**
    * Constructor of the class
    * @param hls_c_backend_information is the information about backend
    * @param AppM is the manager of the application
    * @param instruction_writer is the instruction writer to use to print the single instruction
    * @param indented_output_stream is the stream where code has to be printed
    * @param Param is the set of parameters
    * @param verbose tells if annotations
    */
   HLSCWriter(const HLSCBackendInformationConstRef hls_c_backend_information, const application_managerConstRef _AppM, const InstructionWriterRef instruction_writer, const IndentedOutputStreamRef indented_output_stream, const ParameterConstRef Param,
              bool verbose = true);

   /**
    * Destructor
    */
   ~HLSCWriter() override;

   /**
    * Writes the final C file
    * @param file_name is the name of the file to be generated
    */
   void WriteFile(const std::string& file_name) override;

   /**
    * Writes the header of the file
    */
   void WriteHeader() override;
=======
   protected:
      ///Backend information
      const HLSCBackendInformationConstRef hls_c_backend_information;

      /**
       * Check if a binary string is a sequence of zeros with
       * length multiple of 8
       */
      bool is_all_8zeros(const std::string& str);

      /**
       * Write printf statements to write n_bytes bytes initialized to 0 for the
       * memory initialization of the HDL simulator
       * @param [in] n_bytes the number of zeroed bytes to be printed
       */
      inline void WriteZeroedBytes(const size_t n_bytes);

      /**
       * Takes a binary string and writes in the C file a series of statements
       * used to print the equivalent memory initialization data for the HDL
       * simulator
       */
      size_t WriteBinaryMemoryInit
      (const std::string& binary_string, const size_t data_size, std::string &bits_offset);

      /**
       * Write global variables needed by the tesbench
       */
      void WriteTestbenchGlobalVars();

      /**
       * Write helper functions used by the testbench, like an __exit() helper
       * and some binary conversion functions used to print memory
       * initialization information
       */
      void WriteTestbenchHelperFunctions();

      /**
       * Write declaration of the top function parameters.
       * Declaration and initialization are separate statements.
       */
      void WriteParamDecl
      (const BehavioralHelperConstRef behavioral_helper);

      /**
       * Initialize the parameters of the function.
       * Declaration and initialization are separate statements and the
       * declaration code must be printed before the initialization code.
       * @param behavioral_helper is the function to which the parameters are referred
       * @param curr_test_vector is the test vector used to initialize the parameters
       * @param vector_index is the index of the test_vector (this should not be
       * needed here, since it's used to get memory information, it will be
       * removed when tesbench memory allocation and c testbench creation will
       * be executed as separate steps)
       */
      void WriteParamInitialization
      (
         const BehavioralHelperConstRef behavioral_helper,
         const std::map<std::string, std::string> & curr_test_vector,
         const unsigned int vector_index
      );

      /**
       * Writes a call to the top function to be tested, using its parameters.
       * The code for the declaration and initialization of such parameters
       * must be written before a call to obtain meaningful outcome.
       * @param behavioral_helper refers to the function to be tested
       */
      void WriteTestbenchFunctionCall
      (const BehavioralHelperConstRef behavioral_helper);

      /**
       * Write some print statements used to dump the results of each call to
       * the tested function. The output is in a format that is recognized by
       * the HDL testbench generation
       */
      void WriteExpectedResults
      (
         const BehavioralHelperConstRef behavioral_helper,
         const std::map<std::string, std::string> & curr_test_vector
      );

      /**
       * Write some print statements used to dump the values used by the HDL to
       * initialize the memory before the simulation.
       * (This function actually also reserves memory out of the top function to
       * be tested, if needed. This should not be done here, but in a separate
       * memory allocation step, and will be moved soon).
       */
      void WriteSimulatorInitMemory
      (const unsigned int function_id);

      /**
       * Write additional initialization code needed by subclasses
       */
      virtual void WriteExtraInitCode();

      virtual void WriteExtraCodeBeforeEveryMainCall();

      /**
       * Writes the main() of the testbench C program
       */
      void WriteMainTestbench();

      /**
       * Writes the global declarations
       */
      virtual void WriteGlobalDeclarations();

      /**
       * Write function implementation
       * @param function_id is the index of the function to be written
       */
      virtual void WriteFunctionImplementation(unsigned int function_index);

      /**
       * Writes implementation of __builtin_wait_call
       */
      virtual void WriteBuiltinWaitCall();

   public:
      /**
       * Constructor of the class
       * @param hls_c_backend_information is the information about backend
       * @param AppM is the manager of the application
       * @param instruction_writer is the instruction writer to use to print the single instruction
       * @param indented_output_stream is the stream where code has to be printed
       * @param Param is the set of parameters
       * @param verbose tells if annotations
       */
      HLSCWriter(const HLSCBackendInformationConstRef hls_c_backend_information, const application_managerConstRef _AppM, const InstructionWriterRef instruction_writer, const IndentedOutputStreamRef indented_output_stream, const ParameterConstRef Param, bool verbose = true);

      /**
       * Destructor
       */
      virtual ~HLSCWriter();

      /**
       * Writes the final C file
       * @param file_name is the name of the file to be generated
       */
      virtual void WriteFile(const std::string& file_name);

      /**
       * Writes the header of the file
       */
      virtual void WriteHeader();
>>>>>>> d09917d3
};
#endif<|MERGE_RESOLUTION|>--- conflicted
+++ resolved
@@ -53,148 +53,6 @@
 
 class HLSCWriter : public CWriter
 {
-<<<<<<< HEAD
- protected:
-   /// Backend information
-   const HLSCBackendInformationConstRef hls_c_backend_information;
-
-   /**
-    * Print the binary representation of a number
-    */
-   std::string convert_in_binary(const BehavioralHelperConstRef behavioral_helper, unsigned int base_type, const std::string& C_value, unsigned int precision);
-
-   /**
-    * Check if a binary string is a sequence of zeros with
-    * length multiple of 8
-    */
-   bool is_all_8zeros(const std::string& str);
-
-   /**
-    * Write printf statements to write n_bytes bytes initialized to 0 for the
-    * memory initialization of the HDL simulator
-    * @param [in] n_bytes the number of zeroed bytes to be printed
-    */
-   inline void WriteZeroedBytes(const size_t n_bytes);
-
-   /**
-    * Takes a binary string and writes in the C file a series of statements
-    * used to print the equivalent memory initialization data for the HDL
-    * simulator
-    */
-   size_t WriteBinaryMemoryInit(const std::string& binary_string, const size_t data_size, std::string& bits_offset);
-
-   /**
-    * Write global variables needed by the tesbench
-    */
-   void WriteTestbenchGlobalVars();
-
-   /**
-    * Write helper functions used by the testbench, like an __exit() helper
-    * and some binary conversion functions used to print memory
-    * initialization information
-    */
-   void WriteTestbenchHelperFunctions();
-
-   /**
-    * Write declaration of the top function parameters.
-    * Declaration and initialization are separate statements.
-    */
-   void WriteParamDecl(const BehavioralHelperConstRef behavioral_helper);
-
-   /**
-    * Initialize the parameters of the function.
-    * Declaration and initialization are separate statements and the
-    * declaration code must be printed before the initialization code.
-    * @param behavioral_helper is the function to which the parameters are referred
-    * @param curr_test_vector is the test vector used to initialize the parameters
-    * @param vector_index is the index of the test_vector (this should not be
-    * needed here, since it's used to get memory information, it will be
-    * removed when tesbench memory allocation and c testbench creation will
-    * be executed as separate steps)
-    */
-   void WriteParamInitialization(const BehavioralHelperConstRef behavioral_helper, const std::map<std::string, std::string>& curr_test_vector, const unsigned int vector_index);
-
-   /**
-    * Writes a call to the top function to be tested, using its parameters.
-    * The code for the declaration and initialization of such parameters
-    * must be written before a call to obtain meaningful outcome.
-    * @param behavioral_helper refers to the function to be tested
-    */
-   void WriteTestbenchFunctionCall(const BehavioralHelperConstRef behavioral_helper);
-
-   /**
-    * Write some print statements used to dump the results of each call to
-    * the tested function. The output is in a format that is recognized by
-    * the HDL testbench generation
-    */
-   void WriteExpectedResults(const BehavioralHelperConstRef behavioral_helper, const std::map<std::string, std::string>& curr_test_vector);
-
-   /**
-    * Write some print statements used to dump the values used by the HDL to
-    * initialize the memory before the simulation.
-    * (This function actually also reserves memory out of the top function to
-    * be tested, if needed. This should not be done here, but in a separate
-    * memory allocation step, and will be moved soon).
-    */
-   void WriteSimulatorInitMemory(const unsigned int function_id);
-
-   /**
-    * Write additional initialization code needed by subclasses
-    */
-   virtual void WriteExtraInitCode();
-
-   virtual void WriteExtraCodeBeforeEveryMainCall();
-
-   /**
-    * Writes the main() of the testbench C program
-    */
-   void WriteMainTestbench();
-
-   /**
-    * Writes the global declarations
-    */
-   void WriteGlobalDeclarations() override;
-
-   /**
-    * Write function implementation
-    * @param function_id is the index of the function to be written
-    */
-   void WriteFunctionImplementation(unsigned int function_index) override;
-
-   /**
-    * Writes implementation of __builtin_wait_call
-    */
-   void WriteBuiltinWaitCall() override;
-
- public:
-   /**
-    * Constructor of the class
-    * @param hls_c_backend_information is the information about backend
-    * @param AppM is the manager of the application
-    * @param instruction_writer is the instruction writer to use to print the single instruction
-    * @param indented_output_stream is the stream where code has to be printed
-    * @param Param is the set of parameters
-    * @param verbose tells if annotations
-    */
-   HLSCWriter(const HLSCBackendInformationConstRef hls_c_backend_information, const application_managerConstRef _AppM, const InstructionWriterRef instruction_writer, const IndentedOutputStreamRef indented_output_stream, const ParameterConstRef Param,
-              bool verbose = true);
-
-   /**
-    * Destructor
-    */
-   ~HLSCWriter() override;
-
-   /**
-    * Writes the final C file
-    * @param file_name is the name of the file to be generated
-    */
-   void WriteFile(const std::string& file_name) override;
-
-   /**
-    * Writes the header of the file
-    */
-   void WriteHeader() override;
-=======
    protected:
       ///Backend information
       const HLSCBackendInformationConstRef hls_c_backend_information;
@@ -342,6 +200,5 @@
        * Writes the header of the file
        */
       virtual void WriteHeader();
->>>>>>> d09917d3
 };
 #endif