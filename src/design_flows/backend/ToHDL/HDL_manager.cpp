/*
 *
 *                   _/_/_/    _/_/   _/    _/ _/_/_/    _/_/
 *                  _/   _/ _/    _/ _/_/  _/ _/   _/ _/    _/
 *                 _/_/_/  _/_/_/_/ _/  _/_/ _/   _/ _/_/_/_/
 *                _/      _/    _/ _/    _/ _/   _/ _/    _/
 *               _/      _/    _/ _/    _/ _/_/_/  _/    _/
 *
 *             ***********************************************
 *                              PandA Project
 *                     URL: http://panda.dei.polimi.it
 *                       Politecnico di Milano - DEIB
 *                        System Architectures Group
 *             ***********************************************
 *              Copyright (C) 2004-2019 Politecnico di Milano
 *
 *   This file is part of the PandA framework.
 *
 *   The PandA framework is free software; you can redistribute it and/or modify
 *   it under the terms of the GNU General Public License as published by
 *   the Free Software Foundation; either version 3 of the License, or
 *   (at your option) any later version.
 *
 *   This program is distributed in the hope that it will be useful,
 *   but WITHOUT ANY WARRANTY; without even the implied warranty of
 *   MERCHANTABILITY or FITNESS FOR A PARTICULAR PURPOSE.  See the
 *   GNU General Public License for more details.
 *
 *   You should have received a copy of the GNU General Public License
 *   along with this program.  If not, see <http://www.gnu.org/licenses/>.
 *
 */
/**
 * @file HDL_manager.cpp
 * @brief Implementation of the base methods for writing HDL descriptions
 *
 * @author Fabrizio Ferrandi <fabrizio.ferrandi@polimi.it>
 * @author Christian Pilato <pilato@elet.polimi.it>
 * $Revision$
 * $Date$
 * Last modified by $Author$
 *
 */
/// Header include
#include "HDL_manager.hpp"

/// Autoheader include
#include "config_HAVE_ASSERTS.hpp" // for HAVE_ASSERTS
#include "config_HAVE_FLOPOCO.hpp"
#include "config_PACKAGE_BUGREPORT.hpp"
#include "config_PACKAGE_NAME.hpp"
#include "config_PACKAGE_VERSION.hpp"

#include "NP_functionality.hpp"
#include "structural_manager.hpp"
#include "structural_objects.hpp"

#include "FPGA_device.hpp"
#include "target_device.hpp"

#if HAVE_FLOPOCO
#include "flopoco_wrapper.hpp"
#endif

#include "Parameter.hpp"
#include "dbgPrintHelper.hpp"
#include "exceptions.hpp"

#include <boost/algorithm/string.hpp>
#include <boost/lexical_cast.hpp>
#include <boost/tokenizer.hpp>
#include <fstream>
#include <iosfwd>

/// boost include
#include <boost/algorithm/string.hpp>
#include <boost/date_time/posix_time/posix_time.hpp>

/// design_flows include
#include "design_flow_manager.hpp"

/// design_flows/backend/ToHDL includes
#include "VHDL_writer.hpp"
#include "verilog_writer.hpp"

/// HLS include
#include "hls_manager.hpp"

/// technology includes
#include "string_manipulation.hpp" // for GET_CLASS
#include "technology_manager.hpp"
#include "technology_node.hpp"

HDL_manager::HDL_manager(const HLS_managerRef _HLSMgr, const target_deviceRef _device, const structural_managerRef _SM, const ParameterConstRef _parameters)
    : HLSMgr(_HLSMgr),
      device(_device),
      TM(_device->get_technology_manager()),
#if HAVE_FLOPOCO
      flopo_wrap(new flopoco_wrapper(_parameters->getOption<int>(OPT_debug_level), _device->get_parameter<std::string>("family"))),
#endif
      SM(_SM),
      parameters(_parameters),
      debug_level(_parameters->get_class_debug_level(GET_CLASS(*this)))
{
}

HDL_manager::HDL_manager(const HLS_managerRef _HLSMgr, const target_deviceRef _device, const ParameterConstRef _parameters)
    : HLSMgr(_HLSMgr),
      device(_device),
      TM(_device->get_technology_manager()),
#if HAVE_FLOPOCO
      flopo_wrap(new flopoco_wrapper(_parameters->getOption<int>(OPT_debug_level), _device->get_parameter<std::string>("family"))),
#endif
      parameters(_parameters),
      debug_level(_parameters->get_class_debug_level(GET_CLASS(*this)))
{
}

HDL_manager::~HDL_manager() = default;

std::string HDL_manager::write_components(const std::string& filename, HDLWriter_Language language, const std::list<structural_objectRef>& components, bool equation, std::list<std::string>& aux_files) const
{
   language_writerRef writer = language_writer::create_writer(language, TM, parameters);

   boost::posix_time::ptime current_time = boost::posix_time::second_clock::local_time();

   writer->write_comment(std::string("\n"));
   writer->write_comment(std::string("Politecnico di Milano\n"));
   writer->write_comment(std::string("Code created using ") + PACKAGE_NAME + " - " + parameters->PrintVersion() + std::string(" - Date " + boost::posix_time::to_simple_string(current_time)) + "\n");
   if(parameters->isOption(OPT_cat_args))
      writer->write_comment(parameters->getOption<std::string>(OPT_program_name) + " executed with: " + parameters->getOption<std::string>(OPT_cat_args) + "\n");

   writer->write_comment("\n");
   writer->write_comment(std::string("Send any bug to: ") + PACKAGE_BUGREPORT + "\n");
   writer->WriteLicense();

   /// write the header of the file
   writer->write_header();

   INDENT_DBG_MEX(DEBUG_LEVEL_VERY_PEDANTIC, debug_level, "-->Writing components");
   /// write all modules
   for(const auto& c : components)
   {
      NP_functionalityRef npf = GetPointer<module>(c)->get_NP_functionality();
      if(npf and npf->get_NP_functionality(NP_functionality::FLOPOCO_PROVIDED) != "")
      {
         write_module(writer, c, equation, aux_files);
         continue;
      }
      else if(npf and (npf->get_NP_functionality(NP_functionality::VERILOG_FILE_PROVIDED) != "" || npf->get_NP_functionality(NP_functionality::VHDL_FILE_PROVIDED) != ""))
      {
         if(npf->get_NP_functionality(NP_functionality::VERILOG_FILE_PROVIDED) != "" && language == HDLWriter_Language::VERILOG)
         {
            std::string filename_HDL = npf->get_NP_functionality(NP_functionality::VERILOG_FILE_PROVIDED);
            if(std::find(aux_files.begin(), aux_files.end(), filename_HDL) == aux_files.end())
               aux_files.push_back(filename_HDL);
         }
         else if(npf->get_NP_functionality(NP_functionality::VHDL_FILE_PROVIDED) != "" && language == HDLWriter_Language::VHDL)
         {
            std::string filename_HDL = npf->get_NP_functionality(NP_functionality::VHDL_FILE_PROVIDED);
            if(std::find(aux_files.begin(), aux_files.end(), filename_HDL) == aux_files.end())
               aux_files.push_back(filename_HDL);
         }
         else if(npf->get_NP_functionality(NP_functionality::VERILOG_FILE_PROVIDED) != "")
         {
            std::string filename_HDL = npf->get_NP_functionality(NP_functionality::VERILOG_FILE_PROVIDED);
            if(std::find(aux_files.begin(), aux_files.end(), filename_HDL) == aux_files.end())
               aux_files.push_back(filename_HDL);
         }
         else if(npf->get_NP_functionality(NP_functionality::VHDL_FILE_PROVIDED) != "")
         {
            std::string filename_HDL = npf->get_NP_functionality(NP_functionality::VHDL_FILE_PROVIDED);
            if(std::find(aux_files.begin(), aux_files.end(), filename_HDL) == aux_files.end())
               aux_files.push_back(filename_HDL);
         }
         else
            THROW_UNREACHABLE("unexpected condition");
         continue;
      }
      std::string library = TM->get_library(c->get_typeRef()->id_type);
      structural_objectRef obj = c;
      /// we write the definition of the object stored in library
      if(library.size())
      {
         INDENT_DBG_MEX(DEBUG_LEVEL_VERY_PEDANTIC, debug_level, "---Component " + c->get_typeRef()->id_type + " is in library " + library);
         technology_nodeRef tn = TM->get_fu(c->get_typeRef()->id_type, library);
         if(GetPointer<functional_unit>(tn))
         {
            THROW_ASSERT(GetPointer<functional_unit>(tn)->CM, tn->get_name());
            obj = GetPointer<functional_unit>(tn)->CM->get_circ();
         }
         else if(GetPointer<functional_unit_template>(tn))
         {
            technology_nodeRef FU = GetPointer<functional_unit_template>(tn)->FU;
            obj = GetPointer<functional_unit>(FU)->CM->get_circ();
         }
         else
            THROW_ERROR("unexpected condition");
      }
      write_module(writer, obj, equation, aux_files);
   }
   INDENT_DBG_MEX(DEBUG_LEVEL_VERY_PEDANTIC, debug_level, "<--Written components");
   /// write the tail of the file
   writer->write_tail(structural_objectRef());
   writer->WriteFile(filename + writer->get_extension());
   INDENT_DBG_MEX(DEBUG_LEVEL_VERY_PEDANTIC, debug_level, "---Written " + filename + writer->get_extension());
   return filename + writer->get_extension();
}

void HDL_manager::write_components(const std::string& filename, const std::list<structural_objectRef>& components, bool equation, std::list<std::string>& hdl_files, std::list<std::string>& aux_files)
{
   /// default language
   auto language = static_cast<HDLWriter_Language>(parameters->getOption<unsigned int>(OPT_writer_language));

   PRINT_DBG_MEX(DEBUG_LEVEL_VERY_PEDANTIC, debug_level, "  Everything seems ok. Let's start with the real job.");

   NP_functionality::NP_functionaly_type type = NP_functionality::UNKNOWN;
   if(language == HDLWriter_Language::VERILOG)
   {
      type = NP_functionality::VERILOG_PROVIDED;
   }
   else if(language == HDLWriter_Language::SYSTEM_VERILOG)
   {
      type = NP_functionality::SYSTEM_VERILOG_PROVIDED;
   }
   else if(language == HDLWriter_Language::VHDL)
   {
      type = NP_functionality::VHDL_PROVIDED;
   }
   else
      THROW_ERROR("Language not supported");

   /// determine the proper language for each component
   std::map<HDLWriter_Language, std::list<structural_objectRef>> component_language;
   for(const auto& component : components)
   {
      auto* mod = GetPointer<module>(component);
      THROW_ASSERT(mod, "Expected a component object");

      unsigned int n_elements = mod->get_internal_objects_size();

      const NP_functionalityRef np = mod->get_NP_functionality();

      if(n_elements || (np && (np->exist_NP_functionality(type) || (language == HDLWriter_Language::VERILOG && np->exist_NP_functionality(NP_functionality::VERILOG_FILE_PROVIDED)) ||
                               (language == HDLWriter_Language::VHDL && np->exist_NP_functionality(NP_functionality::VHDL_PROVIDED)))))
      {
         component_language[language].push_back(component);
      }
      else
      {
<<<<<<< HEAD
         if(np and np->exist_NP_functionality(NP_functionality::FSM))
=======
         if (np and (np->exist_NP_functionality(NP_functionality::FSM) or np->exist_NP_functionality(NP_functionality::FSM_CS)))
>>>>>>> d09917d3
         {
            component_language[language].push_back(component);
         }
         else if(np && (np->exist_NP_functionality(NP_functionality::VERILOG_PROVIDED) || np->exist_NP_functionality(NP_functionality::VERILOG_FILE_PROVIDED)))
         {
#if HAVE_EXPERIMENTAL
            const auto module_type = mod->get_typeRef()->id_type;
            const auto fu = GetPointer<functional_unit>(TM->get_fu(module_type, TM->get_library(module_type)));
            if(not parameters->getOption<bool>(OPT_mixed_design))
            {
               THROW_ERROR("VHDL implementation of " + (*cit)->get_path() + " - type " + module_type + " is not available");
            }
            else
            {
               if(module_type.find("gimple_asm") == std::string::npos and module_type.find("__builtin_trap") == std::string::npos and module_type.find("return_value_mm_register") == std::string::npos and
                  module_type.find("notify_caller_minimal") == std::string::npos and module_type.find("memory_mapped_register") == std::string::npos and module_type.find("status_register") == std::string::npos and
                  module_type.find("__builtin_wait_call") == std::string::npos and module_type.find("PROXY_CTRL") == std::string::npos and module_type.find("PRINTF") == std::string::npos and module_type.find("trunc_") == std::string::npos and
                  module_type.find("__builtin_memstore") == std::string::npos and module_type != "ui_mult_expr_FU" and module_type != "mult_expr_FU" and module_type.find("ADDRESS_DECODING_LOGIC") == std::string::npos and
                  module_type.find("BRAM") == std::string::npos and module_type != "STD_N21_BYTEMUX" and module_type != "STD_LIVE_VALUE_TABLE" and module_type.find("MEMORY_CTRL") == std::string::npos and module_type != "register_SARSE" and
                  module_type.find("DISTRAM") == std::string::npos and (not fu or (fu->memory_type == "" or fu->memory_ctrl_type == "")))
               {
                  // THROW_UNREACHABLE("VHDL implementation of " + module_type + " not found");
               }
            }
#endif
            component_language[HDLWriter_Language::VERILOG].push_back(component);
         }
         else if(np && (np->exist_NP_functionality(NP_functionality::VHDL_PROVIDED) || np->exist_NP_functionality(NP_functionality::FLOPOCO_PROVIDED) || np->exist_NP_functionality(NP_functionality::VHDL_FILE_PROVIDED)))
         {
#if HAVE_EXPERIMENTAL
            if(not parameters->getOption<bool>(OPT_mixed_design))
            {
               THROW_ERROR("Verilog implementation of " + (*cit)->get_path() + " is not available");
            }
            else
#endif
               THROW_WARNING(component->get_path() + " is available only in VHDL");
            component_language[HDLWriter_Language::VHDL].push_back(component);
         }
         else if(np && np->exist_NP_functionality(NP_functionality::SYSTEM_VERILOG_PROVIDED))
         {
            component_language[HDLWriter_Language::SYSTEM_VERILOG].push_back(component);
         }
         else
            THROW_ERROR("Language not supported! Module " + mod->get_path());
      }
   }

   /// generate the auxiliary files
   for(auto l = component_language.begin(); l != component_language.end(); ++l)
   {
      if(language == l->first)
         continue;
      std::string generated_filename = write_components(filename, l->first, component_language[l->first], equation, aux_files);
      aux_files.push_back(generated_filename);
   }

   std::string complete_filename = write_components(filename, language, component_language[language], equation, aux_files);
   /// add the generated file to the global list
   hdl_files.push_back(complete_filename);

#if HAVE_FLOPOCO
   /// as a last thing to do we wrote all the common FloPoCo components
   const std::string flopoco_common = flopo_wrap->writeVHDLcommon();
   if(flopoco_common != "")
      aux_files.push_back(flopoco_common);
#endif
}

void HDL_manager::hdl_gen(const std::string& filename, const std::unordered_set<structural_objectRef>& cirs, bool equation, std::list<std::string>& hdl_files, std::list<std::string>& aux_files)
{
   PRINT_DBG_MEX(DEBUG_LEVEL_VERY_PEDANTIC, debug_level, "  compute the list of components for which a structural description exists");
   /// compute the list of components for which a structural description exist.
   std::list<structural_objectRef> list_of_com;
   for(const auto& cir : cirs)
      get_post_order_structural_components(cir, list_of_com);
   if(list_of_com.empty())
   {
#if HAVE_ASSERTS
      for(const auto& cir : cirs)
      {
         THROW_ASSERT(GetPointer<module>(cir), "Expected a component or a channel");
         THROW_ASSERT(GetPointer<module>(cir)->get_NP_functionality(), "Structural empty description received");
      }
#endif
      return;
   }

   /// generate the HDL descriptions for all the components
   write_components(filename, list_of_com, equation, hdl_files, aux_files);
   return;
}

/**
 * Used to test if a component has been already inserted into the component list
 */
struct find_eq_module
{
   // predicate function
   bool operator()(const structural_objectRef& el)
   {
      return el == target || HDL_manager::get_mod_typename(lan, el) == HDL_manager::get_mod_typename(lan, target);
   }
   find_eq_module(const language_writer* _lan, const structural_objectRef& _target) : lan(_lan), target(_target)
   {
      THROW_ASSERT(_target, "structural_objectRef must exist");
   }

 private:
   const language_writer* lan;
   const structural_objectRef& target;
};

bool HDL_manager::is_fsm(const structural_objectRef& cir) const
{
   /// check for a fsm description
   auto* mod_inst = GetPointer<module>(cir);
   THROW_ASSERT(mod_inst, "Expected a component or a channel");
   const NP_functionalityRef& np = mod_inst->get_NP_functionality();
   if(np)
   {
      return (np->exist_NP_functionality(NP_functionality::FSM) or np->exist_NP_functionality(NP_functionality::FSM_CS));
   }
   return false;
}

void HDL_manager::get_post_order_structural_components(const structural_objectRef cir, std::list<structural_objectRef>& list_of_com) const
{
   switch(cir->get_kind())
   {
      case component_o_K:
      case channel_o_K:
      {
         auto* mod = GetPointer<module>(cir);
         unsigned int n_elements = mod->get_internal_objects_size();
         if(n_elements)
         {
            for(unsigned int i = 0; i < n_elements; i++)
            {
               switch(mod->get_internal_object(i)->get_kind())
               {
                  case channel_o_K:
                  case component_o_K:
                  {
                     if(!mod->get_internal_object(i)->get_black_box() and not TM->IsBuiltin(GET_TYPE_NAME(mod->get_internal_object(i))))
                        get_post_order_structural_components(mod->get_internal_object(i), list_of_com);
                     break;
                  }
                  case constant_o_K:
                  case signal_vector_o_K:
                  case signal_o_K:
                  case bus_connection_o_K:
                     break; /// no action for signals and bus
                  case action_o_K:
                  case data_o_K:
                  case event_o_K:
                  case port_o_K:
                  case port_vector_o_K:
                  default:
                     THROW_ERROR("Structural object not foreseen: " + std::string(mod->get_internal_object(i)->get_kind_text()));
               }
            }
         }
         NP_functionalityRef NPF = mod->get_NP_functionality();
         if(NPF and NPF->exist_NP_functionality(NP_functionality::IP_COMPONENT))
         {
            std::string ip_cores = NPF->get_NP_functionality(NP_functionality::IP_COMPONENT);
            std::vector<std::string> ip_cores_list = convert_string_to_vector<std::string>(ip_cores, ",");
            for(auto ip_core : ip_cores_list)
            {
               std::vector<std::string> ip_core_vec = convert_string_to_vector<std::string>(ip_core, ":");
               if(ip_core_vec.size() < 1 or ip_core_vec.size() > 2)
                  THROW_ERROR("Malformed IP component definition \"" + ip_core + "\"");
               std::string library, component_name;
               if(ip_core_vec.size() == 2)
               {
                  library = ip_core_vec[0];
                  component_name = ip_core_vec[1];
               }
               else
               {
                  component_name = ip_core_vec[0];
                  library = TM->get_library(component_name);
               }
               technology_nodeRef tn = TM->get_fu(component_name, library);
               structural_objectRef core_cir;
               if(tn->get_kind() == functional_unit_K)
                  core_cir = GetPointer<functional_unit>(tn)->CM->get_circ();
               else if(tn->get_kind() == functional_unit_template_K && GetPointer<functional_unit>(GetPointer<functional_unit_template>(tn)->FU))
                  core_cir = GetPointer<functional_unit>(GetPointer<functional_unit_template>(tn)->FU)->CM->get_circ();
               else
                  THROW_ERROR("Unexpected pattern");
               get_post_order_structural_components(core_cir, list_of_com);
               auto fo = std::find_if(list_of_com.begin(), list_of_com.end(), find_eq_module(nullptr, core_cir));
               if(fo == list_of_com.end())
               {
                  list_of_com.push_back(core_cir);
               }
            }
         }
         auto fo = std::find_if(list_of_com.begin(), list_of_com.end(), find_eq_module(nullptr, cir));
         if(fo == list_of_com.end())
            list_of_com.push_back(cir);
         break;
      }
      case action_o_K:
      case bus_connection_o_K:
      case constant_o_K:
      case data_o_K:
      case event_o_K:
      case port_o_K:
      case port_vector_o_K:
      case signal_o_K:
      case signal_vector_o_K:
      default:
         THROW_ERROR("Structural object not foreseen");
   }
}

void HDL_manager::io_signal_fix_ith(const language_writerRef writer, const structural_objectRef po, bool& lspf) const
{
   THROW_ASSERT(po && po->get_kind() == port_o_K, "Expected a port; got something different");
   auto* p = GetPointer<port_o>(po);
   structural_objectRef po_owner = po->get_owner();
   if(po_owner->get_kind() == port_vector_o_K)
      po_owner = po_owner->get_owner();
   for(unsigned int j = 0; j < p->get_connections_size(); j++)
   {
      if(p->get_connection(j)->get_kind() == signal_o_K and (p->get_connection(j)->get_owner() == po_owner or (p->get_connection(j)->get_owner()->get_kind() == signal_vector_o_K and p->get_connection(j)->get_owner()->get_owner() == po_owner)))
      {
         if(!lspf)
         {
            writer->write_comment("io-signal post fix\n");
            lspf = true;
         }
         writer->write_io_signal_post_fix(po, p->get_connection(j));
      }
      if(p->get_connection(j)->get_kind() == constant_o_K and p->get_connection(j)->get_owner() == po_owner)
      {
         if(!lspf)
         {
            writer->write_comment("io-signal post fix\n");
            lspf = true;
         }
         writer->write_io_signal_post_fix(po, p->get_connection(j));
      }
   }
}

void HDL_manager::write_module(const language_writerRef writer, const structural_objectRef cir, bool equation, std::list<std::string>& aux_files) const
{
   INDENT_DBG_MEX(DEBUG_LEVEL_VERY_PEDANTIC, debug_level, "-->Writing module " + GET_TYPE_NAME(cir));
   const module* mod = GetPointer<module>(cir);
   THROW_ASSERT(mod, "Expected a module got something of different");

   const NP_functionalityRef& np = mod->get_NP_functionality();
   if(np && np->get_NP_functionality(NP_functionality::FLOPOCO_PROVIDED) != "")
   {
      PRINT_DBG_MEX(DEBUG_LEVEL_PARANOIC, this->debug_level, "FloPoCo compliant module: " + mod->get_id());
      this->write_flopoco_module(cir, aux_files);
      INDENT_DBG_MEX(DEBUG_LEVEL_VERY_PEDANTIC, debug_level, "<--Written module " + cir->get_path());
      return;
   }

   /// write module declaration
   writer->write_comment(mod->get_description() + "\n");
   writer->write_comment(mod->get_copyright() + "\n");
   writer->write_comment("Author(s): " + mod->get_authors() + "\n");
   writer->write_comment("License: " + mod->get_license() + "\n");

   /// write library declaration component
   writer->write_library_declaration(cir);

   writer->write_module_declaration(cir);

   writer->write_module_parametrization_decl(cir);

   writer->write_port_decl_header();

   /// write IO port declarations
   if(mod->get_in_port_size())
   {
      INDENT_DBG_MEX(DEBUG_LEVEL_VERY_PEDANTIC, debug_level, "-->Writing input port declaration");
      writer->write_comment("IN\n");
      for(unsigned int i = 0; i < mod->get_in_port_size(); i++)
      {
         INDENT_DBG_MEX(DEBUG_LEVEL_VERY_PEDANTIC, debug_level, "-->Writing port declaration " + mod->get_in_port(i)->get_id() + " of type " + mod->get_in_port(i)->get_kind_text());
         if(i == mod->get_in_port_size() - 1 && !mod->get_out_port_size() && !mod->get_in_out_port_size() && !mod->get_gen_port_size())
            writer->write_port_declaration(mod->get_in_port(i), true);
         else
            writer->write_port_declaration(mod->get_in_port(i), false);
         INDENT_DBG_MEX(DEBUG_LEVEL_VERY_PEDANTIC, debug_level, "<--");
      }
      INDENT_DBG_MEX(DEBUG_LEVEL_VERY_PEDANTIC, debug_level, "<--Written input port declaration");
   }
   if(mod->get_out_port_size())
   {
      INDENT_DBG_MEX(DEBUG_LEVEL_VERY_PEDANTIC, debug_level, "-->Writing output port declaration");
      writer->write_comment("OUT\n");
      for(unsigned int i = 0; i < mod->get_out_port_size(); i++)
      {
         if(i == mod->get_out_port_size() - 1 && !mod->get_in_out_port_size() && !mod->get_gen_port_size())
            writer->write_port_declaration(mod->get_out_port(i), true);
         else
            writer->write_port_declaration(mod->get_out_port(i), false);
      }
      INDENT_DBG_MEX(DEBUG_LEVEL_VERY_PEDANTIC, debug_level, "<--Written output port declaration");
   }
   if(mod->get_in_out_port_size())
   {
      INDENT_DBG_MEX(DEBUG_LEVEL_VERY_PEDANTIC, debug_level, "-->Writing inout port declaration");
      writer->write_comment("INOUT\n");
      for(unsigned int i = 0; i < mod->get_in_out_port_size(); i++)
      {
         if(i == mod->get_in_out_port_size() - 1 && !mod->get_gen_port_size())
            writer->write_port_declaration(mod->get_in_out_port(i), true);
         else
            writer->write_port_declaration(mod->get_in_out_port(i), false);
      }
      INDENT_DBG_MEX(DEBUG_LEVEL_VERY_PEDANTIC, debug_level, "<--Written inout port declaration");
   }

   if(mod->get_gen_port_size())
   {
      writer->write_comment("Ports\n");
      for(unsigned int i = 0; i < mod->get_gen_port_size(); i++)
      {
         if(i == mod->get_gen_port_size() - 1)
            writer->write_port_declaration(mod->get_gen_port(i), true);
         else
            writer->write_port_declaration(mod->get_gen_port(i), false);
      }
   }

   writer->write_port_decl_tail();

   /// close the interface declaration and start the implementation
   writer->write_module_internal_declaration(cir);

   /// specify the timing annotations to the components
   if(parameters->getOption<bool>(OPT_timing_simulation))
   {
      /// specify timing characterization
      writer->write_timing_specification(TM, cir);
   }

   if(equation)
   {
      std::string behav = np->get_NP_functionality(NP_functionality::EQUATION);
      write_behavioral(writer, cir, behav);
   }
   else
   {
      /// write components declarations
      /// write signal declarations
      unsigned int n_elements = mod->get_internal_objects_size();
      if(n_elements)
      {
         writer->write_comment("Component and signal declarations\n");

         std::list<std::pair<std::string, structural_objectRef>> cs;
         for(unsigned int i = 0; i < n_elements; i++)
         {
            switch(mod->get_internal_object(i)->get_kind())
            {
               case constant_o_K:
               {
                  continue;
               }
               case channel_o_K:
               case component_o_K:
               {
                  break;
               }
               case signal_vector_o_K:
               case signal_o_K:
               {
                  cs.push_back(std::make_pair(mod->get_internal_object(i)->get_id(), mod->get_internal_object(i)));
                  continue;
               }
               case bus_connection_o_K:
                  THROW_ERROR("Bus connection not yes supported.");
               case action_o_K:
               case data_o_K:
               case event_o_K:
               case port_o_K:
               case port_vector_o_K:
               default:; // do nothing
            }
            writer->write_component_declaration(mod->get_internal_object(i));
         }
         cs.sort();

         for(auto& c : cs)
         {
            writer->write_signal_declaration(c.second);
         }

         INDENT_DBG_MEX(DEBUG_LEVEL_VERY_PEDANTIC, debug_level, "-->Writing module instantiation of " + cir->get_id());

         /// write module_instantiation begin
         writer->write_module_definition_begin(cir);

         cs.clear();
         /// write module instantiation & connection binding
         for(unsigned int i = 0; i < n_elements; i++)
         {
            switch(mod->get_internal_object(i)->get_kind())
            {
               case channel_o_K:
               case component_o_K:
               {
                  cs.push_back(std::make_pair(mod->get_internal_object(i)->get_id(), mod->get_internal_object(i)));
                  break;
               }
               case action_o_K:
               case bus_connection_o_K:
               case constant_o_K:
               case data_o_K:
               case event_o_K:
               case port_o_K:
               case port_vector_o_K:
               case signal_o_K:
               case signal_vector_o_K:
               default:; // do nothing
            }
         }
         cs.sort();

         for(auto& c : cs)
         {
            structural_objectRef obj = c.second;
            if(TM->IsBuiltin(GET_TYPE_NAME(obj)))
            {
               writer->WriteBuiltin(obj);
            }
            else
            {
               INDENT_DBG_MEX(DEBUG_LEVEL_VERY_PEDANTIC, debug_level, "-->Writing module instance " + obj->get_id());
               writer->write_module_instance_begin(obj, get_mod_typename(writer.get(), obj), true);
               /// write IO ports binding
               auto* mod_inst = GetPointer<module>(obj);
               bool first_port_analyzed = false;
               /// First output and then input. Some backend could have benefits from this ordering.
               /// Some customizations are possible, like direct translation of gates into built-in statements.
               if(writer->has_output_prefix())
               {
                  if(mod_inst->get_out_port_size())
                  {
                     INDENT_DBG_MEX(DEBUG_LEVEL_VERY_PEDANTIC, debug_level, "-->Writing output ports binding");
                     // writer->write_comment("OUT binding\n");
                     for(unsigned int i = 0; i < mod_inst->get_out_port_size(); i++)
                     {
                        INDENT_DBG_MEX(DEBUG_LEVEL_VERY_PEDANTIC, debug_level, "-->Writing port binding of " + mod_inst->get_out_port(i)->get_id());
                        if(mod_inst->get_out_port(i)->get_kind() == port_o_K)
                        {
                           const structural_objectRef object_bounded = GetPointer<port_o>(mod_inst->get_out_port(i))->find_bounded_object(cir);
                           if(!object_bounded)
                           {
                              INDENT_DBG_MEX(DEBUG_LEVEL_VERY_PEDANTIC, debug_level, "<--Skipped " + mod_inst->get_out_port(i)->get_path());
                              continue;
                           }
                           writer->write_port_binding(mod_inst->get_out_port(i), object_bounded, first_port_analyzed);
                        }
                        else
                        {
                           writer->write_vector_port_binding(mod_inst->get_out_port(i), first_port_analyzed);
                        }
                        first_port_analyzed = true;
                        INDENT_DBG_MEX(DEBUG_LEVEL_VERY_PEDANTIC, debug_level, "<--Written port binding of " + mod_inst->get_out_port(i)->get_id());
                     }
                     INDENT_DBG_MEX(DEBUG_LEVEL_VERY_PEDANTIC, debug_level, "<--Written output ports binding");
                  }
               }
               if(mod_inst->get_in_port_size())
               {
                  INDENT_DBG_MEX(DEBUG_LEVEL_VERY_PEDANTIC, debug_level, "-->Writing input ports binding");
                  // writer->write_comment("IN binding\n");
                  for(unsigned int i = 0; i < mod_inst->get_in_port_size(); i++)
                  {
<<<<<<< HEAD
                     if(mod_inst->get_in_port(i)->get_kind() == port_o_K)
=======
                     INDENT_DBG_MEX(DEBUG_LEVEL_VERY_PEDANTIC, debug_level, "-->Writing port binding of " + mod_inst->get_in_port(i)->get_id());
                     if (mod_inst->get_in_port(i)->get_kind() == port_o_K)
>>>>>>> d09917d3
                     {
                        const structural_objectRef object_bounded = GetPointer<port_o>(mod_inst->get_in_port(i))->find_bounded_object(cir);
                        INDENT_DBG_MEX(DEBUG_LEVEL_VERY_PEDANTIC, debug_level, "---Bounded object is " + (object_bounded ? object_bounded->get_path() : " nothing"));
                        writer->write_port_binding(mod_inst->get_in_port(i), object_bounded, first_port_analyzed);
                     }
                     else
                     {
                        writer->write_vector_port_binding(mod_inst->get_in_port(i), first_port_analyzed);
                     }
                     first_port_analyzed = true;
                     INDENT_DBG_MEX(DEBUG_LEVEL_VERY_PEDANTIC, debug_level, "<--Written port binding of " + mod_inst->get_in_port(i)->get_id());
                  }
                  INDENT_DBG_MEX(DEBUG_LEVEL_VERY_PEDANTIC, debug_level, "<--Written input ports binding");
               }
               if(mod_inst->get_in_out_port_size())
               {
                  INDENT_DBG_MEX(DEBUG_LEVEL_VERY_PEDANTIC, debug_level, "-->Writing inout ports binding");
                  // writer->write_comment("INOUT binding\n");
                  for(unsigned int i = 0; i < mod_inst->get_in_out_port_size(); i++)
                  {
                     if(mod_inst->get_in_out_port(i)->get_kind() == port_o_K)
                     {
                        const structural_objectRef object_bounded = GetPointer<port_o>(mod_inst->get_in_out_port(i))->find_bounded_object();
                        if(!object_bounded)
                           continue;
                        writer->write_port_binding(mod_inst->get_in_out_port(i), object_bounded, first_port_analyzed);
                     }
                     else
                     {
                        writer->write_vector_port_binding(mod_inst->get_in_out_port(i), first_port_analyzed);
                     }
                     first_port_analyzed = true;
                  }
                  INDENT_DBG_MEX(DEBUG_LEVEL_VERY_PEDANTIC, debug_level, "<--Written inout ports binding");
               }
               if(mod_inst->get_gen_port_size())
               {
                  // writer->write_comment("Ports binding\n");
                  for(unsigned int i = 0; i < mod_inst->get_gen_port_size(); i++)
                  {
                     if(mod_inst->get_gen_port(i)->get_kind() == port_o_K)
                        writer->write_port_binding(mod_inst->get_gen_port(i), GetPointer<port_o>(mod_inst->get_gen_port(i))->find_bounded_object(), first_port_analyzed);
                     else
                     {
                        writer->write_vector_port_binding(mod_inst->get_gen_port(i), first_port_analyzed);
                     }
                     first_port_analyzed = true;
                  }
               }
               if(!writer->has_output_prefix())
               {
                  if(mod_inst->get_out_port_size())
                  {
                     // writer->write_comment("OUT binding\n");
                     for(unsigned int i = 0; i < mod_inst->get_out_port_size(); i++)
                     {
                        if(mod_inst->get_out_port(i)->get_kind() == port_o_K)
                        {
                           const structural_objectRef object_bounded = GetPointer<port_o>(mod_inst->get_out_port(i))->find_bounded_object();
                           if(!object_bounded)
                              continue;
                           writer->write_port_binding(mod_inst->get_out_port(i), object_bounded, first_port_analyzed);
                        }
                        else
                        {
                           writer->write_vector_port_binding(mod_inst->get_out_port(i), first_port_analyzed);
                        }
                        first_port_analyzed = true;
                     }
                  }
               }

               writer->write_module_instance_end(obj);
               INDENT_DBG_MEX(DEBUG_LEVEL_VERY_PEDANTIC, debug_level, "<--Written module instance " + obj->get_id());
            }
         }

         /// write loop signal post fix
         bool lspf = false;
         if(mod->get_in_port_size())
         {
            for(unsigned int i = 0; i < mod->get_in_port_size(); i++)
            {
               if(mod->get_in_port(i)->get_kind() == port_o_K)
                  io_signal_fix_ith(writer, mod->get_in_port(i), lspf);
               else
               {
                  auto* pv = GetPointer<port_o>(mod->get_in_port(i));
                  for(unsigned int k = 0; k < pv->get_ports_size(); k++)
                     io_signal_fix_ith(writer, pv->get_port(k), lspf);
               }
            }
         }
         if(mod->get_out_port_size())
         {
            for(unsigned int i = 0; i < mod->get_out_port_size(); i++)
            {
               if(mod->get_out_port(i)->get_kind() == port_o_K)
                  io_signal_fix_ith(writer, mod->get_out_port(i), lspf);
               else
               {
                  auto* pv = GetPointer<port_o>(mod->get_out_port(i));
                  for(unsigned int k = 0; k < pv->get_ports_size(); k++)
                     io_signal_fix_ith(writer, pv->get_port(k), lspf);
               }
            }
         }
         if(mod->get_in_out_port_size())
         {
            for(unsigned int i = 0; i < mod->get_in_out_port_size(); i++)
            {
               if(mod->get_in_out_port(i)->get_kind() == port_o_K)
                  io_signal_fix_ith(writer, mod->get_in_out_port(i), lspf);
               else
               {
                  auto* pv = GetPointer<port_o>(mod->get_in_out_port(i));
                  for(unsigned int k = 0; k < pv->get_ports_size(); k++)
                     io_signal_fix_ith(writer, pv->get_port(k), lspf);
               }
            }
         }
         /// for generic ports the post fix is not required. A generic port is never attached to a signal.
         INDENT_DBG_MEX(DEBUG_LEVEL_VERY_PEDANTIC, debug_level, "<--Written module instantiation of " + cir->get_id());
      }
      /// check if there is some behavior attached to the module
      else if(is_fsm(cir))
      {
         THROW_ASSERT(np, "Behavior not expected: " + HDL_manager::convert_to_identifier(writer.get(), GET_TYPE_NAME(cir)));
<<<<<<< HEAD
         std::string fsm_desc = np->get_NP_functionality(NP_functionality::FSM);
         THROW_ASSERT(fsm_desc != "", "Behavior not expected: " + HDL_manager::convert_to_identifier(writer.get(), GET_TYPE_NAME(cir)));
=======
         THROW_ASSERT(!(np->exist_NP_functionality(NP_functionality::FSM) and np->exist_NP_functionality(NP_functionality::FSM_CS)), "Cannot exist both fsm and fsm_cs for the same function");
         std::string fsm_desc;
         if(np->exist_NP_functionality(NP_functionality::FSM_CS))
            fsm_desc= np->get_NP_functionality(NP_functionality::FSM_CS);
         else
            fsm_desc = np->get_NP_functionality(NP_functionality::FSM);
         THROW_ASSERT(fsm_desc != "", "Behavior not expected: "+HDL_manager::convert_to_identifier(writer.get(), GET_TYPE_NAME(cir)));
>>>>>>> d09917d3
         write_fsm(writer, cir, fsm_desc);
      }
      else if(np)
      {
         if(np->exist_NP_functionality(NP_functionality::IP_COMPONENT))
         {
            std::string ip_cores = np->get_NP_functionality(NP_functionality::IP_COMPONENT);
            std::vector<std::string> ip_cores_list = convert_string_to_vector<std::string>(ip_cores, ",");
            for(auto ip_core : ip_cores_list)
            {
               std::vector<std::string> ip_core_vec = convert_string_to_vector<std::string>(ip_core, ":");
               if(ip_core_vec.size() < 1 or ip_core_vec.size() > 2)
                  THROW_ERROR("Malformed IP component definition \"" + ip_core + "\"");
               std::string library, component_name;
               if(ip_core_vec.size() == 2)
               {
                  library = ip_core_vec[0];
                  component_name = ip_core_vec[1];
               }
               else
               {
                  component_name = ip_core_vec[0];
                  library = TM->get_library(component_name);
               }
               technology_nodeRef tn = TM->get_fu(component_name, library);
               structural_objectRef core_cir;
               if(tn->get_kind() == functional_unit_K)
                  core_cir = GetPointer<functional_unit>(tn)->CM->get_circ();
               else if(tn->get_kind() == functional_unit_template_K && GetPointer<functional_unit>(GetPointer<functional_unit_template>(tn)->FU))
                  core_cir = GetPointer<functional_unit>(GetPointer<functional_unit_template>(tn)->FU)->CM->get_circ();
               else
                  THROW_ERROR("Unexpected pattern");
               writer->write_component_declaration(core_cir);
            }
         }
         writer->write_NP_functionalities(cir);
      }
      else
      {
         THROW_ASSERT(!cir->get_black_box(), "black box componet has to be managed in a different way");
      }
   }

   /// write module_instantiation end
   writer->write_module_definition_end(cir);
   INDENT_DBG_MEX(DEBUG_LEVEL_VERY_PEDANTIC, debug_level, "<--Written module " + GET_TYPE_NAME(cir));
}

void HDL_manager::write_flopoco_module(const structural_objectRef& cir, std::list<std::string>&
#if HAVE_FLOPOCO
                                                                            aux_files
#endif
                                       ) const
{
   auto* mod_inst = GetPointer<module>(cir);
   long long int mod_size_in = 0, mod_size_out = 0;
   for(unsigned int i = 0; i < mod_inst->get_in_port_size(); i++)
   {
      // Size of module is size of the largest output
      if(mod_size_in < STD_GET_SIZE(mod_inst->get_in_port(i)->get_typeRef()))
         mod_size_in = STD_GET_SIZE(mod_inst->get_in_port(i)->get_typeRef());
   }
   for(unsigned int i = 0; i < mod_inst->get_out_port_size(); i++)
   {
      // Size of module is size of the largest output
      if(mod_size_out < STD_GET_SIZE(mod_inst->get_out_port(i)->get_typeRef()))
         mod_size_out = STD_GET_SIZE(mod_inst->get_out_port(i)->get_typeRef());
   }
#if HAVE_FLOPOCO
   language_writerRef lan;
   std::string mod_type = mod_inst->get_NP_functionality()->get_NP_functionality(NP_functionality::FLOPOCO_PROVIDED);
   std::string mod_name = convert_to_identifier(lan.get(), GET_TYPE_NAME(cir));
   // Create the module
   PRINT_DBG_MEX(DEBUG_LEVEL_PEDANTIC, this->debug_level, "Creating " + mod_type + ", named " + mod_name + " whose size is " + STR(mod_size_in) + "|" + STR(mod_size_out));
   std::string pipe_parameter;
   if(mod_inst->ExistsParameter(PIPE_PARAMETER))
      pipe_parameter = mod_inst->GetParameter(PIPE_PARAMETER);
   flopo_wrap->add_FU(mod_type, static_cast<unsigned int>(mod_size_in), static_cast<unsigned int>(mod_size_out), mod_name, pipe_parameter);
   std::string created_file;
   flopo_wrap->writeVHDL(mod_name, static_cast<unsigned int>(mod_size_in), static_cast<unsigned int>(mod_size_out), pipe_parameter, created_file);
   aux_files.push_back(created_file);
#else
   THROW_ERROR("Floating point based HLS requires --enable-flopoco at configuration time");
#endif
}

void HDL_manager::write_behavioral(const language_writerRef writer, const structural_objectRef&, const std::string& behav) const
{
   std::vector<std::string> SplitVec;
   boost::algorithm::split(SplitVec, behav, boost::algorithm::is_any_of(";"));
   THROW_ASSERT(SplitVec.size(), "Expected at least one behavioral description");

   for(auto& i : SplitVec)
   {
      std::vector<std::string> SplitVec2;
      boost::algorithm::split(SplitVec2, i, boost::algorithm::is_any_of("="));
      THROW_ASSERT(SplitVec2.size() == 2, "Expected two operands");
      writer->write_assign(SplitVec2[0], SplitVec2[1]);
   }
}

void HDL_manager::write_fsm(const language_writerRef writer, const structural_objectRef& cir, const std::string& fsm_desc_i) const
{
   PRINT_DBG_MEX(DEBUG_LEVEL_VERBOSE, debug_level, "Start writing the FSM...");

   std::string fsm_desc = fsm_desc_i;
   boost::algorithm::erase_all(fsm_desc, "\n");

<<<<<<< HEAD
   // std::cout << fsm_desc_i << std::endl;

=======
>>>>>>> d09917d3
   std::vector<std::string> SplitVec;
   boost::algorithm::split(SplitVec, fsm_desc, boost::algorithm::is_any_of(";"));
   THROW_ASSERT(SplitVec.size() > 1, "Expected more than one ';' in the fsm specification (the first is the reset)");

   typedef boost::tokenizer<boost::char_separator<char>> tokenizer;
   boost::char_separator<char> sep(" ", nullptr);
   // compute the list of states
   std::list<std::string> list_of_states;
   std::vector<std::string>::const_iterator it_end = SplitVec.end();
   std::vector<std::string>::const_iterator it = SplitVec.begin();
   tokenizer first_line_tokens(*it, sep);
   tokenizer::iterator tok_iter = first_line_tokens.begin();
   std::string reset_state = convert_to_identifier(writer.get(), *tok_iter);
   PRINT_DBG_MEX(DEBUG_LEVEL_VERBOSE, debug_level, "Reset state: '" << reset_state << "'");
   ++tok_iter;
   THROW_ASSERT(tok_iter != first_line_tokens.end(), "Wrong fsm description: expected the reset port name");
   std::string reset_port = convert_to_identifier(writer.get(), *tok_iter);
   PRINT_DBG_MEX(DEBUG_LEVEL_VERBOSE, debug_level, "Reset port: '" << reset_port << "'");
   ++tok_iter;
   THROW_ASSERT(tok_iter != first_line_tokens.end(), "Wrong fsm description: expected the start port name");
   std::string start_port = convert_to_identifier(writer.get(), *tok_iter);
   PRINT_DBG_MEX(DEBUG_LEVEL_VERBOSE, debug_level, "Start port: '" << start_port << "'");
   ++tok_iter;
   THROW_ASSERT(tok_iter != first_line_tokens.end(), "Wrong fsm description: expected the clock port name");
   std::string clock_port = convert_to_identifier(writer.get(), *tok_iter);
   PRINT_DBG_MEX(DEBUG_LEVEL_VERBOSE, debug_level, "Clock port: '" << clock_port << "'");
   ++tok_iter;
   THROW_ASSERT(tok_iter == first_line_tokens.end(), "Wrong fsm description: unexpetcted tokens" + *tok_iter);

   ++it;
   auto first = it;
   for(; it + 1 != it_end; ++it)
   {
      tokenizer tokens(*it, sep);
      list_of_states.push_back(convert_to_identifier(writer.get(), *tokens.begin()));
   }
   auto end = it;
   PRINT_DBG_MEX(DEBUG_LEVEL_VERBOSE, debug_level, "Number of states: " << list_of_states.size());
   // std::cout << list_of_states.size() << " " << bitnumber(list_of_states.size()-1) << std::endl;
   THROW_ASSERT(reset_state == *(list_of_states.begin()), "reset state and first state has to be the same " + reset_state + " : " + fsm_desc);

   /// write state declaration.
   std::string vendor;
   if(device->has_parameter("vendor"))
   {
      vendor = device->get_parameter<std::string>("vendor");
      boost::algorithm::to_lower(vendor);
   }
   bool one_hot_encoding = false;
   if(parameters->getOption<std::string>(OPT_fsm_encoding) == "one-hot")
      one_hot_encoding = true;
   else if(parameters->getOption<std::string>(OPT_fsm_encoding) == "auto" && vendor == "xilinx" && list_of_states.size() < 256)
      one_hot_encoding = true;

   writer->write_state_declaration(cir, list_of_states, reset_port, reset_state, one_hot_encoding);

   PRINT_DBG_MEX(DEBUG_LEVEL_VERBOSE, debug_level, "write module_instantiation begin");
   // write module_instantiation begin
   writer->write_module_definition_begin(cir);

   PRINT_DBG_MEX(DEBUG_LEVEL_VERBOSE, debug_level, "write the present_state update");
<<<<<<< HEAD
   /// write the present_state update
   writer->write_present_state_update(reset_state, reset_port, clock_port, parameters->getOption<std::string>(OPT_sync_reset), cir->find_member(PRESENT_STATE_PORT_NAME, port_o_K, cir).get() != nullptr);
=======
   ///write the present_state update      
   writer->write_present_state_update(cir, reset_state, reset_port, clock_port, parameters->getOption<std::string>(OPT_sync_reset));
>>>>>>> d09917d3

   PRINT_DBG_MEX(DEBUG_LEVEL_VERBOSE, debug_level, "write transition and output functions");
   /// write transition and output functions
   if(parameters->IsParameter("multi-proc-fsm") and parameters->GetParameter<int>("multi-proc-fsm") == 1)
   {
      auto* mod = GetPointer<module>(cir);
      for(unsigned int output_index = 0; output_index <= mod->get_out_port_size(); output_index++)
      {
         if(mod->get_out_port(output_index)->get_id() == PRESENT_STATE_PORT_NAME)
            continue;
         if(mod->get_out_port(output_index)->get_id() == NEXT_STATE_PORT_NAME)
            continue;
         writer->write_transition_output_functions(false, output_index, cir, reset_state, reset_port, start_port, clock_port, first, end);
      }
   }
   else
      writer->write_transition_output_functions(true, 0, cir, reset_state, reset_port, start_port, clock_port, first, end);

   PRINT_DBG_MEX(DEBUG_LEVEL_VERBOSE, debug_level, "FSM writing completed!");
}

std::string HDL_manager::convert_to_identifier(const language_writer* writer, const std::string& id)
{
   auto ret = id;
   if(dynamic_cast<const VHDL_writer*>(writer))
   {
      if(ret.find("__") != std::string::npos or ret.front() == '_' or ret.back() == '_' or writer->check_keyword(ret))
      {
         return "\\" + ret + "\\";
      }
      else
      {
         return ret;
      }
   }
   else if(dynamic_cast<const verilog_writer*>(writer))
   {
      if((ret[0] >= '0' && ret[0] <= '9') || (ret.find(".") != std::string::npos) || (ret.find("[") != std::string::npos) || (ret.find("]") != std::string::npos))
         return "\\" + ret + " ";
      else if(writer and writer->check_keyword(ret))
         return "\\" + ret + " ";
      else if(ret == "array")
         return ret + "_S";
      else
         return ret;
   }
   else
   {
      return ret;
   }
   THROW_UNREACHABLE("");
   return ret;
}

std::string HDL_manager::convert_to_identifier(const std::string& id)
{
   const language_writer* lan = nullptr;
   return convert_to_identifier(lan, id);
}

std::string HDL_manager::get_mod_typename(const language_writer* lan, const structural_objectRef& cir)
{
   std::string res = GET_TYPE_NAME(cir);
   auto* mod = GetPointer<module>(cir);
   const NP_functionalityRef& np = mod->get_NP_functionality();
   if(np && np->get_NP_functionality(NP_functionality::FLOPOCO_PROVIDED) != "")
   {
      long long int mod_size_in = 0;
      for(unsigned int i = 0; i < mod->get_in_port_size(); i++)
      {
         // Size of module is size of the largest output
         if(mod_size_in < STD_GET_SIZE(mod->get_in_port(i)->get_typeRef()))
            mod_size_in = STD_GET_SIZE(mod->get_in_port(i)->get_typeRef());
      }
      res = res + "_" + STR(mod_size_in);
      long long int mod_size_out = 0;
      for(unsigned int i = 0; i < mod->get_out_port_size(); i++)
      {
         // Size of module is size of the largest output
         if(mod_size_out < STD_GET_SIZE(mod->get_out_port(i)->get_typeRef()))
            mod_size_out = STD_GET_SIZE(mod->get_out_port(i)->get_typeRef());
      }
      res = res + "_" + STR(mod_size_out);
      if(mod->ExistsParameter(PIPE_PARAMETER) and mod->GetParameter(PIPE_PARAMETER) != "")
         res = res + "_" + mod->GetParameter(PIPE_PARAMETER);
   }
   return convert_to_identifier(lan, res);
}<|MERGE_RESOLUTION|>--- conflicted
+++ resolved
@@ -248,11 +248,7 @@
       }
       else
       {
-<<<<<<< HEAD
-         if(np and np->exist_NP_functionality(NP_functionality::FSM))
-=======
          if (np and (np->exist_NP_functionality(NP_functionality::FSM) or np->exist_NP_functionality(NP_functionality::FSM_CS)))
->>>>>>> d09917d3
          {
             component_language[language].push_back(component);
          }
@@ -733,12 +729,8 @@
                   // writer->write_comment("IN binding\n");
                   for(unsigned int i = 0; i < mod_inst->get_in_port_size(); i++)
                   {
-<<<<<<< HEAD
-                     if(mod_inst->get_in_port(i)->get_kind() == port_o_K)
-=======
                      INDENT_DBG_MEX(DEBUG_LEVEL_VERY_PEDANTIC, debug_level, "-->Writing port binding of " + mod_inst->get_in_port(i)->get_id());
                      if (mod_inst->get_in_port(i)->get_kind() == port_o_K)
->>>>>>> d09917d3
                      {
                         const structural_objectRef object_bounded = GetPointer<port_o>(mod_inst->get_in_port(i))->find_bounded_object(cir);
                         INDENT_DBG_MEX(DEBUG_LEVEL_VERY_PEDANTIC, debug_level, "---Bounded object is " + (object_bounded ? object_bounded->get_path() : " nothing"));
@@ -867,10 +859,6 @@
       else if(is_fsm(cir))
       {
          THROW_ASSERT(np, "Behavior not expected: " + HDL_manager::convert_to_identifier(writer.get(), GET_TYPE_NAME(cir)));
-<<<<<<< HEAD
-         std::string fsm_desc = np->get_NP_functionality(NP_functionality::FSM);
-         THROW_ASSERT(fsm_desc != "", "Behavior not expected: " + HDL_manager::convert_to_identifier(writer.get(), GET_TYPE_NAME(cir)));
-=======
          THROW_ASSERT(!(np->exist_NP_functionality(NP_functionality::FSM) and np->exist_NP_functionality(NP_functionality::FSM_CS)), "Cannot exist both fsm and fsm_cs for the same function");
          std::string fsm_desc;
          if(np->exist_NP_functionality(NP_functionality::FSM_CS))
@@ -878,7 +866,6 @@
          else
             fsm_desc = np->get_NP_functionality(NP_functionality::FSM);
          THROW_ASSERT(fsm_desc != "", "Behavior not expected: "+HDL_manager::convert_to_identifier(writer.get(), GET_TYPE_NAME(cir)));
->>>>>>> d09917d3
          write_fsm(writer, cir, fsm_desc);
       }
       else if(np)
@@ -987,11 +974,6 @@
    std::string fsm_desc = fsm_desc_i;
    boost::algorithm::erase_all(fsm_desc, "\n");
 
-<<<<<<< HEAD
-   // std::cout << fsm_desc_i << std::endl;
-
-=======
->>>>>>> d09917d3
    std::vector<std::string> SplitVec;
    boost::algorithm::split(SplitVec, fsm_desc, boost::algorithm::is_any_of(";"));
    THROW_ASSERT(SplitVec.size() > 1, "Expected more than one ';' in the fsm specification (the first is the reset)");
@@ -1053,13 +1035,8 @@
    writer->write_module_definition_begin(cir);
 
    PRINT_DBG_MEX(DEBUG_LEVEL_VERBOSE, debug_level, "write the present_state update");
-<<<<<<< HEAD
-   /// write the present_state update
-   writer->write_present_state_update(reset_state, reset_port, clock_port, parameters->getOption<std::string>(OPT_sync_reset), cir->find_member(PRESENT_STATE_PORT_NAME, port_o_K, cir).get() != nullptr);
-=======
    ///write the present_state update      
    writer->write_present_state_update(cir, reset_state, reset_port, clock_port, parameters->getOption<std::string>(OPT_sync_reset));
->>>>>>> d09917d3
 
    PRINT_DBG_MEX(DEBUG_LEVEL_VERBOSE, debug_level, "write transition and output functions");
    /// write transition and output functions
