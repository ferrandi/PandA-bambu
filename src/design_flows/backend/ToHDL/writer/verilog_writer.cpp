/*
 *
 *                   _/_/_/    _/_/   _/    _/ _/_/_/    _/_/
 *                  _/   _/ _/    _/ _/_/  _/ _/   _/ _/    _/
 *                 _/_/_/  _/_/_/_/ _/  _/_/ _/   _/ _/_/_/_/
 *                _/      _/    _/ _/    _/ _/   _/ _/    _/
 *               _/      _/    _/ _/    _/ _/_/_/  _/    _/
 *
 *             ***********************************************
 *                              PandA Project
 *                     URL: http://panda.dei.polimi.it
 *                       Politecnico di Milano - DEIB
 *                        System Architectures Group
 *             ***********************************************
 *              Copyright (C) 2004-2019 Politecnico di Milano
 *
 *   This file is part of the PandA framework.
 *
 *   The PandA framework is free software; you can redistribute it and/or modify
 *   it under the terms of the GNU General Public License as published by
 *   the Free Software Foundation; either version 3 of the License, or
 *   (at your option) any later version.
 *
 *   This program is distributed in the hope that it will be useful,
 *   but WITHOUT ANY WARRANTY; without even the implied warranty of
 *   MERCHANTABILITY or FITNESS FOR A PARTICULAR PURPOSE.  See the
 *   GNU General Public License for more details.
 *
 *   You should have received a copy of the GNU General Public License
 *   along with this program.  If not, see <http://www.gnu.org/licenses/>.
 *
 */
/**
 * @file verilog_writer.cpp
 * @brief This class implements the methods to write Verilog descriptions.
 *
 * @author Fabrizio Ferrandi <fabrizio.ferrandi@polimi.it>
 * @author Christian Pilato <pilato@elet.polimi.it>
 * $Revision$
 * $Date$
 * Last modified by $Author$
 *
 */

/// Autoheader include
#include "config_HAVE_FROM_C_BUILT.hpp"

#include "verilog_writer.hpp"

#include "HDL_manager.hpp"

#include "technology_manager.hpp"
#include "time_model.hpp"

#include "NP_functionality.hpp"
#include "dbgPrintHelper.hpp"
#include "exceptions.hpp"
#include "structural_objects.hpp"
#include "tree_helper.hpp"

#include <algorithm>
#include <boost/algorithm/string.hpp>
#include <boost/lexical_cast.hpp>
#include <boost/tokenizer.hpp>
#include <fstream>
#include <functional>
#include <iosfwd>

#include "state_transition_graph_manager.hpp"

///. include
#include "Parameter.hpp"

/// STD include
#include <limits>

/// STL include
#include <utility>

/// technology include
#include "technology_node.hpp"

/// utility include
#include "indented_output_stream.hpp"
#include "string_manipulation.hpp" // for GET_CLASS

#define VERILOG_2001_SUPPORTED

const std::map<std::string, std::string> verilog_writer::builtin_to_verilog_keyword = {
    {AND_GATE_STD, "and"}, {NAND_GATE_STD, "nand"}, {OR_GATE_STD, "or"}, {NOR_GATE_STD, "nor"}, {XOR_GATE_STD, "xor"}, {XNOR_GATE_STD, "xnor"}, {NOT_GATE_STD, "not"}, {DFF_GATE_STD, "dff"}, {BUFF_GATE_STD, "buf"},
};

const std::set<std::string> verilog_writer::keywords = {
    "abs", "abstol", "access", "acos", "acosh", "always", "analog", "and", "asin", "asinh", "assign", "atan", "atan2", "atanh", "automatic", "begin", "bool", "buf", "bufif0", "bufif1", "case", "casex", "casez", "ceil", "cell", "cmos", "config",
    "continuous", "cos", "cosh", "ddt_nature", "deassign", "default", "defparam", "design", "disable", "discipline", "discrete", "domain", "edge", "else", "end", "endcase", "endconfig", "enddiscipline", "endfunction", "endgenerate", "endmodule",
    "endnature", "endprimitive", "endspecify", "endtable", "endtask", "event", "exclude", "exp", "floor", "flow", "for", "force", "forever", "fork", "from", "function", "generate", "genvar", "ground", "highz0", "highz1", "hypot", "idt_nature", "if",
    "ifnone", "incdir", "include", "inf", "initial", "inout", "input", "instance", "integer", "join", "large", "liblist", "library", "ln", "localparam", "log", "macromodule", "max", "medium", "min", "module", "nand", "nature", "negedge", "nmos", "nor",
    "noshowcancelled", "not", "notif0", "notif1", "or", "output", "parameter", "pmos", "posedge", "potential", "pow", "primitive", "pull0", "pull1", "pulldown", "pullup", "pulsestyle_onevent", "pulsestyle_ondetect", "rcmos", "real", "realtime", "reg",
    "release", "repeat", "rnmos", "rpmos", "rtran", "rtranif0", "rtranif1", "scalared", "showcancelled", "signed", "sin", "sinh", "small", "specify", "specparam", "sqrt", "strong0", "strong1", "supply0", "supply1", "table", "tan", "tanh", "task", "time",
    "tran", "tranif0", "tranif1", "tri", "tri0", "tri1", "triand", "trior", "trireg", "units", "unsigned", "use", "uwire", "vectored", "wait", "wand", "weak0", "weak1", "while", "wire", "wone", "wor", "xnor", "xor",
    /// some System Verilog 2005 keywords
    "alias", "always_comb", "always_ff", "always_latch", "assert", "assume", "before", "bind", "bins", "binsof", "bit", "break", "byte", "chandle", "class", "clocking", "const", "constraint", "context", "continue", "cover", "covergroup", "coverpoint",
    "cross", "dist", "do", "endclass", "endgroup",
    "endsequence"
    "endclocking",
    "endpackage", "endinterface", "endprogram", "endproperty", "enum", "expect", "export", "extends", "extern", "final", "first_match", "foreach", "forkjoin", "iff", "ignore_bins", "illegal_bins", "import", "intersect", "inside", "interface", "int",
    "join_any", "join_none", "local", "logic", "longint", "matches", "modport", "new", "null", "package", "packed", "priority", "program", "property", "protected", "pure", "rand", "randc", "randcase", "randomize", "randsequence", "ref", "return",
    "sequence", "shortint", "shortreal", "solve", "static", "string", "struct", "super", "tagged", "this", "throughout", "timeprecision", "timeunit", "type", "typedef", "unique", "var", "virtual", "void", "wait_order", "wildcard", "with", "within",
    /// some System Verilog 2009 keywords
    "accept_on", "checker", "endchecker", "eventually", "global", "implies", "let", "nexttime", "reject_on", "restrict", "s_always", "s_eventually", "s_nexttime", "s_until", "s_until_with", "strong", "sync_accept_on", "sync_reject_on", "unique0", "until",
    "until_with", "untyped", "weak",
    /// some System Verilog 2012 keywords
    "implements", "interconnect", "nettype", "soft"};

void verilog_writer::write_comment(const std::string& comment_string)
{
   indented_output_stream->Append("// " + comment_string);
}

std::string verilog_writer::type_converter(structural_type_descriptorRef Type)
{
   switch(Type->type)
   {
      case structural_type_descriptor::BOOL:
      {
         return "";
      }
      case structural_type_descriptor::INT:
      {
         return "signed ";
      }
      case structural_type_descriptor::UINT:
      {
         return "";
      }
      case structural_type_descriptor::USER:
      {
         THROW_ERROR("USER type not yet supported");
         break;
      }
      case structural_type_descriptor::REAL:
      {
         return "";
      }
      case structural_type_descriptor::VECTOR_BOOL:
      {
         return "";
      }
      case structural_type_descriptor::VECTOR_INT:
      {
         return "signed ";
      }
      case structural_type_descriptor::VECTOR_UINT:
      {
         return "";
      }
      case structural_type_descriptor::VECTOR_REAL:
      {
         break;
      }
      case structural_type_descriptor::VECTOR_USER:
      {
         THROW_ERROR("VECTOR_USER type not yet supported");
         break;
      }
      case structural_type_descriptor::OTHER:
      {
         return Type->id_type;
      }
      case structural_type_descriptor::UNKNOWN:
      default:
         THROW_ERROR("Not initialized type");
   }
   return "";
}

std::string verilog_writer::type_converter_size(const structural_objectRef& cir)
{
   structural_type_descriptorRef Type = cir->get_typeRef();
   const structural_objectRef Owner = cir->get_owner();
   auto* mod = GetPointer<module>(Owner);
   std::string port_name = cir->get_id();
   bool specialization_string = false;
   if(mod)
   {
      const NP_functionalityRef& np = mod->get_NP_functionality();
      if(np)
      {
         std::vector<std::pair<std::string, structural_objectRef>> library_parameters;
         mod->get_NP_library_parameters(Owner, library_parameters);
         for(auto const library_parameter : library_parameters)
            if(port_name == library_parameter.first)
               specialization_string = true;
      }
   }
   switch(Type->type)
   {
      case structural_type_descriptor::BOOL:
      {
         if(cir->get_kind() == port_vector_o_K)
         {
            if(specialization_string)
               return "[" + (PORTSIZE_PREFIX + port_name) + "-1:0] ";
            else
               return "[" + boost::lexical_cast<std::string>(GetPointer<port_o>(cir)->get_ports_size() - 1) + ":0] ";
         }
         else if(cir->get_owner() and cir->get_owner()->get_kind() == port_vector_o_K)
         {
            const auto owner_vector = GetPointer<const port_o>(cir->get_owner());
            for(unsigned int vector_index = 0; vector_index < owner_vector->get_ports_size(); vector_index++)
            {
               if(owner_vector->get_port(vector_index) == cir)
               {
                  return "[" + STR(vector_index) + ":" + STR(vector_index) + "]";
               }
            }
            THROW_UNREACHABLE("");
         }
         else
         {
            return "";
         }
         break;
      }
      case structural_type_descriptor::USER:
      {
         Type->print(std::cerr);
         THROW_ERROR("USER type not yet supported");
         break;
      }
      case structural_type_descriptor::INT:
      case structural_type_descriptor::UINT:
      case structural_type_descriptor::REAL:
      case structural_type_descriptor::VECTOR_BOOL:
      {
         if(specialization_string)
         {
            if(cir->get_kind() == port_vector_o_K)
            {
               unsigned int lsb = GetPointer<port_o>(cir)->get_lsb();
               return "[(" + (PORTSIZE_PREFIX + port_name) + "*" + (BITSIZE_PREFIX + port_name) + ")+(" + boost::lexical_cast<std::string>(static_cast<int>(lsb) - 1) + "):" + boost::lexical_cast<std::string>(lsb) + "] ";
            }
            else if(cir->get_owner() and cir->get_owner()->get_kind() == port_vector_o_K)
            {
               THROW_UNREACHABLE("");
            }
            else
               return "[" + (BITSIZE_PREFIX + port_name) + "-1:0] ";
         }
         else
         {
            if(cir->get_kind() == signal_vector_o_K)
            {
               const structural_objectRef first_sig = GetPointer<signal_o>(cir)->get_signal(0);
               structural_type_descriptorRef Type_fs = first_sig->get_typeRef();
               unsigned int n_sign = GetPointer<signal_o>(cir)->get_signals_size();
               unsigned int size_fs = Type_fs->vector_size > 0 ? Type_fs->size * Type_fs->vector_size : Type_fs->size;
               unsigned int lsb = GetPointer<signal_o>(cir)->get_lsb();
               unsigned int msb = size_fs * n_sign + lsb;

               return "[" + boost::lexical_cast<std::string>(static_cast<int>(msb) - 1) + ":" + boost::lexical_cast<std::string>(lsb) + "] ";
            }
            else if(cir->get_kind() == port_vector_o_K)
            {
               unsigned int lsb = GetPointer<port_o>(cir)->get_lsb();
               unsigned int n_ports = GetPointer<port_o>(cir)->get_ports_size();
               const structural_objectRef first_port = GetPointer<port_o>(cir)->get_port(0);
               const auto Type_fp = first_port->get_typeRef();
               unsigned int size_fp = Type_fp->vector_size > 0 ? Type_fp->size * Type_fp->vector_size : Type_fp->size;
               unsigned int msb = size_fp * n_ports + lsb;
               return "[" + boost::lexical_cast<std::string>(static_cast<int>(msb) - 1) + ":" + boost::lexical_cast<std::string>(lsb) + "] ";
            }
            else if(cir->get_owner() and cir->get_owner()->get_kind() == port_vector_o_K)
            {
               const auto owner_vector = GetPointer<const port_o>(cir->get_owner());
               unsigned int lsb = owner_vector->get_lsb();
               for(unsigned int vector_index = 0; vector_index < owner_vector->get_ports_size(); vector_index++)
               {
                  if(owner_vector->get_port(vector_index) == cir)
                  {
                     const structural_objectRef first_port = owner_vector->get_port(0);
                     unsigned int single_size_port = GET_TYPE_SIZE(first_port);
                     return "[" + STR(((vector_index + 1) * single_size_port) - 1 + lsb) + ":" + STR(vector_index * single_size_port + lsb) + "]";
                  }
               }
               THROW_UNREACHABLE("");
            }
            if(Type->vector_size > 1 && Type->size == 1)
               return "[" + boost::lexical_cast<std::string>(static_cast<int>(Type->vector_size) - 1) + ":0] ";
            else if(Type->vector_size == 1 && Type->size == 1)
               return "";
            else if(Type->vector_size == 0 && Type->size != 0)
               return "[" + boost::lexical_cast<std::string>(static_cast<int>(Type->size) - 1) + ":0] ";
            else
               THROW_ERROR("Not completely specified: " + port_name);
         }
         break;
      }
      case structural_type_descriptor::VECTOR_UINT:
      case structural_type_descriptor::VECTOR_INT:
      case structural_type_descriptor::VECTOR_REAL:
      {
         if(specialization_string)
            return "[" + (BITSIZE_PREFIX + port_name) + "*" + (NUM_ELEM_PREFIX + port_name) + "-1:0] ";
         else if(Type->vector_size * Type->size > 1)
            return "[" + boost::lexical_cast<std::string>(Type->vector_size * Type->size - 1) + ":0] ";
         else
            return "";
      }
      case structural_type_descriptor::VECTOR_USER:
      {
         THROW_ERROR("VECTOR_USER type not yet supported");
         break;
      }
      case structural_type_descriptor::OTHER:
      {
         return Type->id_type;
      }
      case structural_type_descriptor::UNKNOWN:
      default:
         THROW_ERROR("Not initialized type");
   }
   return "";
}

std::string verilog_writer::may_slice_string(const structural_objectRef& cir)
{
   structural_type_descriptorRef Type = cir->get_typeRef();
   const structural_objectRef Owner = cir->get_owner();
   auto* mod = GetPointer<module>(Owner);
   std::string port_name = cir->get_id();
   bool specialization_string = false;
   if(mod)
   {
      const NP_functionalityRef& np = mod->get_NP_functionality();
      if(np)
      {
         std::vector<std::pair<std::string, structural_objectRef>> library_parameters;
         mod->get_NP_library_parameters(Owner, library_parameters);
         for(const auto& library_parameter : library_parameters)
            if(port_name == library_parameter.first)
               specialization_string = true;
      }
   }
   switch(Type->type)
   {
      case structural_type_descriptor::BOOL:
      {
         if(Owner->get_kind() == port_vector_o_K)
         {
            return "[" + GetPointer<port_o>(cir)->get_id() + "]";
         }
         else
            return "";
      }
      case structural_type_descriptor::USER:
      {
         Type->print(std::cerr);
         THROW_ERROR("USER type not yet supported");
         break;
      }
      case structural_type_descriptor::INT:
      case structural_type_descriptor::UINT:
      case structural_type_descriptor::REAL:
      case structural_type_descriptor::VECTOR_BOOL:
      {
         if(specialization_string)
         {
            if(Owner->get_kind() == port_vector_o_K)
            {
               unsigned int lsb = GetPointer<port_o>(Owner)->get_lsb();
               return "[((" + boost::lexical_cast<std::string>(GetPointer<port_o>(cir)->get_id()) + "+1)*" + (BITSIZE_PREFIX + port_name) + ")+(" + boost::lexical_cast<std::string>(static_cast<int>(lsb) - 1) + "):(" +
                      boost::lexical_cast<std::string>(GetPointer<port_o>(cir)->get_id()) + "*" + (BITSIZE_PREFIX + port_name) + ")+" + boost::lexical_cast<std::string>(lsb) + "]";
            }
            else
               return "";
         }
         else
         {
            if(Owner->get_kind() == port_vector_o_K)
            {
               structural_type_descriptorRef Type_fp = cir->get_typeRef();
               unsigned int size_fp = Type_fp->vector_size > 0 ? Type_fp->size * Type_fp->vector_size : Type_fp->size;
               unsigned int lsb = GetPointer<port_o>(Owner)->get_lsb();
               return "[" + boost::lexical_cast<std::string>((1 + boost::lexical_cast<int>(GetPointer<port_o>(cir)->get_id())) * static_cast<int>(size_fp) + static_cast<int>(lsb) - 1) + ":" +
                      boost::lexical_cast<std::string>((boost::lexical_cast<int>(GetPointer<port_o>(cir)->get_id())) * static_cast<int>(size_fp) + static_cast<int>(lsb)) + "]";
            }
            else
               return "";
         }
         break;
      }
      case structural_type_descriptor::VECTOR_UINT:
      case structural_type_descriptor::VECTOR_INT:
      case structural_type_descriptor::VECTOR_REAL:
      {
         if(specialization_string)
         {
            if(Owner->get_kind() == port_vector_o_K)
            {
               unsigned int lsb = GetPointer<port_o>(Owner)->get_lsb();
               return "[((" + boost::lexical_cast<std::string>(GetPointer<port_o>(cir)->get_id()) + "+1)*" + (BITSIZE_PREFIX + port_name) + "*" + (NUM_ELEM_PREFIX + port_name) + ")+(" + boost::lexical_cast<std::string>(static_cast<int>(lsb) - 1) + "):(" +
                      boost::lexical_cast<std::string>(GetPointer<port_o>(cir)->get_id()) + "*" + (BITSIZE_PREFIX + port_name) + "*" + (NUM_ELEM_PREFIX + port_name) + ")+" + boost::lexical_cast<std::string>(lsb) + "]";
            }
            else
               return "";
         }
         else
         {
            if(Owner->get_kind() == port_vector_o_K)
            {
               structural_type_descriptorRef Type_fp = cir->get_typeRef();
               unsigned int size_fp = Type_fp->vector_size > 0 ? Type_fp->size * Type_fp->vector_size : Type_fp->size;
               unsigned int lsb = GetPointer<port_o>(Owner)->get_lsb();
               return "[" + boost::lexical_cast<std::string>((1 + boost::lexical_cast<int>(GetPointer<port_o>(cir)->get_id())) * static_cast<int>(size_fp) + static_cast<int>(lsb) - 1) + ":" +
                      boost::lexical_cast<std::string>((boost::lexical_cast<int>(GetPointer<port_o>(cir)->get_id())) * static_cast<int>(size_fp) + static_cast<int>(lsb)) + "]";
            }
            else
               return "";
         }
         break;
      }
      case structural_type_descriptor::OTHER:
      case structural_type_descriptor::VECTOR_USER:
      {
         THROW_ERROR("VECTOR_USER type not yet supported");
         break;
      }
      case structural_type_descriptor::UNKNOWN:
      default:
         THROW_ERROR("Not initialized type");
   }
   return "";
}

void verilog_writer::write_library_declaration(const structural_objectRef&)
{
}

void verilog_writer::write_module_declaration(const structural_objectRef& cir)
{
   auto* mod = GetPointer<module>(cir);
   THROW_ASSERT(mod, "Expected a module got something of different");
   indented_output_stream->Append("`timescale 1ns / 1ps\n");
   if(HDL_manager::convert_to_identifier(this, GET_TYPE_NAME(cir)) == register_AR_NORETIME)
   {
      indented_output_stream->Append("(* keep_hierarchy = \"yes\" *) ");
   }
   indented_output_stream->Append("module " + HDL_manager::convert_to_identifier(this, GET_TYPE_NAME(cir)) + "(");
   bool first_obj = false;
   /// write IO port declarations respecting the position
   for(unsigned int i = 0; i < mod->get_num_ports(); i++)
   {
      if(first_obj)
         indented_output_stream->Append(", ");
      else
         first_obj = true;
      indented_output_stream->Append(HDL_manager::convert_to_identifier(this, mod->get_positional_port(i)->get_id()));
   }
   if(HDL_manager::convert_to_identifier(this, GET_TYPE_NAME(cir)) == register_AR_NORETIME)
      indented_output_stream->Append(")/* synthesis syn_hier = \"hard\"*/;\n");
   else
      indented_output_stream->Append(");\n");
   indented_output_stream->Indent();
}

void verilog_writer::write_module_internal_declaration(const structural_objectRef&)
{
}

void verilog_writer::write_assign(const std::string& op0, const std::string& op1)
{
   if(op0 != op1)
      indented_output_stream->Append("  assign " + op0 + " = " + op1 + ";\n");
}

void verilog_writer::write_port_declaration(const structural_objectRef& cir, bool)
{
   THROW_ASSERT(cir->get_kind() == port_o_K || cir->get_kind() == port_vector_o_K, "Expected a port got something of different " + cir->get_id());
   port_o::port_direction dir;
   dir = GetPointer<port_o>(cir)->get_port_direction();
   switch(dir)
   {
      case port_o::IN:
      {
         indented_output_stream->Append("input ");
         break;
      }
      case port_o::OUT:
      {
         indented_output_stream->Append("output ");
         break;
      }
      case port_o::IO:
      {
         indented_output_stream->Append("inout ");
         break;
      }
      case port_o::GEN:
      {
         THROW_ERROR("Generic port not yet supported!");
         break;
      }
      case port_o::TLM_IN:
      case port_o::TLM_INOUT:
      case port_o::TLM_OUT:
      case port_o::UNKNOWN:
      default:
         THROW_ERROR("Something went wrong!");
   }

   indented_output_stream->Append(type_converter(cir->get_typeRef()) + type_converter_size(cir));
   indented_output_stream->Append(HDL_manager::convert_to_identifier(this, cir->get_id()) + ";\n");
}

void verilog_writer::write_component_declaration(const structural_objectRef&)
{
}

void verilog_writer::write_signal_declaration(const structural_objectRef& cir)
{
   THROW_ASSERT(cir->get_kind() == signal_o_K || cir->get_kind() == signal_vector_o_K, "Expected a signal or a signal vector got something of different");
   indented_output_stream->Append("wire " + type_converter(cir->get_typeRef()) + type_converter_size(cir));
   if(cir->get_kind() == signal_vector_o_K and cir->get_typeRef()->type == structural_type_descriptor::BOOL)
   {
      const structural_objectRef first_sig = GetPointer<signal_o>(cir)->get_signal(0);
      structural_type_descriptorRef Type_fs = first_sig->get_typeRef();
      unsigned int n_sign = GetPointer<signal_o>(cir)->get_signals_size();
      unsigned int size_fs = Type_fs->vector_size > 0 ? Type_fs->size * Type_fs->vector_size : Type_fs->size;
      unsigned int lsb = GetPointer<signal_o>(cir)->get_lsb();
      unsigned int msb = size_fs * n_sign + lsb;
      indented_output_stream->Append("[" + boost::lexical_cast<std::string>(msb - 1) + ":" + boost::lexical_cast<std::string>(lsb) + "] ");
   }
   indented_output_stream->Append(HDL_manager::convert_to_identifier(this, cir->get_id()) + ";\n");
}

void verilog_writer::write_module_definition_begin(const structural_objectRef&)
{
   indented_output_stream->Append("\n");
}

void verilog_writer::WriteBuiltin(const structural_objectConstRef component)
{
   const auto mod = GetPointer<const module>(component);
   THROW_ASSERT(mod, component->get_path() + " is not a module");
   THROW_ASSERT(GetPointer<const port_o>(mod->get_out_port(0)), "does not have an output port");
   THROW_ASSERT(component->get_owner(), "does not have an owner");
   THROW_ASSERT(GetPointer<const port_o>(mod->get_out_port(0))->find_bounded_object(component->get_owner()), component->get_path() + " does not have a bounded object");
   const auto object_bounded = GetPointer<const port_o>(mod->get_out_port(0))->find_bounded_object(component->get_owner());
   const auto component_name = GET_TYPE_NAME(component);
   THROW_ASSERT(builtin_to_verilog_keyword.find(component_name) != builtin_to_verilog_keyword.end(), "Verilog keyword corresponding to " + component_name + " not found");
   indented_output_stream->Append(builtin_to_verilog_keyword.find(component_name)->second + " " + builtin_to_verilog_keyword.find(component_name)->second + "_" + component->get_id() + "(");
   THROW_ASSERT(mod->get_out_port_size() == 1, component->get_path() + " has " + STR(mod->get_out_port_size()) + " output ports");
   indented_output_stream->Append(" " + HDL_manager::convert_to_identifier(this, object_bounded->get_id()) + ", ");
   for(unsigned int i = 0; i < mod->get_in_port_size(); i++)
   {
      if(mod->get_in_port(i)->get_kind() == port_o_K)
      {
         THROW_ASSERT(GetPointer<port_o>(mod->get_in_port(i))->find_bounded_object(component->get_owner()), "does not have a structural object connected to the input");
         const auto in_object_bounded = GetPointer<port_o>(mod->get_in_port(i))->find_bounded_object(component->get_owner());
         indented_output_stream->Append(HDL_manager::convert_to_identifier(this, in_object_bounded->get_id()));
      }
      else if(mod->get_in_port(i)->get_kind() == port_vector_o_K)
      {
         const auto port = GetPointer<port_o>(mod->get_in_port(i));
         const auto in_object_bounded = port->find_bounded_object(component);
         if(in_object_bounded)
         {
            indented_output_stream->Append(HDL_manager::convert_to_identifier(this, in_object_bounded->get_id()));
         }
         else
         {
            auto n_ports = port->get_ports_size();
            for(decltype(n_ports) port_index = 0; port_index < n_ports; port_index++)
            {
               if(i != 0 or port_index != 0)
                  indented_output_stream->Append(", ");
               const auto vec_in_object_bounded = GetPointer<port_o>(port->get_port(port_index))->find_bounded_object();
               THROW_ASSERT(vec_in_object_bounded, port->get_port(port_index)->get_path());
               indented_output_stream->Append(HDL_manager::convert_to_identifier(this, vec_in_object_bounded->get_id()));
            }
         }
      }
      else
      {
         THROW_UNREACHABLE("");
      }
   }
   indented_output_stream->Append(");\n");
}

void verilog_writer::write_module_instance_begin(const structural_objectRef& cir, const std::string& module_name, bool write_parametrization)
{
   THROW_ASSERT(cir->get_kind() == component_o_K || cir->get_kind() == channel_o_K, "Expected a component or a channel got something of different");
#if 0
   if(module_name.find("widen_mult_expr") != std::string::npos)
   {
      indented_output_stream->Append("(* dont_touch = \"true\" *) ");
   }
#endif
   indented_output_stream->Append(module_name);

   /// check possible module parametrization
   if(write_parametrization)
      write_module_parametrization(cir);
   indented_output_stream->Append(" " + HDL_manager::convert_to_identifier(this, cir->get_id()) + " (");
}

void verilog_writer::write_module_instance_end(const structural_objectRef&)
{
   indented_output_stream->Append(");\n");
}

void verilog_writer::write_module_definition_end(const structural_objectRef&)
{
   indented_output_stream->Deindent();
   indented_output_stream->Append("\nendmodule\n\n");
}

void verilog_writer::write_vector_port_binding(const structural_objectRef& port, bool& first_port_analyzed)
{
   THROW_ASSERT(port, "NULL object_bounded received");
   THROW_ASSERT(port->get_kind() == port_vector_o_K, "Expected a port vector, got something of different");
   const structural_objectRef p_object_bounded = GetPointer<port_o>(port)->find_bounded_object(port->get_owner());
   if(p_object_bounded)
   {
      if(first_port_analyzed)
         indented_output_stream->Append(", ");
      indented_output_stream->Append(".");
      indented_output_stream->Append(HDL_manager::convert_to_identifier(this, port->get_id()));
      indented_output_stream->Append("(");
      if(p_object_bounded->get_kind() == port_vector_o_K)
      {
         indented_output_stream->Append(HDL_manager::convert_to_identifier(this, p_object_bounded->get_id()));
      }
      else if(p_object_bounded->get_kind() == signal_vector_o_K)
      {
         indented_output_stream->Append(HDL_manager::convert_to_identifier(this, p_object_bounded->get_id()));
      }
      else
         THROW_ERROR("not expected case");
      indented_output_stream->Append(")");
   }
   else
   {
      INDENT_DBG_MEX(DEBUG_LEVEL_VERY_PEDANTIC, debug_level, "-->Port binding for " + port->get_path() + " not found - looking for single port binding");
      std::string port_binding;
      auto* pv = GetPointer<port_o>(port);
      bool local_first_port_analyzed = false;
      unsigned int msb, lsb;
      msb = std::numeric_limits<unsigned int>::max();
      lsb = std::numeric_limits<unsigned int>::max();
      structural_objectRef slice;
      structural_objectRef null_object;
      unsigned int n_ports = pv->get_ports_size();
      for(unsigned int j = 0; j < n_ports; ++j)
      {
         unsigned int index = n_ports - j - 1;
         structural_objectRef object_bounded = GetPointer<port_o>(pv->get_port(index))->find_bounded_object();
         if(!object_bounded)
            THROW_ERROR("not bounded: " + pv->get_port(index)->get_path());

         if(object_bounded->get_owner()->get_kind() == port_vector_o_K || object_bounded->get_owner()->get_kind() == signal_vector_o_K)
         {
            INDENT_DBG_MEX(DEBUG_LEVEL_VERY_PEDANTIC, debug_level, "---Bounded to a port of a port vector");
            unsigned int vector_position = boost::lexical_cast<unsigned int>(object_bounded->get_id());
            if(slice and slice->get_id() != object_bounded->get_owner()->get_id())
            {
               if(local_first_port_analyzed)
                  port_binding += ", ";
               port_binding += HDL_manager::convert_to_identifier(this, slice->get_id());
               unsigned int max = 0;
               auto* pvs = GetPointer<port_o>(slice);
               if(pvs)
                  max = pvs->get_ports_size();
               else
               {
                  auto* sv = GetPointer<signal_o>(slice);
                  if(sv)
                     max = sv->get_signals_size();
               }
               if(lsb != 0 || msb != (max - 1))
               {
                  port_binding += "[" + boost::lexical_cast<std::string>(msb);
                  if(msb != lsb)
                     port_binding += ":" + boost::lexical_cast<std::string>(lsb);
                  port_binding += "]";
               }
               local_first_port_analyzed = true;
               slice = null_object;
               msb = std::numeric_limits<unsigned int>::max();
            }
            if(!slice || (slice->get_id() == object_bounded->get_owner()->get_id() and (((vector_position + 1) * GET_TYPE_SIZE(object_bounded)) - 1) == lsb - 1))
            {
               slice = object_bounded->get_owner();
               if(msb == std::numeric_limits<unsigned int>::max())
                  msb = (vector_position + 1) * GET_TYPE_SIZE(object_bounded) - 1;
               lsb = vector_position * GET_TYPE_SIZE(object_bounded);
               continue;
            }
         }
         else if(object_bounded->get_kind() == constant_o_K)
         {
            if(local_first_port_analyzed)
               port_binding += ", ";
            if(slice)
            {
               port_binding += HDL_manager::convert_to_identifier(this, slice->get_id());
               unsigned int max = 0;
               auto* pvs = GetPointer<port_o>(slice);
               if(pvs)
                  max = pvs->get_ports_size();
               else
               {
                  auto* sv = GetPointer<signal_o>(slice);
                  if(sv)
                     max = sv->get_signals_size();
               }
               if(lsb != 0 || msb != (max - 1))
               {
                  port_binding += "[" + boost::lexical_cast<std::string>(msb);
                  if(msb != lsb)
                     port_binding += ":" + boost::lexical_cast<std::string>(lsb);
                  port_binding += "], ";
               }
               else if(local_first_port_analyzed)
                  port_binding += ", ";
               slice = null_object;
               msb = std::numeric_limits<unsigned int>::max();
            }
            auto* con = GetPointer<constant_o>(object_bounded);
            std::string trimmed_value = "";
            auto long_value = boost::lexical_cast<unsigned long long int>(con->get_value());
            for(unsigned int ind = 0; ind < GET_TYPE_SIZE(con); ind++)
               trimmed_value = trimmed_value + (((1LLU << (GET_TYPE_SIZE(con) - ind - 1)) & long_value) ? '1' : '0');
            port_binding += STR(GET_TYPE_SIZE(con)) + "'b" + trimmed_value;
         }
         else
         {
            if(local_first_port_analyzed)
               port_binding += ", ";
            if(slice)
            {
               port_binding += HDL_manager::convert_to_identifier(this, slice->get_id());
               unsigned int max = 0;
               auto* pvs = GetPointer<port_o>(slice);
               if(pvs)
                  max = pvs->get_ports_size();
               else
               {
                  auto* sv = GetPointer<signal_o>(slice);
                  if(sv)
                     max = sv->get_signals_size();
               }
               if(lsb != 0 || msb != (max - 1))
               {
                  port_binding += "[" + boost::lexical_cast<std::string>(msb);
                  if(msb != lsb)
                     port_binding += ":" + boost::lexical_cast<std::string>(lsb);
                  port_binding += "], ";
               }
               else if(local_first_port_analyzed)
                  port_binding += ", ";
               slice = null_object;
               msb = std::numeric_limits<unsigned int>::max();
            }
            port_binding += HDL_manager::convert_to_identifier(this, object_bounded->get_id());
         }
         local_first_port_analyzed = true;
      }
      if(slice)
      {
         if(local_first_port_analyzed)
            port_binding += ", ";
         port_binding += HDL_manager::convert_to_identifier(this, slice->get_id());
         unsigned int max = 0;
         auto* pvs = GetPointer<port_o>(slice);
         if(pvs)
            max = pvs->get_ports_size();
         else
         {
            auto* sv = GetPointer<signal_o>(slice);
            if(sv)
               max = sv->get_signals_size();
         }
         if(lsb != 0 || msb != (max - 1))
         {
            port_binding += "[" + boost::lexical_cast<std::string>(msb);
            if(msb != lsb)
               port_binding += ":" + boost::lexical_cast<std::string>(lsb);
            port_binding += "]";
         }
      }

      if(port_binding.size() == 0)
         return;

      if(first_port_analyzed)
         indented_output_stream->Append(", ");
      first_port_analyzed = true;
      indented_output_stream->Append(".");
      indented_output_stream->Append(HDL_manager::convert_to_identifier(this, port->get_id()));
      indented_output_stream->Append("({");
      indented_output_stream->Append(port_binding);
      indented_output_stream->Append("})");
      INDENT_DBG_MEX(DEBUG_LEVEL_VERY_PEDANTIC, debug_level, "<--Port binding for " + port->get_path() + " not found - looking for single port binding");
   }
}

void verilog_writer::write_port_binding(const structural_objectRef& port, const structural_objectRef& object_bounded, bool& first_port_analyzed)
{
   if(!object_bounded)
      return;
   THROW_ASSERT(port, "NULL object_bounded received");
   THROW_ASSERT(port->get_kind() == port_o_K, "Expected a port got something of different");
   THROW_ASSERT(port->get_owner(), "The port has to have an owner");
   THROW_ASSERT(object_bounded, "NULL object_bounded received for port: " + port->get_path());
   THROW_ASSERT(object_bounded->get_kind() != port_o_K || object_bounded->get_owner(), "A port has to have always an owner");
   if(first_port_analyzed)
      indented_output_stream->Append(", ");
   if(port->get_owner()->get_kind() == port_vector_o_K)
   {
      indented_output_stream->Append(".");
      indented_output_stream->Append(HDL_manager::convert_to_identifier(this, port->get_owner()->get_id()) + "[" + port->get_id() + "]");
   }
   else
   {
      indented_output_stream->Append(".");
      indented_output_stream->Append(HDL_manager::convert_to_identifier(this, port->get_id()));
   }
   indented_output_stream->Append("(");
   if(object_bounded->get_kind() == port_o_K && object_bounded->get_owner()->get_kind() == port_vector_o_K)
   {
      indented_output_stream->Append(HDL_manager::convert_to_identifier(this, object_bounded->get_owner()->get_id()) + type_converter_size(object_bounded));
   }
   else if(object_bounded->get_kind() == signal_o_K && object_bounded->get_owner()->get_kind() == signal_vector_o_K)
   {
      indented_output_stream->Append(HDL_manager::convert_to_identifier(this, object_bounded->get_owner()->get_id()) + type_converter_size(object_bounded));
   }
   else if(object_bounded->get_kind() == constant_o_K)
   {
      auto* con = GetPointer<constant_o>(object_bounded);
      std::string trimmed_value = "";
      auto long_value = boost::lexical_cast<unsigned long long int>(con->get_value());
      for(unsigned int ind = 0; ind < GET_TYPE_SIZE(con); ind++)
         trimmed_value = trimmed_value + (((1LLU << (GET_TYPE_SIZE(con) - ind - 1)) & long_value) ? '1' : '0');
      indented_output_stream->Append(STR(GET_TYPE_SIZE(con)) + "'b" + trimmed_value);
   }
   else
      indented_output_stream->Append(HDL_manager::convert_to_identifier(this, object_bounded->get_id()));
   indented_output_stream->Append(")");
   first_port_analyzed = true;
}

void verilog_writer::write_io_signal_post_fix(const structural_objectRef& port, const structural_objectRef& sig)
{
   THROW_ASSERT(port && port->get_kind() == port_o_K, "Expected a port got something of different");
   THROW_ASSERT(port->get_owner(), "Expected a port with an owner");
   THROW_ASSERT(sig && (sig->get_kind() == signal_o_K || sig->get_kind() == constant_o_K), "Expected a signal or a constant, got something of different");
   std::string port_string;
   std::string signal_string;
   if(sig->get_kind() == constant_o_K)
   {
      auto* con = GetPointer<constant_o>(sig);
      std::string trimmed_value = "";
      auto long_value = boost::lexical_cast<unsigned long long int>(con->get_value());
      for(unsigned int ind = 0; ind < GET_TYPE_SIZE(con); ind++)
         trimmed_value = trimmed_value + (((1LLU << (GET_TYPE_SIZE(con) - ind - 1)) & long_value) ? '1' : '0');
      signal_string = STR(GET_TYPE_SIZE(con)) + "'b" + trimmed_value;
   }
   else if(sig->get_kind() == signal_o_K)
   {
      if(sig->get_owner()->get_kind() == signal_vector_o_K)
         signal_string = HDL_manager::convert_to_identifier(this, sig->get_owner()->get_id()) + may_slice_string(port);
      else
         signal_string = HDL_manager::convert_to_identifier(this, sig->get_id());
   }
   if(port->get_owner()->get_kind() == port_vector_o_K)
      port_string = HDL_manager::convert_to_identifier(this, port->get_owner()->get_id()) + may_slice_string(port);
   else
      port_string = HDL_manager::convert_to_identifier(this, port->get_id());
   if(GetPointer<port_o>(port)->get_port_direction() == port_o::IN)
      std::swap(port_string, signal_string);
   if(port_string != signal_string)
      indented_output_stream->Append("assign " + port_string + " = " + signal_string + ";\n");
}

void verilog_writer::write_module_parametrization(const structural_objectRef& cir)
{
   INDENT_DBG_MEX(DEBUG_LEVEL_VERY_PEDANTIC, debug_level, "-->Writing module parametrization of " + cir->get_path());
   THROW_ASSERT(cir->get_kind() == component_o_K || cir->get_kind() == channel_o_K, "Expected a component or a channel got something of different");
   auto* mod = GetPointer<module>(cir);
   bool first_it = true;
   const NP_functionalityRef& np = mod->get_NP_functionality();

   /// writing memory-related parameters
   if(mod->ExistsParameter(MEMORY_PARAMETER))
   {
      std::string memory_str = mod->GetParameter(MEMORY_PARAMETER);
      INDENT_DBG_MEX(DEBUG_LEVEL_VERY_PEDANTIC, debug_level, "-->Writing memory parameters " + memory_str);
      std::vector<std::string> mem_tag = convert_string_to_vector<std::string>(memory_str, ";");
      for(const auto& i : mem_tag)
      {
         std::vector<std::string> mem_add = convert_string_to_vector<std::string>(i, "=");
         THROW_ASSERT(mem_add.size() == 2, "malformed address");
         if(first_it)
         {
            indented_output_stream->Append(" #(");
            first_it = false;
         }
         else
         {
            indented_output_stream->Append(", ");
         }
         std::string name = mem_add[0];
         INDENT_DBG_MEX(DEBUG_LEVEL_VERY_PEDANTIC, debug_level, "---Writing ." + name + "(" + name + ")");
         indented_output_stream->Append("." + name + "(" + name + ")");
      }
      INDENT_DBG_MEX(DEBUG_LEVEL_VERY_PEDANTIC, debug_level, "<--written memory parameters");
   }

   if(np)
   {
      INDENT_DBG_MEX(DEBUG_LEVEL_VERY_PEDANTIC, debug_level, "-->Writing np parameters");
      std::vector<std::pair<std::string, structural_objectRef>> library_parameters;
      mod->get_NP_library_parameters(cir, library_parameters);
      for(auto const library_parameter : library_parameters)
      {
         if(first_it)
         {
            indented_output_stream->Append(" #(");
            first_it = false;
         }
         else
            indented_output_stream->Append(", ");
         const std::string& name = library_parameter.first;
         structural_objectRef obj = library_parameter.second;

         if(!mod->ExistsParameter(std::string(BITSIZE_PREFIX) + name) && obj)
         {
            structural_type_descriptor::s_type type = obj->get_typeRef()->type;
            if((type == structural_type_descriptor::VECTOR_INT || type == structural_type_descriptor::VECTOR_UINT || type == structural_type_descriptor::VECTOR_REAL))
            {
               indented_output_stream->Append("." + std::string(BITSIZE_PREFIX + name) + "(" + boost::lexical_cast<std::string>(obj->get_typeRef()->size) + ")");
               indented_output_stream->Append(", ");
               indented_output_stream->Append("." + std::string(NUM_ELEM_PREFIX + name) + "(" + boost::lexical_cast<std::string>(obj->get_typeRef()->vector_size) + ")");
            }
            else
            {
               indented_output_stream->Append("." + std::string(BITSIZE_PREFIX) + name + "(" + boost::lexical_cast<std::string>(GET_TYPE_SIZE(obj)) + ")");
               if(obj->get_kind() == port_vector_o_K)
               {
                  indented_output_stream->Append(", ");
                  unsigned int ports_size = GetPointer<port_o>(obj)->get_ports_size();
                  indented_output_stream->Append("." + std::string(PORTSIZE_PREFIX) + name + "(" + boost::lexical_cast<std::string>(ports_size) + ")");
               }
            }
         }
         else
         {
            std::string param_value, param_name;
            if(mod->ExistsParameter(name))
            {
               param_value = mod->GetParameter(name);
               param_name = name;
            }
            else if(mod->ExistsParameter(std::string(BITSIZE_PREFIX) + name))
            {
               param_value = mod->GetParameter(std::string(BITSIZE_PREFIX) + name);
               param_name = std::string(BITSIZE_PREFIX) + name;
            }
            else
            {
               cir->print(std::cerr);
               THROW_ERROR("Parameter is missing for port " + name + " in module " + cir->get_path());
            }
            if(param_value.find("\"\"") != std::string::npos)
            {
               boost::replace_all(param_value, "\"\"", "\"");
            }
            else if(param_value.find("\"") != std::string::npos)
            {
               boost::replace_all(param_value, "\"", "");
               param_value = boost::lexical_cast<std::string>(param_value.size()) + "'b" + param_value;
            }
            INDENT_DBG_MEX(DEBUG_LEVEL_VERY_PEDANTIC, debug_level, "---Written ." + param_name + "(" + param_value + ")");
            indented_output_stream->Append("." + param_name + "(" + param_value + ")");
         }
      }
      INDENT_DBG_MEX(DEBUG_LEVEL_VERY_PEDANTIC, debug_level, "<--Written np parameters");
   }

   if(!first_it)
      indented_output_stream->Append(")");
   INDENT_DBG_MEX(DEBUG_LEVEL_VERY_PEDANTIC, debug_level, "<--Written module parametrization of " + cir->get_path());
}

void verilog_writer::write_tail(const structural_objectRef&)
{
}

void verilog_writer::write_state_declaration(const structural_objectRef& cir, const std::list<std::string>& list_of_states, const std::string&, const std::string& /*reset_state*/, bool one_hot)
{
   PRINT_DBG_MEX(DEBUG_LEVEL_VERBOSE, debug_level, "Starting state declaration...");

   auto it_end = list_of_states.end();
   auto n_states = static_cast<unsigned int>(list_of_states.size());
   unsigned int count = 0;
   unsigned int bitsnumber = language_writer::bitnumber(n_states - 1);
   /// adjust in case states are not consecutives
   unsigned max_value = 0;
   for(auto it = list_of_states.begin(); it != it_end; ++it)
   {
      max_value = std::max(max_value, boost::lexical_cast<unsigned int>(it->substr(strlen(STATE_NAME_PREFIX))));
   }
   if(max_value != n_states - 1)
      bitsnumber = language_writer::bitnumber(max_value);
   if(one_hot)
      indented_output_stream->Append("parameter [" + boost::lexical_cast<std::string>(max_value) + ":0] ");
   else
      indented_output_stream->Append("parameter [" + boost::lexical_cast<std::string>(bitsnumber - 1) + ":0] ");
   for(auto it = list_of_states.begin(); it != it_end; ++it)
   {
      if(one_hot)
         indented_output_stream->Append(*it + " = " + boost::lexical_cast<std::string>(max_value + 1) + "'b" + encode_one_hot(1 + max_value, boost::lexical_cast<unsigned int>(it->substr(strlen(STATE_NAME_PREFIX)))));
      else
         indented_output_stream->Append(*it + " = " + boost::lexical_cast<std::string>(bitsnumber) + "'d" + boost::lexical_cast<std::string>(it->substr(strlen(STATE_NAME_PREFIX))));
      count++;
      if(count == n_states)
         ;
      else
      {
         if(count == 1)
            indented_output_stream->Indent();
         indented_output_stream->Append(",\n");
      }
   }
   if(count > 1)
      indented_output_stream->Deindent();
   indented_output_stream->Append(";\n");
   // indented_output_stream->Append("// synthesis attribute init of _present_state is " + reset_state + ";\n");
   // indented_output_stream->Append("// synthesis attribute use_sync_reset of _present_state is no;\n");
   module* mod = GetPointer<module>(cir);
   const NP_functionalityRef& np = mod->get_NP_functionality();
   if(np->exist_NP_functionality(NP_functionality::FSM_CS)) // fsm of context_switch
   {
      if(one_hot)
      {
         indented_output_stream->Append("reg [" + boost::lexical_cast<std::string>(max_value) + ":0] _present_state[" + STR(parameters->getOption<unsigned int>(OPT_context_switch) - 1) + ":0];\n");
         indented_output_stream->Append("reg [" + boost::lexical_cast<std::string>(max_value) + ":0] _next_state;\n");
         // start initializing memory_FSM
         indented_output_stream->Append("integer i;\n");
         indented_output_stream->Append("initial begin\n");
         indented_output_stream->Append("  for (i=0; i<" + STR(parameters->getOption<unsigned int>(OPT_context_switch)) + "; i=i+1) begin\n");
         indented_output_stream->Append("    _present_state[i] = " + boost::lexical_cast<std::string>(max_value + 1) + "'d1;\n");
         indented_output_stream->Append("  end\n");
         indented_output_stream->Append("end\n");
      }
      else
      {
         indented_output_stream->Append("reg [" + boost::lexical_cast<std::string>(bitsnumber - 1) + ":0] _present_state[" + STR(parameters->getOption<unsigned int>(OPT_context_switch) - 1) + ":0];\n");
         indented_output_stream->Append("reg [" + boost::lexical_cast<std::string>(bitsnumber - 1) + ":0] _next_state;\n");
         // start initializing memory_FSM
         indented_output_stream->Append("integer i;\n");
         indented_output_stream->Append("initial begin\n");
         indented_output_stream->Append("  for (i=0; i<" + STR(parameters->getOption<unsigned int>(OPT_context_switch)) + "; i=i+1) begin\n");
         indented_output_stream->Append("    _present_state[i] = " + boost::lexical_cast<std::string>(bitsnumber) + "'d0;\n");
         indented_output_stream->Append("  end\n");
         indented_output_stream->Append("end\n");
      }
   }
   else
   {
      if(one_hot)
         indented_output_stream->Append("reg [" + boost::lexical_cast<std::string>(max_value) + ":0] _present_state, _next_state;\n");
      else
         indented_output_stream->Append("reg [" + boost::lexical_cast<std::string>(bitsnumber - 1) + ":0] _present_state, _next_state;\n");
   }
   THROW_ASSERT(mod, "Expected a component object");
   THROW_ASSERT(mod->get_out_port_size(), "Expected a FSM with at least one output");

   std::string port_name;

   /// enable buffers
   for(unsigned int i = 0; i < mod->get_out_port_size(); i++)
   {
      if(mod->get_out_port(i)->get_id() == PRESENT_STATE_PORT_NAME)
         continue;
      if(mod->get_out_port(i)->get_id() == NEXT_STATE_PORT_NAME)
         continue;
      port_name = HDL_manager::convert_to_identifier(this, mod->get_out_port(i)->get_id());
      indented_output_stream->Append("reg " + port_name + ";\n");
   }

   PRINT_DBG_MEX(DEBUG_LEVEL_VERBOSE, debug_level, "Completed state declaration");
}

void verilog_writer::write_present_state_update(const structural_objectRef cir, const std::string& reset_state, const std::string& reset_port, const std::string& clock_port, const std::string& reset_type, bool connect_present_next_state_signals)
{
   if(reset_type == "no" || reset_type == "sync")
      indented_output_stream->Append("always @(posedge " + clock_port + ")\n");
   else if(!parameters->getOption<bool>(OPT_level_reset))
      indented_output_stream->Append("always @(posedge " + clock_port + " or negedge " + reset_port + ")\n");
   else
      indented_output_stream->Append("always @(posedge " + clock_port + " or posedge " + reset_port + ")\n");
   indented_output_stream->Indent();
   /// reset is needed even in case of reset_type == "no"
   module* mod = GetPointer<module>(cir);
   const NP_functionalityRef& np = mod->get_NP_functionality();
   if(np->exist_NP_functionality(NP_functionality::FSM_CS)) // fsm of context_switch
   {
      if(!parameters->getOption<bool>(OPT_level_reset))
         indented_output_stream->Append("if (" + reset_port + " == 1'b0) _present_state[" + STR(SELECTOR_REGISTER_FILE) + "] <= " + reset_state + ";\n");
      else
         indented_output_stream->Append("if (" + reset_port + " == 1'b1) _present_state[" + STR(SELECTOR_REGISTER_FILE) + "] <= " + reset_state + ";\n");
      indented_output_stream->Append("else _present_state[" + STR(SELECTOR_REGISTER_FILE) + "] <= _next_state;\n");
   }
   else
   {
      if(!parameters->getOption<bool>(OPT_level_reset))
         indented_output_stream->Append("if (" + reset_port + " == 1'b0) _present_state <= " + reset_state + ";\n");
      else
         indented_output_stream->Append("if (" + reset_port + " == 1'b1) _present_state <= " + reset_state + ";\n");
      indented_output_stream->Append("else _present_state <= _next_state;\n");
   }
   indented_output_stream->Deindent();
   if(connect_present_next_state_signals)
      indented_output_stream->Append("assign " PRESENT_STATE_PORT_NAME "= _present_state;\nassign " NEXT_STATE_PORT_NAME "= _next_state;\n");
}

void verilog_writer::write_transition_output_functions(bool single_proc, unsigned int output_index, const structural_objectRef& cir, const std::string& reset_state, const std::string& reset_port, const std::string& start_port,
                                                       const std::string& clock_port, std::vector<std::string>::const_iterator& first, std::vector<std::string>::const_iterator& end)
{
   typedef boost::tokenizer<boost::char_separator<char>> tokenizer;
   const char soc[3] = {STD_OPENING_CHAR, '\n', '\0'};
   const char scc[3] = {STD_CLOSING_CHAR, '\n', '\0'};
   const char soc1[2] = {STD_OPENING_CHAR, '\0'};
   const char scc1[2] = {STD_CLOSING_CHAR, '\0'};

   boost::char_separator<char> state_sep(":", nullptr);
   boost::char_separator<char> sep(" ", nullptr);

   auto* mod = GetPointer<module>(cir);
   THROW_ASSERT(mod, "Expected a component object");
   THROW_ASSERT(mod->get_out_port_size(), "Expected a FSM with at least one output");
   std::string port_name;

   const NP_functionalityRef& np = mod->get_NP_functionality();
   unsigned int numInputIgnored; // clock,reset,start_port are always present
   if(np->exist_NP_functionality(NP_functionality::FSM_CS))
      numInputIgnored = 4; // added selector
   else
      numInputIgnored = 3;
      /// state transitions description
#ifdef VERILOG_2001_SUPPORTED
   indented_output_stream->Append("\nalways @(*)\nbegin");
#else
   if(np->exist_NP_functionality(NP_functionality::FSM_CS)) // fsm of context_switch
      indented_output_stream->Append("\nalways @(_present_state[" + STR(SELECTOR_REGISTER_FILE) + "]");
   else
      indented_output_stream->Append("\nalways @(_present_state");
   if(mod->get_in_port_size())
   {
      for(unsigned int i = 0; i < mod->get_in_port_size(); i++)
      {
         port_name = HDL_manager::convert_to_identifier(this, mod->get_in_port(i)->get_id());
         if(port_name != reset_port && port_name != clock_port)
            indented_output_stream->Append(" or " + port_name);
      }
   }
   indented_output_stream->Append(")\nbegin");
#endif
   indented_output_stream->Append(soc);

   /// compute the default output
   std::string default_output;
   for(unsigned int i = 0; i < mod->get_out_port_size(); i++)
   {
      if(mod->get_out_port(i)->get_id() == PRESENT_STATE_PORT_NAME)
         continue;
      if(mod->get_out_port(i)->get_id() == NEXT_STATE_PORT_NAME)
         continue;
      default_output += "0";
      if(!single_proc && output_index != i)
         continue;
      port_name = HDL_manager::convert_to_identifier(this, mod->get_out_port(i)->get_id());
      indented_output_stream->Append(port_name + " = 1'b0;\n");
   }

   if(np->exist_NP_functionality(NP_functionality::FSM_CS)) // fsm of context_switch
      indented_output_stream->Append("case (_present_state[" + STR(SELECTOR_REGISTER_FILE) + "])");
   else
      indented_output_stream->Append("case (_present_state)");
   indented_output_stream->Append(soc);

   for(auto first_it = first; first_it != end; ++first_it)
   {
      tokenizer state_tokens_first(*first_it, state_sep);

      tokenizer::const_iterator it = state_tokens_first.begin();

      std::string state_description = *it;
      ++it;

      std::vector<std::string> state_transitions;
      for(; it != state_tokens_first.end(); ++it)
         state_transitions.push_back(*it);

      tokenizer tokens_curr(state_description, sep);

      /// get the present state
      it = tokens_curr.begin();
      std::string present_state = HDL_manager::convert_to_identifier(this, *it);
      /// get the current output
      ++it;
      std::string current_output = *it;

      /// check if we can skip this state
      bool skip_state = !single_proc && output_index != mod->get_out_port_size() && default_output[output_index] == current_output[output_index];
      bool skip_state_transition = !single_proc && output_index != mod->get_out_port_size();
      if(!single_proc && output_index != mod->get_out_port_size())
      {
         for(auto current_transition : state_transitions)
         {
            tokenizer transition_tokens(current_transition, sep);
            tokenizer::const_iterator itt = transition_tokens.begin();

            tokenizer::const_iterator current_input_it;
            std::string input_string = *itt;
            if(mod->get_in_port_size() - numInputIgnored) // clock and reset are always present
            {
               boost::char_separator<char> comma_sep(",", nullptr);
               tokenizer current_input_tokens(input_string, comma_sep);
               current_input_it = current_input_tokens.begin();
               ++itt;
            }
            ++itt;
            std::string transition_outputs = *itt;
            ++itt;
            THROW_ASSERT(itt == transition_tokens.end(), "Bad transition format");
            if(transition_outputs[output_index] != '-')
            {
               skip_state = false;
               skip_state_transition = false;
            }
         }
         }
         if(skip_state)
            continue;

      indented_output_stream->Append(soc1);
      indented_output_stream->Append(present_state + " :\n");

      if(reset_state == present_state)
      {
         indented_output_stream->Append("if(" + start_port + " == 1'b1)\n");
      }

      indented_output_stream->Append("begin");
      indented_output_stream->Append(soc);

      bool unique_transition = (state_transitions.size() == 1);
      if(current_output != default_output && (single_proc || !unique_transition || skip_state_transition))
      {
         for(unsigned int i = 0; i < mod->get_out_port_size(); i++)
         {
            if(mod->get_out_port(i)->get_id() == PRESENT_STATE_PORT_NAME)
               continue;
            if(mod->get_out_port(i)->get_id() == NEXT_STATE_PORT_NAME)
               continue;
            port_name = HDL_manager::convert_to_identifier(this, mod->get_out_port(i)->get_id());
            if(default_output[i] != current_output[i])
            {
               if(single_proc || output_index == i)
               {
                  switch (current_output[i])
                  {
                     case '1':
                        indented_output_stream->Append(port_name + " = 1'b" + current_output[i] + ";\n");
                        break;

                     case '2':
                        indented_output_stream->Append(port_name + " = 1'bX;\n");
                        break;

                     default:
                        THROW_ERROR("Unsupported value in current output");
                        break;
                  }
            }
         }
      }
      }

      if(!skip_state_transition)
      {
      for(unsigned int i = 0; i < state_transitions.size(); i++)
      {
         INDENT_DBG_MEX(DEBUG_LEVEL_VERY_PEDANTIC, debug_level, "---Analyzing transition " + state_transitions[i]);
         tokenizer transition_tokens(state_transitions[i], sep);
         tokenizer::const_iterator itt = transition_tokens.begin();

         tokenizer::const_iterator current_input_it;
         std::string input_string = *itt;
         if(mod->get_in_port_size() - numInputIgnored)
         {
            boost::char_separator<char> comma_sep(",", nullptr);
            tokenizer current_input_tokens(input_string, comma_sep);
            current_input_it = current_input_tokens.begin();
            ++itt;
         }
         std::string next_state = *itt;
         ++itt;
         std::string transition_outputs = *itt;
         ++itt;
         THROW_ASSERT(itt == transition_tokens.end(), "Bad transition format");

         if(!unique_transition)
         {
            if(i == 0)
            {
               indented_output_stream->Append("if (");
            }
            else if((i + 1) == state_transitions.size())
            {
               indented_output_stream->Append("else");
            }
            else
            {
               indented_output_stream->Append("else if (");
            }
            if((i + 1) < state_transitions.size())
            {
               bool first_test = true;
               for(unsigned int ind = 0; ind < mod->get_in_port_size(); ind++)
               {
                  port_name = HDL_manager::convert_to_identifier(this, mod->get_in_port(ind)->get_id());
                  unsigned int port_size = mod->get_in_port(ind)->get_typeRef()->size;
                  unsigned int vec_size = mod->get_in_port(ind)->get_typeRef()->vector_size;
                  if(port_name != reset_port && port_name != clock_port && port_name != start_port && port_name != STR(SELECTOR_REGISTER_FILE))
                  {
                     std::string in_or_conditions = *current_input_it;
                     boost::char_separator<char> pipe_sep("|", nullptr);
                     tokenizer in_or_conditions_tokens(in_or_conditions, pipe_sep);

                     if((*in_or_conditions_tokens.begin()) != "-")
                     {
                        if(!first_test)
                           indented_output_stream->Append(" && ");
                        else
                           first_test = false;
                        bool first_test_or = true;
                        bool need_parenthesis = false;
                        std::string res_or_conditions;
                        for(tokenizer::const_iterator in_or_conditions_tokens_it = in_or_conditions_tokens.begin(); in_or_conditions_tokens_it != in_or_conditions_tokens.end(); ++in_or_conditions_tokens_it)
                        {
                           THROW_ASSERT((*in_or_conditions_tokens_it) != "-", "wrong conditions structure");
                           if(!first_test_or)
                           {
                              res_or_conditions += " || ";
                              need_parenthesis = true;
                           }
                           else
                              first_test_or = false;

                           res_or_conditions += port_name;
                           if((*in_or_conditions_tokens_it)[0] == '&')
                           {
                              unsigned n_bits = vec_size == 0 ? port_size : vec_size;
                              auto pos = boost::lexical_cast<unsigned int>((*in_or_conditions_tokens_it).substr(1));
                                 res_or_conditions += (n_bits > 1 ? std::string("[") + STR(pos) + "]" : "") + " == 1'b1";
                           }
                           else
                           {
                              res_or_conditions += std::string(" == ") + ((*in_or_conditions_tokens_it)[0] == '-' ? "-" : "") + (vec_size == 0 ? boost::lexical_cast<std::string>(port_size) : boost::lexical_cast<std::string>(vec_size));
                              if(port_size > 1 || (port_size == 1 && vec_size > 0))
                                 res_or_conditions += "'d" + (((*in_or_conditions_tokens_it)[0] == '-') ? ((*in_or_conditions_tokens_it).substr(1)) : *in_or_conditions_tokens_it);
                              else
                                 res_or_conditions += "'b" + *in_or_conditions_tokens_it;
                           }
                        }
                        if(need_parenthesis)
                           res_or_conditions = "(" + res_or_conditions + ")";
                        indented_output_stream->Append(res_or_conditions);
                     }
                     ++current_input_it;
                  }
               }
               indented_output_stream->Append(")");
            }
            indented_output_stream->Append(soc);
            indented_output_stream->Append("begin");
            indented_output_stream->Append(soc);
         }
         if(single_proc || output_index == mod->get_out_port_size())
            indented_output_stream->Append("_next_state = " + next_state + ";\n");
         for(unsigned int ind = 0; ind < mod->get_out_port_size(); ind++)
         {
            if(mod->get_out_port(ind)->get_id() == PRESENT_STATE_PORT_NAME)
               continue;
            if(mod->get_out_port(ind)->get_id() == NEXT_STATE_PORT_NAME)
               continue;
            port_name = HDL_manager::convert_to_identifier(this, mod->get_out_port(ind)->get_id());
            if(transition_outputs[ind] != '-')
            {
               if(single_proc || output_index == ind)
               {
                  if(transition_outputs[ind] == '2')
                        indented_output_stream->Append(port_name + " = 1'bX;\n");
                  else
                     indented_output_stream->Append(port_name + " = 1'b" + transition_outputs[ind] + ";\n");
               }
            }
         }
         if(!unique_transition)
         {
            indented_output_stream->Append(scc1);
            indented_output_stream->Append("end");
            indented_output_stream->Append(scc);
         }
      }
      }

      indented_output_stream->Append(scc1);
      indented_output_stream->Append("end");

      if(reset_state == present_state)
      {
         indented_output_stream->Append("\nelse");
         indented_output_stream->Append("\nbegin");
         indented_output_stream->Append(soc);

         for(unsigned int i = 0; i < mod->get_out_port_size(); i++)
         {
            if(boost::starts_with(mod->get_out_port(i)->get_id(), "selector_MUX") || boost::starts_with(mod->get_out_port(i)->get_id(), "wrenable_reg"))
            {
                port_name = HDL_manager::convert_to_identifier(this, mod->get_out_port(i)->get_id());
               if(single_proc || output_index == i)
                  indented_output_stream->Append(port_name + " = 1'bX;");
               if(single_proc)
                  indented_output_stream->Append("\n");
            }
         }
         if(single_proc || output_index == mod->get_out_port_size())
         indented_output_stream->Append("_next_state = " + present_state + ";");
         indented_output_stream->Append(scc);
         indented_output_stream->Append("end");
      }
      indented_output_stream->Append(scc);
   }

   indented_output_stream->Append(soc1);
   indented_output_stream->Append("default :\n");
   indented_output_stream->Append("begin");
   if(single_proc)
   {
      indented_output_stream->Append(soc);
      indented_output_stream->Append("_next_state = " + reset_state + ";\n");
   for(unsigned int i = 0; i < mod->get_out_port_size(); i++)
   {
      if(mod->get_out_port(i)->get_id() == PRESENT_STATE_PORT_NAME)
         continue;
      if(mod->get_out_port(i)->get_id() == NEXT_STATE_PORT_NAME)
         continue;
<<<<<<< HEAD
      port_name = HDL_manager::convert_to_identifier(this, mod->get_out_port(i)->get_id());
         indented_output_stream->Append(port_name + " = 1'bX;\n");
=======
      if(boost::starts_with(mod->get_out_port(i)->get_id(), "selector_MUX") || boost::starts_with(mod->get_out_port(i)->get_id(), "wrenable_reg"))
      {
         port_name = HDL_manager::convert_to_identifier(this, mod->get_out_port(i)->get_id());
         if(single_proc || output_index == i)
            indented_output_stream->Append(port_name + " = 1'bX;");
         if(single_proc)
            indented_output_stream->Append("\n");
      }
>>>>>>> 9cb0bdce
   }
   indented_output_stream->Append(scc1);
   }
   else
   {
      indented_output_stream->Append("\n");
   }
      indented_output_stream->Append("end");
      indented_output_stream->Append(scc);
   indented_output_stream->Append(scc1);
   indented_output_stream->Append("endcase\n");
   indented_output_stream->Append(scc1);
   indented_output_stream->Append("end");
}

void verilog_writer::write_NP_functionalities(const structural_objectRef& cir)
{
   auto* mod = GetPointer<module>(cir);
   THROW_ASSERT(mod, "Expected a component object");
   const NP_functionalityRef& np = mod->get_NP_functionality();
   THROW_ASSERT(np, "NP Behavioral description is missing for module: " + HDL_manager::convert_to_identifier(this, GET_TYPE_NAME(cir)));
   std::string beh_desc = np->get_NP_functionality(NP_functionality::VERILOG_PROVIDED);
   THROW_ASSERT(beh_desc != "", "VERILOG behavioral description is missing for module: " + HDL_manager::convert_to_identifier(this, GET_TYPE_NAME(cir)));
   remove_escaped(beh_desc);
   /// manage reset by preprocessing the behavioral description
   if(!parameters->getOption<bool>(OPT_level_reset))
   {
      if(parameters->getOption<std::string>(OPT_sync_reset) == "async")
         boost::replace_all(beh_desc, "1RESET_EDGE", "or negedge " + std::string(RESET_PORT_NAME));
      else
         boost::replace_all(beh_desc, "1RESET_EDGE", "");
      boost::replace_all(beh_desc, "1RESET_VALUE", std::string(RESET_PORT_NAME) + " == 1'b0");
   }
   else
   {
      if(parameters->getOption<std::string>(OPT_sync_reset) == "async")
         boost::replace_all(beh_desc, "1RESET_EDGE", "or posedge " + std::string(RESET_PORT_NAME));
      else
         boost::replace_all(beh_desc, "1RESET_EDGE", "");
      boost::replace_all(beh_desc, "1RESET_VALUE", std::string(RESET_PORT_NAME) + " == 1'b1");
   }
   if(parameters->getOption<bool>(OPT_reg_init_value))
      boost::replace_all(beh_desc, "1INIT_ZERO_VALUE", "=0");
   else
      boost::replace_all(beh_desc, "1INIT_ZERO_VALUE", "");
   indented_output_stream->Append(beh_desc);
}

void verilog_writer::write_port_decl_header()
{
   /// do nothing
}

void verilog_writer::write_port_decl_tail()
{
   /// do nothing
}

void verilog_writer::write_module_parametrization_decl(const structural_objectRef& cir)
{
   THROW_ASSERT(cir->get_kind() == component_o_K || cir->get_kind() == channel_o_K, "Expected a component or a channel got something of different");
   auto* mod = GetPointer<module>(cir);
   const NP_functionalityRef& np = mod->get_NP_functionality();
   bool first_it = true;

   /// writing memory-related parameters
   if(mod->ExistsParameter(MEMORY_PARAMETER))
   {
      /// FIXME: this is workaround due to the fact that the default value of MEMORY_PARAMETER is ""
      std::string memory_str = mod->GetParameter(MEMORY_PARAMETER);
      INDENT_DBG_MEX(DEBUG_LEVEL_VERY_PEDANTIC, debug_level, "MEMORY_PARAMETER is " + memory_str);
      std::vector<std::string> mem_tag = convert_string_to_vector<std::string>(memory_str, ";");
      for(const auto& i : mem_tag)
      {
         std::vector<std::string> mem_add = convert_string_to_vector<std::string>(i, "=");
         THROW_ASSERT(mem_add.size() == 2, "malformed address");
         if(first_it)
         {
            indented_output_stream->Append("parameter ");
            first_it = false;
         }
         else
         {
            indented_output_stream->Append(", ");
         }
         std::string name = mem_add[0];
         std::string value = mem_add[1];
         if(value.find("\"\"") != std::string::npos)
         {
            boost::replace_all(value, "\"\"", "\"");
         }
         else if(value.find("\"") != std::string::npos)
         {
            boost::replace_all(value, "\"", "");
            value = boost::lexical_cast<std::string>(value.size()) + "'b" + value;
         }
         indented_output_stream->Append(name + "=" + value);
      }
   }

   if(np)
   {
      /// writing other library parameters
      std::vector<std::pair<std::string, structural_objectRef>> library_parameters;
      mod->get_NP_library_parameters(cir, library_parameters);
      for(const auto& library_parameter : library_parameters)
      {
         if(first_it)
         {
            indented_output_stream->Append("parameter ");
            first_it = false;
         }
         else
            indented_output_stream->Append(", ");
         const std::string& name = library_parameter.first;
         structural_objectRef obj = library_parameter.second;
         if(obj)
         {
            structural_type_descriptor::s_type type = obj->get_typeRef()->type;
            if((type == structural_type_descriptor::VECTOR_INT || type == structural_type_descriptor::VECTOR_UINT || type == structural_type_descriptor::VECTOR_REAL))
            {
               indented_output_stream->Append(BITSIZE_PREFIX + name + "=" + boost::lexical_cast<std::string>(obj->get_typeRef()->size));
               indented_output_stream->Append(", ");
               indented_output_stream->Append(NUM_ELEM_PREFIX + name + "=" + boost::lexical_cast<std::string>(obj->get_typeRef()->vector_size));
            }
            else
            {
               indented_output_stream->Append(BITSIZE_PREFIX + name + "=" + boost::lexical_cast<std::string>(GET_TYPE_SIZE(obj)));
               if(obj->get_kind() == port_vector_o_K)
               {
                  indented_output_stream->Append(", ");
                  unsigned int ports_size = GetPointer<port_o>(obj)->get_ports_size();
                  if(ports_size == 0)
                     ports_size = 2;
                  indented_output_stream->Append(PORTSIZE_PREFIX + name + "=" + boost::lexical_cast<std::string>(ports_size));
               }
            }
         }
         else
         {
            std::string param = mod->GetDefaultParameter(name);
            PRINT_DBG_MEX(DEBUG_LEVEL_VERY_PEDANTIC, debug_level, "  parameter = #" << name << "#; value = #" << param << "#");
            if(param.find("\"\"") != std::string::npos)
            {
               boost::replace_all(param, "\"\"", "\"");
            }
            else if(param.find("\"") != std::string::npos)
            {
               boost::replace_all(param, "\"", "");
               param = boost::lexical_cast<std::string>(param.size()) + "'b" + param;
            }
            indented_output_stream->Append(name + "=" + param);
         }
      }
   }

   /// if at least one parameter is used, first_it is true.
   if(!first_it)
      indented_output_stream->Append(";\n");
}

verilog_writer::verilog_writer(const ParameterConstRef _parameters) : language_writer(STD_OPENING_CHAR, STD_CLOSING_CHAR, _parameters)
{
   debug_level = parameters->get_class_debug_level(GET_CLASS(*this));
}

verilog_writer::~verilog_writer() = default;

bool verilog_writer::check_keyword(std::string id) const
{
   return keywords.find(id) != keywords.end();
}

void verilog_writer::write_timing_specification(const technology_managerConstRef TM, const structural_objectRef& circ)
{
   module* mod_inst = GetPointer<module>(circ);
   if(mod_inst->get_internal_objects_size() > 0)
      return;
   const NP_functionalityRef& np = mod_inst->get_NP_functionality();
   if(np && (np->exist_NP_functionality(NP_functionality::FSM) or np->exist_NP_functionality(NP_functionality::FSM_CS)))
      return;

   std::string library = TM->get_library(circ->get_typeRef()->id_type);
   const technology_nodeRef& fu = TM->get_fu(circ->get_typeRef()->id_type, library);

   if(!GetPointer<functional_unit>(fu))
      return;

   indented_output_stream->Append("\n");
   write_comment("Timing annotations\n");
   indented_output_stream->Append("specify\n");
   indented_output_stream->Indent();
   const functional_unit::operation_vec& ops = GetPointer<functional_unit>(fu)->get_operations();
   for(unsigned int i = 0; i < ops.size(); i++)
   {
      std::map<std::string, std::map<std::string, double>> delays = GetPointer<operation>(ops[i])->get_pin_to_pin_delay();
      if(delays.size() == 0)
      {
         for(unsigned int out = 0; out < mod_inst->get_out_port_size(); out++)
         {
            for(unsigned int in = 0; in < mod_inst->get_in_port_size(); in++)
            {
               if(ops.size() > 1)
                  indented_output_stream->Append("if (sel_" + GetPointer<operation>(ops[i])->operation_name + " == 1'b1) ");
               THROW_ASSERT(GetPointer<operation>(ops[i])->time_m, "the operation has not any timing information associated with");
               indented_output_stream->Append("(" + mod_inst->get_in_port(in)->get_id() + " *> " + mod_inst->get_out_port(out)->get_id() + ") = " + STR(GetPointer<operation>(ops[i])->time_m->get_execution_time()) + ";\n");
            }
         }
      }
      else
      {
         for(auto& delay : delays)
         {
            for(auto o = delay.second.begin(); o != delay.second.end(); ++o)
            {
               if(ops.size() > 1)
                  indented_output_stream->Append("if (sel_" + GetPointer<operation>(ops[i])->operation_name + " == 1'b1) ");
               indented_output_stream->Append("(" + delay.first + " *> " + o->first + ") = " + STR(o->second) + ";\n");
            }
         }
      }
   }
   indented_output_stream->Deindent();
   indented_output_stream->Append("endspecify\n\n");
}

void verilog_writer::write_header()
{
   indented_output_stream->Append("`ifdef __ICARUS__\n");
   indented_output_stream->Append("  `define _SIM_HAVE_CLOG2\n");
   indented_output_stream->Append("`endif\n");
   indented_output_stream->Append("`ifdef VERILATOR\n");
   indented_output_stream->Append("  `define _SIM_HAVE_CLOG2\n");
   indented_output_stream->Append("`endif\n");
   indented_output_stream->Append("`ifdef MODEL_TECH\n");
   indented_output_stream->Append("  `define _SIM_HAVE_CLOG2\n");
   indented_output_stream->Append("`endif\n");
   indented_output_stream->Append("`ifdef VCS\n");
   indented_output_stream->Append("  `define _SIM_HAVE_CLOG2\n");
   indented_output_stream->Append("`endif\n");
   indented_output_stream->Append("`ifdef NCVERILOG\n");
   indented_output_stream->Append("  `define _SIM_HAVE_CLOG2\n");
   indented_output_stream->Append("`endif\n");
   indented_output_stream->Append("`ifdef XILINX_SIMULATOR\n");
   indented_output_stream->Append("  `define _SIM_HAVE_CLOG2\n");
   indented_output_stream->Append("`endif\n");
   indented_output_stream->Append("`ifdef XILINX_ISIM\n");
   indented_output_stream->Append("  `define _SIM_HAVE_CLOG2\n");
   indented_output_stream->Append("`endif\n\n");
}<|MERGE_RESOLUTION|>--- conflicted
+++ resolved
@@ -1244,9 +1244,9 @@
                skip_state_transition = false;
             }
          }
-         }
-         if(skip_state)
-            continue;
+      }
+      if(skip_state)
+         continue;
 
       indented_output_stream->Append(soc1);
       indented_output_stream->Append(present_state + " :\n");
@@ -1276,7 +1276,7 @@
                   switch (current_output[i])
                   {
                      case '1':
-                        indented_output_stream->Append(port_name + " = 1'b" + current_output[i] + ";\n");
+                  indented_output_stream->Append(port_name + " = 1'b" + current_output[i] + ";\n");
                         break;
 
                      case '2':
@@ -1287,14 +1287,14 @@
                         THROW_ERROR("Unsupported value in current output");
                         break;
                   }
-            }
-         }
-      }
+               }
+            }
+         }
       }
 
       if(!skip_state_transition)
       {
-      for(unsigned int i = 0; i < state_transitions.size(); i++)
+         for(unsigned int i = 0; i < state_transitions.size(); i++)
       {
          INDENT_DBG_MEX(DEBUG_LEVEL_VERY_PEDANTIC, debug_level, "---Analyzing transition " + state_transitions[i]);
          tokenizer transition_tokens(state_transitions[i], sep);
@@ -1303,122 +1303,122 @@
          tokenizer::const_iterator current_input_it;
          std::string input_string = *itt;
          if(mod->get_in_port_size() - numInputIgnored)
-         {
-            boost::char_separator<char> comma_sep(",", nullptr);
-            tokenizer current_input_tokens(input_string, comma_sep);
-            current_input_it = current_input_tokens.begin();
+            {
+               boost::char_separator<char> comma_sep(",", nullptr);
+               tokenizer current_input_tokens(input_string, comma_sep);
+               current_input_it = current_input_tokens.begin();
+               ++itt;
+            }
+            std::string next_state = *itt;
             ++itt;
-         }
-         std::string next_state = *itt;
-         ++itt;
-         std::string transition_outputs = *itt;
-         ++itt;
-         THROW_ASSERT(itt == transition_tokens.end(), "Bad transition format");
-
-         if(!unique_transition)
-         {
-            if(i == 0)
-            {
-               indented_output_stream->Append("if (");
-            }
-            else if((i + 1) == state_transitions.size())
-            {
-               indented_output_stream->Append("else");
-            }
-            else
-            {
-               indented_output_stream->Append("else if (");
-            }
-            if((i + 1) < state_transitions.size())
-            {
-               bool first_test = true;
-               for(unsigned int ind = 0; ind < mod->get_in_port_size(); ind++)
+            std::string transition_outputs = *itt;
+            ++itt;
+            THROW_ASSERT(itt == transition_tokens.end(), "Bad transition format");
+
+            if(!unique_transition)
+            {
+               if(i == 0)
+               {
+                  indented_output_stream->Append("if (");
+               }
+               else if((i + 1) == state_transitions.size())
+               {
+                  indented_output_stream->Append("else");
+               }
+               else
+               {
+                  indented_output_stream->Append("else if (");
+               }
+               if((i + 1) < state_transitions.size())
+               {
+                  bool first_test = true;
+                  for(unsigned int ind = 0; ind < mod->get_in_port_size(); ind++)
                {
                   port_name = HDL_manager::convert_to_identifier(this, mod->get_in_port(ind)->get_id());
                   unsigned int port_size = mod->get_in_port(ind)->get_typeRef()->size;
                   unsigned int vec_size = mod->get_in_port(ind)->get_typeRef()->vector_size;
                   if(port_name != reset_port && port_name != clock_port && port_name != start_port && port_name != STR(SELECTOR_REGISTER_FILE))
+                     {
+                        std::string in_or_conditions = *current_input_it;
+                        boost::char_separator<char> pipe_sep("|", nullptr);
+                        tokenizer in_or_conditions_tokens(in_or_conditions, pipe_sep);
+
+                        if((*in_or_conditions_tokens.begin()) != "-")
+                        {
+                           if(!first_test)
+                              indented_output_stream->Append(" && ");
+                           else
+                              first_test = false;
+                           bool first_test_or = true;
+                           bool need_parenthesis = false;
+                           std::string res_or_conditions;
+                           for(tokenizer::const_iterator in_or_conditions_tokens_it = in_or_conditions_tokens.begin(); in_or_conditions_tokens_it != in_or_conditions_tokens.end(); ++in_or_conditions_tokens_it)
+                           {
+                              THROW_ASSERT((*in_or_conditions_tokens_it) != "-", "wrong conditions structure");
+                              if(!first_test_or)
+                              {
+                                 res_or_conditions += " || ";
+                                 need_parenthesis = true;
+                              }
+                              else
+                                 first_test_or = false;
+
+                              res_or_conditions += port_name;
+                              if((*in_or_conditions_tokens_it)[0] == '&')
+                              {
+                                 unsigned n_bits = vec_size == 0 ? port_size : vec_size;
+                                 auto pos = boost::lexical_cast<unsigned int>((*in_or_conditions_tokens_it).substr(1));
+                                 res_or_conditions += (n_bits>1 ? std::string("[") + STR(pos) + "]":"") + " == 1'b1";
+                              }
+                              else
+                              {
+                                 res_or_conditions += std::string(" == ") + ((*in_or_conditions_tokens_it)[0] == '-' ? "-" : "") + (vec_size == 0 ? boost::lexical_cast<std::string>(port_size) : boost::lexical_cast<std::string>(vec_size));
+                                 if(port_size > 1 || (port_size == 1 && vec_size > 0))
+                                    res_or_conditions += "'d" + (((*in_or_conditions_tokens_it)[0] == '-') ? ((*in_or_conditions_tokens_it).substr(1)) : *in_or_conditions_tokens_it);
+                                 else
+                                    res_or_conditions += "'b" + *in_or_conditions_tokens_it;
+                              }
+                           }
+                           if(need_parenthesis)
+                              res_or_conditions = "(" + res_or_conditions + ")";
+                           indented_output_stream->Append(res_or_conditions);
+                        }
+                        ++current_input_it;
+                     }
+                  }
+                  indented_output_stream->Append(")");
+               }
+               indented_output_stream->Append(soc);
+               indented_output_stream->Append("begin");
+               indented_output_stream->Append(soc);
+            }
+            if(single_proc || output_index == mod->get_out_port_size())
+               indented_output_stream->Append("_next_state = " + next_state + ";\n");
+            for(unsigned int ind = 0; ind < mod->get_out_port_size(); ind++)
+            {
+               if(mod->get_out_port(ind)->get_id() == PRESENT_STATE_PORT_NAME)
+                  continue;
+               if(mod->get_out_port(ind)->get_id() == NEXT_STATE_PORT_NAME)
+                  continue;
+               port_name = HDL_manager::convert_to_identifier(this, mod->get_out_port(ind)->get_id());
+               if(transition_outputs[ind] != '-')
+               {
+                  if(single_proc || output_index == ind)
                   {
-                     std::string in_or_conditions = *current_input_it;
-                     boost::char_separator<char> pipe_sep("|", nullptr);
-                     tokenizer in_or_conditions_tokens(in_or_conditions, pipe_sep);
-
-                     if((*in_or_conditions_tokens.begin()) != "-")
-                     {
-                        if(!first_test)
-                           indented_output_stream->Append(" && ");
-                        else
-                           first_test = false;
-                        bool first_test_or = true;
-                        bool need_parenthesis = false;
-                        std::string res_or_conditions;
-                        for(tokenizer::const_iterator in_or_conditions_tokens_it = in_or_conditions_tokens.begin(); in_or_conditions_tokens_it != in_or_conditions_tokens.end(); ++in_or_conditions_tokens_it)
-                        {
-                           THROW_ASSERT((*in_or_conditions_tokens_it) != "-", "wrong conditions structure");
-                           if(!first_test_or)
-                           {
-                              res_or_conditions += " || ";
-                              need_parenthesis = true;
-                           }
-                           else
-                              first_test_or = false;
-
-                           res_or_conditions += port_name;
-                           if((*in_or_conditions_tokens_it)[0] == '&')
-                           {
-                              unsigned n_bits = vec_size == 0 ? port_size : vec_size;
-                              auto pos = boost::lexical_cast<unsigned int>((*in_or_conditions_tokens_it).substr(1));
-                                 res_or_conditions += (n_bits > 1 ? std::string("[") + STR(pos) + "]" : "") + " == 1'b1";
-                           }
-                           else
-                           {
-                              res_or_conditions += std::string(" == ") + ((*in_or_conditions_tokens_it)[0] == '-' ? "-" : "") + (vec_size == 0 ? boost::lexical_cast<std::string>(port_size) : boost::lexical_cast<std::string>(vec_size));
-                              if(port_size > 1 || (port_size == 1 && vec_size > 0))
-                                 res_or_conditions += "'d" + (((*in_or_conditions_tokens_it)[0] == '-') ? ((*in_or_conditions_tokens_it).substr(1)) : *in_or_conditions_tokens_it);
-                              else
-                                 res_or_conditions += "'b" + *in_or_conditions_tokens_it;
-                           }
-                        }
-                        if(need_parenthesis)
-                           res_or_conditions = "(" + res_or_conditions + ")";
-                        indented_output_stream->Append(res_or_conditions);
-                     }
-                     ++current_input_it;
+                     if(transition_outputs[ind] == '2')
+                        indented_output_stream->Append(port_name + " = 1'bX;\n");
+                     else
+                        indented_output_stream->Append(port_name + " = 1'b" + transition_outputs[ind] + ";\n");
                   }
                }
-               indented_output_stream->Append(")");
-            }
-            indented_output_stream->Append(soc);
-            indented_output_stream->Append("begin");
-            indented_output_stream->Append(soc);
-         }
-         if(single_proc || output_index == mod->get_out_port_size())
-            indented_output_stream->Append("_next_state = " + next_state + ";\n");
-         for(unsigned int ind = 0; ind < mod->get_out_port_size(); ind++)
-         {
-            if(mod->get_out_port(ind)->get_id() == PRESENT_STATE_PORT_NAME)
-               continue;
-            if(mod->get_out_port(ind)->get_id() == NEXT_STATE_PORT_NAME)
-               continue;
-            port_name = HDL_manager::convert_to_identifier(this, mod->get_out_port(ind)->get_id());
-            if(transition_outputs[ind] != '-')
-            {
-               if(single_proc || output_index == ind)
-               {
-                  if(transition_outputs[ind] == '2')
-                        indented_output_stream->Append(port_name + " = 1'bX;\n");
-                  else
-                     indented_output_stream->Append(port_name + " = 1'b" + transition_outputs[ind] + ";\n");
-               }
-            }
-         }
-         if(!unique_transition)
-         {
-            indented_output_stream->Append(scc1);
-            indented_output_stream->Append("end");
-            indented_output_stream->Append(scc);
-         }
-      }
+            }
+            if(!unique_transition)
+            {
+               indented_output_stream->Append(scc1);
+               indented_output_stream->Append("end");
+               indented_output_stream->Append(scc);
+            }
+         }
       }
 
       indented_output_stream->Append(scc1);
@@ -1434,7 +1434,7 @@
          {
             if(boost::starts_with(mod->get_out_port(i)->get_id(), "selector_MUX") || boost::starts_with(mod->get_out_port(i)->get_id(), "wrenable_reg"))
             {
-                port_name = HDL_manager::convert_to_identifier(this, mod->get_out_port(i)->get_id());
+               port_name = HDL_manager::convert_to_identifier(this, mod->get_out_port(i)->get_id());
                if(single_proc || output_index == i)
                   indented_output_stream->Append(port_name + " = 1'bX;");
                if(single_proc)
@@ -1442,7 +1442,7 @@
             }
          }
          if(single_proc || output_index == mod->get_out_port_size())
-         indented_output_stream->Append("_next_state = " + present_state + ";");
+            indented_output_stream->Append("_next_state = " + present_state + ";");
          indented_output_stream->Append(scc);
          indented_output_stream->Append("end");
       }
@@ -1456,16 +1456,12 @@
    {
       indented_output_stream->Append(soc);
       indented_output_stream->Append("_next_state = " + reset_state + ";\n");
-   for(unsigned int i = 0; i < mod->get_out_port_size(); i++)
-   {
-      if(mod->get_out_port(i)->get_id() == PRESENT_STATE_PORT_NAME)
-         continue;
-      if(mod->get_out_port(i)->get_id() == NEXT_STATE_PORT_NAME)
-         continue;
-<<<<<<< HEAD
-      port_name = HDL_manager::convert_to_identifier(this, mod->get_out_port(i)->get_id());
-         indented_output_stream->Append(port_name + " = 1'bX;\n");
-=======
+      for(unsigned int i = 0; i < mod->get_out_port_size(); i++)
+      {
+         if(mod->get_out_port(i)->get_id() == PRESENT_STATE_PORT_NAME)
+            continue;
+         if(mod->get_out_port(i)->get_id() == NEXT_STATE_PORT_NAME)
+            continue;
       if(boost::starts_with(mod->get_out_port(i)->get_id(), "selector_MUX") || boost::starts_with(mod->get_out_port(i)->get_id(), "wrenable_reg"))
       {
          port_name = HDL_manager::convert_to_identifier(this, mod->get_out_port(i)->get_id());
@@ -1474,16 +1470,15 @@
          if(single_proc)
             indented_output_stream->Append("\n");
       }
->>>>>>> 9cb0bdce
-   }
-   indented_output_stream->Append(scc1);
+      }
+      indented_output_stream->Append(scc1);
    }
    else
    {
       indented_output_stream->Append("\n");
    }
-      indented_output_stream->Append("end");
-      indented_output_stream->Append(scc);
+   indented_output_stream->Append("end");
+   indented_output_stream->Append(scc);
    indented_output_stream->Append(scc1);
    indented_output_stream->Append("endcase\n");
    indented_output_stream->Append(scc1);
