/*
 *
 *                   _/_/_/    _/_/   _/    _/ _/_/_/    _/_/
 *                  _/   _/ _/    _/ _/_/  _/ _/   _/ _/    _/
 *                 _/_/_/  _/_/_/_/ _/  _/_/ _/   _/ _/_/_/_/
 *                _/      _/    _/ _/    _/ _/   _/ _/    _/
 *               _/      _/    _/ _/    _/ _/_/_/  _/    _/
 *
 *             ***********************************************
 *                              PandA Project
 *                     URL: http://panda.dei.polimi.it
 *                       Politecnico di Milano - DEIB
 *                        System Architectures Group
 *             ***********************************************
 *              Copyright (C) 2004-2019 Politecnico di Milano
 *
 *   This file is part of the PandA framework.
 *
 *   The PandA framework is free software; you can redistribute it and/or modify
 *   it under the terms of the GNU General Public License as published by
 *   the Free Software Foundation; either version 3 of the License, or
 *   (at your option) any later version.
 *
 *   This program is distributed in the hope that it will be useful,
 *   but WITHOUT ANY WARRANTY; without even the implied warranty of
 *   MERCHANTABILITY or FITNESS FOR A PARTICULAR PURPOSE.  See the
 *   GNU General Public License for more details.
 *
 *   You should have received a copy of the GNU General Public License
 *   along with this program.  If not, see <http://www.gnu.org/licenses/>.
 *
 */
/**
 * @file verilog_writer.cpp
 * @brief This class implements the methods to write Verilog descriptions.
 *
 * @author Fabrizio Ferrandi <fabrizio.ferrandi@polimi.it>
 * @author Christian Pilato <pilato@elet.polimi.it>
 * $Revision$
 * $Date$
 * Last modified by $Author$
 *
 */

/// Autoheader include
#include "config_HAVE_FROM_C_BUILT.hpp"

#include "verilog_writer.hpp"

#include "HDL_manager.hpp"

#include "technology_manager.hpp"
#include "time_model.hpp"

#include "NP_functionality.hpp"
#include "dbgPrintHelper.hpp"
#include "exceptions.hpp"
#include "structural_objects.hpp"
#include "tree_helper.hpp"

#include <algorithm>
#include <boost/algorithm/string.hpp>
#include <boost/lexical_cast.hpp>
#include <boost/tokenizer.hpp>
#include <fstream>
#include <functional>
#include <iosfwd>

#include "state_transition_graph_manager.hpp"

///. include
#include "Parameter.hpp"

/// technology include
#include "technology_node.hpp"

/// utility include
#include "indented_output_stream.hpp"
#include "string_manipulation.hpp" // for GET_CLASS

#define VERILOG_2001_SUPPORTED

const std::map<std::string, std::string> verilog_writer::builtin_to_verilog_keyword = {
    {AND_GATE_STD, "and"}, {NAND_GATE_STD, "nand"}, {OR_GATE_STD, "or"}, {NOR_GATE_STD, "nor"}, {XOR_GATE_STD, "xor"}, {XNOR_GATE_STD, "xnor"}, {NOT_GATE_STD, "not"}, {DFF_GATE_STD, "dff"}, {BUFF_GATE_STD, "buf"},
};

const std::set<std::string> verilog_writer::keywords = {
    "abs", "abstol", "access", "acos", "acosh", "always", "analog", "and", "asin", "asinh", "assign", "atan", "atan2", "atanh", "automatic", "begin", "bool", "buf", "bufif0", "bufif1", "case", "casex", "casez", "ceil", "cell", "cmos", "config",
    "continuous", "cos", "cosh", "ddt_nature", "deassign", "default", "defparam", "design", "disable", "discipline", "discrete", "domain", "edge", "else", "end", "endcase", "endconfig", "enddiscipline", "endfunction", "endgenerate", "endmodule",
    "endnature", "endprimitive", "endspecify", "endtable", "endtask", "event", "exclude", "exp", "floor", "flow", "for", "force", "forever", "fork", "from", "function", "generate", "genvar", "ground", "highz0", "highz1", "hypot", "idt_nature", "if",
    "ifnone", "incdir", "include", "inf", "initial", "inout", "input", "instance", "integer", "join", "large", "liblist", "library", "ln", "localparam", "log", "macromodule", "max", "medium", "min", "module", "nand", "nature", "negedge", "nmos", "nor",
    "noshowcancelled", "not", "notif0", "notif1", "or", "output", "parameter", "pmos", "posedge", "potential", "pow", "primitive", "pull0", "pull1", "pulldown", "pullup", "pulsestyle_onevent", "pulsestyle_ondetect", "rcmos", "real", "realtime", "reg",
    "release", "repeat", "rnmos", "rpmos", "rtran", "rtranif0", "rtranif1", "scalared", "showcancelled", "signed", "sin", "sinh", "small", "specify", "specparam", "sqrt", "strong0", "strong1", "supply0", "supply1", "table", "tan", "tanh", "task", "time",
    "tran", "tranif0", "tranif1", "tri", "tri0", "tri1", "triand", "trior", "trireg", "units", "unsigned", "use", "uwire", "vectored", "wait", "wand", "weak0", "weak1", "while", "wire", "wone", "wor", "xnor", "xor",
    /// some System Verilog 2005 keywords
    "alias", "always_comb", "always_ff", "always_latch", "assert", "assume", "before", "bind", "bins", "binsof", "bit", "break", "byte", "chandle", "class", "clocking", "const", "constraint", "context", "continue", "cover", "covergroup", "coverpoint",
    "cross", "dist", "do", "endclass", "endgroup",
    "endsequence"
    "endclocking",
    "endpackage", "endinterface", "endprogram", "endproperty", "enum", "expect", "export", "extends", "extern", "final", "first_match", "foreach", "forkjoin", "iff", "ignore_bins", "illegal_bins", "import", "intersect", "inside", "interface", "int",
    "join_any", "join_none", "local", "logic", "longint", "matches", "modport", "new", "null", "package", "packed", "priority", "program", "property", "protected", "pure", "rand", "randc", "randcase", "randomize", "randsequence", "ref", "return",
    "sequence", "shortint", "shortreal", "solve", "static", "string", "struct", "super", "tagged", "this", "throughout", "timeprecision", "timeunit", "type", "typedef", "unique", "var", "virtual", "void", "wait_order", "wildcard", "with", "within",
    /// some System Verilog 2009 keywords
    "accept_on", "checker", "endchecker", "eventually", "global", "implies", "let", "nexttime", "reject_on", "restrict", "s_always", "s_eventually", "s_nexttime", "s_until", "s_until_with", "strong", "sync_accept_on", "sync_reject_on", "unique0", "until",
    "until_with", "untyped", "weak",
    /// some System Verilog 2012 keywords
    "implements", "interconnect", "nettype", "soft"};

void verilog_writer::write_comment(const std::string& comment_string)
{
   indented_output_stream->Append("// " + comment_string);
}

std::string verilog_writer::type_converter(structural_type_descriptorRef Type)
{
   switch(Type->type)
   {
      case structural_type_descriptor::BOOL:
      {
         return "";
      }
      case structural_type_descriptor::INT:
      {
         return "signed ";
      }
      case structural_type_descriptor::UINT:
      {
         return "";
      }
      case structural_type_descriptor::USER:
      {
         THROW_ERROR("USER type not yet supported");
         break;
      }
      case structural_type_descriptor::REAL:
      {
         return "";
      }
      case structural_type_descriptor::VECTOR_BOOL:
      {
         return "";
      }
      case structural_type_descriptor::VECTOR_INT:
      {
         return "signed ";
      }
      case structural_type_descriptor::VECTOR_UINT:
      {
         return "";
      }
      case structural_type_descriptor::VECTOR_REAL:
      {
         break;
      }
      case structural_type_descriptor::VECTOR_USER:
      {
         THROW_ERROR("VECTOR_USER type not yet supported");
         break;
      }
      case structural_type_descriptor::OTHER:
      {
         return Type->id_type;
      }
      case structural_type_descriptor::UNKNOWN:
      default:
         THROW_ERROR("Not initialized type");
   }
   return "";
}

std::string verilog_writer::type_converter_size(const structural_objectRef& cir)
{
   structural_type_descriptorRef Type = cir->get_typeRef();
   const structural_objectRef Owner = cir->get_owner();
   auto* mod = GetPointer<module>(Owner);
   std::string port_name = cir->get_id();
   bool specialization_string = false;
   if(mod)
   {
      const NP_functionalityRef& np = mod->get_NP_functionality();
      if(np)
      {
         std::vector<std::pair<std::string, structural_objectRef>> library_parameters;
         mod->get_NP_library_parameters(Owner, library_parameters);
         for(auto const library_parameter : library_parameters)
            if(port_name == library_parameter.first)
               specialization_string = true;
      }
   }
   switch(Type->type)
   {
      case structural_type_descriptor::BOOL:
      {
         if(cir->get_kind() == port_vector_o_K)
         {
            if(specialization_string)
               return "[" + (PORTSIZE_PREFIX + port_name) + "-1:0] ";
            else
               return "[" + boost::lexical_cast<std::string>(GetPointer<port_o>(cir)->get_ports_size() - 1) + ":0] ";
         }
         else
            return "";
      }
      case structural_type_descriptor::USER:
      {
         Type->print(std::cerr);
         THROW_ERROR("USER type not yet supported");
         break;
      }
      case structural_type_descriptor::INT:
      case structural_type_descriptor::UINT:
      case structural_type_descriptor::REAL:
      case structural_type_descriptor::VECTOR_BOOL:
      {
         if(specialization_string)
         {
            if(cir->get_kind() == port_vector_o_K)
            {
               unsigned int lsb = GetPointer<port_o>(cir)->get_lsb();
               return "[(" + (PORTSIZE_PREFIX + port_name) + "*" + (BITSIZE_PREFIX + port_name) + ")+(" + boost::lexical_cast<std::string>(static_cast<int>(lsb) - 1) + "):" + boost::lexical_cast<std::string>(lsb) + "] ";
            }
            else
               return "[" + (BITSIZE_PREFIX + port_name) + "-1:0] ";
         }
         else
         {
            if(cir->get_kind() == signal_vector_o_K)
            {
               const structural_objectRef first_sig = GetPointer<signal_o>(cir)->get_signal(0);
               structural_type_descriptorRef Type_fs = first_sig->get_typeRef();
               unsigned int n_sign = GetPointer<signal_o>(cir)->get_signals_size();
               unsigned int size_fs = Type_fs->vector_size > 0 ? Type_fs->size * Type_fs->vector_size : Type_fs->size;
               unsigned int lsb = GetPointer<signal_o>(cir)->get_lsb();
               unsigned int msb = size_fs * n_sign + lsb;

               return "[" + boost::lexical_cast<std::string>(static_cast<int>(msb) - 1) + ":" + boost::lexical_cast<std::string>(lsb) + "] ";
            }
            else if(cir->get_kind() == port_vector_o_K)
            {
               unsigned int lsb = GetPointer<port_o>(cir)->get_lsb();
               unsigned int n_ports = GetPointer<port_o>(cir)->get_ports_size();
               const structural_objectRef first_port = GetPointer<port_o>(cir)->get_port(0);
               const auto Type_fp = first_port->get_typeRef();
               unsigned int size_fp = Type_fp->vector_size > 0 ? Type_fp->size * Type_fp->vector_size : Type_fp->size;
               unsigned int msb = size_fp * n_ports + lsb;
               return "[" + boost::lexical_cast<std::string>(static_cast<int>(msb) - 1) + ":" + boost::lexical_cast<std::string>(lsb) + "] ";
            }
            if(Type->vector_size > 1 && Type->size == 1)
               return "[" + boost::lexical_cast<std::string>(static_cast<int>(Type->vector_size) - 1) + ":0] ";
            else if(Type->vector_size == 1 && Type->size == 1)
               return "";
            else if(Type->vector_size == 0 && Type->size != 0)
               return "[" + boost::lexical_cast<std::string>(static_cast<int>(Type->size) - 1) + ":0] ";
            else
               THROW_ERROR("Not completely specified: " + port_name);
         }
         break;
      }
      case structural_type_descriptor::VECTOR_UINT:
      case structural_type_descriptor::VECTOR_INT:
      case structural_type_descriptor::VECTOR_REAL:
      {
         if(specialization_string)
            return "[" + (BITSIZE_PREFIX + port_name) + "*" + (NUM_ELEM_PREFIX + port_name) + "-1:0] ";
         else if(Type->vector_size * Type->size > 1)
            return "[" + boost::lexical_cast<std::string>(Type->vector_size * Type->size - 1) + ":0] ";
         else
            return "";
      }
      case structural_type_descriptor::VECTOR_USER:
      {
         THROW_ERROR("VECTOR_USER type not yet supported");
         break;
      }
      case structural_type_descriptor::OTHER:
      {
         return Type->id_type;
      }
      case structural_type_descriptor::UNKNOWN:
      default:
         THROW_ERROR("Not initialized type");
   }
   return "";
}

std::string verilog_writer::may_slice_string(const structural_objectRef& cir)
{
   structural_type_descriptorRef Type = cir->get_typeRef();
   const structural_objectRef Owner = cir->get_owner();
   auto* mod = GetPointer<module>(Owner);
   std::string port_name = cir->get_id();
   bool specialization_string = false;
   if(mod)
   {
      const NP_functionalityRef& np = mod->get_NP_functionality();
      if(np)
      {
         std::vector<std::pair<std::string, structural_objectRef>> library_parameters;
         mod->get_NP_library_parameters(Owner, library_parameters);
         for(const auto& library_parameter : library_parameters)
            if(port_name == library_parameter.first)
               specialization_string = true;
      }
   }
   switch(Type->type)
   {
      case structural_type_descriptor::BOOL:
      {
         if(Owner->get_kind() == port_vector_o_K)
         {
            return "[" + GetPointer<port_o>(cir)->get_id() + "]";
         }
         else
            return "";
      }
      case structural_type_descriptor::USER:
      {
         Type->print(std::cerr);
         THROW_ERROR("USER type not yet supported");
         break;
      }
      case structural_type_descriptor::INT:
      case structural_type_descriptor::UINT:
      case structural_type_descriptor::REAL:
      case structural_type_descriptor::VECTOR_BOOL:
      {
         if(specialization_string)
         {
            if(Owner->get_kind() == port_vector_o_K)
            {
               unsigned int lsb = GetPointer<port_o>(Owner)->get_lsb();
               return "[((" + boost::lexical_cast<std::string>(GetPointer<port_o>(cir)->get_id()) + "+1)*" + (BITSIZE_PREFIX + port_name) + ")+(" + boost::lexical_cast<std::string>(static_cast<int>(lsb) - 1) + "):(" +
                      boost::lexical_cast<std::string>(GetPointer<port_o>(cir)->get_id()) + "*" + (BITSIZE_PREFIX + port_name) + ")+" + boost::lexical_cast<std::string>(lsb) + "]";
            }
            else
               return "";
         }
         else
         {
            if(Owner->get_kind() == port_vector_o_K)
            {
               structural_type_descriptorRef Type_fp = cir->get_typeRef();
               unsigned int size_fp = Type_fp->vector_size > 0 ? Type_fp->size * Type_fp->vector_size : Type_fp->size;
               unsigned int lsb = GetPointer<port_o>(Owner)->get_lsb();
               return "[" + boost::lexical_cast<std::string>((1 + boost::lexical_cast<int>(GetPointer<port_o>(cir)->get_id())) * static_cast<int>(size_fp) + static_cast<int>(lsb) - 1) + ":" +
                      boost::lexical_cast<std::string>((boost::lexical_cast<int>(GetPointer<port_o>(cir)->get_id())) * static_cast<int>(size_fp) + static_cast<int>(lsb)) + "]";
            }
            else
               return "";
         }
         break;
      }
      case structural_type_descriptor::VECTOR_UINT:
      case structural_type_descriptor::VECTOR_INT:
      case structural_type_descriptor::VECTOR_REAL:
      {
         if(specialization_string)
         {
            if(Owner->get_kind() == port_vector_o_K)
            {
               unsigned int lsb = GetPointer<port_o>(Owner)->get_lsb();
               return "[((" + boost::lexical_cast<std::string>(GetPointer<port_o>(cir)->get_id()) + "+1)*" + (BITSIZE_PREFIX + port_name) + "*" + (NUM_ELEM_PREFIX + port_name) + ")+(" + boost::lexical_cast<std::string>(static_cast<int>(lsb) - 1) + "):(" +
                      boost::lexical_cast<std::string>(GetPointer<port_o>(cir)->get_id()) + "*" + (BITSIZE_PREFIX + port_name) + "*" + (NUM_ELEM_PREFIX + port_name) + ")+" + boost::lexical_cast<std::string>(lsb) + "]";
            }
            else
               return "";
         }
         else
         {
            if(Owner->get_kind() == port_vector_o_K)
            {
               structural_type_descriptorRef Type_fp = cir->get_typeRef();
               unsigned int size_fp = Type_fp->vector_size > 0 ? Type_fp->size * Type_fp->vector_size : Type_fp->size;
               unsigned int lsb = GetPointer<port_o>(Owner)->get_lsb();
               return "[" + boost::lexical_cast<std::string>((1 + boost::lexical_cast<int>(GetPointer<port_o>(cir)->get_id())) * static_cast<int>(size_fp) + static_cast<int>(lsb) - 1) + ":" +
                      boost::lexical_cast<std::string>((boost::lexical_cast<int>(GetPointer<port_o>(cir)->get_id())) * static_cast<int>(size_fp) + static_cast<int>(lsb)) + "]";
            }
            else
               return "";
         }
         break;
      }
      case structural_type_descriptor::OTHER:
      case structural_type_descriptor::VECTOR_USER:
      {
         THROW_ERROR("VECTOR_USER type not yet supported");
         break;
      }
      case structural_type_descriptor::UNKNOWN:
      default:
         THROW_ERROR("Not initialized type");
   }
   return "";
}

void verilog_writer::write_library_declaration(const structural_objectRef&)
{
}

void verilog_writer::write_module_declaration(const structural_objectRef& cir)
{
   auto* mod = GetPointer<module>(cir);
   THROW_ASSERT(mod, "Expected a module got something of different");
   indented_output_stream->Append("`timescale 1ns / 1ps\n");
   if(HDL_manager::convert_to_identifier(this, GET_TYPE_NAME(cir)) == register_AR_NORETIME)
   {
      indented_output_stream->Append("(* keep_hierarchy = \"yes\" *) ");
   }
   indented_output_stream->Append("module " + HDL_manager::convert_to_identifier(this, GET_TYPE_NAME(cir)) + "(");
   bool first_obj = false;
   /// write IO port declarations respecting the position
   for(unsigned int i = 0; i < mod->get_num_ports(); i++)
   {
      if(first_obj)
         indented_output_stream->Append(", ");
      else
         first_obj = true;
      indented_output_stream->Append(HDL_manager::convert_to_identifier(this, mod->get_positional_port(i)->get_id()));
   }
   if(HDL_manager::convert_to_identifier(this, GET_TYPE_NAME(cir)) == register_AR_NORETIME)
      indented_output_stream->Append(")/* synthesis syn_hier = \"hard\"*/;\n");
   else
      indented_output_stream->Append(");\n");
   indented_output_stream->Indent();
}

void verilog_writer::write_module_internal_declaration(const structural_objectRef&)
{
}

void verilog_writer::write_assign(const std::string& op0, const std::string& op1)
{
   if(op0 != op1)
      indented_output_stream->Append("  assign " + op0 + " = " + op1 + ";\n");
}

void verilog_writer::write_port_declaration(const structural_objectRef& cir, bool)
{
   THROW_ASSERT(cir->get_kind() == port_o_K || cir->get_kind() == port_vector_o_K, "Expected a port got something of different " + cir->get_id());
   port_o::port_direction dir;
   dir = GetPointer<port_o>(cir)->get_port_direction();
   switch(dir)
   {
      case port_o::IN:
      {
         indented_output_stream->Append("input ");
         break;
      }
      case port_o::OUT:
      {
         indented_output_stream->Append("output ");
         break;
      }
      case port_o::IO:
      {
         indented_output_stream->Append("inout ");
         break;
      }
      case port_o::GEN:
      {
         THROW_ERROR("Generic port not yet supported!");
         break;
      }
      case port_o::TLM_IN:
      case port_o::TLM_INOUT:
      case port_o::TLM_OUT:
      case port_o::UNKNOWN:
      default:
         THROW_ERROR("Something went wrong!");
   }

   indented_output_stream->Append(type_converter(cir->get_typeRef()) + type_converter_size(cir));
   indented_output_stream->Append(HDL_manager::convert_to_identifier(this, cir->get_id()) + ";\n");
}

void verilog_writer::write_component_declaration(const structural_objectRef&)
{
}

void verilog_writer::write_signal_declaration(const structural_objectRef& cir)
{
   THROW_ASSERT(cir->get_kind() == signal_o_K || cir->get_kind() == signal_vector_o_K, "Expected a signal or a signal vector got something of different");
   indented_output_stream->Append("wire " + type_converter(cir->get_typeRef()) + type_converter_size(cir));
   if(cir->get_kind() == signal_vector_o_K and cir->get_typeRef()->type == structural_type_descriptor::BOOL)
   {
      const structural_objectRef first_sig = GetPointer<signal_o>(cir)->get_signal(0);
      structural_type_descriptorRef Type_fs = first_sig->get_typeRef();
      unsigned int n_sign = GetPointer<signal_o>(cir)->get_signals_size();
      unsigned int size_fs = Type_fs->vector_size > 0 ? Type_fs->size * Type_fs->vector_size : Type_fs->size;
      unsigned int lsb = GetPointer<signal_o>(cir)->get_lsb();
      unsigned int msb = size_fs * n_sign + lsb;
      indented_output_stream->Append("[" + boost::lexical_cast<std::string>(msb - 1) + ":" + boost::lexical_cast<std::string>(lsb) + "] ");
   }
   indented_output_stream->Append(HDL_manager::convert_to_identifier(this, cir->get_id()) + ";\n");
}

void verilog_writer::write_module_definition_begin(const structural_objectRef&)
{
   indented_output_stream->Append("\n");
}

void verilog_writer::WriteBuiltin(const structural_objectConstRef component)
{
   const auto mod = GetPointer<const module>(component);
   THROW_ASSERT(mod, component->get_path() + " is not a module");
   THROW_ASSERT(GetPointer<const port_o>(mod->get_out_port(0)), "does not have an output port");
   THROW_ASSERT(component->get_owner(), "does not have an owner");
   THROW_ASSERT(GetPointer<const port_o>(mod->get_out_port(0))->find_bounded_object(component->get_owner()), "does not have a bounded object");
   const auto object_bounded = GetPointer<const port_o>(mod->get_out_port(0))->find_bounded_object(component->get_owner());
   const auto component_name = GET_TYPE_NAME(component);
   THROW_ASSERT(builtin_to_verilog_keyword.find(component_name) != builtin_to_verilog_keyword.end(), "Verilog keyword corresponding to " + component_name + " not found");
   indented_output_stream->Append(builtin_to_verilog_keyword.find(component_name)->second + " " + builtin_to_verilog_keyword.find(component_name)->second + "_" + component->get_id() + "(");
   THROW_ASSERT(mod->get_out_port_size() == 1, component->get_path() + " has " + STR(mod->get_out_port_size()) + " output ports");
   indented_output_stream->Append(" " + HDL_manager::convert_to_identifier(this, object_bounded->get_id()) + ", ");
   for(unsigned int i = 0; i < mod->get_in_port_size(); i++)
   {
      if(mod->get_in_port(i)->get_kind() == port_o_K)
      {
         THROW_ASSERT(GetPointer<port_o>(mod->get_in_port(i))->find_bounded_object(component->get_owner()), "does not have a structural object connected to the input");
         const auto in_object_bounded = GetPointer<port_o>(mod->get_in_port(i))->find_bounded_object(component->get_owner());
         indented_output_stream->Append(HDL_manager::convert_to_identifier(this, in_object_bounded->get_id()));
      }
      else if(mod->get_in_port(i)->get_kind() == port_vector_o_K)
      {
         const auto port = GetPointer<port_o>(mod->get_in_port(i));
         const auto in_object_bounded = port->find_bounded_object(component);
         if(in_object_bounded)
         {
            indented_output_stream->Append(HDL_manager::convert_to_identifier(this, in_object_bounded->get_id()));
         }
         else
         {
            auto n_ports = port->get_ports_size();
            for(decltype(n_ports) port_index = 0; port_index < n_ports; port_index++)
            {
               if(i != 0 or port_index != 0)
                  indented_output_stream->Append(", ");
               const auto vec_in_object_bounded = GetPointer<port_o>(port->get_port(port_index))->find_bounded_object();
               THROW_ASSERT(vec_in_object_bounded, port->get_port(port_index)->get_path());
               indented_output_stream->Append(HDL_manager::convert_to_identifier(this, vec_in_object_bounded->get_id()));
            }
         }
      }
      else
      {
         THROW_UNREACHABLE("");
      }
   }
   indented_output_stream->Append(");\n");
}

void verilog_writer::write_module_instance_begin(const structural_objectRef& cir, const std::string& module_name, bool write_parametrization)
{
   THROW_ASSERT(cir->get_kind() == component_o_K || cir->get_kind() == channel_o_K, "Expected a component or a channel got something of different");
#if 0
   if(module_name.find("widen_mult_expr") != std::string::npos)
   {
      indented_output_stream->Append("(* dont_touch = \"true\" *) ");
   }
#endif
   indented_output_stream->Append(module_name);

   /// check possible module parametrization
   if(write_parametrization)
      write_module_parametrization(cir);
   indented_output_stream->Append(" " + HDL_manager::convert_to_identifier(this, cir->get_id()) + " (");
}

void verilog_writer::write_module_instance_end(const structural_objectRef&)
{
   indented_output_stream->Append(");\n");
}

void verilog_writer::write_module_definition_end(const structural_objectRef&)
{
   indented_output_stream->Deindent();
   indented_output_stream->Append("\nendmodule\n\n");
}

void verilog_writer::write_vector_port_binding(const structural_objectRef& port, bool& first_port_analyzed)
{
   THROW_ASSERT(port, "NULL object_bounded received");
   THROW_ASSERT(port->get_kind() == port_vector_o_K, "Expected a port vector, got something of different");
   const structural_objectRef p_object_bounded = GetPointer<port_o>(port)->find_bounded_object(port->get_owner());
   if(p_object_bounded)
   {
      if(first_port_analyzed)
         indented_output_stream->Append(", ");
      indented_output_stream->Append(".");
      indented_output_stream->Append(HDL_manager::convert_to_identifier(this, port->get_id()));
      indented_output_stream->Append("(");
      if(p_object_bounded->get_kind() == port_vector_o_K)
      {
         indented_output_stream->Append(HDL_manager::convert_to_identifier(this, p_object_bounded->get_id()));
      }
      else if(p_object_bounded->get_kind() == signal_vector_o_K)
      {
         indented_output_stream->Append(HDL_manager::convert_to_identifier(this, p_object_bounded->get_id()));
      }
      else
         THROW_ERROR("not expected case");
      indented_output_stream->Append(")");
   }
   else
   {
      std::string port_binding;
      auto* pv = GetPointer<port_o>(port);
      bool local_first_port_analyzed = false;
      unsigned int msb, lsb;
      msb = std::numeric_limits<unsigned int>::max();
      lsb = std::numeric_limits<unsigned int>::max();
      structural_objectRef slice;
      structural_objectRef null_object;
      unsigned int n_ports = pv->get_ports_size();
      for(unsigned int j = 0; j < n_ports; ++j)
      {
         unsigned int index = n_ports - j - 1;
         structural_objectRef object_bounded = GetPointer<port_o>(pv->get_port(index))->find_bounded_object();
         if(!object_bounded)
            THROW_ERROR("not bounded: " + pv->get_port(index)->get_path());

         if(object_bounded->get_owner()->get_kind() == port_vector_o_K || object_bounded->get_owner()->get_kind() == signal_vector_o_K)
         {
            auto bit = boost::lexical_cast<unsigned int>(object_bounded->get_id());
            if(slice and slice->get_id() != object_bounded->get_owner()->get_id())
            {
               if(local_first_port_analyzed)
                  port_binding += ", ";
               port_binding += HDL_manager::convert_to_identifier(this, slice->get_id());
               unsigned int max = 0;
               auto* pvs = GetPointer<port_o>(slice);
               if(pvs)
                  max = pvs->get_ports_size();
               else
               {
                  auto* sv = GetPointer<signal_o>(slice);
                  if(sv)
                     max = sv->get_signals_size();
               }
               if(lsb != 0 || msb != (max - 1))
               {
                  port_binding += "[" + boost::lexical_cast<std::string>(msb);
                  if(msb != lsb)
                     port_binding += ":" + boost::lexical_cast<std::string>(lsb);
                  port_binding += "]";
               }
               local_first_port_analyzed = true;
               slice = null_object;
               msb = std::numeric_limits<unsigned int>::max();
            }
            if(!slice || (slice->get_id() == object_bounded->get_owner()->get_id() and bit == lsb - 1))
            {
               slice = object_bounded->get_owner();
               if(msb == std::numeric_limits<unsigned int>::max())
                  msb = bit;
               lsb = bit;
               continue;
            }
         }
         else if(object_bounded->get_kind() == constant_o_K)
         {
            if(local_first_port_analyzed)
               port_binding += ", ";
            if(slice)
            {
               port_binding += HDL_manager::convert_to_identifier(this, slice->get_id());
               unsigned int max = 0;
               auto* pvs = GetPointer<port_o>(slice);
               if(pvs)
                  max = pvs->get_ports_size();
               else
               {
                  auto* sv = GetPointer<signal_o>(slice);
                  if(sv)
                     max = sv->get_signals_size();
               }
               if(lsb != 0 || msb != (max - 1))
               {
                  port_binding += "[" + boost::lexical_cast<std::string>(msb);
                  if(msb != lsb)
                     port_binding += ":" + boost::lexical_cast<std::string>(lsb);
                  port_binding += "], ";
               }
               else if(local_first_port_analyzed)
                  port_binding += ", ";
               slice = null_object;
               msb = std::numeric_limits<unsigned int>::max();
            }
            auto* con = GetPointer<constant_o>(object_bounded);
            std::string trimmed_value = "";
            auto long_value = boost::lexical_cast<unsigned long long int>(con->get_value());
            for(unsigned int ind = 0; ind < GET_TYPE_SIZE(con); ind++)
               trimmed_value = trimmed_value + (((1LLU << (GET_TYPE_SIZE(con) - ind - 1)) & long_value) ? '1' : '0');
            port_binding += STR(GET_TYPE_SIZE(con)) + "'b" + trimmed_value;
         }
         else
         {
            if(local_first_port_analyzed)
               port_binding += ", ";
            if(slice)
            {
               port_binding += HDL_manager::convert_to_identifier(this, slice->get_id());
               unsigned int max = 0;
               auto* pvs = GetPointer<port_o>(slice);
               if(pvs)
                  max = pvs->get_ports_size();
               else
               {
                  auto* sv = GetPointer<signal_o>(slice);
                  if(sv)
                     max = sv->get_signals_size();
               }
               if(lsb != 0 || msb != (max - 1))
               {
                  port_binding += "[" + boost::lexical_cast<std::string>(msb);
                  if(msb != lsb)
                     port_binding += ":" + boost::lexical_cast<std::string>(lsb);
                  port_binding += "], ";
               }
               else if(local_first_port_analyzed)
                  port_binding += ", ";
               slice = null_object;
               msb = std::numeric_limits<unsigned int>::max();
            }
            port_binding += HDL_manager::convert_to_identifier(this, object_bounded->get_id());
         }
         local_first_port_analyzed = true;
      }
      if(slice)
      {
         if(local_first_port_analyzed)
            port_binding += ", ";
         port_binding += HDL_manager::convert_to_identifier(this, slice->get_id());
         unsigned int max = 0;
         auto* pvs = GetPointer<port_o>(slice);
         if(pvs)
            max = pvs->get_ports_size();
         else
         {
            auto* sv = GetPointer<signal_o>(slice);
            if(sv)
               max = sv->get_signals_size();
         }
         if(lsb != 0 || msb != (max - 1))
         {
            port_binding += "[" + boost::lexical_cast<std::string>(msb);
            if(msb != lsb)
               port_binding += ":" + boost::lexical_cast<std::string>(lsb);
            port_binding += "]";
         }
      }

      if(port_binding.size() == 0)
         return;

      if(first_port_analyzed)
         indented_output_stream->Append(", ");
      first_port_analyzed = true;
      indented_output_stream->Append(".");
      indented_output_stream->Append(HDL_manager::convert_to_identifier(this, port->get_id()));
      indented_output_stream->Append("({");
      indented_output_stream->Append(port_binding);
      indented_output_stream->Append("})");
   }
}

void verilog_writer::write_port_binding(const structural_objectRef& port, const structural_objectRef& object_bounded, bool& first_port_analyzed)
{
   if(!object_bounded)
      return;
   THROW_ASSERT(port, "NULL object_bounded received");
   THROW_ASSERT(port->get_kind() == port_o_K, "Expected a port got something of different");
   THROW_ASSERT(port->get_owner(), "The port has to have an owner");
   THROW_ASSERT(object_bounded, "NULL object_bounded received for port: " + port->get_path());
   THROW_ASSERT(object_bounded->get_kind() != port_o_K || object_bounded->get_owner(), "A port has to have always an owner");
   if(first_port_analyzed)
      indented_output_stream->Append(", ");
   if(port->get_owner()->get_kind() == port_vector_o_K)
   {
      indented_output_stream->Append(".");
      indented_output_stream->Append(HDL_manager::convert_to_identifier(this, port->get_owner()->get_id()) + "[" + port->get_id() + "]");
   }
   else
   {
      indented_output_stream->Append(".");
      indented_output_stream->Append(HDL_manager::convert_to_identifier(this, port->get_id()));
   }
   indented_output_stream->Append("(");
   if(object_bounded->get_kind() == port_o_K && object_bounded->get_owner()->get_kind() == port_vector_o_K)
   {
      indented_output_stream->Append(HDL_manager::convert_to_identifier(this, object_bounded->get_owner()->get_id()) + type_converter_size(object_bounded));
   }
   else if(object_bounded->get_kind() == signal_o_K && object_bounded->get_owner()->get_kind() == signal_vector_o_K)
   {
      indented_output_stream->Append(HDL_manager::convert_to_identifier(this, object_bounded->get_owner()->get_id()) + type_converter_size(object_bounded));
   }
   else if(object_bounded->get_kind() == constant_o_K)
   {
      auto* con = GetPointer<constant_o>(object_bounded);
      std::string trimmed_value = "";
      auto long_value = boost::lexical_cast<unsigned long long int>(con->get_value());
      for(unsigned int ind = 0; ind < GET_TYPE_SIZE(con); ind++)
         trimmed_value = trimmed_value + (((1LLU << (GET_TYPE_SIZE(con) - ind - 1)) & long_value) ? '1' : '0');
      indented_output_stream->Append(STR(GET_TYPE_SIZE(con)) + "'b" + trimmed_value);
   }
   else
      indented_output_stream->Append(HDL_manager::convert_to_identifier(this, object_bounded->get_id()));
   indented_output_stream->Append(")");
   first_port_analyzed = true;
}

void verilog_writer::write_io_signal_post_fix(const structural_objectRef& port, const structural_objectRef& sig)
{
   THROW_ASSERT(port && port->get_kind() == port_o_K, "Expected a port got something of different");
   THROW_ASSERT(port->get_owner(), "Expected a port with an owner");
   THROW_ASSERT(sig && (sig->get_kind() == signal_o_K || sig->get_kind() == constant_o_K), "Expected a signal or a constant, got something of different");
   std::string port_string;
   std::string signal_string;
   if(sig->get_kind() == constant_o_K)
   {
      auto* con = GetPointer<constant_o>(sig);
      std::string trimmed_value = "";
      auto long_value = boost::lexical_cast<unsigned long long int>(con->get_value());
      for(unsigned int ind = 0; ind < GET_TYPE_SIZE(con); ind++)
         trimmed_value = trimmed_value + (((1LLU << (GET_TYPE_SIZE(con) - ind - 1)) & long_value) ? '1' : '0');
      signal_string = STR(GET_TYPE_SIZE(con)) + "'b" + trimmed_value;
   }
   else if(sig->get_kind() == signal_o_K)
   {
      if(sig->get_owner()->get_kind() == signal_vector_o_K)
         signal_string = HDL_manager::convert_to_identifier(this, sig->get_owner()->get_id()) + may_slice_string(port);
      else
         signal_string = HDL_manager::convert_to_identifier(this, sig->get_id());
   }
   if(port->get_owner()->get_kind() == port_vector_o_K)
      port_string = HDL_manager::convert_to_identifier(this, port->get_owner()->get_id()) + may_slice_string(port);
   else
      port_string = HDL_manager::convert_to_identifier(this, port->get_id());
   if(GetPointer<port_o>(port)->get_port_direction() == port_o::IN)
      std::swap(port_string, signal_string);
   if(port_string != signal_string)
      indented_output_stream->Append("assign " + port_string + " = " + signal_string + ";\n");
}

void verilog_writer::write_module_parametrization(const structural_objectRef& cir)
{
   INDENT_DBG_MEX(DEBUG_LEVEL_VERY_PEDANTIC, debug_level, "-->Writing module parametrization of " + cir->get_path());
   THROW_ASSERT(cir->get_kind() == component_o_K || cir->get_kind() == channel_o_K, "Expected a component or a channel got something of different");
   auto* mod = GetPointer<module>(cir);
   bool first_it = true;
   const NP_functionalityRef& np = mod->get_NP_functionality();

   /// writing memory-related parameters
   if(mod->is_parameter(MEMORY_PARAMETER))
   {
      INDENT_DBG_MEX(DEBUG_LEVEL_VERY_PEDANTIC, debug_level, "-->Writing memory parameters");
      std::string memory_str = mod->get_parameter(MEMORY_PARAMETER);
      std::vector<std::string> mem_tag = convert_string_to_vector<std::string>(memory_str, ";");
      for(const auto& i : mem_tag)
      {
         std::vector<std::string> mem_add = convert_string_to_vector<std::string>(i, "=");
         THROW_ASSERT(mem_add.size() == 2, "malformed address");
         if(first_it)
         {
            indented_output_stream->Append(" #(");
            first_it = false;
         }
         else
         {
            indented_output_stream->Append(", ");
         }
         std::string name = mem_add[0];
         INDENT_DBG_MEX(DEBUG_LEVEL_VERY_PEDANTIC, debug_level, "---Writing ." + name + "(" + name + ")");
         indented_output_stream->Append("." + name + "(" + name + ")");
      }
      INDENT_DBG_MEX(DEBUG_LEVEL_VERY_PEDANTIC, debug_level, "<--written memory parameters");
   }

   if(np)
   {
      INDENT_DBG_MEX(DEBUG_LEVEL_VERY_PEDANTIC, debug_level, "-->Writing np parameters");
      std::vector<std::pair<std::string, structural_objectRef>> library_parameters;
      mod->get_NP_library_parameters(cir, library_parameters);
      for(auto const library_parameter : library_parameters)
      {
         if(first_it)
         {
            indented_output_stream->Append(" #(");
            first_it = false;
         }
         else
            indented_output_stream->Append(", ");
         const std::string& name = library_parameter.first;
         structural_objectRef obj = library_parameter.second;

         if(!mod->is_parameter(std::string(BITSIZE_PREFIX) + name) && obj)
         {
            structural_type_descriptor::s_type type = obj->get_typeRef()->type;
            if((type == structural_type_descriptor::VECTOR_INT || type == structural_type_descriptor::VECTOR_UINT || type == structural_type_descriptor::VECTOR_REAL))
            {
               indented_output_stream->Append("." + std::string(BITSIZE_PREFIX + name) + "(" + boost::lexical_cast<std::string>(obj->get_typeRef()->size) + ")");
               indented_output_stream->Append(", ");
               indented_output_stream->Append("." + std::string(NUM_ELEM_PREFIX + name) + "(" + boost::lexical_cast<std::string>(obj->get_typeRef()->vector_size) + ")");
            }
            else
            {
               indented_output_stream->Append("." + std::string(BITSIZE_PREFIX) + name + "(" + boost::lexical_cast<std::string>(GET_TYPE_SIZE(obj)) + ")");
               if(obj->get_kind() == port_vector_o_K)
               {
                  indented_output_stream->Append(", ");
                  unsigned int ports_size = GetPointer<port_o>(obj)->get_ports_size();
                  indented_output_stream->Append("." + std::string(PORTSIZE_PREFIX) + name + "(" + boost::lexical_cast<std::string>(ports_size) + ")");
               }
            }
         }
         else
         {
            std::string param_value, param_name;
            if(mod->is_parameter(name))
            {
               param_value = mod->get_parameter(name);
               param_name = name;
            }
            else if(mod->is_parameter(std::string(BITSIZE_PREFIX) + name))
            {
               param_value = mod->get_parameter(std::string(BITSIZE_PREFIX) + name);
               param_name = std::string(BITSIZE_PREFIX) + name;
            }
            else
            {
               cir->print(std::cerr);
               THROW_ERROR("Parameter is missing for port " + name + " in module " + cir->get_path());
            }
            if(param_value.find("\"\"") != std::string::npos)
            {
               boost::replace_all(param_value, "\"\"", "\"");
            }
            else if(param_value.find("\"") != std::string::npos)
            {
               boost::replace_all(param_value, "\"", "");
               param_value = boost::lexical_cast<std::string>(param_value.size()) + "'b" + param_value;
            }
            INDENT_DBG_MEX(DEBUG_LEVEL_VERY_PEDANTIC, debug_level, "---Written ." + param_name + "(" + param_value + ")");
            indented_output_stream->Append("." + param_name + "(" + param_value + ")");
         }
      }
      INDENT_DBG_MEX(DEBUG_LEVEL_VERY_PEDANTIC, debug_level, "<--Written np parameters");
   }

   if(!first_it)
      indented_output_stream->Append(")");
   INDENT_DBG_MEX(DEBUG_LEVEL_VERY_PEDANTIC, debug_level, "<--Written module parametrization of " + cir->get_path());
}

void verilog_writer::write_tail(const structural_objectRef&)
{
}

void verilog_writer::write_state_declaration(const structural_objectRef& cir, const std::list<std::string>& list_of_states, const std::string&, const std::string& /*reset_state*/, bool one_hot)
{
   PRINT_DBG_MEX(DEBUG_LEVEL_VERBOSE, debug_level, "Starting state declaration...");

   auto it_end = list_of_states.end();
   auto n_states = static_cast<unsigned int>(list_of_states.size());
   unsigned int count = 0;
   unsigned int bitsnumber = language_writer::bitnumber(n_states - 1);
   /// adjust in case states are not consecutives
   unsigned max_value = 0;
   for(auto it = list_of_states.begin(); it != it_end; ++it)
   {
      max_value = std::max(max_value, boost::lexical_cast<unsigned int>(it->substr(strlen(STATE_NAME_PREFIX))));
   }
   if(max_value != n_states - 1)
      bitsnumber = language_writer::bitnumber(max_value);
   if(one_hot)
      indented_output_stream->Append("parameter [" + boost::lexical_cast<std::string>(max_value) + ":0] ");
   else
      indented_output_stream->Append("parameter [" + boost::lexical_cast<std::string>(bitsnumber - 1) + ":0] ");
   for(auto it = list_of_states.begin(); it != it_end; ++it)
   {
      if(one_hot)
         indented_output_stream->Append(*it + " = " + boost::lexical_cast<std::string>(max_value + 1) + "'b" + encode_one_hot(1 + max_value, boost::lexical_cast<unsigned int>(it->substr(strlen(STATE_NAME_PREFIX)))));
      else
         indented_output_stream->Append(*it + " = " + boost::lexical_cast<std::string>(bitsnumber) + "'d" + boost::lexical_cast<std::string>(it->substr(strlen(STATE_NAME_PREFIX))));
      count++;
      if(count == n_states)
         ;
      else
      {
         if(count == 1)
            indented_output_stream->Indent();
         indented_output_stream->Append(",\n");
      }
   }
   if(count > 1)
      indented_output_stream->Deindent();
   indented_output_stream->Append(";\n");
   // indented_output_stream->Append("// synthesis attribute init of _present_state is " + reset_state + ";\n");
   // indented_output_stream->Append("// synthesis attribute use_sync_reset of _present_state is no;\n");
   if(one_hot)
      indented_output_stream->Append("reg [" + boost::lexical_cast<std::string>(max_value) + ":0] _present_state, _next_state;\n");
   else
      indented_output_stream->Append("reg [" + boost::lexical_cast<std::string>(bitsnumber - 1) + ":0] _present_state, _next_state;\n");
   auto* mod = GetPointer<module>(cir);
   THROW_ASSERT(mod, "Expected a component object");
   THROW_ASSERT(mod->get_out_port_size(), "Expected a FSM with at least one output");

   std::string port_name;

   /// enable buffers
   for(unsigned int i = 0; i < mod->get_out_port_size(); i++)
   {
      if(mod->get_out_port(i)->get_id() == PRESENT_STATE_PORT_NAME)
         continue;
      if(mod->get_out_port(i)->get_id() == NEXT_STATE_PORT_NAME)
         continue;
      port_name = HDL_manager::convert_to_identifier(this, mod->get_out_port(i)->get_id());
      indented_output_stream->Append("reg " + port_name + ";\n");
   }

   PRINT_DBG_MEX(DEBUG_LEVEL_VERBOSE, debug_level, "Completed state declaration");
}

void verilog_writer::write_present_state_update(const std::string& reset_state, const std::string& reset_port, const std::string& clock_port, const std::string& reset_type, bool connect_present_next_state_signals)
{
   if(reset_type == "no" || reset_type == "sync")
      indented_output_stream->Append("always @(posedge " + clock_port + ")\n");
   else if(!parameters->getOption<bool>(OPT_level_reset))
      indented_output_stream->Append("always @(posedge " + clock_port + " or negedge " + reset_port + ")\n");
   else
      indented_output_stream->Append("always @(posedge " + clock_port + " or posedge " + reset_port + ")\n");
   indented_output_stream->Indent();
   /// reset is needed even in case of reset_type == "no"
   if(!parameters->getOption<bool>(OPT_level_reset))
      indented_output_stream->Append("if (" + reset_port + " == 1'b0) _present_state <= " + reset_state + ";\n");
   else
      indented_output_stream->Append("if (" + reset_port + " == 1'b1) _present_state <= " + reset_state + ";\n");
   indented_output_stream->Append("else _present_state <= _next_state;\n");
   indented_output_stream->Deindent();
   if(connect_present_next_state_signals)
      indented_output_stream->Append("assign " PRESENT_STATE_PORT_NAME "= _present_state;\nassign " NEXT_STATE_PORT_NAME "= _next_state;\n");
}

void verilog_writer::write_transition_output_functions(bool single_proc, unsigned int output_index, const structural_objectRef& cir, const std::string& reset_state, const std::string& reset_port, const std::string& start_port,
                                                       const std::string& clock_port, std::vector<std::string>::const_iterator& first, std::vector<std::string>::const_iterator& end)
{
   typedef boost::tokenizer<boost::char_separator<char>> tokenizer;
   const char soc[3] = {STD_OPENING_CHAR, '\n', '\0'};
   const char scc[3] = {STD_CLOSING_CHAR, '\n', '\0'};
   const char soc1[2] = {STD_OPENING_CHAR, '\0'};
   const char scc1[2] = {STD_CLOSING_CHAR, '\0'};

   boost::char_separator<char> state_sep(":", nullptr);
   boost::char_separator<char> sep(" ", nullptr);

   auto* mod = GetPointer<module>(cir);
   THROW_ASSERT(mod, "Expected a component object");
   THROW_ASSERT(mod->get_out_port_size(), "Expected a FSM with at least one output");

   std::string port_name;

   /// state transitions description
#ifdef VERILOG_2001_SUPPORTED
   indented_output_stream->Append("\nalways @(*)\nbegin");
#else
   indented_output_stream->Append("\nalways @(_present_state");
   if(mod->get_in_port_size())
   {
      for(unsigned int i = 0; i < mod->get_in_port_size(); i++)
      {
         port_name = HDL_manager::convert_to_identifier(this, mod->get_in_port(i)->get_id());
         if(port_name != reset_port && port_name != clock_port)
            indented_output_stream->Append(" or " + port_name);
      }
   }
   indented_output_stream->Append(")\nbegin");
#endif
   indented_output_stream->Append(soc);

   /// compute the default output
   std::string default_output;
   // std::cerr << "Number of output ports: " << mod->get_out_port_size() << std::endl;
   for(unsigned int i = 0; i < mod->get_out_port_size(); i++)
   {
      if(mod->get_out_port(i)->get_id() == PRESENT_STATE_PORT_NAME)
         continue;
      if(mod->get_out_port(i)->get_id() == NEXT_STATE_PORT_NAME)
         continue;
      default_output += "0";
      if(!single_proc && output_index != i)
         continue;
      port_name = HDL_manager::convert_to_identifier(this, mod->get_out_port(i)->get_id());
      indented_output_stream->Append(port_name + " = 1'b0;\n");
   }

   indented_output_stream->Append("case (_present_state)");
   indented_output_stream->Append(soc);

   for(auto first_it = first; first_it != end; ++first_it)
   {
      // std::cerr << "writing '" << *first_it << std::endl;
      tokenizer state_tokens_first(*first_it, state_sep);

      tokenizer::const_iterator it = state_tokens_first.begin();

      std::string state_description = *it;
      // std::cerr << "  state: '" << state_description << "'" << std::endl;
      ++it;

      std::vector<std::string> state_transitions;
      for(; it != state_tokens_first.end(); ++it)
         state_transitions.push_back(*it);
      // std::cerr << "    number of transitions: '" << state_transitions.size() << "'" << std::endl;

      tokenizer tokens_curr(state_description, sep);

      /// get the present state
      it = tokens_curr.begin();
      // std::cerr << "    present state: '" << *it << "'" << std::endl;
      std::string present_state = HDL_manager::convert_to_identifier(this, *it);
      /// get the current output
      ++it;
      std::string current_output = *it;

      if(!single_proc && output_index != mod->get_out_port_size() && (default_output[output_index] == current_output[output_index]))
      {
         /// check if we can skip this state
         bool skip_state = true;
         for(auto current_transition : state_transitions)
         {
            tokenizer transition_tokens(current_transition, sep);
            tokenizer::const_iterator itt = transition_tokens.begin();

            // std::string current_input;
            tokenizer::const_iterator current_input_it;
            std::string input_string = *itt;
            if(mod->get_in_port_size() - 3) // clock and reset are always present
            {
               boost::char_separator<char> comma_sep(",", nullptr);
               tokenizer current_input_tokens(input_string, comma_sep);
               current_input_it = current_input_tokens.begin();
               ++itt;
            }
            ++itt;
            std::string transition_outputs = *itt;
            ++itt;
            THROW_ASSERT(itt == transition_tokens.end(), "Bad transition format");
            if(transition_outputs[output_index] != '-')
               skip_state = false;
         }
         if(skip_state)
            continue;
      }
      indented_output_stream->Append(soc1);
      indented_output_stream->Append(present_state + " :\n");

      if(reset_state == present_state)
      {
         indented_output_stream->Append("if(" + start_port + " == 1'b1)\n");
      }
      indented_output_stream->Append("begin");
      indented_output_stream->Append(soc);
      if(current_output != default_output)
      {
         for(unsigned int i = 0; i < mod->get_out_port_size(); i++)
         {
            if(mod->get_out_port(i)->get_id() == PRESENT_STATE_PORT_NAME)
               continue;
            if(mod->get_out_port(i)->get_id() == NEXT_STATE_PORT_NAME)
               continue;
            port_name = HDL_manager::convert_to_identifier(this, mod->get_out_port(i)->get_id());
            // std::cerr << "setting output of port '" << port_name << "'" << std::endl;
            if(default_output[i] != current_output[i])
            {
               if(single_proc || output_index == i)
                  switch (current_output[i])
                  {
                     case '1':
                        indented_output_stream->Append(port_name + " = 1'b" + current_output[i] + ";\n");
                        break;

                     case '2':
<<<<<<< HEAD
                        indented_output_stream->Append(port_name + " = 1'bX" + ";\n");
=======
                        indented_output_stream->Append(port_name + " = 1'bX;\n");
>>>>>>> 6a7751f3
                        break;

                     default:
                        THROW_ERROR("Unsupported value in current output");
                        break;
                  }
            }
         }
      }

      bool unique_transition = (state_transitions.size() == 1);
      // std::cerr << "start writing transitions..." << std::endl;

      for(unsigned int i = 0; i < state_transitions.size(); i++)
      {
         INDENT_DBG_MEX(DEBUG_LEVEL_VERY_PEDANTIC, debug_level, "---Analyzing transition " + state_transitions[i]);
         tokenizer transition_tokens(state_transitions[i], sep);
         tokenizer::const_iterator itt = transition_tokens.begin();

         // std::string current_input;
         tokenizer::const_iterator current_input_it;
         std::string input_string = *itt;
         if(mod->get_in_port_size() - 3) // clock and reset are always present
         {
            boost::char_separator<char> comma_sep(",", nullptr);
            tokenizer current_input_tokens(input_string, comma_sep);
            current_input_it = current_input_tokens.begin();
            ++itt;
         }
         std::string next_state = *itt;
         ++itt;
         std::string transition_outputs = *itt;
         ++itt;
         THROW_ASSERT(itt == transition_tokens.end(), "Bad transition format");

         if(!unique_transition)
         {
            if(i == 0)
            {
               indented_output_stream->Append("if (");
            }
            else if((i + 1) == state_transitions.size())
            {
               indented_output_stream->Append("else");
            }
            else
            {
               indented_output_stream->Append("else if (");
            }
            if((i + 1) < state_transitions.size())
            {
               bool first_test = true;
               for(unsigned int ind = 0; ind < mod->get_in_port_size(); ind++)
               {
                  port_name = HDL_manager::convert_to_identifier(this, mod->get_in_port(ind)->get_id());
                  unsigned int port_size = mod->get_in_port(ind)->get_typeRef()->size;
                  unsigned int vec_size = mod->get_in_port(ind)->get_typeRef()->vector_size;
                  if(port_name != reset_port && port_name != clock_port && port_name != start_port)
                  {
                     std::string in_or_conditions = *current_input_it;
                     boost::char_separator<char> pipe_sep("|", nullptr);
                     tokenizer in_or_conditions_tokens(in_or_conditions, pipe_sep);

                     if((*in_or_conditions_tokens.begin()) != "-")
                     {
                        if(!first_test)
                           indented_output_stream->Append(" && ");
                        else
                           first_test = false;
                        bool first_test_or = true;
                        bool need_parenthesis = false;
                        std::string res_or_conditions;
                        for(tokenizer::const_iterator in_or_conditions_tokens_it = in_or_conditions_tokens.begin(); in_or_conditions_tokens_it != in_or_conditions_tokens.end(); ++in_or_conditions_tokens_it)
                        {
                           THROW_ASSERT((*in_or_conditions_tokens_it) != "-", "wrong conditions structure");
                           if(!first_test_or)
                           {
                              res_or_conditions += " || ";
                              need_parenthesis = true;
                           }
                           else
                              first_test_or = false;

                           res_or_conditions += port_name;
                           if((*in_or_conditions_tokens_it)[0] == '&')
                           {
                              unsigned n_bits = vec_size == 0 ? port_size : vec_size;
                              res_or_conditions += std::string(" == ") + STR(n_bits) + "'b";
                              auto pos = boost::lexical_cast<unsigned int>((*in_or_conditions_tokens_it).substr(1));
                              std::string one_hot_tag;
                              for(unsigned ih = 0; ih < n_bits; ++ih)
                                 one_hot_tag = (ih == pos ? std::string("1") : std::string("0")) + one_hot_tag;
                              res_or_conditions += one_hot_tag;
                           }
                           else
                           {
                              res_or_conditions += std::string(" == ") + ((*in_or_conditions_tokens_it)[0] == '-' ? "-" : "") + (vec_size == 0 ? boost::lexical_cast<std::string>(port_size) : boost::lexical_cast<std::string>(vec_size));
                              if(port_size > 1 || (port_size == 1 && vec_size > 0))
                                 res_or_conditions += "'d" + (((*in_or_conditions_tokens_it)[0] == '-') ? ((*in_or_conditions_tokens_it).substr(1)) : *in_or_conditions_tokens_it);
                              else
                                 res_or_conditions += "'b" + *in_or_conditions_tokens_it;
                           }
                        }
                        if(need_parenthesis)
                           res_or_conditions = "(" + res_or_conditions + ")";
                        indented_output_stream->Append(res_or_conditions);
                     }
                     ++current_input_it;
                  }
               }
               indented_output_stream->Append(")");
            }
            indented_output_stream->Append(soc);
            indented_output_stream->Append("begin");
            indented_output_stream->Append(soc);
         }
         if(single_proc || output_index == mod->get_out_port_size())
            indented_output_stream->Append("_next_state = " + next_state + ";\n");
         for(unsigned int ind = 0; ind < mod->get_out_port_size(); ind++)
         {
            if(mod->get_out_port(ind)->get_id() == PRESENT_STATE_PORT_NAME)
               continue;
            if(mod->get_out_port(ind)->get_id() == NEXT_STATE_PORT_NAME)
               continue;
            port_name = HDL_manager::convert_to_identifier(this, mod->get_out_port(ind)->get_id());
            if(transition_outputs[ind] != '-')
            {
               if(single_proc || output_index == ind)
               {
                  if(transition_outputs[ind] == '2')
                     indented_output_stream->Append(port_name + " = 1'bX;\n");
                  else
                     indented_output_stream->Append(port_name + " = 1'b" + transition_outputs[ind] + ";\n");
               }
            }
         }
         if(!unique_transition)
         {
            indented_output_stream->Append(scc1);
            indented_output_stream->Append("end");
            indented_output_stream->Append(scc);
         }
      }
      indented_output_stream->Append(scc1);
      indented_output_stream->Append("end");
      if(reset_state == present_state && (single_proc || output_index == mod->get_out_port_size()))
      {
         indented_output_stream->Append("\nelse");
         indented_output_stream->Append("\nbegin");
         indented_output_stream->Append(soc);
         for(unsigned int i = 0; i < mod->get_out_port_size(); i++)
         {
            if(boost::starts_with(mod->get_out_port(i)->get_id(), "selector_MUX") || boost::starts_with(mod->get_out_port(i)->get_id(), "wrenable_reg"))
            {
                port_name = HDL_manager::convert_to_identifier(this, mod->get_out_port(i)->get_id());
                indented_output_stream->Append(port_name + " = 1'bX;\n");
            }
         }
         indented_output_stream->Append("_next_state = " + present_state + ";");
         indented_output_stream->Append(scc);
         indented_output_stream->Append("end");
      }
      indented_output_stream->Append(scc);

      // std::cerr << "completed '" << *first_it << "'" << std::endl;
   }

   indented_output_stream->Append(soc1);
   indented_output_stream->Append("default :\n");
   if(single_proc)
   {
      indented_output_stream->Append("begin");
      indented_output_stream->Append(soc);
   }
   if(single_proc || output_index == mod->get_out_port_size())
      indented_output_stream->Append("_next_state = " + reset_state + ";\n");
   for(unsigned int i = 0; i < mod->get_out_port_size(); i++)
   {
      if(mod->get_out_port(i)->get_id() == PRESENT_STATE_PORT_NAME)
         continue;
      if(mod->get_out_port(i)->get_id() == NEXT_STATE_PORT_NAME)
         continue;
      port_name = HDL_manager::convert_to_identifier(this, mod->get_out_port(i)->get_id());
      if(!single_proc && output_index == i)
         indented_output_stream->Append(port_name + " = 1'b0;\n");
      else if(single_proc)
         indented_output_stream->Append(port_name + " = 1'bX;\n");
   }
   indented_output_stream->Append(scc1);
   if(single_proc)
   {
      indented_output_stream->Append("end");
      indented_output_stream->Append(scc);
   }
   indented_output_stream->Append(scc1);
   indented_output_stream->Append("endcase\n");
   indented_output_stream->Append(scc1);
   indented_output_stream->Append("end");
}

void verilog_writer::write_NP_functionalities(const structural_objectRef& cir)
{
   auto* mod = GetPointer<module>(cir);
   THROW_ASSERT(mod, "Expected a component object");
   const NP_functionalityRef& np = mod->get_NP_functionality();
   THROW_ASSERT(np, "NP Behavioral description is missing for module: " + HDL_manager::convert_to_identifier(this, GET_TYPE_NAME(cir)));
   std::string beh_desc = np->get_NP_functionality(NP_functionality::VERILOG_PROVIDED);
   THROW_ASSERT(beh_desc != "", "VERILOG behavioral description is missing for module: " + HDL_manager::convert_to_identifier(this, GET_TYPE_NAME(cir)));
   remove_escaped(beh_desc);
   /// manage reset by preprocessing the behavioral description
   if(!parameters->getOption<bool>(OPT_level_reset))
   {
      if(parameters->getOption<std::string>(OPT_sync_reset) == "async")
         boost::replace_all(beh_desc, "1RESET_EDGE", "or negedge " + std::string(RESET_PORT_NAME));
      else
         boost::replace_all(beh_desc, "1RESET_EDGE", "");
      boost::replace_all(beh_desc, "1RESET_VALUE", std::string(RESET_PORT_NAME) + " == 1'b0");
   }
   else
   {
      if(parameters->getOption<std::string>(OPT_sync_reset) == "async")
         boost::replace_all(beh_desc, "1RESET_EDGE", "or posedge " + std::string(RESET_PORT_NAME));
      else
         boost::replace_all(beh_desc, "1RESET_EDGE", "");
      boost::replace_all(beh_desc, "1RESET_VALUE", std::string(RESET_PORT_NAME) + " == 1'b1");
   }
   if(parameters->getOption<bool>(OPT_reg_init_value))
      boost::replace_all(beh_desc, "1INIT_ZERO_VALUE", "=0");
   else
      boost::replace_all(beh_desc, "1INIT_ZERO_VALUE", "");
   indented_output_stream->Append(beh_desc);
}

void verilog_writer::write_port_decl_header()
{
   /// do nothing
}

void verilog_writer::write_port_decl_tail()
{
   /// do nothing
}

void verilog_writer::write_module_parametrization_decl(const structural_objectRef& cir)
{
   THROW_ASSERT(cir->get_kind() == component_o_K || cir->get_kind() == channel_o_K, "Expected a component or a channel got something of different");
   auto* mod = GetPointer<module>(cir);
   const NP_functionalityRef& np = mod->get_NP_functionality();
   bool first_it = true;

   /// writing memory-related parameters
   if(mod->is_parameter(MEMORY_PARAMETER))
   {
      std::string memory_str = mod->get_parameter(MEMORY_PARAMETER);
      std::vector<std::string> mem_tag = convert_string_to_vector<std::string>(memory_str, ";");
      for(const auto& i : mem_tag)
      {
         std::vector<std::string> mem_add = convert_string_to_vector<std::string>(i, "=");
         THROW_ASSERT(mem_add.size() == 2, "malformed address");
         if(first_it)
         {
            indented_output_stream->Append("parameter ");
            first_it = false;
         }
         else
         {
            indented_output_stream->Append(", ");
         }
         std::string name = mem_add[0];
         std::string value = mem_add[1];
         if(value.find("\"\"") != std::string::npos)
         {
            boost::replace_all(value, "\"\"", "\"");
         }
         else if(value.find("\"") != std::string::npos)
         {
            boost::replace_all(value, "\"", "");
            value = boost::lexical_cast<std::string>(value.size()) + "'b" + value;
         }
         indented_output_stream->Append(name + "=" + value);
      }
   }

   if(np)
   {
      /// writing other library parameters
      std::vector<std::pair<std::string, structural_objectRef>> library_parameters;
      mod->get_NP_library_parameters(cir, library_parameters);
      for(const auto& library_parameter : library_parameters)
      {
         if(first_it)
         {
            indented_output_stream->Append("parameter ");
            first_it = false;
         }
         else
            indented_output_stream->Append(", ");
         const std::string& name = library_parameter.first;
         structural_objectRef obj = library_parameter.second;
         if(obj)
         {
            structural_type_descriptor::s_type type = obj->get_typeRef()->type;
            if((type == structural_type_descriptor::VECTOR_INT || type == structural_type_descriptor::VECTOR_UINT || type == structural_type_descriptor::VECTOR_REAL))
            {
               indented_output_stream->Append(BITSIZE_PREFIX + name + "=" + boost::lexical_cast<std::string>(obj->get_typeRef()->size));
               indented_output_stream->Append(", ");
               indented_output_stream->Append(NUM_ELEM_PREFIX + name + "=" + boost::lexical_cast<std::string>(obj->get_typeRef()->vector_size));
            }
            else
            {
               indented_output_stream->Append(BITSIZE_PREFIX + name + "=" + boost::lexical_cast<std::string>(GET_TYPE_SIZE(obj)));
               if(obj->get_kind() == port_vector_o_K)
               {
                  indented_output_stream->Append(", ");
                  unsigned int ports_size = GetPointer<port_o>(obj)->get_ports_size();
                  if(ports_size == 0)
                     ports_size = 2;
                  indented_output_stream->Append(PORTSIZE_PREFIX + name + "=" + boost::lexical_cast<std::string>(ports_size));
               }
            }
         }
         else
         {
            std::string param = mod->get_parameter(name);
            PRINT_DBG_MEX(DEBUG_LEVEL_VERY_PEDANTIC, debug_level, "  parameter = #" << name << "#; value = #" << param << "#");
            if(param.find("\"\"") != std::string::npos)
            {
               boost::replace_all(param, "\"\"", "\"");
            }
            else if(param.find("\"") != std::string::npos)
            {
               boost::replace_all(param, "\"", "");
               param = boost::lexical_cast<std::string>(param.size()) + "'b" + param;
            }
            indented_output_stream->Append(name + "=" + param);
         }
      }
   }

   /// if at least one parameter is used, first_it is true.
   if(!first_it)
      indented_output_stream->Append(";\n");
}

verilog_writer::verilog_writer(const ParameterConstRef _parameters) : language_writer(STD_OPENING_CHAR, STD_CLOSING_CHAR, _parameters)
{
   debug_level = parameters->get_class_debug_level(GET_CLASS(*this));
}

verilog_writer::~verilog_writer() = default;

bool verilog_writer::check_keyword(std::string id) const
{
   return keywords.find(id) != keywords.end();
}

void verilog_writer::write_timing_specification(const technology_managerConstRef TM, const structural_objectRef& circ)
{
   auto* mod_inst = GetPointer<module>(circ);
   if(mod_inst->get_internal_objects_size() > 0)
      return;
   const NP_functionalityRef& np = mod_inst->get_NP_functionality();
   if(np && np->exist_NP_functionality(NP_functionality::FSM))
      return;

   std::string library = TM->get_library(circ->get_typeRef()->id_type);
   const technology_nodeRef& fu = TM->get_fu(circ->get_typeRef()->id_type, library);

   if(!GetPointer<functional_unit>(fu))
      return;

   indented_output_stream->Append("\n");
   write_comment("Timing annotations\n");
   indented_output_stream->Append("specify\n");
   indented_output_stream->Indent();
   const functional_unit::operation_vec& ops = GetPointer<functional_unit>(fu)->get_operations();
   for(unsigned int i = 0; i < ops.size(); i++)
   {
      std::map<std::string, std::map<std::string, double>> delays = GetPointer<operation>(ops[i])->get_pin_to_pin_delay();
      if(delays.size() == 0)
      {
         for(unsigned int out = 0; out < mod_inst->get_out_port_size(); out++)
         {
            for(unsigned int in = 0; in < mod_inst->get_in_port_size(); in++)
            {
               if(ops.size() > 1)
                  indented_output_stream->Append("if (sel_" + GetPointer<operation>(ops[i])->operation_name + " == 1'b1) ");
               THROW_ASSERT(GetPointer<operation>(ops[i])->time_m, "the operation has not any timing information associated with");
               indented_output_stream->Append("(" + mod_inst->get_in_port(in)->get_id() + " *> " + mod_inst->get_out_port(out)->get_id() + ") = " + STR(GetPointer<operation>(ops[i])->time_m->get_execution_time()) + ";\n");
            }
         }
      }
      else
      {
         for(auto& delay : delays)
         {
            for(auto o = delay.second.begin(); o != delay.second.end(); ++o)
            {
               if(ops.size() > 1)
                  indented_output_stream->Append("if (sel_" + GetPointer<operation>(ops[i])->operation_name + " == 1'b1) ");
               indented_output_stream->Append("(" + delay.first + " *> " + o->first + ") = " + STR(o->second) + ";\n");
            }
         }
      }
   }
   indented_output_stream->Deindent();
   indented_output_stream->Append("endspecify\n\n");
}

void verilog_writer::write_header()
{
   indented_output_stream->Append("`ifdef __ICARUS__\n");
   indented_output_stream->Append("  `define _SIM_HAVE_CLOG2\n");
   indented_output_stream->Append("`endif\n");
   indented_output_stream->Append("`ifdef VERILATOR\n");
   indented_output_stream->Append("  `define _SIM_HAVE_CLOG2\n");
   indented_output_stream->Append("`endif\n");
   indented_output_stream->Append("`ifdef MODEL_TECH\n");
   indented_output_stream->Append("  `define _SIM_HAVE_CLOG2\n");
   indented_output_stream->Append("`endif\n");
   indented_output_stream->Append("`ifdef VCS\n");
   indented_output_stream->Append("  `define _SIM_HAVE_CLOG2\n");
   indented_output_stream->Append("`endif\n");
   indented_output_stream->Append("`ifdef NCVERILOG\n");
   indented_output_stream->Append("  `define _SIM_HAVE_CLOG2\n");
   indented_output_stream->Append("`endif\n");
   indented_output_stream->Append("`ifdef XILINX_SIMULATOR\n");
   indented_output_stream->Append("  `define _SIM_HAVE_CLOG2\n");
   indented_output_stream->Append("`endif\n");
   indented_output_stream->Append("`ifdef XILINX_ISIM\n");
   indented_output_stream->Append("  `define _SIM_HAVE_CLOG2\n");
   indented_output_stream->Append("`endif\n\n");
}<|MERGE_RESOLUTION|>--- conflicted
+++ resolved
@@ -1176,15 +1176,11 @@
                   switch (current_output[i])
                   {
                      case '1':
-                        indented_output_stream->Append(port_name + " = 1'b" + current_output[i] + ";\n");
+                  indented_output_stream->Append(port_name + " = 1'b" + current_output[i] + ";\n");
                         break;
 
                      case '2':
-<<<<<<< HEAD
-                        indented_output_stream->Append(port_name + " = 1'bX" + ";\n");
-=======
                         indented_output_stream->Append(port_name + " = 1'bX;\n");
->>>>>>> 6a7751f3
                         break;
 
                      default:
@@ -1317,9 +1313,9 @@
                   if(transition_outputs[ind] == '2')
                      indented_output_stream->Append(port_name + " = 1'bX;\n");
                   else
-                     indented_output_stream->Append(port_name + " = 1'b" + transition_outputs[ind] + ";\n");
-               }
-            }
+                  indented_output_stream->Append(port_name + " = 1'b" + transition_outputs[ind] + ";\n");
+            }
+         }
          }
          if(!unique_transition)
          {
