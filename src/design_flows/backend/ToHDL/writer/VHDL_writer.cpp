--- conflicted
+++ resolved
@@ -857,42 +857,21 @@
                      {
                         if(mod->get_owner()->is_parameter(parameter))
                         {
-<<<<<<< HEAD
-=======
                            if(mod->get_owner()->ExistsParameter(parameter))
                            {
->>>>>>> d09917d3
 #if HAVE_ASSERTS
                            const auto actual_parameter_type = GetPointer<const module>(mod->get_owner())->get_parameter_type(TM, parameter);
 #endif
-<<<<<<< HEAD
-                           THROW_ASSERT(actual_parameter_type == parameter_type, "");
-                        }
-                        else if(mod->get_owner()->is_parameter(MEMORY_PARAMETER))
-                        {
-=======
                               THROW_ASSERT(actual_parameter_type == parameter_type, "");
                            }
                            else if (mod->get_owner()->ExistsParameter(MEMORY_PARAMETER))
                            {
->>>>>>> d09917d3
 #if HAVE_ASSERTS
                            bool found = false;
 #endif
-<<<<<<< HEAD
-                           std::string memory_str = mod->get_owner()->get_parameter(MEMORY_PARAMETER);
-                           std::vector<std::string> mem_tag = convert_string_to_vector<std::string>(memory_str, ";");
-                           for(const auto& i : mem_tag)
-                           {
-                              std::vector<std::string> mem_add = convert_string_to_vector<std::string>(i, "=");
-                              THROW_ASSERT(mem_add.size() == 2, "malformed address");
-                              INDENT_DBG_MEX(DEBUG_LEVEL_VERY_PEDANTIC, debug_level, "---Checking owner memory parameter " + mem_add[0]);
-                              if(mem_add[0] == parameter)
-=======
                               std::string memory_str = mod->get_owner()->GetParameter(MEMORY_PARAMETER);
                               std::vector<std::string> mem_tag = convert_string_to_vector<std::string>(memory_str, ";");
                               for(unsigned int i = 0; i < mem_tag.size(); i++)
->>>>>>> d09917d3
                               {
                                  /// If we reach this point actual parameter of current module is formal parameter of owner module of type memory
                                  /// Since memory parameters are integer and parameter of current module is std_logic_vector conversion has to be added
@@ -1028,11 +1007,7 @@
    }
 }
 
-<<<<<<< HEAD
-void VHDL_writer::write_present_state_update(const std::string& reset_state, const std::string& reset_port, const std::string& clock_port, const std::string& reset_type, bool)
-=======
 void VHDL_writer::write_present_state_update(const structural_objectRef &, const std::string &reset_state, const std::string &reset_port, const std::string &clock_port, const std::string &reset_type)
->>>>>>> d09917d3
 {
    write_comment("concurrent process#1: state registers\n");
    if(reset_type == "no" || reset_type == "sync")
@@ -1367,13 +1342,8 @@
    THROW_ASSERT(cir->get_kind() == component_o_K || cir->get_kind() == channel_o_K, "Expected a component or a channel got something of different");
    auto* mod = GetPointer<module>(cir);
    bool first_it = true;
-<<<<<<< HEAD
-   /// writing memory-related parameters
-   if(mod->is_parameter(MEMORY_PARAMETER))
-=======
    ///writing memory-related parameters
    if (mod->ExistsParameter(MEMORY_PARAMETER))
->>>>>>> d09917d3
    {
       indented_output_stream->Append("generic(\n");
       std::string memory_str = mod->GetDefaultParameter(MEMORY_PARAMETER);
