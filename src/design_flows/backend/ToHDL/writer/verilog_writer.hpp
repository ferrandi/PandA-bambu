/*
 *
 *                   _/_/_/    _/_/   _/    _/ _/_/_/    _/_/
 *                  _/   _/ _/    _/ _/_/  _/ _/   _/ _/    _/
 *                 _/_/_/  _/_/_/_/ _/  _/_/ _/   _/ _/_/_/_/
 *                _/      _/    _/ _/    _/ _/   _/ _/    _/
 *               _/      _/    _/ _/    _/ _/_/_/  _/    _/
 *
 *             ***********************************************
 *                              PandA Project
 *                     URL: http://panda.dei.polimi.it
 *                       Politecnico di Milano - DEIB
 *                        System Architectures Group
 *             ***********************************************
 *              Copyright (C) 2004-2019 Politecnico di Milano
 *
 *   This file is part of the PandA framework.
 *
 *   The PandA framework is free software; you can redistribute it and/or modify
 *   it under the terms of the GNU General Public License as published by
 *   the Free Software Foundation; either version 3 of the License, or
 *   (at your option) any later version.
 *
 *   This program is distributed in the hope that it will be useful,
 *   but WITHOUT ANY WARRANTY; without even the implied warranty of
 *   MERCHANTABILITY or FITNESS FOR A PARTICULAR PURPOSE.  See the
 *   GNU General Public License for more details.
 *
 *   You should have received a copy of the GNU General Public License
 *   along with this program.  If not, see <http://www.gnu.org/licenses/>.
 *
 */
/**
 * @file verilog_writer.hpp
 * @brief This class defines the methods to write Verilog descriptions.
 *
 * @author Fabrizio Ferrandi <fabrizio.ferrandi@polimi.it>
 * @author Christian Pilato <pilato@elet.polimi.it>
 * $Revision$
 * $Date$
 * Last modified by $Author$
 *
 */
#ifndef VERILOG_WRITER_HPP
#define VERILOG_WRITER_HPP

#include "language_writer.hpp"

/// Utility include
#include <map>

class verilog_writer : public language_writer
{
 protected:
   /// map putting into relation standard gates with the corresponding built-in Verilog statements.
   static const std::map<std::string, std::string> builtin_to_verilog_keyword;

   static const std::set<std::string> keywords;

 public:
   /**
    * Return the name of the language writer.
    */
   std::string get_name() const override
   {
      return "verilog";
   }
   /**
    * Return the filename extension associted with the verilog_writer.
    */
   std::string get_extension() const override
   {
      return ".v";
   }
   /**
    * Print a comment.
    * @param comment_string is the string to be printed as a comment.
    */
   void write_comment(const std::string& comment_string) override;
   /**
    * Return a language based type string given a structural_type_descriptor.
    * In case of arrays the range of the array is print by the type_converter_size function.
    * @param Type is the structural_type_descriptor.
    */
   std::string type_converter(structural_type_descriptorRef Type) override;
   /**
    * Return a language based type string given a structural_type_descriptor for the range of the array. In case of scalar type it return an empty string.
    * @param cir is the object for which the size has been computed.
    */
   std::string type_converter_size(const structural_objectRef& cir) override;

   /**
    * return the slice in case of a port owned by a port vector
    * @param port is the port
    * @return a string in case of a port owned by a port vector
    */
   std::string may_slice_string(const structural_objectRef& port);

   /**
    * Write the #include for each used library.
    * @param cir is the component for which the library declarations are written.
    */
   void write_library_declaration(const structural_objectRef& cir) override;
   /**
    * Write the declaration of the module.
    * @param cir is the module to be written.
    */
   void write_module_declaration(const structural_objectRef& cir) override;
   /**
    * Write the declaration of internal objects of the module.
    * @param cir is the module to be written.
    */
   void write_module_internal_declaration(const structural_objectRef& cir) override;
   /**
    * Write the port declaration starting from a port object.
    * @param cir is the port to be written.
    */
   void write_port_declaration(const structural_objectRef& cir, bool last_port_to_analyze) override;
   /**
    * Write the declaration of a component
    * @param cir is the component to be declared.
    */
   void write_component_declaration(const structural_objectRef& cir) override;
   /**
    * Write the declaration of a signal.
    * @param cir is the signal to be declared.
    */
   void write_signal_declaration(const structural_objectRef& cir) override;
   /**
    * Write the top constructor declaration.
    * @param cir is the top component to be declared.
    */
   void write_module_definition_begin(const structural_objectRef& cir) override;
   /**
    * Write the initial part of the instance of a module.
    * @param cir is the module to be instanced.
    * @param component_name is the name of the module to be instanced. It has to be specified since VHDL and verilog can print in different ways
    * @param write_parametrization specified if parameters have to be written
    */
   void write_module_instance_begin(const structural_objectRef& cir, const std::string& component_name, bool write_parametrization) override;

<<<<<<< HEAD
   /**
    * Write the ending part of the instance of a module.
    * @param cir is the module to be instanced.
    */
   void write_module_instance_end(const structural_objectRef& cir) override;
   /**
    * Write the binding of a port. It follows the name binding style.
    * @param port is the port to be bounded.
    * @param top is the component owner of the component that has the port to be bounded.
    */
   void write_port_binding(const structural_objectRef& port, const structural_objectRef& top, bool& first_port_analyzed) override;
   void write_vector_port_binding(const structural_objectRef& port, bool& first_port_analyzed) override;
   /**
    * Write the end part in a module declaration.
    * @param cir is the top component to be declared.
    */
   void write_module_definition_end(const structural_objectRef& cir) override;
   /**
    * Write some code managing primary ports to signals connections.
    * Loop signals are present for example in this bench circuit:
    * INPUT(X)
    * OUTPUT(Z)
    * Y = DFF(Z)
    * Z = AND(X,Y).
    * The circuit builder adds an internal signal Z_sign allowing the write and read of the Z values.
    * In verilog, this problem has been solved in this way:
    * ???;
    * @param port is the primary port for which this problem happens.
    * @param sig is the attached signal.
    */
   void write_io_signal_post_fix(const structural_objectRef& port, const structural_objectRef& sig) override;
   /**
    * Module can be parametrized with respect different features. Port vectors are parametrized with the number of port associated,
    * while ports are parametrized in case the type is a integer with the number of bits. The id of the module is modified
    * by adding the parameters at its end. For example an AND_GATE with a port_vector of 2 will be declared as: AND_GATE_2.
    * Moreover, a multiplier with the first input of four bits, the second input with eight bits and an output of twelve bits will be
    * declared as: MULT_4_8_12.
    * Note that parametrization has a meaning only in case the functionality come from the STD technology library.
    * @param cir is the component to be declared.
    */
   void write_module_parametrization(const structural_objectRef& cir) override;
   /**
    * Write the tail part of the file. Write some lines of comments and some debugging code.
    * @param cir is the top component.
    */
   void write_tail(const structural_objectRef& cir) override;
   /**
    * write the declaration of all the states of the finite state machine.
    * @param list_of_states is the list of all the states.
    */
   void write_state_declaration(const structural_objectRef& cir, const std::list<std::string>& list_of_states, const std::string& reset_port, const std::string& reset_state, bool one_hot) override;
   /**
    * write the present_state update process
    * @param reset_state is the reset state.
    * @param reset_port is the reset port.
    * @param clock_port is the clock port.
    * @param reset_type specify the type of the reset
    */
   void write_present_state_update(const std::string& reset_state, const std::string& reset_port, const std::string& clock_port, const std::string& reset_type, bool connect_present_next_state_signals) override;
   /**
    * Write the transition and output functions.
    * @param cir is the component.
    * @param reset_port is the reset port.
    * @param clock_port is the clock port.
    * @param first if the first iterator of the state table.
    * @param end if the end iterator of the state table.
    * @param n_states is the number of states.
    */
   void write_transition_output_functions(bool single_proc, unsigned int output_index, const structural_objectRef& cir, const std::string& reset_state, const std::string& reset_port, const std::string& start_port, const std::string& clock_port,
                                          std::vector<std::string>::const_iterator& first, std::vector<std::string>::const_iterator& end) override;
=======
      /**
       * Write the ending part of the instance of a module.
       * @param cir is the module to be instanced.
      */
      void write_module_instance_end(const structural_objectRef &cir);
      /**
       * Write the binding of a port. It follows the name binding style.
       * @param port is the port to be bounded.
       * @param top is the component owner of the component that has the port to be bounded.
      */
      void write_port_binding(const structural_objectRef &port, const structural_objectRef &top, bool& first_port_analyzed);
      void write_vector_port_binding(const structural_objectRef &port, bool& first_port_analyzed);
      /**
       * Write the end part in a module declaration.
       * @param cir is the top component to be declared.
      */
      void write_module_definition_end(const structural_objectRef &cir);
      /**
       * Write some code managing primary ports to signals connections.
       * Loop signals are present for example in this bench circuit:
       * INPUT(X)
       * OUTPUT(Z)
       * Y = DFF(Z)
       * Z = AND(X,Y).
       * The circuit builder adds an internal signal Z_sign allowing the write and read of the Z values.
       * In verilog, this problem has been solved in this way:
       * ???;
       * @param port is the primary port for which this problem happens.
       * @param sig is the attached signal.
      */
      void write_io_signal_post_fix(const structural_objectRef &port, const structural_objectRef &sig);
      /**
       * Module can be parametrized with respect different features. Port vectors are parametrized with the number of port associated,
       * while ports are parametrized in case the type is a integer with the number of bits. The id of the module is modified
       * by adding the parameters at its end. For example an AND_GATE with a port_vector of 2 will be declared as: AND_GATE_2.
       * Moreover, a multiplier with the first input of four bits, the second input with eight bits and an output of twelve bits will be
       * declared as: MULT_4_8_12.
       * Note that parametrization has a meaning only in case the functionality come from the STD technology library.
       * @param cir is the component to be declared.
      */
      void write_module_parametrization(const structural_objectRef &cir);
      /**
       * Write the tail part of the file. Write some lines of comments and some debugging code.
       * @param cir is the top component.
      */
      void write_tail(const structural_objectRef &cir);
      /**
       * write the declaration of all the states of the finite state machine.
       * @param list_of_states is the list of all the states.
       */
      void write_state_declaration(const structural_objectRef &cir, const std::list<std::string> &list_of_states, const std::string&reset_port, const std::string&reset_state, bool one_hot);
      /**
       * write the present_state update process
       * @param reset_state is the reset state.
       * @param reset_port is the reset port.
       * @param clock_port is the clock port.
       * @param reset_type specify the type of the reset
       */
      void write_present_state_update(const structural_objectRef &cir ,const std::string &reset_state, const std::string &reset_port, const std::string &clock_port, const std::string & reset_type);
      /**
       * Write the transition and output functions.
       * @param cir is the component.
       * @param reset_port is the reset port.
       * @param clock_port is the clock port.
       * @param first if the first iterator of the state table.
       * @param end if the end iterator of the state table.
       * @param n_states is the number of states.
      */
      void write_transition_output_functions(bool single_proc, unsigned int output_index, const structural_objectRef &cir, const std::string&reset_state, const std::string&reset_port, const std::string&start_port, const std::string&clock_port, std::vector<std::string>::const_iterator &first, std::vector<std::string>::const_iterator &end);
>>>>>>> d09917d3

   /**
    * Write in the proper language the behavioral description of the module described in "Not Parsed" form.
    * @param cir is the component.
    */
   void write_NP_functionalities(const structural_objectRef& cir) override;

   /**
    * Write the header for port_decl
    */
   void write_port_decl_header() override;

   /**
    * Write the tail for port_decl
    */
   void write_port_decl_tail() override;

   /**
    * Write the declaration of the module parameters
    */
   void write_module_parametrization_decl(const structural_objectRef& cir) override;

   /**
    * Constructor
    */
   explicit verilog_writer(const ParameterConstRef parameters);

   /**
    * Destructor
    */
   ~verilog_writer() override;

   void write_assign(const std::string& op0, const std::string& op1) override;

   bool has_output_prefix() const override
   {
      return true;
   }

   bool check_keyword(std::string id) const override;

   void write_timing_specification(const technology_managerConstRef TM, const structural_objectRef& cir) override;

   void write_header() override;

   /**
    * Write a builtin component
    * @param component is the component to be printed
    */
   void WriteBuiltin(const structural_objectConstRef component) override;
};

#endif<|MERGE_RESOLUTION|>--- conflicted
+++ resolved
@@ -51,166 +51,87 @@
 
 class verilog_writer : public language_writer
 {
- protected:
-   /// map putting into relation standard gates with the corresponding built-in Verilog statements.
-   static const std::map<std::string, std::string> builtin_to_verilog_keyword;
-
-   static const std::set<std::string> keywords;
-
- public:
-   /**
-    * Return the name of the language writer.
-    */
-   std::string get_name() const override
-   {
-      return "verilog";
-   }
-   /**
-    * Return the filename extension associted with the verilog_writer.
-    */
-   std::string get_extension() const override
-   {
-      return ".v";
-   }
-   /**
-    * Print a comment.
-    * @param comment_string is the string to be printed as a comment.
-    */
-   void write_comment(const std::string& comment_string) override;
-   /**
-    * Return a language based type string given a structural_type_descriptor.
-    * In case of arrays the range of the array is print by the type_converter_size function.
-    * @param Type is the structural_type_descriptor.
-    */
-   std::string type_converter(structural_type_descriptorRef Type) override;
-   /**
-    * Return a language based type string given a structural_type_descriptor for the range of the array. In case of scalar type it return an empty string.
-    * @param cir is the object for which the size has been computed.
-    */
-   std::string type_converter_size(const structural_objectRef& cir) override;
-
-   /**
-    * return the slice in case of a port owned by a port vector
-    * @param port is the port
-    * @return a string in case of a port owned by a port vector
-    */
-   std::string may_slice_string(const structural_objectRef& port);
-
-   /**
-    * Write the #include for each used library.
-    * @param cir is the component for which the library declarations are written.
-    */
-   void write_library_declaration(const structural_objectRef& cir) override;
-   /**
-    * Write the declaration of the module.
-    * @param cir is the module to be written.
-    */
-   void write_module_declaration(const structural_objectRef& cir) override;
-   /**
-    * Write the declaration of internal objects of the module.
-    * @param cir is the module to be written.
-    */
-   void write_module_internal_declaration(const structural_objectRef& cir) override;
-   /**
-    * Write the port declaration starting from a port object.
-    * @param cir is the port to be written.
-    */
-   void write_port_declaration(const structural_objectRef& cir, bool last_port_to_analyze) override;
-   /**
-    * Write the declaration of a component
-    * @param cir is the component to be declared.
-    */
-   void write_component_declaration(const structural_objectRef& cir) override;
-   /**
-    * Write the declaration of a signal.
-    * @param cir is the signal to be declared.
-    */
-   void write_signal_declaration(const structural_objectRef& cir) override;
-   /**
-    * Write the top constructor declaration.
-    * @param cir is the top component to be declared.
-    */
-   void write_module_definition_begin(const structural_objectRef& cir) override;
-   /**
-    * Write the initial part of the instance of a module.
-    * @param cir is the module to be instanced.
-    * @param component_name is the name of the module to be instanced. It has to be specified since VHDL and verilog can print in different ways
-    * @param write_parametrization specified if parameters have to be written
-    */
-   void write_module_instance_begin(const structural_objectRef& cir, const std::string& component_name, bool write_parametrization) override;
-
-<<<<<<< HEAD
-   /**
-    * Write the ending part of the instance of a module.
-    * @param cir is the module to be instanced.
-    */
-   void write_module_instance_end(const structural_objectRef& cir) override;
-   /**
-    * Write the binding of a port. It follows the name binding style.
-    * @param port is the port to be bounded.
-    * @param top is the component owner of the component that has the port to be bounded.
-    */
-   void write_port_binding(const structural_objectRef& port, const structural_objectRef& top, bool& first_port_analyzed) override;
-   void write_vector_port_binding(const structural_objectRef& port, bool& first_port_analyzed) override;
-   /**
-    * Write the end part in a module declaration.
-    * @param cir is the top component to be declared.
-    */
-   void write_module_definition_end(const structural_objectRef& cir) override;
-   /**
-    * Write some code managing primary ports to signals connections.
-    * Loop signals are present for example in this bench circuit:
-    * INPUT(X)
-    * OUTPUT(Z)
-    * Y = DFF(Z)
-    * Z = AND(X,Y).
-    * The circuit builder adds an internal signal Z_sign allowing the write and read of the Z values.
-    * In verilog, this problem has been solved in this way:
-    * ???;
-    * @param port is the primary port for which this problem happens.
-    * @param sig is the attached signal.
-    */
-   void write_io_signal_post_fix(const structural_objectRef& port, const structural_objectRef& sig) override;
-   /**
-    * Module can be parametrized with respect different features. Port vectors are parametrized with the number of port associated,
-    * while ports are parametrized in case the type is a integer with the number of bits. The id of the module is modified
-    * by adding the parameters at its end. For example an AND_GATE with a port_vector of 2 will be declared as: AND_GATE_2.
-    * Moreover, a multiplier with the first input of four bits, the second input with eight bits and an output of twelve bits will be
-    * declared as: MULT_4_8_12.
-    * Note that parametrization has a meaning only in case the functionality come from the STD technology library.
-    * @param cir is the component to be declared.
-    */
-   void write_module_parametrization(const structural_objectRef& cir) override;
-   /**
-    * Write the tail part of the file. Write some lines of comments and some debugging code.
-    * @param cir is the top component.
-    */
-   void write_tail(const structural_objectRef& cir) override;
-   /**
-    * write the declaration of all the states of the finite state machine.
-    * @param list_of_states is the list of all the states.
-    */
-   void write_state_declaration(const structural_objectRef& cir, const std::list<std::string>& list_of_states, const std::string& reset_port, const std::string& reset_state, bool one_hot) override;
-   /**
-    * write the present_state update process
-    * @param reset_state is the reset state.
-    * @param reset_port is the reset port.
-    * @param clock_port is the clock port.
-    * @param reset_type specify the type of the reset
-    */
-   void write_present_state_update(const std::string& reset_state, const std::string& reset_port, const std::string& clock_port, const std::string& reset_type, bool connect_present_next_state_signals) override;
-   /**
-    * Write the transition and output functions.
-    * @param cir is the component.
-    * @param reset_port is the reset port.
-    * @param clock_port is the clock port.
-    * @param first if the first iterator of the state table.
-    * @param end if the end iterator of the state table.
-    * @param n_states is the number of states.
-    */
-   void write_transition_output_functions(bool single_proc, unsigned int output_index, const structural_objectRef& cir, const std::string& reset_state, const std::string& reset_port, const std::string& start_port, const std::string& clock_port,
-                                          std::vector<std::string>::const_iterator& first, std::vector<std::string>::const_iterator& end) override;
-=======
+   protected:
+      /// map putting into relation standard gates with the corresponding built-in verilog statements.
+      CustomMap<std::string, std::string> builtin_to_verilog_keyword;
+
+   public:
+
+      /**
+       * Return the name of the language writer.
+      */
+      std::string get_name() const {return "verilog";}
+      /**
+       * Return the filename extension associted with the verilog_writer.
+      */
+      std::string get_extension() const {return ".v";}
+      /**
+       * Print a comment.
+       * @param comment_string is the string to be printed as a comment.
+      */
+      void write_comment(const std::string&comment_string);
+      /**
+       * Return a language based type string given a structural_type_descriptor.
+       * In case of arrays the range of the array is print by the type_converter_size function.
+       * @param Type is the structural_type_descriptor.
+      */
+      std::string type_converter(structural_type_descriptorRef Type);
+      /**
+       * Return a language based type string given a structural_type_descriptor for the range of the array. In case of scalar type it return an empty string.
+       * @param cir is the object for which the size has been computed.
+      */
+      std::string type_converter_size(const structural_objectRef &cir);
+
+      /**
+       * return the slice in case of a port owned by a port vector
+       * @param port is the port
+       * @return a string in case of a port owned by a port vector
+       */
+      std::string may_slice_string(const structural_objectRef &port);
+
+      /**
+       * Write the #include for each used library.
+       * @param cir is the component for which the library declarations are written.
+      */
+      void write_library_declaration (const structural_objectRef &cir);
+      /**
+       * Write the declaration of the module.
+       * @param cir is the module to be written.
+      */
+      void write_module_declaration(const structural_objectRef &cir);
+      /**
+       * Write the declaration of internal objects of the module.
+       * @param cir is the module to be written.
+      */
+      void write_module_internal_declaration(const structural_objectRef &cir);
+      /**
+       * Write the port declaration starting from a port object.
+       * @param cir is the port to be written.
+      */
+      void write_port_declaration(const structural_objectRef &cir, bool last_port_to_analyze);
+      /**
+       * Write the declaration of a component
+       * @param cir is the component to be declared.
+      */
+      void write_component_declaration(const structural_objectRef &cir);
+      /**
+       * Write the declaration of a signal.
+       * @param cir is the signal to be declared.
+      */
+      void write_signal_declaration(const structural_objectRef &cir);
+      /**
+       * Write the top constructor declaration.
+       * @param cir is the top component to be declared.
+      */
+      void write_module_definition_begin(const structural_objectRef &cir);
+      /**
+       * Write the initial part of the instance of a module.
+       * @param cir is the module to be instanced.
+       * @param component_name is the name of the module to be instanced. It has to be specified since VHDL and verilog can print in different ways
+       * @param write_parametrization specified if parameters have to be written
+      */
+      void write_module_instance_begin(const structural_objectRef & cir, const std::string& component_name, bool write_parametrization);
+
       /**
        * Write the ending part of the instance of a module.
        * @param cir is the module to be instanced.
@@ -280,57 +201,58 @@
        * @param n_states is the number of states.
       */
       void write_transition_output_functions(bool single_proc, unsigned int output_index, const structural_objectRef &cir, const std::string&reset_state, const std::string&reset_port, const std::string&start_port, const std::string&clock_port, std::vector<std::string>::const_iterator &first, std::vector<std::string>::const_iterator &end);
->>>>>>> d09917d3
-
-   /**
-    * Write in the proper language the behavioral description of the module described in "Not Parsed" form.
-    * @param cir is the component.
-    */
-   void write_NP_functionalities(const structural_objectRef& cir) override;
-
-   /**
-    * Write the header for port_decl
-    */
-   void write_port_decl_header() override;
-
-   /**
-    * Write the tail for port_decl
-    */
-   void write_port_decl_tail() override;
-
-   /**
-    * Write the declaration of the module parameters
-    */
-   void write_module_parametrization_decl(const structural_objectRef& cir) override;
-
-   /**
-    * Constructor
-    */
-   explicit verilog_writer(const ParameterConstRef parameters);
-
-   /**
-    * Destructor
-    */
-   ~verilog_writer() override;
-
-   void write_assign(const std::string& op0, const std::string& op1) override;
-
-   bool has_output_prefix() const override
-   {
-      return true;
-   }
-
-   bool check_keyword(std::string id) const override;
-
-   void write_timing_specification(const technology_managerConstRef TM, const structural_objectRef& cir) override;
-
-   void write_header() override;
-
-   /**
-    * Write a builtin component
-    * @param component is the component to be printed
-    */
-   void WriteBuiltin(const structural_objectConstRef component) override;
+
+      /**
+       * Write in the proper language the behavioral description of the module described in "Not Parsed" form.
+       * @param cir is the component.
+      */
+      virtual void write_NP_functionalities(const structural_objectRef &cir);
+
+      /**
+       * Write the header for port_decl
+      */
+      void write_port_decl_header();
+
+      /**
+       * Write the tail for port_decl
+      */
+      void write_port_decl_tail();
+
+      /**
+       * Write the declaration of the module parameters
+      */
+      void write_module_parametrization_decl(const structural_objectRef &cir);
+
+      /**
+       * Constructor
+       */
+      explicit verilog_writer(const ParameterConstRef parameters);
+
+      /**
+       * Destructor
+       */
+      virtual ~verilog_writer();
+
+      virtual void write_assign(const std::string& op0, const std::string& op1);
+
+      virtual bool has_output_prefix() const { return true; }
+
+      virtual bool check_keyword(std::string id) const;
+
+      void write_timing_specification(const technology_managerConstRef TM, const structural_objectRef& cir);
+
+      virtual void write_header ();
+
+      /**
+       * Write a builtin component
+       * @param component is the component to be printed
+       */
+      virtual void WriteBuiltin(const structural_objectConstRef component);
+
+   private:
+
+      static const char* tokenNames[];
+      std::set<std::string> keywords;
 };
 
 #endif