/*
 *
 *                   _/_/_/    _/_/   _/    _/ _/_/_/    _/_/
 *                  _/   _/ _/    _/ _/_/  _/ _/   _/ _/    _/
 *                 _/_/_/  _/_/_/_/ _/  _/_/ _/   _/ _/_/_/_/
 *                _/      _/    _/ _/    _/ _/   _/ _/    _/
 *               _/      _/    _/ _/    _/ _/_/_/  _/    _/
 *
 *             ***********************************************
 *                              PandA Project
 *                     URL: http://panda.dei.polimi.it
 *                       Politecnico di Milano - DEIB
 *                        System Architectures Group
 *             ***********************************************
 *              Copyright (C) 2004-2019 Politecnico di Milano
 *
 *   This file is part of the PandA framework.
 *
 *   The PandA framework is free software; you can redistribute it and/or modify
 *   it under the terms of the GNU General Public License as published by
 *   the Free Software Foundation; either version 3 of the License, or
 *   (at your option) any later version.
 *
 *   This program is distributed in the hope that it will be useful,
 *   but WITHOUT ANY WARRANTY; without even the implied warranty of
 *   MERCHANTABILITY or FITNESS FOR A PARTICULAR PURPOSE.  See the
 *   GNU General Public License for more details.
 *
 *   You should have received a copy of the GNU General Public License
 *   along with this program.  If not, see <http://www.gnu.org/licenses/>.
 *
 */
/**
 * @file load_default_technology.cpp
 * @brief This class loads default technology libraries
 *
 * @author Marco Lattuada <marco.lattuada@polimi.it>
 * @author Fabrizio Ferrandi <fabrizio.ferrandi@polimi.it>
 *
 */

/// Autoheader include
#include "config_HAVE_KOALA_BUILT.hpp"

/// Header include
#include "load_default_technology.hpp"

/// parser/polixml include
#include "xml_dom_parser.hpp"

/// polixml include
#include "xml_document.hpp"

/// technology include
#include "technology_manager.hpp"

/// utility include
#include "fileIO.hpp"

LoadDefaultTechnology::LoadDefaultTechnology(const technology_managerRef _TM, const target_deviceRef _target, const DesignFlowManagerConstRef _design_flow_manager, const ParameterConstRef _parameters)
    : TechnologyFlowStep(_TM, _target, _design_flow_manager, TechnologyFlowStep_Type::LOAD_DEFAULT_TECHNOLOGY, _parameters)
{
}

LoadDefaultTechnology::~LoadDefaultTechnology() = default;

const std::unordered_set<TechnologyFlowStep_Type> LoadDefaultTechnology::ComputeTechnologyRelationships(const DesignFlowStep::RelationshipType) const
{
   return std::unordered_set<TechnologyFlowStep_Type>();
}

DesignFlowStep_Status LoadDefaultTechnology::Exec()
{
   size_t i = 0;
   try
   {
      /// Load default resources
      const char* builtin_resources_data[] = {
#include "C_COMPLEX_IPs.data"
         ,
#include "C_FP_IPs.data"
         ,
#include "C_HLS_IPs.data"
         ,
#include "C_IO_IPs.data"
         ,
#include "C_MEM_IPs.data"
#if HAVE_EXPERIMENTAL
         ,
#include "C_PC_IPs.data"
#endif
         ,
#include "C_PROFILING_IPs.data"
         ,
<<<<<<< HEAD
#include "C_STD_IPs.data"
=======
      #include "CS_COMPONENT.data"
         ,
      #include "C_PROFILING_IPs.data"
>>>>>>> d09917d3
         ,
#include "C_VEC_IPs.data"
         ,
#include "NC_HLS_IPs.data"
         ,
#include "NC_MEM_IPs.data"
         ,
<<<<<<< HEAD
#include "NC_PC_IPs.data"
         ,
#include "NC_SF_IPs.data"
=======
      #include "NC_MEM_IPs.data"
         ,
      #include "NC_PC_IPs.data"
          ,
      #include "NC_SF_IPs.data"
>>>>>>> d09917d3
         ,
#include "NC_STD_IPs.data"
         ,
#include "NC_VEC_IPs.data"
         ,
#include "NC_wishbone_IPs.data"
      };

      for(i = 0; i < sizeof(builtin_resources_data) / sizeof(char*); ++i)
      {
         XMLDomParser parser("builtin_resource_data[" + STR(i) + "]", builtin_resources_data[i]);
         parser.Exec();
         if(parser)
         {
            // Walk the tree:
            const xml_element* node = parser.get_document()->get_root_node(); // deleted by DomParser.
            TM->xload(node, target);
         }
      }
   }
   catch(const char* msg)
   {
      THROW_ERROR("Error during parsing of technology file: " + std::string(msg));
   }
   catch(const std::string& msg)
   {
      THROW_ERROR("Error during parsing of technology file number " + STR(i) + " : " + msg);
   }
   catch(const std::exception& ex)
   {
      THROW_ERROR("Error during parsing of technology file: " + std::string(ex.what()));
   }
   catch(...)
   {
      THROW_ERROR("Error during parsing of technology file - unknown exception");
   }

   return DesignFlowStep_Status::SUCCESS;
}<|MERGE_RESOLUTION|>--- conflicted
+++ resolved
@@ -84,39 +84,28 @@
          ,
 #include "C_IO_IPs.data"
          ,
-#include "C_MEM_IPs.data"
-#if HAVE_EXPERIMENTAL
+      #include "CS_COMPONENT.data"
+         ,
+      #include "C_PROFILING_IPs.data"
          ,
 #include "C_PC_IPs.data"
 #endif
          ,
 #include "C_PROFILING_IPs.data"
          ,
-<<<<<<< HEAD
 #include "C_STD_IPs.data"
-=======
-      #include "CS_COMPONENT.data"
          ,
-      #include "C_PROFILING_IPs.data"
->>>>>>> d09917d3
-         ,
-#include "C_VEC_IPs.data"
-         ,
-#include "NC_HLS_IPs.data"
-         ,
-#include "NC_MEM_IPs.data"
-         ,
-<<<<<<< HEAD
-#include "NC_PC_IPs.data"
-         ,
-#include "NC_SF_IPs.data"
-=======
       #include "NC_MEM_IPs.data"
          ,
       #include "NC_PC_IPs.data"
           ,
       #include "NC_SF_IPs.data"
->>>>>>> d09917d3
+         ,
+#include "NC_MEM_IPs.data"
+         ,
+#include "NC_PC_IPs.data"
+         ,
+#include "NC_SF_IPs.data"
          ,
 #include "NC_STD_IPs.data"
          ,
