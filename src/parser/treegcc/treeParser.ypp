/**
 *
 *                   _/_/_/    _/_/   _/    _/ _/_/_/    _/_/
 *                  _/   _/ _/    _/ _/_/  _/ _/   _/ _/    _/
 *                 _/_/_/  _/_/_/_/ _/  _/_/ _/   _/ _/_/_/_/
 *                _/      _/    _/ _/    _/ _/   _/ _/    _/
 *               _/      _/    _/ _/    _/ _/_/_/  _/    _/
 *
 *             ***********************************************
 *                              PandA Project
 *                     URL: http://panda.dei.polimi.it
 *                       Politecnico di Milano - DEIB
 *                        System Architectures Group
 *             ***********************************************
 *              Copyright (C) 2004-2020 Politecnico di Milano
 *
 *   This file is part of the PandA framework.
 *
 *   The PandA framework is free software; you can redistribute it and/or modify
 *   it under the terms of the GNU General Public License as published by
 *   the Free Software Foundation; either version 3 of the License, or
 *   (at your option) any later version.
 *
 *   This program is distributed in the hope that it will be useful,
 *   but WITHOUT ANY WARRANTY; without even the implied warranty of
 *   MERCHANTABILITY or FITNESS FOR A PARTICULAR PURPOSE.  See the
 *   GNU General Public License for more details.
 *
 *   You should have received a copy of the GNU General Public License
 *   along with this program.  If not, see <http://www.gnu.org/licenses/>.
 *
*/
/**
 * @file treeParser.ypp
 * @brief BISON based parser for the GCC raw file.
 *
 *
 *
 * @author Fabrizio Ferrandi <fabrizio.ferrandi@polimi.it>
 * $Revision$
 * $Date$
 * Last modified by $Author$
 *
*/

%{
/**
* Includes
*/
//#define YYDEBUG 1

///Autoheader include
#include "config_HAVE_CODE_ESTIMATION_BUILT.hpp"
#include "config_HAVE_MAPPING_BUILT.hpp"
#include "config_HAVE_RTL_BUILT.hpp"
#include "config_HAVE_BISON_2_7_OR_GREATER.hpp"

#define YYLTYPE_IS_TRIVIAL 0

///Utility include
#include "refcount.hpp"

///NOTE: forward declarations of BisonParserData and TreeFlexLexer are in this point since they will be used in treeParser.h
REF_FORWARD_DECL(BisonParserData);
struct info_map;
REF_FORWARD_DECL(TreeFlexLexer);

///Header include
#if HAVE_BISON_2_7_OR_GREATER
#include "treeParser.hpp"
#else
#include "treeParser.h"
#endif
///Lexer include
#include "treeLexer.hpp"

///Machine include
#if HAVE_MAPPING_BUILT
#include "machine_node.hpp"
#endif

///Parameter include
#include "Parameter.hpp"

///RTL include
#if HAVE_RTL_BUILT
#include "rtl_common.hpp"
#endif

///STD include
#include <cstdio>
#include <cstring>
#include <fstream>
#include <string>
#include <iosfwd>

///Tree include
#include "tree_basic_block.hpp"
#include "tree_helper.hpp"
#include "tree_manager.hpp"
#include "ext_tree_node.hpp"
#include "tree_reindex.hpp"

///Utiliy include
#include "exceptions.hpp"
#include "fileIO.hpp"
#if HAVE_CODE_ESTIMATION_BUILT
#include "probability_distribution.hpp"
#include "weight_information.hpp"
#endif

///Wrapper include
#include "gcc_wrapper.hpp"
/**
* Defines
*/
//#define NDEBUG 1
///Skipping warnings due to bison
#pragma GCC diagnostic ignored "-Wconversion"
#pragma GCC diagnostic ignored "-Wsign-conversion"
#pragma GCC diagnostic ignored "-Wunused-parameter"
#pragma GCC diagnostic ignored "-Wwrite-strings"
#pragma GCC diagnostic ignored "-Wold-style-cast"
#pragma GCC diagnostic ignored "-Wredundant-decls"
#if (__GNUC__ > 4) || (__GNUC__ == 4 && __GNUC_MINOR__ >= 7) || (defined(__clang__) && __clang_major__ >= 6)
#pragma GCC diagnostic ignored "-Wzero-as-null-pointer-constant"
#endif
/**
* MACROS
*/

#if HAVE_RTL_BUILT
#define SET_DATA(data, value) data = value
#else
#define SET_DATA(data, value)
#endif

#define NO_OPT(cond, action) if(cond) action else YYABORT;
#define OPT(cond, action) if(cond) action

/**
 * Macro used to set a generic field of a generic object.
 * @param obj_node is the type of the object to which the field is setted.
 * @param field is the name of the member of the obj_node to be setted. The type of field member has to be tree_nodeRef.
*/
#define NS(obj_node, field) \
  assign_tree_reindex_to_member(data->curr_tree_nodeRef, &obj_node::field, data->curr_NODE_ID, data->current_TM);

/**
 * Macro used to set a generic field of a generic object.
 * @param curr is the current object reference.
 * @param obj_node is the type of the object to which the field is setted.
 * @param field is the name of the member of the obj_node to be setted. The type of field member has to be tree_nodeRef.
*/
#define NS2(curr, obj_node, field) \
  assign_tree_reindex_to_member(curr, &obj_node::field, data->curr_NODE_ID, data->current_TM);

/**
 * Macro used to set a generic field with a generic value of a generic object.
 * @param obj_node is the type of the object to which the field is setted.
 * @param field is the name of the member of the obj_node to be setted.
 * @param value is the value used to set the field member.
*/
#define NSV(obj_node, field, value) \
    assign_value_to_member(data->curr_tree_nodeRef, &obj_node::field, value);

/**
 * Macro used to set a generic field with a generic value of a generic object.
 * @param obj_node is the type of the object to which the field is setted.
 * @param field is the name of the member of the obj_node to be setted.
 * @param value is the value used to set the field member.
*/
#define NBV(obj_node, field, value) \
  assign_value_to_member<obj_node, blocRef, unsigned int>(data->curr_blocRef, &obj_node::field, value);

/**
 * Create the empty tree_node and set the curr_tree_nodeRef.
 * @param obj_node is the type of the tree_node to create.
*/
#define CTN(obj_node) \
  create_Ref_id<obj_node>(data, &BisonParserData::curr_tree_nodeRef);

/**
 * Create the identifier_node
*/
#define CTN_ID(parameter) \
  create_Ref_identifier(&BisonParserData::curr_tree_nodeRef, data, parameter, data->current_TM);

/**
 * Create the empty bloc and set the curr_blocRef.
 * @param obj_node is the type of the bloc to create.
*/
#define CB(number_value) \
  create_Ref_bloc(&BisonParserData::curr_blocRef, data, number_value);

/**
 * Macro used to add attribute to the class attr.
 * @param token is the token associated to the attribute.
*/
#define ADD_ATTR(token) \
  add_attr<attr>(data->curr_tree_nodeRef, token);

/**
 * Macro used to add attribute to the class function_decl.
 * @param token is the token associated to the attribute.
*/
#define ADD_OP_NAME(token) \
  add_op_name<function_decl>(data->curr_tree_nodeRef, token);

/**
* Macro used to add a NODE_ID to the object obj_node through the function add_function.
* @param obj_node is the type of the object to which the field is setted.
* @param add_function is the name of function that add a NODE_ID
*/
#define ADDV(obj_node, add_function) \
  addv(data->curr_tree_nodeRef, &obj_node::add_function, data->curr_NODE_ID, data->current_TM);

/**
 * Macro used to add a phi node to the object obj_node through the function add_function.
 * @param obj_node is the type of the object to which the field is setted.
 * @param add_function is the name of function that add a phi
*/
#define ADDP(obj_node, add_function) \
  addv(data->curr_blocRef, &obj_node::add_function, data->curr_NODE_ID, data->current_TM);

/**
* Macro used to add a NODE_ID to the object obj_node through the function add_function.
* @param obj_node is the type of the object to which the field is setted.
* @param add_function is the name of function that add a NODE_ID
*/
#define ADDV2(obj_node, add_function) \
  addv2<obj_node, tree_nodeRef>(data->curr_tree_nodeRef, &obj_node::add_function, data->curr_NODE_ID_BIS, data->curr_NODE_ID, data->current_TM);

/**
* Macro used to add a NODE_ID to the object obj_node through the function add_function.
* @param obj_node is the type of the object to which the field is setted.
* @param add_function is the name of function that add a NODE_ID
*/
#define ADDV3(obj_node, add_function) \
  addv3<obj_node, tree_nodeRef>(data->curr_tree_nodeRef, &obj_node::add_function, data->curr_NODE_ID, data->curr_unumber, data->current_TM);

/**
* Macro used to add an unsigned int to the object obj_node through the function add_function.
* @param obj_node is the type of the object to which the field is setted.
* @param add_function is the name of function that add a NODE_ID
*/
#define ADD_UNSIGNED(obj_node, add_function) \
  add_unsigned<obj_node, tree_nodeRef>(data->curr_tree_nodeRef, &obj_node::add_function, data->curr_NODE_ID, data->curr_unumber, data->current_TM);

/**
* Macro used to add a bloc to the object obj_node through the function add_function.
* @param obj_node is the type of the object to which the field is setted.
* @param add_function is the name of function that add a bloc
* @param bloc is the bloc to add.
*/
#define ADDB(obj_node, add_function, vbloc) \
  addo<obj_node, tree_nodeRef, blocRef>(data->curr_tree_nodeRef, &obj_node::add_function, vbloc);

/**
 * Macro used to add a value to the object obj_node through the function add_function.
 * @param obj_node is the type of the object to which the field is setted.
 * @param add_function is the name of function that add a pred
 * @param val is the value to add.
*/
#define ADDVALUE(obj_node, add_function, val) \
  addo(data->curr_blocRef, &obj_node::add_function, val);


/**
 * Macro used to add access_binf
 * @param obj_node is the type of the object to which the field is setted.
 * @param add_function is the name of function that add a vuse
 * @param binf is the binf
 * @param access is a token between TOK_PUB TOK_PROT TOK_PRIV.
*/
#define ADD_ACCESS_BINF(obj_node, add_function) \
  add_access_binf(data->curr_tree_nodeRef, data->curr_NODE_ID, data->curr_token_enum, data->current_TM);


struct BisonParserData
{
   BisonParserData(const ParameterConstRef _Param, int _debug_level) :
      Param(_Param),
      debug_level(_debug_level),
      curr_NODE_ID(0),
      curr_NODE_ID_BIS(0),
      implement_node(false),
      curr_number(0),
      curr_size_t_number(0),
      id(0)
   {
#if HAVE_MAPPING_BUILT
      std::string driving_component_string = Param->getOption<std::string>(OPT_driving_component_type);
      driving_component = processingElement::get_component_type((driving_component_string));
#endif
   }
   //the set of parameter
   const ParameterConstRef Param;

   ///debug level
   int debug_level;

   /// Current tree_node reference
   tree_nodeRef curr_tree_nodeRef;

   /// Current bloc reference
   blocRef curr_blocRef;

   /// Current string reference
   std::string curr_string;

   /// GCC version
   std::string gcc_version;

   /// Store the current NODE_ID as integer.
   unsigned int curr_NODE_ID;

   /// Store the current NODE_ID_BIS as integer.
   unsigned int curr_NODE_ID_BIS;

   /// Is true if the current node is an implementation node
   bool implement_node;

   /// Store the current signed NUMBER.
   int curr_number;

   /// Store the current size_t NUMBER.
   size_t curr_size_t_number;

   /// Store the current unsigned NUMBER
   unsigned int curr_unumber;

   /// Store the current NUMBER (long long)
   int long long curr_long_long_number;

   /// Store the current NUMBER (long double)
   long double curr_double_number;

   /// Store the current token_enum (long double)
   TreeVocabularyTokenTypes_TokenEnum curr_token_enum;

   /// Store the current id of the node. Used by node to identify the id of the current node.
   int id;

   ///merge all the raw read
   tree_managerRef final_TM;

   ///current tree manager
   tree_managerRef current_TM;

#if HAVE_RTL_BUILT
   ///current list of enum rtl_kind
   std::list<std::pair<enum rtl_kind, enum mode_kind> > rtls;

   ///current rtl
   enum rtl_kind single_rtl;

   ///current mode_kind
   enum mode_kind mode_rtl;
#endif

#if HAVE_MAPPING_BUILT
   ///The type of the driving_component
   ComponentTypeConstRef driving_component;
#endif

   /// unique version identifier used for SSA_NAMEs objects
   static unsigned int global_uniq_vers_id;
};

unsigned int BisonParserData::global_uniq_vers_id = 1;

/**
* Local Data Structures
*/

/**
* Global Data Structures
*/

/**
* Function Prototypes
*/
extern int yylex(YYSTYPE *lvalp, const TreeFlexLexerRef lexer);
extern void yyerror(const BisonParserDataRef data, const TreeFlexLexerRef lexer, const char *s);

/**
* Templates
*/
template<class obj_node, class TRef, class value_t>
inline
void assign_value_to_member(const TRef &curr, value_t obj_node::* field, const value_t value)
  {
    THROW_ASSERT(curr, "");
    ((dynamic_cast<obj_node*>(curr.get())) ->* field) = value;
  }

template<class obj_node, class TRef>
inline
void assign_tree_reindex_to_member(const TRef &curr, tree_nodeRef obj_node::* field, const unsigned int tree_index, const tree_managerRef TM)
  {
    THROW_ASSERT(curr, "");
((dynamic_cast<obj_node*>(curr.get())) ->* field) = TM->GetTreeReindex(tree_index);
  }

inline
void create_Ref_bloc( refcount<bloc> BisonParserData::* field, const BisonParserDataRef data, unsigned int number_value)
  {
   (*data .* field) = refcount<bloc>(new bloc(number_value));
  }

template<class obj_node>
inline
void create_Ref_id(const BisonParserDataRef data, tree_nodeRef BisonParserData::* field)
{
    (*data .* field) = tree_nodeRef(new obj_node(data->id));
}

template<class constructor_parameter_type>
inline
void create_Ref_identifier(tree_nodeRef BisonParserData::* field, const BisonParserDataRef data, constructor_parameter_type par, tree_managerRef const &Root)
{
    (*data .* field) = tree_nodeRef(new identifier_node(data->id,par,Root.get()));
}

template<class attr>
inline
void add_attr(const tree_nodeRef &curr, const TreeVocabularyTokenTypes_TokenEnum &token_i)
  {
    (dynamic_cast<attr*>(curr.get()))->add(token_i);
  }

template<class attr>
inline
void add_attr_node(const tree_nodeRef &curr, const unsigned int tree_index, const tree_managerRef TM)
  {
    (dynamic_cast<attr*>(curr.get()))->add(TM->GetTreeReindex(tree_index));
  }

template<class function_decl>
inline
void add_op_name(const tree_nodeRef &curr, const std::string& token_s)
  {
    (dynamic_cast<function_decl*>(curr.get()))->add(token_s);
  }

template<class obj_node, class TRef>
inline
void  addv(const TRef &curr, void (obj_node::*add_function)(const tree_nodeRef&), const unsigned int tree_index, const tree_managerRef TM)
  {
((dynamic_cast<obj_node*>(curr.get()))->*add_function)(TM->GetTreeReindex(tree_index));
  }

template<class obj_node, class TRef>
inline
void  addv2(const TRef &curr, void (obj_node::*add_function)(const tree_nodeRef&, const tree_nodeRef&), const unsigned int tree_index_1, const unsigned int tree_index_2, const tree_managerRef TM)
{
((dynamic_cast<obj_node*>(curr.get()))->*add_function)(TM->GetTreeReindex(tree_index_1), TM->GetTreeReindex(tree_index_2));
}

template<class obj_node, class TRef>
inline
void  addv3(const TRef &curr, void (obj_node::*add_function)(const tree_nodeRef&, int), const unsigned int tree_index, const int value, const tree_managerRef TM)
{
((dynamic_cast<obj_node*>(curr.get()))->*add_function)(TM->GetTreeReindex(tree_index), value);
}

template<class obj_node, class TRef>
inline
void  add_unsigned(const TRef &curr, void (obj_node::*add_function)(const tree_nodeRef&, unsigned int), const unsigned int tree_index, const unsigned int value, const tree_managerRef TM)
{
   ((dynamic_cast<obj_node*>(curr.get()))->*add_function)(TM->GetTreeReindex(tree_index), value);
}


template<class obj_node, class TRefCurr, class TRef>
inline
void  addo(const TRefCurr &curr, void (obj_node::*add_function)(const TRef&), const TRef & obj)
  {
    ((dynamic_cast<obj_node*>(curr.get()))->*add_function)(obj);
  }

inline
void add_access_binf(const tree_nodeRef & curr, const unsigned int binf_index, const TreeVocabularyTokenTypes_TokenEnum enum_access, const tree_managerRef TM)
{
   (dynamic_cast<binfo*>(curr.get()))->add_access_binf(TM->GetTreeReindex(binf_index), enum_access);
}


inline
void do_fun_decl(const bool &in, const int & cnib, const int & cni, const BisonParserDataRef data, const tree_managerRef TM)
  {
    TM->add_function(cni, data->curr_tree_nodeRef);
  }

template<class type_node>
inline
void do_qual(const tree_nodeRef &curr, const int & value)
  {
    THROW_ASSERT(curr, "");
    ((dynamic_cast<type_node*>(curr.get()))->qual) = static_cast<TreeVocabularyTokenTypes_TokenEnum>(value);
  }

#ifndef __clang_analyzer__

%}
/**
* BISON DECLARATIONS
*/
%union {
const char *text;
int value;
long long int long_value;
bool pred;
}
%token <value> NODE_ID
%token <text> TOK_BISON_STRING
%token <long_value> TOK_BISON_NUMBER
%token TOK_BISON_GCC_VERSION TOK_BISON_PLUGIN_VERSION
%token TOK_BISON_ERROR_MARK TOK_BISON_IDENTIFIER_NODE TOK_BISON_TREE_LIST TOK_BISON_TREE_VEC
%token TOK_BISON_BLOCK TOK_BISON_VOID_TYPE TOK_BISON_INTEGER_TYPE TOK_BISON_REAL_TYPE
%token TOK_BISON_COMPLEX_TYPE TOK_BISON_TYPE_ARGUMENT_PACK TOK_BISON_NONTYPE_ARGUMENT_PACK TOK_BISON_EXPR_PACK_EXPANSION TOK_BISON_VECTOR_TYPE TOK_BISON_ENUMERAL_TYPE TOK_BISON_BOOLEAN_TYPE
%token TOK_BISON_CHAR_TYPE TOK_BISON_NULLPTR_TYPE TOK_BISON_TYPE_PACK_EXPANSION TOK_BISON_POINTER_TYPE TOK_BISON_OFFSET_TYPE TOK_BISON_REFERENCE_TYPE
%token TOK_BISON_METHOD_TYPE TOK_BISON_ARRAY_TYPE TOK_BISON_SET_TYPE
%token TOK_BISON_RECORD_TYPE TOK_BISON_UNION_TYPE TOK_BISON_QUAL_UNION_TYPE TOK_BISON_FUNCTION_TYPE
%token TOK_BISON_LANG_TYPE TOK_BISON_INTEGER_CST TOK_BISON_REAL_CST TOK_BISON_COMPLEX_CST
%token TOK_BISON_VECTOR_CST TOK_BISON_VOID_CST TOK_BISON_STRING_CST TOK_BISON_FUNCTION_DECL TOK_BISON_LABEL_DECL TOK_BISON_USING_DECL
%token TOK_BISON_CONST_DECL TOK_BISON_TYPE_DECL TOK_BISON_VAR_DECL TOK_BISON_PARM_DECL TOK_BISON_PARAM_PACKS
%token TOK_BISON_RESULT_DECL TOK_BISON_FIELD_DECL TOK_BISON_NAMESPACE_DECL TOK_BISON_TRANSLATION_UNIT_DECL
%token TOK_BISON_COMPONENT_REF TOK_BISON_BIT_FIELD_REF TOK_BISON_INDIRECT_REF TOK_BISON_MISALIGNED_INDIRECT_REF TOK_BISON_BUFFER_REF
%token TOK_BISON_ARRAY_REF TOK_BISON_ARRAY_RANGE_REF TOK_BISON_VTABLE_REF
%token TOK_BISON_CONSTRUCTOR TOK_BISON_DESTRUCTOR TOK_BISON_COMPOUND_EXPR
%token TOK_BISON_MODIFY_EXPR TOK_BISON_GIMPLE_ASSIGN TOK_BISON_INIT_EXPR TOK_BISON_TARGET_EXPR TOK_BISON_COND_EXPR TOK_BISON_GIMPLE_COND
%token TOK_BISON_GIMPLE_BIND TOK_BISON_GIMPLE_CALL TOK_BISON_CALL_EXPR TOK_BISON_AGGR_INIT_EXPR TOK_BISON_WITH_CLEANUP_EXPR
%token TOK_BISON_GIMPLE_NOP
%token TOK_BISON_CLEANUP_POINT_EXPR TOK_BISON_PLACEHOLDER_EXPR TOK_BISON_REDUC_MAX_EXPR TOK_BISON_REDUC_MIN_EXPR TOK_BISON_REDUC_PLUS_EXPR TOK_BISON_PLUS_EXPR TOK_BISON_TERNARY_PLUS_EXPR TOK_BISON_TERNARY_PM_EXPR TOK_BISON_TERNARY_MP_EXPR TOK_BISON_TERNARY_MM_EXPR TOK_BISON_BIT_IOR_CONCAT_EXPR TOK_BISON_MINUS_EXPR
%token TOK_BISON_MULT_EXPR TOK_BISON_TRUNC_DIV_EXPR TOK_BISON_CEIL_DIV_EXPR TOK_BISON_FLOOR_DIV_EXPR
%token TOK_BISON_ROUND_DIV_EXPR TOK_BISON_TRUNC_MOD_EXPR TOK_BISON_CEIL_MOD_EXPR TOK_BISON_FLOOR_MOD_EXPR
%token TOK_BISON_ROUND_MOD_EXPR TOK_BISON_RDIV_EXPR TOK_BISON_EXACT_DIV_EXPR TOK_BISON_FIX_TRUNC_EXPR
%token TOK_BISON_FIX_CEIL_EXPR TOK_BISON_FIX_FLOOR_EXPR TOK_BISON_FIX_ROUND_EXPR TOK_BISON_FLOAT_EXPR
%token TOK_BISON_NEGATE_EXPR TOK_BISON_MIN_EXPR TOK_BISON_MAX_EXPR TOK_BISON_ABS_EXPR
%token TOK_BISON_LUT_EXPR
%token TOK_BISON_LSHIFT_EXPR TOK_BISON_RSHIFT_EXPR TOK_BISON_LROTATE_EXPR TOK_BISON_RROTATE_EXPR
%token TOK_BISON_BIT_IOR_EXPR TOK_BISON_BIT_XOR_EXPR TOK_BISON_BIT_AND_EXPR TOK_BISON_BIT_NOT_EXPR
%token TOK_BISON_TRUTH_ANDIF_EXPR TOK_BISON_TRUTH_ORIF_EXPR TOK_BISON_TRUTH_AND_EXPR TOK_BISON_TRUTH_OR_EXPR
%token TOK_BISON_TRUTH_XOR_EXPR TOK_BISON_TRUTH_NOT_EXPR TOK_BISON_LT_EXPR TOK_BISON_LE_EXPR
%token TOK_BISON_GT_EXPR TOK_BISON_GE_EXPR TOK_BISON_EQ_EXPR TOK_BISON_NE_EXPR
%token TOK_BISON_UNORDERED_EXPR TOK_BISON_ORDERED_EXPR TOK_BISON_UNLT_EXPR TOK_BISON_UNLE_EXPR
%token TOK_BISON_UNGT_EXPR TOK_BISON_UNGE_EXPR TOK_BISON_UNEQ_EXPR TOK_BISON_LTGT_EXPR TOK_BISON_IN_EXPR
%token TOK_BISON_SET_LE_EXPR TOK_BISON_CARD_EXPR TOK_BISON_RANGE_EXPR TOK_BISON_PAREN_EXPR TOK_BISON_CONVERT_EXPR
%token TOK_BISON_NOP_EXPR TOK_BISON_NON_LVALUE_EXPR TOK_BISON_VIEW_CONVERT_EXPR TOK_BISON_SAVE_EXPR
%token TOK_BISON_UNSAVE_EXPR TOK_BISON_ADDR_EXPR TOK_BISON_REFERENCE_EXPR
%token TOK_BISON_FDESC_EXPR TOK_BISON_COMPLEX_EXPR TOK_BISON_CONJ_EXPR
%token TOK_BISON_REALPART_EXPR TOK_BISON_IMAGPART_EXPR TOK_BISON_PREDECREMENT_EXPR TOK_BISON_PREINCREMENT_EXPR
%token TOK_BISON_POSTDECREMENT_EXPR TOK_BISON_POSTINCREMENT_EXPR TOK_BISON_VA_ARG_EXPR TOK_BISON_TRY_CATCH_EXPR
%token TOK_BISON_TRY_FINALLY TOK_BISON_ TOK_BISON_GIMPLE_GOTO TOK_BISON_GOTO_SUBROUTINE
%token TOK_BISON_GIMPLE_RETURN TOK_BISON_EXIT_EXPR TOK_BISON_LOOP_EXPR
%token TOK_BISON_GIMPLE_SWITCH TOK_BISON_GIMPLE_MULTI_WAY_IF TOK_BISON_CASE_LABEL_EXPR TOK_BISON_GIMPLE_RESX TOK_BISON_GIMPLE_ASM
%token TOK_BISON_SSA_NAME
%token TOK_BISON_GIMPLE_PHI TOK_BISON_CATCH_EXPR TOK_BISON_EH_FILTER_EXPR
%token TOK_BISON_STATEMENT_LIST TOK_BISON_TEMPLATE_DECL TOK_BISON_TEMPLATE_TYPE_PARM TOK_BISON_CAST_EXPR
%token TOK_BISON_STATIC_CAST_EXPR TOK_BISON_TYPENAME_TYPE TOK_BISON_SIZEOF_EXPR
%token TOK_BISON_SCOPE_REF TOK_BISON_CTOR_INITIALIZER
%token TOK_BISON_DO_STMT TOK_BISON_EXPR_STMT TOK_BISON_FOR_STMT TOK_BISON_IF_STMT
%token TOK_BISON_RETURN_STMT TOK_BISON_WHILE_STMT TOK_BISON_MODOP_EXPR TOK_BISON_NEW_EXPR TOK_BISON_VEC_COND_EXPR TOK_BISON_VEC_PERM_EXPR TOK_BISON_DOT_PROD_EXPR TOK_BISON_VEC_LSHIFT_EXPR
%token TOK_BISON_VEC_RSHIFT_EXPR TOK_BISON_WIDEN_MULT_HI_EXPR TOK_BISON_WIDEN_MULT_LO_EXPR TOK_BISON_VEC_UNPACK_HI_EXPR TOK_BISON_VEC_UNPACK_LO_EXPR
%token TOK_BISON_VEC_UNPACK_FLOAT_HI_EXPR TOK_BISON_VEC_UNPACK_FLOAT_LO_EXPR TOK_BISON_VEC_PACK_TRUNC_EXPR TOK_BISON_VEC_PACK_SAT_EXPR
%token TOK_BISON_VEC_PACK_FIX_TRUNC_EXPR TOK_BISON_VEC_EXTRACTEVEN_EXPR TOK_BISON_VEC_EXTRACTODD_EXPR TOC_BISON_VEC_INTERLEAVEHIGH_EXPR
%token TOC_BISON_VEC_INTERLEAVELOW_EXPR
%token TOK_BISON_VEC_NEW_EXPR TOK_BISON_OVERLOAD TOK_BISON_REINTERPRET_CAST_EXPR TOK_BISON_TEMPLATE_ID_EXPR
%token TOK_BISON_THROW_EXPR TOK_BISON_TRY_BLOCK TOK_BISON_ARROW_EXPR TOK_BISON_HANDLER
%token TOK_BISON_BASELINK TOK_BISON_NAME TOK_BISON_TYPE TOK_BISON_SRCP
%token TOK_BISON_ARG TOK_BISON_BODY TOK_BISON_STRG TOK_BISON_LNGT
%token TOK_BISON_SIZE TOK_BISON_ALGN TOK_BISON_RETN TOK_BISON_PRMS
%token TOK_BISON_SCPE TOK_BISON_USED TOK_BISON_VALUE TOK_BISON_ARGT
%token TOK_BISON_PREC TOK_BISON_BB_INDEX TOK_BISON_MIN TOK_BISON_MAX TOK_BISON_BIT_VALUES TOK_BISON_VALU
%token TOK_BISON_CHAN TOK_BISON_STMT TOK_BISON_OP TOK_BISON_TIME_WEIGHT TOK_BISON_SIZE_WEIGHT TOK_BISON_RTL_SIZE_WEIGHT
%token TOK_BISON_VARS TOK_BISON_UNQL TOK_BISON_ELTS TOK_BISON_DOMN
%token TOK_BISON_BLOC TOK_BISON_DCLS TOK_BISON_MNGL TOK_BISON_PTD
%token TOK_BISON_REFD TOK_BISON_QUAL TOK_BISON_VALR TOK_BISON_VALX
%token TOK_BISON_FLDS TOK_BISON_VFLD TOK_BISON_BPOS TOK_BISON_FN
%token TOK_BISON_GOTO TOK_BISON_REAL TOK_BISON_IMAG
%token TOK_BISON_BASES TOK_BISON_BINFO TOK_BISON_PUB TOK_BISON_PROT TOK_BISON_PRIV
%token TOK_BISON_BINF TOK_BISON_UID TOK_BISON_OLD_UID TOK_BISON_INIT TOK_BISON_FINI
%token TOK_BISON_PURP TOK_BISON_PRED TOK_BISON_SUCC TOK_BISON_HPL TOK_BISON_LOOP_ID TOK_BISON_ATTRIBUTES TOK_BISON_PHI
%token TOK_BISON_RES TOK_BISON_DEF TOK_BISON_EDGE TOK_BISON_VAR TOK_BISON_DEF_STMT TOK_BISON_ADDR_STMT TOK_BISON_USE_STMT
%token TOK_BISON_VERS TOK_BISON_ORIG_VERS TOK_BISON_CNST TOK_BISON_CLAS TOK_BISON_DECL
%token TOK_BISON_CLNP TOK_BISON_LAB TOK_BISON_TRY TOK_BISON_EX
%token TOK_BISON_OUT TOK_BISON_IN TOK_BISON_STR TOK_BISON_CLOB TOK_BISON_CLOBBER
%token TOK_BISON_REF
%token TOK_BISON_FNCS TOK_BISON_CSTS TOK_BISON_RSLT
%token TOK_BISON_INST TOK_BISON_SPCS TOK_BISON_CLS TOK_BISON_BFLD
%token TOK_BISON_CTOR TOK_BISON_NEXT TOK_BISON_COND TOK_BISON_EXPR
%token TOK_BISON_THEN TOK_BISON_ELSE TOK_BISON_CRNT TOK_BISON_HDLR
%token TOK_BISON_USE_TMPL TOK_BISON_TMPL_PARMS TOK_BISON_TMPL_ARGS

%token TOK_BISON_ARTIFICIAL TOK_BISON_SYSTEM TOK_BISON_OPERATING_SYSTEM TOK_BISON_LIBRARY_SYSTEM TOK_BISON_LIBBAMBU TOK_BISON_EXTERN TOK_BISON_ADDR_TAKEN TOK_BISON_ADDR_NOT_TAKEN TOK_BISON_C TOK_BISON_LSHIFT
%token TOK_BISON_GLOBAL_INIT TOK_BISON_GLOBAL_FINI TOK_BISON_UNDEFINED TOK_BISON_BUILTIN TOK_BISON_HWCALL TOK_BISON_OPERATOR
%token TOK_BISON_OVERFLOW TOK_BISON_VIRT TOK_BISON_UNSIGNED TOK_BISON_STRUCT
<<<<<<< HEAD
%token TOK_BISON_UNION TOK_BISON_CONSTANT TOK_BISON_READONLY TOK_BISON_REGISTER TOK_BISON_STATIC TOK_BISON_REVERSE_RESTRICT TOK_BISON_WRITING_MEMORY TOK_BISON_READING_MEMORY TOK_BISON_SIMPLE_PIPELINE TOK_BISON_STALLABLE_PIPELINE TOK_BISON_OMP_ATOMIC TOK_BISON_OMP_BODY_LOOP TOK_BISON_OMP_CRITICAL_SESSION TOK_BISON_OMP_FOR_WRAPPER
=======
%token TOK_BISON_UNION TOK_BISON_CONSTANT TOK_BISON_READONLY TOK_BISON_REGISTER TOK_BISON_STATIC TOK_BISON_REVERSE_RESTRICT TOK_BISON_WRITING_MEMORY TOK_BISON_READING_MEMORY TOK_BISON_PIPELINE_ENABLED TOK_BISON_SIMPLE_PIPELINE TOK_BISON_INITIATION_TIME TOK_BISON_OMP_ATOMIC TOK_BISON_OMP_BODY_LOOP TOK_BISON_OMP_CRITICAL_SESSION TOK_BISON_OMP_FOR_WRAPPER
>>>>>>> a0ffe9cb
%token TOK_BISON_DEFAULT TOK_BISON_VOLATILE TOK_BISON_INF TOK_BISON_NAN TOK_BISON_VARARGS
%token TOK_BISON_ENTRY TOK_BISON_EXIT TOK_BISON_NEW TOK_BISON_DELETE
%token TOK_BISON_ASSIGN TOK_BISON_MEMBER TOK_BISON_PUBLIC TOK_BISON_PRIVATE
%token TOK_BISON_PROTECTED TOK_BISON_NORETURN TOK_BISON_NOINLINE TOK_BISON_ALWAYS_INLINE
%token TOK_BISON_UNUSED TOK_BISON_CONST TOK_BISON_TRANSPARENT_UNION TOK_BISON_MODE
%token TOK_BISON_SECTION TOK_BISON_ALIGNED TOK_BISON_PACKED TOK_BISON_WEAK TOK_BISON_ALIAS
%token TOK_BISON_NO_INSTRUMENT_FUNCTION TOK_BISON_MALLOC TOK_BISON_NO_STACK_LIMIT TOK_BISON_NO_STACK
%token TOK_BISON_PURE TOK_BISON_DEPRECATED TOK_BISON_VECTOR_SIZE TOK_BISON_VISIBILITY
%token TOK_BISON_TLS_MODEL TOK_BISON_NONNULL TOK_BISON_NOTHROW TOK_BISON_MAY_ALIAS
%token TOK_BISON_WARN_UNUSED_RESULT TOK_BISON_FORMAT TOK_BISON_FORMAT_ARG TOK_BISON_NULL
%token TOK_BISON_CONVERSION TOK_BISON_VIRTUAL TOK_BISON_MUTABLE TOK_BISON_PSEUDO_TMPL
%token TOK_BISON_SPEC TOK_BISON_LINE
%token TOK_BISON_FIXD TOK_BISON_VECNEW TOK_BISON_VECDELETE TOK_BISON_POS
%token TOK_BISON_NEG TOK_BISON_ADDR TOK_BISON_DEREF TOK_BISON_NOT
%token TOK_BISON_LNOT TOK_BISON_PREINC TOK_BISON_PREDEC TOK_BISON_PLUSASSIGN
%token TOK_BISON_PLUS TOK_BISON_MINUSASSIGN TOK_BISON_MINUS TOK_BISON_MULTASSIGN
%token TOK_BISON_MULT TOK_BISON_DIVASSIGN TOK_BISON_DIV TOK_BISON_MODASSIGN
%token TOK_BISON_MOD TOK_BISON_ANDASSIGN TOK_BISON_AND TOK_BISON_ORASSIGN
%token TOK_BISON_OR TOK_BISON_XORASSIGN TOK_BISON_XOR TOK_BISON_LSHIFTASSIGN
%token TOK_BISON_RSHIFTASSIGN TOK_BISON_RSHIFT TOK_BISON_EQ TOK_BISON_NE
%token TOK_BISON_LT TOK_BISON_GT TOK_BISON_LE TOK_BISON_GE
%token TOK_BISON_LAND TOK_BISON_LOR TOK_BISON_COMPOUND TOK_BISON_MEMREF
%token TOK_BISON_SUBS TOK_BISON_POSTINC TOK_BISON_POSTDEC TOK_BISON_CALL
%token TOK_BISON_THUNK TOK_BISON_THIS_ADJUSTING TOK_BISON_RESULT_ADJUSTING TOK_BISON_PTRMEM
%token TOK_BISON_QUAL_R TOK_BISON_QUAL_V TOK_BISON_QUAL_VR TOK_BISON_QUAL_C
%token TOK_BISON_QUAL_CR TOK_BISON_QUAL_CV TOK_BISON_QUAL_CVR TOK_BISON_TEMPLATE_PARM_INDEX TOK_BISON_INDEX TOK_BISON_LEVEL TOK_BISON_ORIG_LEVEL TOK_BISON_INLINE_BODY TOK_BISON_BITFIELD TOK_BISON_WITH_SIZE_EXPR TOK_BISON_OBJ_TYPE_REF
%token TOK_BISON_MEMUSE TOK_BISON_MEMDEF TOK_BISON_VUSE TOK_BISON_VDEF TOK_BISON_VOVER
%token TOK_BISON_PTR_INFO TOK_BISON_TRUE_EDGE TOK_BISON_FALSE_EDGE
%token TOK_BISON_POINTER_PLUS_EXPR TOK_BISON_TARGET_MEM_REF TOK_BISON_TARGET_MEM_REF461 TOK_BISON_SYMBOL TOK_BISON_BASE TOK_BISON_IDX TOK_BISON_IDX2 TOK_BISON_STEP TOK_BISON_OFFSET TOK_BISON_ORIG TOK_BISON_TAG TOK_BISON_SMT_ANN
%token TOK_BISON_TRAIT_EXPR TOK_BISON_GIMPLE_PREDICT TOK_BISON_MEM_REF TOK_BISON_WIDEN_SUM_EXPR TOK_BISON_WIDEN_MULT_EXPR TOK_BISON_MULT_HIGHPART_EXPR TOK_BISON_EXTRACT_BIT_EXPR TOK_BISON_ASSERT_EXPR
%token TOK_BISON_PREDICATE TOK_BISON_SLOT
%token TOK_BISON_RTL
%token TOK_BISON_ABS_R TOK_BISON_AND_R TOK_BISON_ASHIFT_R TOK_BISON_ASHIFTRT_R TOK_BISON_BSWAP_R TOK_BISON_CALL_R TOK_BISON_CALL_INSN_R TOK_BISON_CLZ_R TOK_BISON_CODE_LABEL_R TOK_BISON_COMPARE_R TOK_BISON_CONCAT_R TOK_BISON_CTZ_R TOK_BISON_DIV_R TOK_BISON_EQ_R TOK_BISON_FFS_R TOK_BISON_FIX_R TOK_BISON_FLOAT_R TOK_BISON_FLOAT_EXTEND_R TOK_BISON_FLOAT_TRUNCATE_R TOK_BISON_FRACT_CONVERT_R TOK_BISON_GE_R TOK_BISON_GEU_R TOK_BISON_GT_R TOK_BISON_GTU_R TOK_BISON_HIGH_R TOK_BISON_IF_THEN_ELSE_R TOK_BISON_INSN_R TOK_BISON_IOR_R TOK_BISON_JUMP_INSN_R TOK_BISON_LABEL_REF_R TOK_BISON_LE_R TOK_BISON_LEU_R TOK_BISON_LSHIFTRT_R TOK_BISON_LO_SUM_R TOK_BISON_LT_R TOK_BISON_LTGT_R TOK_BISON_LTU_R TOK_BISON_WRITE_MEM_R TOK_BISON_READ_MEM_R TOK_BISON_MINUS_R TOK_BISON_MOD_R TOK_BISON_MULT_R TOK_BISON_NE_R TOK_BISON_NEG_R TOK_BISON_NOT_R TOK_BISON_ORDERED_R TOK_BISON_PARALLEL_R TOK_BISON_PARITY_R TOK_BISON_PC_R TOK_BISON_PLUS_R TOK_BISON_POPCOUNT_R TOK_BISON_REG_R TOK_BISON_ROTATE_R TOK_BISON_ROTATERT_R TOK_BISON_SAT_FRACT_R TOK_BISON_SET_R TOK_BISON_SIGN_EXTEND_R TOK_BISON_SMAX_R TOK_BISON_SMIN_R TOK_BISON_SQRT_R TOK_BISON_SYMBOL_REF_R TOK_BISON_TRUNCATE_R TOK_BISON_UDIV_R TOK_BISON_UMAX_R TOK_BISON_UMIN_R TOK_BISON_UMOD_R TOK_BISON_UNEQ_R TOK_BISON_UNGE_R TOK_BISON_UNGT_R TOK_BISON_UNLE_R TOK_BISON_UNLT_R TOK_BISON_UNORDERED_R TOK_BISON_UNSIGNED_FIX_R TOK_BISON_UNSIGNED_FLOAT_R TOK_BISON_UNSIGNED_FRACT_CONVERT_R TOK_BISON_UNSIGNED_SAT_FRACT_R TOK_BISON_XOR_R TOK_BISON_ZERO_EXTEND_R
%token TOK_BISON_QC_R TOK_BISON_HC_R TOK_BISON_SC_R TOK_BISON_DC_R TOK_BISON_TC_R TOK_BISON_CQI_R TOK_BISON_CHI_R TOK_BISON_CSI_R TOK_BISON_CDI_R TOK_BISON_CTI_R TOK_BISON_QF_R TOK_BISON_HF_R TOK_BISON_SF_R TOK_BISON_DF_R TOK_BISON_TF_R TOK_BISON_QI_R TOK_BISON_HI_R TOK_BISON_SI_R TOK_BISON_DO_R TOK_BISON_TI_R TOK_BISON_V2SI_R TOK_BISON_V4HI_R TOK_BISON_V8QI_R TOK_BISON_CC_R TOK_BISON_CCFP_R TOK_BISON_CCFPE_R TOK_BISON_CCZ_R
%token TOK_BISON_CLB TOK_BISON_CLB_VARS TOK_BISON_USE TOK_BISON_USE_VARS

%type<pred> var_opt orig_vers_opt op_opt time_weight_opt size_weight_opt rtl_size_weight_opt
%type<pred> param_packs_opt name_opt type_opt body_opt size_opt chan_opt prms_opt argt_opt arg_opt retn_opt scpe_opt attrib_opt unql_opt domn_opt dcls_opt mngl_opt ptd_opt vfld_opt bpos_opt fn_opt
%type<pred> binf_opt init_opt purp_opt cnst_opt clas_opt clob_opt clobber_opt temporary_address_opt rslt_opt inst_opt spcs_opt cls_opt bfld_opt next_opt expr_opt valu_opt
<<<<<<< HEAD
%type<pred> uid_opt algn_opt virt_opt fixd_opt stallable_pipeline use_tmpl_opt predicate_opt slot_opt clnp_opt decl_opt ctor_opt
=======
%type<pred> uid_opt algn_opt virt_opt fixd_opt initiation_time use_tmpl_opt predicate_opt slot_opt clnp_opt decl_opt ctor_opt
>>>>>>> a0ffe9cb
%type<pred> tok_artificial_opt tok_packed_opt tok_operating_system_opt tok_library_system_opt tok_libbambu_opt tok_system_opt tok_virtual_opt tok_default_opt qual_opt string_id_opt
%type<pred> min_opt max_opt bit_values_opt inline_body_opt out_opt in_opt true_edge_opt false_edge_opt
%type<pred> symbol_opt base_opt step_opt offset_opt tag_opt orig_opt smt_ann_opt idx_opt idx2_opt

%parse-param {const BisonParserDataRef data}
%parse-param {const TreeFlexLexerRef lexer}
%lex-param {const TreeFlexLexerRef lexer}
///throw compilation error if a conflict is detected
%expect 0

%pure-parser
%start root

%%
/**
* GRAMMAR RULES
*/
   root : raw_unit
        | root raw_unit
        ;
   raw_unit:
      version
      | raw_unit node
      ;
   version : TOK_BISON_GCC_VERSION
             string_id {data->gcc_version = data->curr_string;}
             TOK_BISON_PLUGIN_VERSION
             string_id
             {
                GccWrapper::CheckGccCompatibleVersion(data->gcc_version, data->curr_string);
                if(data->final_TM)
                   data->final_TM->merge_tree_managers(data->current_TM);
                else if(data->current_TM)
                   data->final_TM = data->current_TM;
                data->current_TM = tree_managerRef(new tree_manager(data->Param));
             }
             ;

   node : NODE_ID {data->curr_NODE_ID=data->id=$1;}
          node_d  {
                      data->current_TM->AddTreeNode(data->id, data->curr_tree_nodeRef);
                      data->curr_tree_nodeRef=tree_nodeRef();
                  };

   node_d : wfunction_decl
      | widentifier_node
      | wfunction_type
      | wparm_decl
      | wgimple_bind
      | winteger_cst
      | winteger_type
      | wtree_list
      | wvoid_type
      | wstatement_list
      | wtype_decl
      | wreturn_expr
      | wvar_decl
      | wgimple_assign
      | wstring_cst
      | warray_type
      | wcond_expr
      | wgimple_cond
      | wgt_expr
      | wboolean_type
      | wnullptr_type
      | wtype_pack_expansion
      | wplus_expr
      | wternary_plus_expr
      | wternary_pm_expr
      | wternary_mp_expr
      | wternary_mm_expr
      | wbit_ior_concat_expr
      | wreduc_max_expr
      | wreduc_min_expr
      | wreduc_plus_expr
      | wpointer_plus_expr
      | wminus_expr
      | wmult_expr
      | wtrunc_div_expr
      | wtrunc_mod_expr
      | wle_expr
      | wtruth_or_expr
      | wtruth_not_expr
      | wgoto_expr
      | wgimple_label
      | wnop_expr
      | wgimple_nop
      | wne_expr
      | wnegate_expr
      | wssa_name
      | weq_expr
      | wnamespace_decl
      | wpointer_type
      | wlang_type
      | wreference_type
      | wcomplex_type
      | wlabel_decl
      | wresult_decl
      | wreal_type
      | wreal_cst
      | wconvert_expr
      | wtranslation_unit_decl
      | wrecord_type
      | wfield_decl
      | wcall_expr
      | wgimple_call
      | wcomponent_ref
      | wgimple_switch
      | wtree_vec
      | wblock
      | wbuffer_ref
      | warray_range_ref
      | wwith_cleanup_expr
      | wplaceholder_expr
      | wgoto_subroutine
      | wtype_argument_pack
      | wnontype_argument_pack
      | wexpr_pack_expansion
      | wvector_type
      | wcase_label_expr
      | wenumeral_type
      | wCharType
      | woffset_type
      | wmethod_type
      | wset_type
      | wunion_type
      | wqual_union_type
      | waddr_expr
      | warray_ref
      | windirect_ref
      | wmisaligned_indirect_ref
      | wcleanup_point_expr
      | wsave_expr
      | wreference_expr
      | wcomplex_cst
      | wvector_cst
      | wvoid_cst
      | wconst_decl
      | wbit_field_ref
      | wvtable_ref
      | wcompound_expr
      | winit_expr
      | wceil_div_expr
      | wgimple_phi
      | wtarget_expr
      | wfloor_div_expr
      | wround_div_expr
      | wceil_mod_expr
      | wfloor_mod_expr
      | wround_mod_expr
      | wexact_div_expr
      | wfix_trunc_expr
      | wfix_ceil_expr
      | wfix_floor_expr
      | wfix_round_expr
      | wmin_expr
      | wmax_expr
      | wabs_expr
      | wlshift_expr
      | wrshift_expr
      | wlrotate_expr
      | wrrotate_expr
      | wbit_ior_expr
      | wbit_xor_expr
      | wbit_and_expr
      | wbit_not_expr
      | wtruth_andif_expr
      | wtruth_orif_expr
      | wtruth_and_expr
      | wtruth_xor_expr
      | wlt_expr
      | wge_expr
      | wunordered_expr
      | wordered_expr
      | wunlt_expr
      | wunle_expr
      | wungt_expr
      | wunge_expr
      | wuneq_expr
      | wltgt_expr
      | win_expr
      | wset_le_expr
      | wcard_expr
      | wrange_expr
      | wparen_expr
      | wnon_lvalue_expr
      | wview_convert_expr
      | wunsave_expr
      | wfdesc_expr
      | wcomplex_expr
      | wconj_expr
      | wrealpart_expr
      | wimagpart_expr
      | wpredecrement_expr
      | wpreincrement_expr
      | wpostdecrement_expr
      | wpostincrement_expr
      | wva_arg_expr
      | wtry_catch_expr
      | wtry_finally
      | wexit_expr
      | wloop_expr
      | wgimple_resx
      | wgimple_asm
      | wcatch_expr
      | weh_filter_expr
      | wconstructor
      | wbinfo
      | wtemplate_decl
      | wtemplate_type_parm
      | wtypename_type
      | wcast_expr
      | wstatic_cast_expr
      | wsizeof_expr
      | wscope_ref
      | wfloat_expr
      | wrdiv_expr
      | wctor_initializer
      | wexpr_stmt
      | wreturn_stmt
      | wmodop_expr
      | wnew_expr
      | wvec_cond_expr
      | wvec_perm_expr
      | wdot_prod_expr
      | wvec_lshift_expr
      | wvec_rshift_expr
      | wwiden_mult_hi_expr
      | wwiden_mult_lo_expr
      | wvec_unpack_hi_expr
      | wvec_unpack_lo_expr
      | wvec_unpack_float_hi_expr
      | wvec_unpack_float_lo_expr
      | wvec_pack_trunc_expr
      | wvec_pack_sat_expr
      | wvec_pack_fix_trunc_expr
      | wvec_extracteven_expr
      | wvec_extractodd_expr
      | wvec_interleavehigh_expr
      | wvec_interleavelow_expr
      | wvec_new_expr
      | woverload
      | wreinterpret_cast_expr
      | wtemplate_id_expr
      | wthrow_expr
      | wtry_block
      | warrow_expr
      | wbaselink
      | whandler
      | wtemplate_parm_index
      | wwith_size_expr
      | wobj_type_ref
      | wtarget_mem_ref
      | wtarget_mem_ref461
      | wtrait_expr
      | wgimple_predict
      | wmem_ref
      | wwiden_sum_expr
      | wwiden_mult_expr
      | wmult_highpart_expr
      | wextract_bit_expr
      | wassert_expr
      | wgimple_multi_way_if
      | wusing_decl
      | waggr_init_expr
      | werror_mark
      | wlut_expr
    ;

   fun_ext_static:
            /*empty*/
        | TOK_BISON_STATIC{NSV(function_decl, static_flag, true)}
        ;

   reverse_restrict_flag : /* empty */
                         | TOK_BISON_REVERSE_RESTRICT {NSV(function_decl, reverse_restrict_flag, true)}
                         ;

   omp_atomic_flag : /* empty */
                         | TOK_BISON_OMP_ATOMIC {
#if HAVE_EXPERIMENTAL && HAVE_FROM_PRAGMA_BUILT && HAVE_BAMBU_BUILT
                         NSV(function_decl, omp_atomic, true)
#endif
                         }
                         ;

   omp_body_loop_flag : /* empty */
                         | TOK_BISON_OMP_BODY_LOOP {
#if HAVE_EXPERIMENTAL && HAVE_FROM_PRAGMA_BUILT && HAVE_BAMBU_BUILT
                         NSV(function_decl, omp_body_loop, true)
#endif
                         }
                         ;

   omp_for_wrapper_opt : /* empty */
                         | TOK_BISON_OMP_FOR_WRAPPER number_id {
#if HAVE_EXPERIMENTAL && HAVE_FROM_PRAGMA_BUILT && HAVE_BAMBU_BUILT
                         NSV(function_decl, omp_for_wrapper, data->curr_size_t_number)
#endif
                         }
                         ;

<<<<<<< HEAD
   simple_pipeline : /*empty*/
                      | TOK_BISON_SIMPLE_PIPELINE{NSV(function_decl, pipeline_enabled, true); NSV(function_decl, simple_pipeline, true)}
=======
   pipeline_enabled : /*empty*/
          | TOK_BISON_PIPELINE_ENABLED{NSV(function_decl, pipeline_enabled, true)}
          ;

   simple_pipeline : /*empty*/
                      | TOK_BISON_SIMPLE_PIPELINE{NSV(function_decl, simple_pipeline, true)}
>>>>>>> a0ffe9cb
                      ;

   tok_writing_memory : /*empty*/
                 | TOK_BISON_WRITING_MEMORY{NSV(function_decl, writing_memory, true)}
                         ;
   tok_reading_memory : /*empty*/
                        | TOK_BISON_READING_MEMORY{NSV(function_decl, reading_memory, true)}
                        ;
   tok_undefined : /*empty*/
                 | TOK_BISON_UNDEFINED{NSV(function_decl, undefined_flag, true)}
                 ;
   tok_builtin : /*empty*/
                 | TOK_BISON_BUILTIN{NSV(function_decl, builtin_flag, true)}
                 ;

   tok_hwcall  : /*empty*/
                 | TOK_BISON_HWCALL{NSV(function_decl, hwcall_flag, true)}
                 ;


   fun_args : /*empty*/
            | fun_args arg{ADDV(function_decl,AddArg)}
            ;

   fun_op : /*empty*/
          | TOK_BISON_OPERATOR{NSV(function_decl, operator_flag, true)}  fun_op_strings
          ;

   fun_op_strings : /*empty*/
                  | fun_op_strings string_id{ADD_OP_NAME(data->curr_string)}
                  ;

   fun_tmpl : /*empty*/
            | tmpl_parms{NS(function_decl,tmpl_parms)} tmpl_args{NS(function_decl,tmpl_args)}
            ;

   wfunction_decl : TOK_BISON_FUNCTION_DECL {CTN(function_decl) do_fun_decl(data->implement_node, data->curr_NODE_ID_BIS, data->curr_NODE_ID, data, data->current_TM);}
                    wdecl_node              {;}
                    fun_op                  {;}
                    wattr                   {;}
                    fun_tmpl                {;}
                    fixd_opt                {OPT($11, {NSV(function_decl,fixd,data->curr_number); NSV(function_decl,fixd_flag,true)})}
                    virt_opt                {OPT($13, {NSV(function_decl,virt,data->curr_number); NSV(function_decl,virt_flag,true)})}
                    fn_opt                  {OPT($15, NS(function_decl,fn))}
                    fun_args                {;}
                    tok_undefined           {;}
                    tok_builtin             {;}
                    fun_ext_static          {;}
                    tok_hwcall              {;}
                    reverse_restrict_flag   {;}
                    tok_writing_memory      {;}
                    tok_reading_memory      {;}
<<<<<<< HEAD
                    simple_pipeline         {;}
                    stallable_pipeline      {OPT($35, {NSV(function_decl, pipeline_enabled, true)})}
                    omp_atomic_flag         {;}
                    omp_body_loop_flag      {;}
                    omp_for_wrapper_opt     {;}
                    body_opt                {OPT($43, NS(function_decl,body))}
                    inline_body_opt         {OPT($45, NS(function_decl,inline_body))}
=======
                    pipeline_enabled        {;}
                    simple_pipeline         {;}
                    initiation_time         {OPT($37, {NSV(function_decl,initiation_time,data->curr_number)})}
                    omp_atomic_flag         {;}
                    omp_body_loop_flag      {;}
                    omp_for_wrapper_opt     {;}
                    body_opt                {OPT($45, NS(function_decl,body))}
                    inline_body_opt         {OPT($47, NS(function_decl,inline_body))}
>>>>>>> a0ffe9cb
             ;

   //identifier_node: TOK_BISON_IDENTIFIER_NODE^ ((strg lngt) | TOK_BISON_OPERATOR);
   widentifier_node :  TOK_BISON_IDENTIFIER_NODE strg{CTN_ID(data->curr_string)}  lngt
                    | TOK_BISON_IDENTIFIER_NODE TOK_BISON_OPERATOR{CTN_ID(true)}
                    ;

   //function_type: TOK_BISON_FUNCTION_TYPE^ type_node retn (prms)?;
   wfunction_type:
      TOK_BISON_FUNCTION_TYPE {CTN(function_type)}
      wtype_node retn{NS(function_type, retn)}
      prms_opt{OPT($6, NS(function_type, prms))}
      tok_varargs;

   tok_varargs: /* empty */ |
      TOK_BISON_VARARGS
                 {

                    NSV(function_type, varargs_flag, true);
                 };

   parm_tok_register : /*empty*/
               | TOK_BISON_REGISTER{NSV(parm_decl,register_flag, true)}
               ;
   parm_tok_readonly : /*empty*/
               | TOK_BISON_READONLY{NSV(parm_decl,readonly_flag, true)}
               ;

   //parm_decl: TOK_BISON_PARM_DECL^  decl_node (argt)? (size)? algn used (TOK_BISON_REGISTER)?;
   wparm_decl: TOK_BISON_PARM_DECL {CTN(parm_decl)}
               wdecl_node          {}
               argt_opt            {OPT($5, NS(parm_decl, argt))}
               size_opt            {OPT($7, NS(parm_decl, size))}
               algn                {NSV(parm_decl,algn, data->curr_unumber)}
               tok_artificial_opt  {OPT($11, NSV(decl_node, artificial_flag, true))}
               used                {NSV(parm_decl, used, data->curr_number)}
               parm_tok_register   {}
               parm_tok_readonly   {}
               smt_ann_opt         {OPT($19, NS(parm_decl, smt_ann))}
               ;

   gimple_bind_vars : /*empty*/
                 | vars{ADDV(gimple_bind,add_vars)} gimple_bind_vars
                 ;
   //gimple_bind:	TOK_BISON_GIMPLE_BIND^ expr_node (vars)* body;
   wgimple_bind :	TOK_BISON_GIMPLE_BIND{CTN(gimple_bind)}  wexpr_node  gimple_bind_vars  body{NS(gimple_bind,body)};

   //integer_cst: TOK_BISON_INTEGER_CST^ type value;
   winteger_cst : TOK_BISON_INTEGER_CST
                  {
                     CTN(integer_cst)
                  }
                  type
                  {
                     NS(integer_cst,type)
                  }
                  value
                  {
                    NSV(integer_cst, value, data->curr_long_long_number);
                  };

   //tree_list:	TOK_BISON_TREE_LIST^ (purp)? valu (chan)?;
   wtree_list : TOK_BISON_TREE_LIST{CTN(tree_list)} purp_opt{OPT($3, NS(tree_list, purp))}  valu_opt{OPT($5, NS(tree_list, valu))}  chan_opt{OPT($7, NS(tree_list, chan))};

   var_decl_ext_stat : /*empty*/
                     | TOK_BISON_STATIC TOK_BISON_STATIC {NSV(var_decl,static_static_flag, true)}
                     | TOK_BISON_STATIC{NSV(var_decl,static_flag, true)}
                     | TOK_BISON_EXTERN{NSV(var_decl,extern_flag, true)}
                     | TOK_BISON_EXTERN TOK_BISON_STATIC {NSV(var_decl,extern_flag, true)NSV(var_decl,static_flag, true)}
                     ;
   var_tok_register : /*empty*/ | TOK_BISON_REGISTER{NSV(var_decl,register_flag, true)};

   var_tok_readonly : /*empty*/ | TOK_BISON_READONLY{NSV(var_decl,readonly_flag, true)};

   var_tok_addr_taken : /*empty*/ | TOK_BISON_ADDR_TAKEN{NSV(var_decl,addr_taken, true)};

   var_tok_addr_not_taken : /*empty*/ | TOK_BISON_ADDR_NOT_TAKEN{NSV(var_decl,addr_not_taken, true)};

   //var_decl: TOK_BISON_VAR_DECL^ decl_node attr (TOK_BISON_STATIC TOK_BISON_STATIC | TOK_BISON_STATIC |TOK_BISON_EXTERN)? (init)? (size)? algn used (TOK_BISON_REGISTER)?;
   wvar_decl : TOK_BISON_VAR_DECL   {CTN(var_decl)}
               wdecl_node           {}
               use_tmpl_opt         {OPT($5, NSV(var_decl,use_tmpl,data->curr_number))}
               wattr                {}
               var_decl_ext_stat    {}
               init_opt             {OPT($11, NS(var_decl, init))}
               size_opt             {OPT($13, NS(var_decl, size))}
               algn                 {NSV(var_decl,algn, data->curr_unumber)}
               tok_packed_opt       {OPT($17, NSV(var_decl, packed_flag, true))}
               used                 {NSV(var_decl, used, data->curr_number)}
               var_decl_definitions {;}
               var_decl_uses        {;}
               var_decl_addressings {;}
               var_tok_register     {}
               var_tok_readonly     {}
               bit_values_opt{OPT($31, NSV(var_decl, bit_values, data->curr_string));}
               smt_ann_opt          {OPT($33, NS(var_decl, smt_ann))}
               var_tok_addr_taken   {}
               var_tok_addr_not_taken   {}
               ;

   var_decl_definitions : /*empty*/
                        | var_decl_definition var_decl_definitions
                        ;

   var_decl_definition : TOK_BISON_DEF_STMT node_id {GetPointer<var_decl>(data->curr_tree_nodeRef)->defs.insert(data->current_TM->GetTreeReindex(data->curr_NODE_ID));};

   var_decl_uses : /*empty*/
                 | var_decl_use var_decl_uses
                 ;

   var_decl_use : TOK_BISON_USE_STMT node_id {GetPointer<var_decl>(data->curr_tree_nodeRef)->uses.insert(data->current_TM->GetTreeReindex(data->curr_NODE_ID));};

   var_decl_addressings : /*empty*/
                        | var_decl_addressing var_decl_addressings
                        ;

   var_decl_addressing : TOK_BISON_ADDR_STMT node_id {GetPointer<var_decl>(data->curr_tree_nodeRef)->addressings.insert(data->current_TM->GetTreeReindex(data->curr_NODE_ID));};

   //string_cst:	TOK_BISON_STRING_CST^ (type)? strg lngt;
   wstring_cst : TOK_BISON_STRING_CST{CTN(string_cst)}  type_opt{OPT($3, NS(string_cst,type))}  strg{NSV(string_cst, strg, data->curr_string)}  lngt{NSV(string_cst, lngt, data->curr_number)};

   //void_type: TOK_BISON_VOID_TYPE^ type_node;
   wvoid_type : TOK_BISON_VOID_TYPE{CTN(void_type)}  wtype_node;

   //boolean_type: TOK_BISON_BOOLEAN_TYPE^ type_node;
   wboolean_type : TOK_BISON_BOOLEAN_TYPE{CTN(boolean_type)}  wtype_node;

   //nullptr_type: TOK_BISON_NULLPTR_TYPE^ type_node;
   wnullptr_type : TOK_BISON_NULLPTR_TYPE{CTN(nullptr_type)}  wtype_node;

   //error_mark : TOK_BISON_ERROR_MARK^;
   werror_mark : TOK_BISON_ERROR_MARK{CTN(error_mark)};

   //type_pack_expansion: TOK_BISON_TYPE_PACK_EXPANSION^ type_node;
   wtype_pack_expansion : TOK_BISON_TYPE_PACK_EXPANSION{CTN(type_pack_expansion)} wtype_node op_opt{OPT($4, NS(type_pack_expansion, op))} param_packs_opt{OPT($6, NS(type_pack_expansion, param_packs))} arg_opt{OPT($8, NS(type_pack_expansion, arg))};

   //lang_type:	TOK_BISON_LANG_TYPE^ type_node;
   wlang_type : TOK_BISON_LANG_TYPE{CTN(lang_type)}  wtype_node;

   complex_tok_unsigned : /*empty*/ | TOK_BISON_UNSIGNED{NSV(complex_type, unsigned_flag, true)};
   complex_tok_real : /*empty*/ | TOK_BISON_REAL{NSV(complex_type, real_flag, true)};
   //complex_type: TOK_BISON_COMPLEX_TYPE^ type_node  (TOK_BISON_UNSIGNED)? (TOK_BISON_REAL)?;
   wcomplex_type : TOK_BISON_COMPLEX_TYPE{CTN(complex_type)}  wtype_node complex_tok_unsigned complex_tok_real;

   //type_argument_pack: TOK_BISON_TYPE_ARGUMENT_PACK^ type_node arg;
   wtype_argument_pack : TOK_BISON_TYPE_ARGUMENT_PACK{CTN(type_argument_pack)} wtype_node arg{NS(type_argument_pack, arg)};

   //nontype_argument_pack: TOK_BISON_NONTYPE_ARGUMENT_PACK^ expr_node arg;
   wnontype_argument_pack : TOK_BISON_NONTYPE_ARGUMENT_PACK{CTN(nontype_argument_pack)} wexpr_node arg{NS(nontype_argument_pack, arg)};

   //expr_pack_expansion: TOK_BISON_EXPR_PACK_EXPANSION^ expr_node arg;
   wexpr_pack_expansion : TOK_BISON_EXPR_PACK_EXPANSION{CTN(expr_pack_expansion)} wexpr_node op{NS(expr_pack_expansion, op)} param_packs_opt{OPT($6, NS(expr_pack_expansion, param_packs))} arg_opt{OPT($8, NS(expr_pack_expansion, arg))};

   //vector_type: TOK_BISON_VECTOR_TYPE^ type_node elts;
   wvector_type : TOK_BISON_VECTOR_TYPE{CTN(vector_type)} wtype_node elts{NS(vector_type, elts)};

   //CharType: TOK_BISON_CHAR_TYPE^ type_node;
   wCharType : TOK_BISON_CHAR_TYPE{CTN(CharType)}  wtype_node;

   //offset_type: TOK_BISON_OFFSET_TYPE^ type_node;
   woffset_type : TOK_BISON_OFFSET_TYPE{CTN(offset_type)}  wtype_node;

   //set_type: TOK_BISON_SET_TYPE^ type_node;
   wset_type : TOK_BISON_SET_TYPE{CTN(set_type)}  wtype_node;

   //qual_union_type: TOK_BISON_QUAL_UNION_TYPE^ type_node;
   wqual_union_type : TOK_BISON_QUAL_UNION_TYPE{CTN(qual_union_type)}  wtype_node;

   //typename_type: TOK_BISON_TYPENAME_TYPE^ type_node;
   wtypename_type : TOK_BISON_TYPENAME_TYPE{CTN(typename_type)}  wtype_node;

   //template_type_parm: TOK_BISON_TEMPLATE_TYPE_PARM^ type_node;
   wtemplate_type_parm : TOK_BISON_TEMPLATE_TYPE_PARM{CTN(template_type_parm)}  wtype_node;

   //real_type: TOK_BISON_REAL_TYPE^ type_node prec;
   wreal_type : TOK_BISON_REAL_TYPE{CTN(real_type)}
                wtype_node
                prec{NSV(real_type, prec, data->curr_unumber)}
                ;

   int_tok_unsigned : /*empty*/ | TOK_BISON_UNSIGNED{NSV(integer_type, unsigned_flag, true)};

   //integer_type: TOK_BISON_INTEGER_TYPE^ type_node prec (TOK_BISON_STRING)? (TOK_BISON_UNSIGNED)? (min)? (max)?;
   winteger_type : TOK_BISON_INTEGER_TYPE{CTN(integer_type)}
                   wtype_node
                   prec{NSV(integer_type, prec, data->curr_unumber)}
                   string_id_opt{OPT($6, NSV(integer_type, str, data->curr_string))}
                   int_tok_unsigned
                   min_opt{OPT($9, NS(integer_type,min))}
                   max_opt{OPT($11, NS(integer_type,max))}
                   ;

   enum_tok_unsigned : /*empty*/ | TOK_BISON_UNSIGNED{NSV(enumeral_type, unsigned_flag, true)};

   //enumeral_type: TOK_BISON_ENUMERAL_TYPE^ type_node prec (TOK_BISON_UNSIGNED)? min max csts;
   wenumeral_type : TOK_BISON_ENUMERAL_TYPE{CTN(enumeral_type)}
                    wtype_node
                    prec{NSV(enumeral_type, prec, data->curr_unumber)}
                    enum_tok_unsigned
                    min_opt{OPT($7,NS(enumeral_type,min))}
                    max_opt{OPT($9, NS(enumeral_type,max))}
                    csts{NS(enumeral_type,csts)}
                    ;

   //pointer_type: TOK_BISON_POINTER_TYPE^ type_node ptd;
   wpointer_type : TOK_BISON_POINTER_TYPE{CTN(pointer_type)} wtype_node ptd{NS(pointer_type, ptd)}
                 ;

   //reference_type: TOK_BISON_REFERENCE_TYPE^ type_node refd;
   wreference_type : TOK_BISON_REFERENCE_TYPE{CTN(reference_type)} wtype_node refd{NS(reference_type, refd)}
                   ;

   //array_type: TOK_BISON_ARRAY_TYPE^ type_node elts (domn)?;
   warray_type : TOK_BISON_ARRAY_TYPE{CTN(array_type)}  wtype_node elts{NS(array_type, elts)} domn_opt{OPT($6, NS(array_type, domn))}
               ;

   tok_ptrmem : /*empty*/
              | TOK_BISON_PTRMEM{NSV(record_type, ptrmem_flag, true)}
              ;

   tok_spec : /*empty*/
            | TOK_BISON_SPEC{NSV(record_type, spec_flag, true)}
            ;

   tok_struct : /*empty*/
              | TOK_BISON_STRUCT{NSV(record_type, struct_flag, true)}
              ;

   record_fldsfncs : /*empty*/
               | record_fldsfncs flds{ADDV(record_type, add_flds)}
               | record_fldsfncs fncs{ADDV(record_type, add_fncs)}
               ;


   rec_tmpl : /*empty*/
            | tmpl_parms{NS(record_type,tmpl_parms)} tmpl_args{NS(record_type,tmpl_args)}
            ;

   //record_type: TOK_BISON_RECORD_TYPE^ type_node (tmpl_parm tmpl_arg)? (TOK_BISON_PTRMEM)? (ptd)? (cls)? (bfld)? (vfld)? (TOK_BISON_SPEC)? (TOK_BISON_STRUCT)? (flds)* (fncs)* (binf)?;
   wrecord_type : TOK_BISON_RECORD_TYPE{CTN(record_type)}  wtype_node  rec_tmpl tok_ptrmem  ptd_opt{OPT($6, NS(record_type, ptd))}  cls_opt{OPT($8, NS(record_type, cls))}  bfld_opt{OPT($10, NS(record_type, bfld))}  vfld_opt{OPT($12, NS(record_type, vfld))}  tok_spec  tok_struct  record_fldsfncs  binf_opt{OPT($17, NS(record_type, binf))};

   union_flds :/*empty*/
              | union_flds flds{ADDV(union_type, add_flds)}
              ;

   union_fncs : /*empty*/
              | union_fncs fncs{ADDV(union_type, add_fncs)}
              ;

   //union_type: TOK_BISON_UNION_TYPE^ type_node TOK_BISON_UNION (flds)* (fncs)* (binf)?;
   wunion_type : TOK_BISON_UNION_TYPE{CTN(union_type)}  wtype_node TOK_BISON_UNION  union_flds union_fncs  binf_opt{OPT($7, NS(union_type, binf))};

   //method_type: TOK_BISON_METHOD_TYPE^ type_node (retn)? (prms)? (clas)? ;
   wmethod_type : TOK_BISON_METHOD_TYPE{CTN(method_type)}  wtype_node retn_opt{OPT($4, NS(method_type, retn))} prms_opt{OPT($6, NS(method_type, prms))} clas_opt{OPT($8, NS(method_type, clas))} ;


   type_tmpl : /*empty*/
        | tmpl_parms{NS(type_decl,tmpl_parms)} tmpl_args{NS(type_decl,tmpl_args)}
        ;
   //type_decl:	TOK_BISON_TYPE_DECL^ decl_node;
   wtype_decl : TOK_BISON_TYPE_DECL{CTN(type_decl)}  wdecl_node  type_tmpl;

   //translation_unit_decl: TOK_BISON_TRANSLATION_UNIT_DECL^ decl_node;
   wtranslation_unit_decl : TOK_BISON_TRANSLATION_UNIT_DECL{CTN(translation_unit_decl)}  wdecl_node;

   //label_decl:	TOK_BISON_LABEL_DECL^ decl_node;
   wlabel_decl :	TOK_BISON_LABEL_DECL{CTN(label_decl)}  wdecl_node;

  //using_decl:	TOK_BISON_USING_DECL^ decl_node;
  wusing_decl :	TOK_BISON_USING_DECL{CTN(using_decl)}  wdecl_node;

  //const_decl: TOK_BISON_CONST_DECL^ decl_node (cnst)?;
  wconst_decl :  TOK_BISON_CONST_DECL{CTN(const_decl)}  wdecl_node  cnst_opt{OPT($4, NS(const_decl, cnst))};

  //namespace_decl:	TOK_BISON_NAMESPACE_DECL^ decl_node (TOK_BISON_C)? (dcls)?;
  wnamespace_decl : TOK_BISON_NAMESPACE_DECL{CTN(namespace_decl)}  wdecl_node  dcls_opt{OPT($4, NS(namespace_decl, dcls))};

   //result_decl:	TOK_BISON_RESULT_DECL^ decl_node (init)? size algn;
   wresult_decl : TOK_BISON_RESULT_DECL {CTN(result_decl)}
                  wdecl_node            {}
                  init_opt              {OPT($5, NS(result_decl, init))}
                  size                  {NS(result_decl, size)}
                  algn                  {NSV(result_decl,algn, data->curr_unumber)}
                  tok_packed_opt        {OPT($11, NSV(result_decl, packed_flag, true))}
                  smt_ann_opt           {OPT($13, NS(result_decl, smt_ann))}
                  ;

   //field_decl: TOK_BISON_FIELD_DECL^ decl_node attr (init)? (size)? algn (bpos)?;
   wfield_decl : TOK_BISON_FIELD_DECL {CTN(field_decl)}
                 wdecl_node           {}
                 wattr                {}
                 init_opt             {OPT($7, NS(field_decl, init))}
                 size_opt             {OPT($9, NS(field_decl, size))}
                 algn                 {NSV(field_decl,algn, data->curr_unumber)}
                 tok_packed_opt       {OPT($13, NSV(field_decl, packed_flag, true))}
                 bpos_opt             {OPT($15, NS(field_decl, bpos))}
                 smt_ann_opt          {OPT($17, NS(field_decl, smt_ann))}
                 ;

  //template_decl: TOK_BISON_TEMPLATE_DECL^ decl_node (rslt)? (inst)? (spcs)? (prms)?;
  wtemplate_decl : TOK_BISON_TEMPLATE_DECL{CTN(template_decl)}  wdecl_node rslt_opt{OPT($4, NS(template_decl,rslt))} inst_opt{OPT($6, NS(template_decl,inst))} spcs_opt{OPT($8, NS(template_decl,spcs))} prms_opt{OPT($10, NS(template_decl,prms))};


   //gimple_return: TOK_BISON_GIMPLE_RETURN^ gimple_node (op)?;
   wreturn_expr :
      TOK_BISON_GIMPLE_RETURN{CTN(gimple_return)}
      wgimple_node
      op_opt{OPT($4, NS(gimple_return,op))}
   ;

  //UNARY EXPRESSION

  //gimple_goto: TOK_BISON_GIMPLE_GOTO^ unary_expr;
  wgoto_expr : TOK_BISON_GIMPLE_GOTO{CTN(gimple_goto)}  wgimple_node op{NS(gimple_goto,op)};

  //gimple_label:	TOK_BISON_^ unary_expr;
  wgimple_label :	TOK_BISON_{CTN(gimple_label)}  wgimple_node op{NS(gimple_label,op)};

  //unsave_expr:    TOK_BISON_UNSAVE_EXPR^ unary_expr;
  wunsave_expr : TOK_BISON_UNSAVE_EXPR{CTN(unsave_expr)}  wunary_expr;

  //gimple_resx:      TOK_BISON_GIMPLE_RESX^ unary_expr;
  wgimple_resx : TOK_BISON_GIMPLE_RESX{CTN(gimple_resx)}  wunary_expr;

  //va_arg_expr:    TOK_BISON_VA_ARG_EXPR^ unary_expr;
  wva_arg_expr : TOK_BISON_VA_ARG_EXPR{CTN(va_arg_expr)}  wunary_expr;

  //exit_expr:      TOK_BISON_EXIT_EXPR^ unary_expr;
  wexit_expr : TOK_BISON_EXIT_EXPR{CTN(exit_expr)}  wunary_expr;

  //loop_expr:      TOK_BISON_LOOP_EXPR^ unary_expr;
  wloop_expr : TOK_BISON_LOOP_EXPR{CTN(loop_expr)}  wunary_expr;

  //nop_expr:	TOK_BISON_NOP_EXPR^ unary_expr;
  wnop_expr :	TOK_BISON_NOP_EXPR{CTN(nop_expr)}  wunary_expr;

   //gimple_nop: TOK_BISON_GIMPLE_NOP_EXPR srcp;
   wgimple_nop : TOK_BISON_GIMPLE_NOP{CTN(gimple_nop)} wgimple_node;

  //negate_expr:	TOK_BISON_NEGATE_EXPR^ unary_expr;
  wnegate_expr : TOK_BISON_NEGATE_EXPR{CTN(negate_expr)}  wunary_expr;

  //truth_not_expr:	TOK_BISON_TRUTH_NOT_EXPR^ unary_expr;
  wtruth_not_expr : TOK_BISON_TRUTH_NOT_EXPR{CTN(truth_not_expr)}  wunary_expr;

  //convert_expr:   TOK_BISON_CONVERT_EXPR^ unary_expr;
  wconvert_expr : TOK_BISON_CONVERT_EXPR{CTN(convert_expr)}  wunary_expr;

  //addr_expr:	TOK_BISON_ADDR_EXPR^ unary_expr;
  waddr_expr :	TOK_BISON_ADDR_EXPR{CTN(addr_expr)}  wunary_expr;

  //reference_expr: TOK_BISON_REFERENCE_EXPR^ unary_expr;
  wreference_expr : TOK_BISON_REFERENCE_EXPR{CTN(reference_expr)}  wunary_expr;

  //cleanup_point_expr: TOK_BISON_CLEANUP_POINT_EXPR^ unary_expr;
  wcleanup_point_expr : TOK_BISON_CLEANUP_POINT_EXPR{CTN(cleanup_point_expr)}  wunary_expr;

  //fix_trunc_expr: TOK_BISON_FIX_TRUNC_EXPR^ unary_expr;
  wfix_trunc_expr : TOK_BISON_FIX_TRUNC_EXPR{CTN(fix_trunc_expr)}  wunary_expr;

  //fix_ceil_expr:  TOK_BISON_FIX_CEIL_EXPR^ unary_expr;
  wfix_ceil_expr : TOK_BISON_FIX_CEIL_EXPR{CTN(fix_ceil_expr)}  wunary_expr;

  //fix_floor_expr: TOK_BISON_FIX_FLOOR_EXPR^ unary_expr;
  wfix_floor_expr : TOK_BISON_FIX_FLOOR_EXPR{CTN(fix_floor_expr)}  wunary_expr;

  //fix_round_expr: TOK_BISON_FIX_ROUND_EXPR^ unary_expr;
  wfix_round_expr : TOK_BISON_FIX_ROUND_EXPR{CTN(fix_round_expr)}  wunary_expr;

  //float_expr:     TOK_BISON_FLOAT_EXPR^ unary_expr;
  wfloat_expr : TOK_BISON_FLOAT_EXPR{CTN(float_expr)}  wunary_expr;

  //abs_expr:       TOK_BISON_ABS_EXPR^ unary_expr;
  wabs_expr : TOK_BISON_ABS_EXPR{CTN(abs_expr)}  wunary_expr;

  //conj_expr:      TOK_BISON_CONJ_EXPR^ unary_expr;
  wconj_expr : TOK_BISON_CONJ_EXPR{CTN(conj_expr)}  wunary_expr;

  //realpart_expr:  TOK_BISON_REALPART_EXPR^ unary_expr;
  wrealpart_expr : TOK_BISON_REALPART_EXPR{CTN(realpart_expr)}  wunary_expr;

  //imagpart_expr:  TOK_BISON_IMAGPART_EXPR^ unary_expr;
  wimagpart_expr : TOK_BISON_IMAGPART_EXPR{CTN(imagpart_expr)}  wunary_expr;

  //card_expr:      TOK_BISON_CARD_EXPR^ unary_expr;
  wcard_expr : TOK_BISON_CARD_EXPR{CTN(card_expr)}  wunary_expr;

  //non_lvalue_expr: TOK_BISON_NON_LVALUE_EXPR^ unary_expr;
  wnon_lvalue_expr : TOK_BISON_NON_LVALUE_EXPR{CTN(non_lvalue_expr)}  wunary_expr;

  //view_convert_expr: TOK_BISON_VIEW_CONVERT_EXPR^ unary_expr;
  wview_convert_expr : TOK_BISON_VIEW_CONVERT_EXPR{CTN(view_convert_expr)}  wunary_expr;

  //indirect_ref:   TOK_BISON_INDIRECT_REF^ unary_expr;
  windirect_ref : TOK_BISON_INDIRECT_REF{CTN(indirect_ref)}  wunary_expr;

//misaligned_indirect_ref:   TOK_BISON_MISALIGNED_INDIRECT_REF^ unary_expr;
 wmisaligned_indirect_ref : TOK_BISON_MISALIGNED_INDIRECT_REF{CTN(misaligned_indirect_ref)}  wunary_expr;

  //cast_expr:      TOK_BISON_CAST_EXPR^ unary_expr;
  wcast_expr : TOK_BISON_CAST_EXPR{CTN(cast_expr)}  wunary_expr;

  //static_cast_expr: TOK_BISON_STATIC_CAST_EXPR^ unary_expr;
  wstatic_cast_expr : TOK_BISON_STATIC_CAST_EXPR{CTN(static_cast_expr)}  wunary_expr;

  //reinterpret_cast_expr: TOK_BISON_REINTERPRET_CAST_EXPR^ unary_expr;
  wreinterpret_cast_expr : TOK_BISON_REINTERPRET_CAST_EXPR{CTN(reinterpret_cast_expr)}  wunary_expr;

  //sizeof_expr: TOK_BISON_SIZEOF_EXPR^ unary_expr;
  wsizeof_expr : TOK_BISON_SIZEOF_EXPR{CTN(sizeof_expr)}  wunary_expr;

  //throw_expr:     TOK_BISON_THROW_EXPR^ unary_expr;
  wthrow_expr : TOK_BISON_THROW_EXPR{CTN(throw_expr)}  wunary_expr;

  //arrow_expr:     TOK_BISON_ARROW_EXPR^ unary_expr;
  warrow_expr : TOK_BISON_ARROW_EXPR{CTN(arrow_expr)}  wunary_expr;

  //buffer_ref:     TOK_BISON_BUFFER_REF^ unary_expr;
  wbuffer_ref : TOK_BISON_BUFFER_REF{CTN(buffer_ref)}  wunary_expr;

  //gimple_predict: TOK_BISON_GIMPLE_PREDICT^ unary_expr;
  wgimple_predict : TOK_BISON_GIMPLE_PREDICT{CTN(gimple_predict)}  wunary_expr;

  //BINARY EXPRESSION

   wgimple_assign : TOK_BISON_GIMPLE_ASSIGN {CTN(gimple_assign)}
                    wgimple_node            {;}
                    op                      {NS(gimple_assign,op0)}
                    op                      {NS(gimple_assign,op1)}
                    predicate_opt           {OPT($9, NS(gimple_assign, predicate))}
                    gimple_modify_uses      {;}
                    gimple_modify_clbs      {;}
                    clobber_opt             {OPT($15,GetPointer<gimple_assign>(data->curr_tree_nodeRef)->clobber = true;)}
                    temporary_address_opt   {OPT($17,GetPointer<gimple_assign>(data->curr_tree_nodeRef)->temporary_address = true;)}
                  ;

   gimple_modify_uses : /*empty*/
                  | gimple_modify_use gimple_modify_uses
                  ;

   gimple_modify_use : TOK_BISON_USE string_id {GetPointer<gimple_assign>(data->curr_tree_nodeRef)->use_set->Add(data->curr_string);}
                     | TOK_BISON_USE_VARS node_id {GetPointer<gimple_assign>(data->curr_tree_nodeRef)->use_set->Add(data->current_TM->GetTreeReindex(data->curr_NODE_ID));}
                     ;

   gimple_modify_clbs : /*empty*/
                  | gimple_modify_clb gimple_modify_clbs
                  ;

   gimple_modify_clb : TOK_BISON_CLB string_id {GetPointer<gimple_assign>(data->curr_tree_nodeRef)->clobbered_set->Add(data->curr_string);}
                 | TOK_BISON_CLB_VARS node_id {GetPointer<gimple_assign>(data->curr_tree_nodeRef)->clobbered_set->Add(data->current_TM->GetTreeReindex(data->curr_NODE_ID));}
                 ;

  //gt_expr:	TOK_BISON_GT_EXPR^ binary_expr;
  wgt_expr : TOK_BISON_GT_EXPR{CTN(gt_expr)}  wbinary_expr;

  //reduc_max_expr:	TOK_BISON_MAX_PLUS_EXPR^ unary_expr;
  wreduc_max_expr: TOK_BISON_REDUC_MAX_EXPR{CTN(reduc_max_expr)}  wunary_expr;
  //reduc_min_expr:	TOK_BISON_REDUC_MIN_EXPR^ unary_expr;
  wreduc_min_expr: TOK_BISON_REDUC_MIN_EXPR{CTN(reduc_min_expr)}  wunary_expr;
  //reduc_plus_expr: TOK_BISON_REDUC_PLUS_EXPR^ unary_expr;
  wreduc_plus_expr: TOK_BISON_REDUC_PLUS_EXPR{CTN(reduc_plus_expr)}  wunary_expr;

  //plus_expr:	TOK_BISON_PLUS_EXPR^ binary_expr;
  wplus_expr : TOK_BISON_PLUS_EXPR{CTN(plus_expr)}  wbinary_expr;

  //ternary_plus_expr:	TOK_BISON_TERNARY_PLUS_EXPR^ ternary_expr;
  wternary_plus_expr : TOK_BISON_TERNARY_PLUS_EXPR{CTN(ternary_plus_expr)}  wternary_expr;
  //ternary_pm_expr:	TOK_BISON_TERNARY_PM_EXPR^ ternary_expr;
  wternary_pm_expr : TOK_BISON_TERNARY_PM_EXPR{CTN(ternary_pm_expr)}  wternary_expr;
  //ternary_mp_expr:	TOK_BISON_TERNARY_MP_EXPR^ ternary_expr;
  wternary_mp_expr : TOK_BISON_TERNARY_MP_EXPR{CTN(ternary_mp_expr)}  wternary_expr;
  //ternary_mm_expr:	TOK_BISON_TERNARY_MM_EXPR^ ternary_expr;
  wternary_mm_expr : TOK_BISON_TERNARY_MM_EXPR{CTN(ternary_mm_expr)}  wternary_expr;
  //bit_ior_concat_expr:	TOK_BISON_BIT_IOR_CONCAT_EXPR^ ternary_expr;
  wbit_ior_concat_expr : TOK_BISON_BIT_IOR_CONCAT_EXPR{CTN(bit_ior_concat_expr)}  wternary_expr;

  //pointer_plus_expr:  TOK_BISON_PLUS_EXPR^ binary_expr;
  wpointer_plus_expr : TOK_BISON_POINTER_PLUS_EXPR{CTN(pointer_plus_expr)}  wbinary_expr;

  //minus_expr:	TOK_BISON_MINUS_EXPR^ binary_expr;
  wminus_expr :	TOK_BISON_MINUS_EXPR{CTN(minus_expr)}  wbinary_expr;

  //mult_expr:	TOK_BISON_MULT_EXPR^ binary_expr;
  wmult_expr : TOK_BISON_MULT_EXPR{CTN(mult_expr)}  wbinary_expr;

  //trunc_div_expr:	TOK_BISON_TRUNC_DIV_EXPR^ binary_expr;
  wtrunc_div_expr :	TOK_BISON_TRUNC_DIV_EXPR{CTN(trunc_div_expr)}  wbinary_expr;

  //trunc_mod_expr:	TOK_BISON_TRUNC_MOD_EXPR^ binary_expr;
  wtrunc_mod_expr :	TOK_BISON_TRUNC_MOD_EXPR{CTN(trunc_mod_expr)}  wbinary_expr;

  //le_expr:	TOK_BISON_LE_EXPR^ binary_expr;
  wle_expr : TOK_BISON_LE_EXPR{CTN(le_expr)}  wbinary_expr;

  //truth_or_expr:	TOK_BISON_TRUTH_OR_EXPR^ binary_expr;
  wtruth_or_expr : TOK_BISON_TRUTH_OR_EXPR{CTN(truth_or_expr)}  wbinary_expr;

  //ne_expr:	TOK_BISON_NE_EXPR^ binary_expr;
  wne_expr : TOK_BISON_NE_EXPR{CTN(ne_expr)}  wbinary_expr;

  //eq_expr:	TOK_BISON_EQ_EXPR^ binary_expr;
  weq_expr : TOK_BISON_EQ_EXPR{CTN(eq_expr)}  wbinary_expr;

  //compound_expr:  TOK_BISON_COMPOUND_EXPR^ binary_expr;
  wcompound_expr : TOK_BISON_COMPOUND_EXPR{CTN(compound_expr)}  wbinary_expr;

  //init_expr:      TOK_BISON_INIT_EXPR^ binary_expr;
  winit_expr : TOK_BISON_INIT_EXPR{CTN(init_expr)}  wbinary_expr;

  //ceil_div_expr:  TOK_BISON_CEIL_DIV_EXPR^ binary_expr;
  wceil_div_expr : TOK_BISON_CEIL_DIV_EXPR{CTN(ceil_div_expr)}  wbinary_expr;

  //floor_div_expr: TOK_BISON_FLOOR_DIV_EXPR^ binary_expr;
  wfloor_div_expr : TOK_BISON_FLOOR_DIV_EXPR{CTN(floor_div_expr)}  wbinary_expr;

  //round_div_expr: TOK_BISON_ROUND_DIV_EXPR^ binary_expr;
  wround_div_expr : TOK_BISON_ROUND_DIV_EXPR{CTN(round_div_expr)}  wbinary_expr;

  //ceil_mod_expr:  TOK_BISON_CEIL_MOD_EXPR^ binary_expr;
  wceil_mod_expr : TOK_BISON_CEIL_MOD_EXPR{CTN(ceil_mod_expr)}  wbinary_expr;

  //floor_mod_expr: TOK_BISON_FLOOR_MOD_EXPR^ binary_expr;
  wfloor_mod_expr : TOK_BISON_FLOOR_MOD_EXPR{CTN(floor_mod_expr)}  wbinary_expr;

  //round_mod_expr: TOK_BISON_ROUND_MOD_EXPR^ binary_expr;
  wround_mod_expr : TOK_BISON_ROUND_MOD_EXPR{CTN(round_mod_expr)}  wbinary_expr;

  //rdiv_expr:      TOK_BISON_RDIV_EXPR^ binary_expr;
  wrdiv_expr : TOK_BISON_RDIV_EXPR{CTN(rdiv_expr)}  wbinary_expr;

  //exact_div_expr: TOK_BISON_EXACT_DIV_EXPR^ binary_expr;
  wexact_div_expr : TOK_BISON_EXACT_DIV_EXPR{CTN(exact_div_expr)}  wbinary_expr;

  //min_expr:       TOK_BISON_MIN_EXPR^ binary_expr;
  wmin_expr : TOK_BISON_MIN_EXPR{CTN(min_expr)}  wbinary_expr;

  //max_expr:       TOK_BISON_MAX_EXPR^ binary_expr;
  wmax_expr : TOK_BISON_MAX_EXPR{CTN(max_expr)}  wbinary_expr;

  //lshift_expr:    TOK_BISON_LSHIFT_EXPR^ binary_expr;
  wlshift_expr : TOK_BISON_LSHIFT_EXPR{CTN(lshift_expr)}  wbinary_expr;

  //rshift_expr:    TOK_BISON_RSHIFT_EXPR^ binary_expr;
  wrshift_expr : TOK_BISON_RSHIFT_EXPR{CTN(rshift_expr)}  wbinary_expr;

  //lrotate_expr:   TOK_BISON_LROTATE_EXPR^ binary_expr;
  wlrotate_expr : TOK_BISON_LROTATE_EXPR{CTN(lrotate_expr)}  wbinary_expr;

  //rrotate_expr:   TOK_BISON_RROTATE_EXPR^ binary_expr;
  wrrotate_expr : TOK_BISON_RROTATE_EXPR{CTN(rrotate_expr)}  wbinary_expr;

  //bit_ior_expr:   TOK_BISON_BIT_IOR_EXPR^ binary_expr;
  wbit_ior_expr : TOK_BISON_BIT_IOR_EXPR{CTN(bit_ior_expr)}  wbinary_expr;

  //bit_xor_expr:   TOK_BISON_BIT_XOR_EXPR^ binary_expr;
  wbit_xor_expr : TOK_BISON_BIT_XOR_EXPR{CTN(bit_xor_expr)}  wbinary_expr;

  //bit_and_expr:   TOK_BISON_BIT_AND_EXPR^ binary_expr;
  wbit_and_expr : TOK_BISON_BIT_AND_EXPR{CTN(bit_and_expr)}  wbinary_expr;

  //bit_not_expr:   TOK_BISON_BIT_NOT_EXPR^ unary_expr;
  wbit_not_expr : TOK_BISON_BIT_NOT_EXPR{CTN(bit_not_expr)}  wunary_expr;

  //truth_andif_expr: TOK_BISON_TRUTH_ANDIF_EXPR^ binary_expr;
  wtruth_andif_expr : TOK_BISON_TRUTH_ANDIF_EXPR{CTN(truth_andif_expr)}  wbinary_expr;

  //truth_orif_expr:TOK_BISON_TRUTH_ORIF_EXPR^ binary_expr;
  wtruth_orif_expr : TOK_BISON_TRUTH_ORIF_EXPR{CTN(truth_orif_expr)}  wbinary_expr;

  //truth_and_expr: TOK_BISON_TRUTH_AND_EXPR^ binary_expr;
  wtruth_and_expr : TOK_BISON_TRUTH_AND_EXPR{CTN(truth_and_expr)}  wbinary_expr;

  //truth_xor_expr: TOK_BISON_TRUTH_XOR_EXPR^ binary_expr;
  wtruth_xor_expr : TOK_BISON_TRUTH_XOR_EXPR{CTN(truth_xor_expr)}  wbinary_expr;

  //lt_expr:        TOK_BISON_LT_EXPR^ binary_expr;
  wlt_expr : TOK_BISON_LT_EXPR{CTN(lt_expr)}  wbinary_expr;

  //ge_expr:        TOK_BISON_GE_EXPR^ binary_expr;
  wge_expr : TOK_BISON_GE_EXPR{CTN(ge_expr)}  wbinary_expr;

  //unordered_expr: TOK_BISON_UNORDERED_EXPR^ binary_expr;
  wunordered_expr : TOK_BISON_UNORDERED_EXPR{CTN(unordered_expr)}  wbinary_expr;

  //ordered_expr:   TOK_BISON_ORDERED_EXPR^ binary_expr;
  wordered_expr : TOK_BISON_ORDERED_EXPR{CTN(ordered_expr)}  wbinary_expr;

  //unlt_expr:      TOK_BISON_UNLT_EXPR^ binary_expr;
  wunlt_expr : TOK_BISON_UNLT_EXPR{CTN(unlt_expr)}  wbinary_expr;

  //unle_expr:      TOK_BISON_UNLE_EXPR^ binary_expr;
  wunle_expr : TOK_BISON_UNLE_EXPR{CTN(unle_expr)}  wbinary_expr;

  //ungt_expr:      TOK_BISON_UNGT_EXPR^ binary_expr;
  wungt_expr : TOK_BISON_UNGT_EXPR{CTN(ungt_expr)}  wbinary_expr;

  //unge_expr:      TOK_BISON_UNGE_EXPR^ binary_expr;
  wunge_expr : TOK_BISON_UNGE_EXPR{CTN(unge_expr)}  wbinary_expr;

  //uneq_expr:      TOK_BISON_UNEQ_EXPR^ binary_expr;
  wuneq_expr :  TOK_BISON_UNEQ_EXPR{CTN(uneq_expr)}  wbinary_expr;

  //ltgt_expr:      TOK_BISON_LTGT_EXPR^ binary_expr;
  wltgt_expr :  TOK_BISON_LTGT_EXPR{CTN(ltgt_expr)}  wbinary_expr;

  //in_expr:        TOK_BISON_IN_EXPR^ binary_expr;
  win_expr : TOK_BISON_IN_EXPR{CTN(in_expr)}  wbinary_expr;

  //set_le_expr:    TOK_BISON_SET_LE_EXPR^ binary_expr;
  wset_le_expr : TOK_BISON_SET_LE_EXPR{CTN(set_le_expr)}  wbinary_expr;

  //range_expr:     TOK_BISON_RANGE_EXPR^ binary_expr;
  wrange_expr : TOK_BISON_RANGE_EXPR{CTN(range_expr)}  wbinary_expr;

  //paren_expr:     TOK_BISON_PAREN_EXPR^ unary_expr;
  wparen_expr : TOK_BISON_PAREN_EXPR{CTN(paren_expr)}  wunary_expr;

  //complex_expr:   TOK_BISON_COMPLEX_EXPR^ binary_expr;
  wcomplex_expr : TOK_BISON_COMPLEX_EXPR{CTN(complex_expr)}  wbinary_expr;

  //predecrement_expr: TOK_BISON_PREDECREMENT_EXPR^ binary_expr;
  wpredecrement_expr : TOK_BISON_PREDECREMENT_EXPR{CTN(predecrement_expr)}  wbinary_expr;

  //preincrement_expr: TOK_BISON_PREINCREMENT_EXPR^ binary_expr;
  wpreincrement_expr : TOK_BISON_PREINCREMENT_EXPR{CTN(preincrement_expr)}  wbinary_expr;

  //with_cleanup_expr: TOK_BISON_WITH_CLEANUP_EXPR^ ternary_expr;
  wwith_cleanup_expr : TOK_BISON_WITH_CLEANUP_EXPR{CTN(with_cleanup_expr)}  wternary_expr;

  vector_valu : valu{ADDV(vector_cst, add_valu)}
              | vector_valu valu{ADDV(vector_cst, add_valu)};
  //vector_cst,     TOK_BISON_VECTOR_CST^ type (valu)+;
  wvector_cst : TOK_BISON_VECTOR_CST{CTN(vector_cst)}  type{NS(vector_cst,type)}  vector_valu;

  //void_cst,     TOK_BISON_VOID_CST^ type;
  wvoid_cst : TOK_BISON_VOID_CST{CTN(void_cst)}  type{NS(vector_cst,type)};

  //try_catch_expr: TOK_BISON_TRY_CATCH_EXPR^ binary_expr;
  wtry_catch_expr : TOK_BISON_TRY_CATCH_EXPR{CTN(try_catch_expr)}  wbinary_expr;

  //vtable_ref:     TOK_BISON_VTABLE_REF^ ternary_expr;
  wvtable_ref : TOK_BISON_VTABLE_REF{CTN(vtable_ref)}  wternary_expr;

  //try_finally:    TOK_BISON_TRY_FINALLY^ binary_expr;
  wtry_finally : TOK_BISON_TRY_FINALLY{CTN(try_finally)}  wbinary_expr;


  //mem_ref: TOK_BISON_MEM_REF^ binary_expr;
  wmem_ref : TOK_BISON_MEM_REF{CTN(mem_ref)}  wbinary_expr;

  wassert_expr : TOK_BISON_ASSERT_EXPR{CTN(assert_expr)}  wbinary_expr;

  //widen_sum_expr: TOK_BISON_WIDEN_SUM_EXPR^ binary_expr;
  wwiden_sum_expr : TOK_BISON_WIDEN_SUM_EXPR{CTN(widen_sum_expr)} wbinary_expr;

  //widen_mult_expr: TOK_BISON_WIDEN_MULT_EXPR^ binary_expr;
  wwiden_mult_expr : TOK_BISON_WIDEN_MULT_EXPR{CTN(widen_mult_expr)} wbinary_expr;  

  //mult_highpart_expr : TOK_BISON_MULT_HIGHPART_EXPR^ binary_expr;
  wmult_highpart_expr : TOK_BISON_MULT_HIGHPART_EXPR{CTN(mult_highpart_expr)} wbinary_expr;

  //extract_bit_expr: TOK_BISON_EXTRACT_BIT_EXPR^ binary_expr;
  wextract_bit_expr : TOK_BISON_EXTRACT_BIT_EXPR{CTN(extract_bit_expr)} wbinary_expr;

  //vec_new_expr:   TOK_BISON_VEC_NEW_EXPR^ expr_node;
  wvec_new_expr :   TOK_BISON_VEC_NEW_EXPR{CTN(vec_new_expr)}  wexpr_node;

  //try_block:      TOK_BISON_TRY_BLOCK^ line body hdlr (next)?;
  wtry_block : TOK_BISON_TRY_BLOCK{CTN(try_block)}  line{NSV(try_block,line,data->curr_number)}  body{NS(try_block,body)}  hdlr{NS(try_block,hdlr)}  next_opt{OPT($9, NS(try_block,next))};

  tree_vec_op : op{ADDV(tree_vec, add_op)}
              | tree_vec_op op{ADDV(tree_vec, add_op)}
              ;
  tree_vec_op_opt : /*empty*/ | tree_vec_op;

  //tree_vec:       TOK_BISON_TREE_VEC^ lngt (op)*;
  wtree_vec : TOK_BISON_TREE_VEC{CTN(tree_vec)}  lngt{NSV(tree_vec, lngt, data->curr_size_t_number)}  tree_vec_op_opt;

  //template_id_expr: TOK_BISON_TEMPLATE_ID_EXPR^ expr_node;
  wtemplate_id_expr : TOK_BISON_TEMPLATE_ID_EXPR{CTN(template_id_expr)}  wexpr_node;

  wtarget_expr : TOK_BISON_TARGET_EXPR{CTN(target_expr)} wexpr_node decl_opt init_opt clnp_opt;

   //ssa_name: TOK_BISON_SSA_NAME^ var vers (ptr_info)? (TOK_BISON_VOLATILE | def);
   wssa_name : TOK_BISON_SSA_NAME {CTN(ssa_name)}
               type_opt{OPT($3, NS(ssa_name,type))}
               var_opt{OPT($5, NS(ssa_name, var))}
               vers{NSV(ssa_name, vers, (BisonParserData::global_uniq_vers_id++))NSV(ssa_name, orig_vers, data->curr_unumber)}
               orig_vers_opt{OPT($9, NSV(ssa_name, orig_vers, data->curr_unumber))}
               ptr_info_opt{;}
               tok_ssa_name_def
               tok_virtual_opt{OPT($14, NSV(ssa_name, virtual_flag, true));}
               tok_default_opt{OPT($16, NSV(ssa_name, default_flag, true));}
               min_opt{OPT($18, NS(ssa_name,min))}
               max_opt{OPT($20, NS(ssa_name,max))}
               bit_values_opt{OPT($22, NSV(ssa_name, bit_values, data->curr_string));}
             ;

    ptr_info_opt : /*empty*/
                 | ptr_info ptr_info_opt
                 ;

    ptr_info : TOK_BISON_USE string_id {GetPointer<ssa_name>(data->curr_tree_nodeRef)->use_set->Add(data->curr_string);}
             | TOK_BISON_USE_VARS node_id {GetPointer<ssa_name>(data->curr_tree_nodeRef)->use_set->Add(data->current_TM->GetTreeReindex(data->curr_NODE_ID));}
             ;

   tok_ssa_name_def: tok_volatile_ssa_name | def_stmt_list;

   def_stmt_list: def_stmt {ADDV(ssa_name, AddDefStmt)}
                | def_stmt_list def_stmt {ADDV(ssa_name, AddDefStmt)}
                ;

   tok_volatile_ssa_name : /*empty*/ | TOK_BISON_VOLATILE{NSV(ssa_name, volatile_flag, true)};

   //gimple_switch:    TOK_BISON_GIMPLE_SWITCH^ op op;
   wgimple_switch :
      TOK_BISON_GIMPLE_SWITCH{CTN(gimple_switch)}
      wgimple_node op{NS(gimple_switch,op0)} op{NS(gimple_switch,op1)}
   ;

   //save_expr:      TOK_BISON_SAVE_EXPR^ ternary_expr;//on GCC4.0 is unary while on GCC3.5 is ternary
   wsave_expr : TOK_BISON_SAVE_EXPR
                {CTN(save_expr)}
                wexpr_node
                op
                {NS(ternary_expr,op0)}
                ternary_opt_ops
              ;

   ternary_opt_ops : /* empty */
                   | op
                     {NS(ternary_expr, op1)}
                   | op
                     {NS(ternary_expr, op1)}
                     op
                     {NS(ternary_expr, op2)}
                   ;

   //scope_ref:      TOK_BISON_SCOPE_REF^ expr_node?;
   wscope_ref : TOK_BISON_SCOPE_REF{CTN(scope_ref)}  wexpr_node op{NS(scope_ref,op0)} op{NS(scope_ref,op1)};

   statement_list_stmt : stmt{ADDV(statement_list, add_stmt)}
                       | statement_list_stmt stmt{ADDV(statement_list, add_stmt)}
                       ;
   statement_list_bloc : wbloc{ADDB(statement_list, add_bloc,data->curr_blocRef)}
                       | statement_list_bloc wbloc{ADDB(statement_list, add_bloc,data->curr_blocRef)}
                       ;

   statement_list_stmt_bloc : /*empty*/
                            | statement_list_stmt
                            | statement_list_bloc
                            ;

   //statement_list: TOK_BISON_STATEMENT_LIST^ ((stmt)+ (bloc)+)?;
   wstatement_list : TOK_BISON_STATEMENT_LIST { CTN(statement_list) }
                    statement_list_stmt_bloc {;};

   //new_expr:       TOK_BISON_NEW_EXPR^ expr_node;
   wnew_expr : TOK_BISON_NEW_EXPR{CTN(new_expr)}  wexpr_node;

   //dot_prod_expr: TOK_BISON_DOT_PROD_EXPR^ ternary_expr;
   wdot_prod_expr : TOK_BISON_DOT_PROD_EXPR {CTN(dot_prod_expr)} wternary_expr;

   //vec_cond_expr: TOK_BISON_VEC_COND_EXPR^ ternary_expr;
   wvec_cond_expr : TOK_BISON_VEC_COND_EXPR {CTN(vec_cond_expr)} wternary_expr;

   //vec_perm_expr: TOK_BISON_VEC_PERM_EXPR^ ternary_expr;
   wvec_perm_expr : TOK_BISON_VEC_PERM_EXPR {CTN(vec_perm_expr)} wternary_expr;

   //vec_lshift_expr: TOK_BISON_VEC_LSHIFT_EXPR^ binary_expr;
   wvec_lshift_expr : TOK_BISON_VEC_LSHIFT_EXPR {CTN(vec_lshift_expr)}  wbinary_expr;

   //vec_rshift_expr: TOK_BISON_VEC_RSHIFT_EXPR^  binary_expr;
   wvec_rshift_expr : TOK_BISON_VEC_RSHIFT_EXPR {CTN(vec_rshift_expr)}  wbinary_expr;

   //widen_mult_hi_expr: TOK_BISON_WIDEN_MULT_HI_EXPR^  binary_expr;
   wwiden_mult_hi_expr : TOK_BISON_WIDEN_MULT_HI_EXPR {CTN(widen_mult_hi_expr)}  wbinary_expr;

   //widen_mult_lo_expr: TOK_BISON_WIDEN_MULT_LO_EXPR^ binary_expr;
   wwiden_mult_lo_expr : TOK_BISON_WIDEN_MULT_LO_EXPR {CTN(widen_mult_lo_expr)}  wbinary_expr;

   //vec_unpack_hi_expr: TOK_BISON_VEC_UNPACK_HI_EXPR^ unary_expr;
   wvec_unpack_hi_expr : TOK_BISON_VEC_UNPACK_HI_EXPR {CTN(vec_unpack_hi_expr)}  wunary_expr;

   //vec_unpack_lo_expr: TOK_BISON_VEC_UNPACK_LO_EXPR^ unary_expr;
   wvec_unpack_lo_expr : TOK_BISON_VEC_UNPACK_LO_EXPR {CTN(vec_unpack_lo_expr)}  wunary_expr;

   //vec_unpack_float_hi_expr: TOK_BISON_VEC_UNPACK_FLOAT_HI_EXPR^ unary_expr;
   wvec_unpack_float_hi_expr : TOK_BISON_VEC_UNPACK_FLOAT_HI_EXPR {CTN(vec_unpack_float_hi_expr)}  wunary_expr;

   //vec_unpack_float_lo_expr: TOK_BISON_VEC_UNPACK_FLOAT_LO_EXPR^ unary_expr;
   wvec_unpack_float_lo_expr : TOK_BISON_VEC_UNPACK_FLOAT_LO_EXPR {CTN(vec_unpack_float_lo_expr)}  wunary_expr;

   //vec_pack_trunc_expr: TOK_BISON_VEC_PACK_TRUNC_EXPR^ binary_expr;
   wvec_pack_trunc_expr : TOK_BISON_VEC_PACK_TRUNC_EXPR {CTN(vec_pack_trunc_expr)}  wbinary_expr;

   //vec_pack_sat_expr: TOK_BISON_VEC_PACK_SAT_EXPR^ binary_expr;
   wvec_pack_sat_expr : TOK_BISON_VEC_PACK_SAT_EXPR{CTN(vec_pack_sat_expr)}  wbinary_expr;

   //vec_pack_fix_trunc_expr: TOK_BISON_VEC_PACK_FIX_TRUNC_EXPR^ binary_expr;
   wvec_pack_fix_trunc_expr : TOK_BISON_VEC_PACK_FIX_TRUNC_EXPR {CTN(vec_pack_fix_trunc_expr)}  wbinary_expr;

   //vec_extracteven_expr: TOK_BISON_VEC_EXTRACTEVEN_EXPR^ binary_expr;
   wvec_extracteven_expr : TOK_BISON_VEC_EXTRACTEVEN_EXPR {CTN(vec_extracteven_expr)}  wbinary_expr;

   //vec_extractodd_expr: TOK_BISON_VEC_EXTRACTODD_EXPR^ binary_expr;
   wvec_extractodd_expr: TOK_BISON_VEC_EXTRACTODD_EXPR {CTN(vec_extractodd_expr)}  wbinary_expr;

   //vec_interleavehigh_expr: TOC_BISON_VEC_INTERLEAVEHIGH_EXPR^ binary_expr;
   wvec_interleavehigh_expr : TOC_BISON_VEC_INTERLEAVEHIGH_EXPR{CTN(vec_interleavehigh_expr)}  wbinary_expr;

   //vec_interleavelow_expr: TOC_BISON_VEC_INTERLEAVELOW_EXPR^ binary_expr;
   wvec_interleavelow_expr : TOC_BISON_VEC_INTERLEAVELOW_EXPR{CTN(vec_interleavelow_expr)}  wbinary_expr;

   //return_stmt:    TOK_BISON_RETURN_STMT^ line (expr)?;
   wreturn_stmt : TOK_BISON_RETURN_STMT{CTN(return_stmt)}  line{NSV(return_stmt,line,data->curr_number)}  expr_opt{OPT($5, NS(return_stmt,expr))};


   //postincrement_expr: TOK_BISON_POSTINCREMENT_EXPR^ binary_expr;
   wpostincrement_expr : TOK_BISON_POSTINCREMENT_EXPR{CTN(postincrement_expr)}  wbinary_expr;

   //modop_expr:     TOK_BISON_MODOP_EXPR^;
   wmodop_expr : TOK_BISON_MODOP_EXPR{CTN(modop_expr)};

   gimple_phi_tuples : /*empty*/
                   | gimple_phi_tuples gimple_phi_tuples_pair
                   ;

   gimple_phi_tuples_pair : def edge{GetPointer<gimple_phi>(data->curr_tree_nodeRef)->AddDefEdge(data->current_TM, gimple_phi::DefEdge(data->current_TM->GetTreeReindex(data->curr_NODE_ID), data->curr_unumber));}
   ;

   //gimple_phi:       TOK_BISON_GIMPLE_PHI^ res (def edge)* (TOK_BISON_VIRTUAL)?;
   wgimple_phi : TOK_BISON_GIMPLE_PHI  {CTN(gimple_phi)}
                 wgimple_node          {;}
                 res{NS                (gimple_phi,res)}
                 gimple_phi_tuples     {;}
                 tok_virtual_opt       {OPT($9, NSV(gimple_phi, virtual_flag, true));}
               ;

   gimple_multi_way_if_tuples : /*empty*/
                                  | gimple_multi_way_if_tuples gimple_multi_way_if_tuples_pair
                                  ;

   gimple_multi_way_if_tuples_pair : def edge{ADD_UNSIGNED(gimple_multi_way_if, add_cond)}
                 ;

   wgimple_multi_way_if : TOK_BISON_GIMPLE_MULTI_WAY_IF  {CTN(gimple_multi_way_if)}
                               wgimple_node          {;}
                               gimple_multi_way_if_tuples     {;}
                             ;


   //postdecrement_expr: TOK_BISON_POSTDECREMENT_EXPR^ binary_expr;
   wpostdecrement_expr : TOK_BISON_POSTDECREMENT_EXPR{CTN(postdecrement_expr)}  wbinary_expr;

   tok_overflow : /*empty*/ | TOK_BISON_OVERFLOW{NSV(real_cst, overflow_flag, true)};

   //real_cst:	TOK_BISON_REAL_CST^ type (TOK_BISON_OVERFLOW)? valr valx;
   wreal_cst :	TOK_BISON_REAL_CST{CTN(real_cst)}  type{NS(real_cst,type)}  tok_overflow  valr{NSV(real_cst, valr,data->curr_string)}  valx{NSV(real_cst, valx, data->curr_string)};

   //placeholder_expr: TOK_BISON_PLACEHOLDER_EXPR;
   wplaceholder_expr : TOK_BISON_PLACEHOLDER_EXPR{CTN(placeholder_expr)};

   //overload:       TOK_BISON_OVERLOAD^ crnt (chan)?;
   woverload : TOK_BISON_OVERLOAD{CTN(overload)}  crnt{NS(overload,crnt)}  chan_opt{OPT($5, NS(overload,chan))};

   //fdesc_expr:     TOK_BISON_FDESC_EXPR^ binary_expr;
   wfdesc_expr : TOK_BISON_FDESC_EXPR{CTN(fdesc_expr)}  wbinary_expr;

   //handler:        TOK_BISON_HANDLER^ line body;
   whandler : TOK_BISON_HANDLER{CTN(handler)}  line{NSV(handler,line,data->curr_number)}  body{NS(handler,body)};

   //catch_expr:     TOK_BISON_CATCH_EXPR^ binary_expr;
   wcatch_expr : TOK_BISON_CATCH_EXPR{CTN(catch_expr)}  wbinary_expr;

   //component_ref:  TOK_BISON_COMPONENT_REF^ ternary_expr;
   wcomponent_ref : TOK_BISON_COMPONENT_REF{CTN(component_ref)}  wternary_expr;

   //expr_stmt:      TOK_BISON_EXPR_STMT^ line expr (next)?;
   wexpr_stmt : TOK_BISON_EXPR_STMT{CTN(expr_stmt)}  line{NSV(expr_stmt,line,data->curr_number)}  expr{NS(expr_stmt,expr)}  next{NS(expr_stmt,next)};

   //complex_cst:    TOK_BISON_COMPLEX_CST^ type real imag;
   wcomplex_cst : TOK_BISON_COMPLEX_CST{CTN(complex_cst)}  type{NS(complex_cst,type)}  real{NS(complex_cst,real)}  imag{NS(complex_cst,imag)};

   //eh_filter_expr: TOK_BISON_EH_FILTER_EXPR^ binary_expr;
   weh_filter_expr : TOK_BISON_EH_FILTER_EXPR{CTN(eh_filter_expr)}  wbinary_expr;

   //ctor_initializer: TOK_BISON_CTOR_INITIALIZER^;
   wctor_initializer : TOK_BISON_CTOR_INITIALIZER{CTN(ctor_initializer)};

   //constructor:    TOK_BISON_CONSTRUCTOR^ (type)? (elts)?;
   wconstructor : TOK_BISON_CONSTRUCTOR{CTN(constructor)}  type_opt{OPT($3,NS(constructor,type))}  constructor_elts
   ;

   constructor_elts : /*empty*/
                    | constructor_elts constructor_elts_pair
                    ;

   constructor_elts_pair : idx{data->curr_NODE_ID_BIS=data->curr_NODE_ID;} valu{ADDV2(constructor, add_idx_valu)}
                        | valu{ADDV(constructor, add_valu)}
   ;

   //block:          TOK_BISON_BLOCK^ (TOK_BISON_STRING)?;
   wblock : TOK_BISON_BLOCK{CTN(block)}  string_id_opt{OPT($3, {NSV(block, bl, data->curr_string); NSV(block,bl_flag,true)})};

   //cond_expr:   TOK_BISON_COND_EXPR^ expr_node op op op;
   wcond_expr : TOK_BISON_COND_EXPR
                {CTN(cond_expr)}
                wexpr_node
                op {NS(cond_expr, op0)}
                op {NS(cond_expr, op1)}
                op {NS(cond_expr, op2)}
              ;

   //gimple_cond:   TOK_BISON_GIMPLE_COND^ gimple_node op;
   wgimple_cond : TOK_BISON_GIMPLE_COND
                 {CTN(gimple_cond)}
                 wgimple_node
                 op {NS(gimple_cond, op0)}
               ;

   //goto_subroutine:  TOK_BISON_GOTO_SUBROUTINE^ binary_expr;
   wgoto_subroutine : TOK_BISON_GOTO_SUBROUTINE{CTN(goto_subroutine)}  wbinary_expr;

   tok_volatile_asm : /*empty*/ | TOK_BISON_VOLATILE{NSV(gimple_asm, volatile_flag, true)};

   //gimple_asm:       TOK_BISON_GIMPLE_ASM^ gimple_phi (TOK_BISON_VOLATILE)? str (out)? in (clob)?;
   wgimple_asm : TOK_BISON_GIMPLE_ASM{CTN(gimple_asm)}  wgimple_node  tok_volatile_asm  str{NSV(gimple_asm,str,data->curr_string)}  out_opt{OPT($7, NS(gimple_asm,out))}  in_opt{OPT($9, NS(gimple_asm,in))}  clob_opt{OPT($11, NS(gimple_asm,clob))};

   op_op_default : op{NS(case_label_expr,op0)}  op_opt{OPT($3, NS(case_label_expr,op1))}
                | TOK_BISON_DEFAULT{NSV(case_label_expr, default_flag, true)}
                ;
   //case_label_expr: TOK_BISON_CASE_LABEL_EXPR^ expr_node ((op (op)?) | TOK_BISON_DEFAULT) got;
   wcase_label_expr : TOK_BISON_CASE_LABEL_EXPR{CTN(case_label_expr)}  wexpr_node op_op_default got{NS(case_label_expr,got)};


   binfo_baseinfos : /*empty*/
                   | binfo_baseinfos binfo_baseinfo_elts_pair
                   ;

   binfo_baseinfo_elts_pair : TOK_BISON_PUB  {data->curr_token_enum=lexer->bison2token(TOK_BISON_PUB); }  binf{ADD_ACCESS_BINF(binfo, add_access_binf)}
                            | TOK_BISON_PROT {data->curr_token_enum=lexer->bison2token(TOK_BISON_PROT);}  binf{ADD_ACCESS_BINF(binfo, add_access_binf)}
                            | TOK_BISON_PRIV {data->curr_token_enum=lexer->bison2token(TOK_BISON_PRIV);}  binf{ADD_ACCESS_BINF(binfo, add_access_binf)}
                            ;

   binfo_tok_virt : /*empty*/ | TOK_BISON_VIRT{NSV(binfo, virt_flag, true)};

   binfo_bases : /*empty*/ | TOK_BISON_BASES number_id {NSV(binfo,bases,data->curr_number);};

   //binfo:  TOK_BISON_BINFO^ (type)? (TOK_BISON_VIRT)? (baseinfo)*;
   wbinfo : TOK_BISON_BINFO{CTN(binfo)}  type_opt{OPT($3, NS(binfo,type))} binfo_tok_virt binfo_bases binfo_baseinfos;


   //baselink:       TOK_BISON_BASELINK^ (type)?;
   wbaselink : TOK_BISON_BASELINK{CTN(baselink)}  type_opt{OPT($3, NS(baselink,type))};


   //array_ref:	TOK_BISON_ARRAY_REF^ quaternary_expr;
   warray_ref : TOK_BISON_ARRAY_REF{CTN(array_ref)}  wquaternary_expr;

   //call_expr: TOK_BISON_CALL_EXPR^ expr_node_fn (arg)*;
   wcall_expr : TOK_BISON_CALL_EXPR{CTN(call_expr)}
                wexpr_node
                fn{NS(call_expr,fn)}
                call_expr_args
                ;

   call_expr_args : /*empty*/
                 | arg {ADDV(call_expr,AddArg)} call_expr_args
                 ;

   //call_expr: TOK_BISON_AGGR_INIT_EXPR^ expr_node_fn slot (arg)*;
   waggr_init_expr : TOK_BISON_AGGR_INIT_EXPR{CTN(aggr_init_expr)}
                             wexpr_node
                             fn{NS(aggr_init_expr,fn)}
                             call_expr_args
                             ctor_opt{OPT($7, NSV(aggr_init_expr,ctor,data->curr_number))}
                             slot_opt{OPT($9, NS(aggr_init_expr,slot))}
                             ;
   wgimple_call : TOK_BISON_GIMPLE_CALL{CTN(gimple_call)}
                  wgimple_node
                  fn{NS(gimple_call,fn)}
                  gimple_call_args
                  gimple_call_uses
                  gimple_call_clbs
               ;

   gimple_call_args : /*empty*/
                   | arg {ADDV(gimple_call,AddArg)} gimple_call_args
                   ;

   gimple_call_uses : /*empty*/
                   | gimple_call_use gimple_call_uses
                   ;

   gimple_call_use : TOK_BISON_USE string_id {GetPointer<gimple_call>(data->curr_tree_nodeRef)->use_set->Add(data->curr_string);}
                  | TOK_BISON_USE_VARS node_id {GetPointer<gimple_call>(data->curr_tree_nodeRef)->use_set->Add(data->current_TM->GetTreeReindex(data->curr_NODE_ID));}
                  ;

   gimple_call_clbs : /*empty*/
                   | gimple_call_clb gimple_call_clbs
                   ;

   gimple_call_clb : TOK_BISON_CLB string_id {GetPointer<gimple_call>(data->curr_tree_nodeRef)->clobbered_set->Add(data->curr_string);}
                  | TOK_BISON_CLB_VARS node_id {GetPointer<gimple_call>(data->curr_tree_nodeRef)->clobbered_set->Add(data->current_TM->GetTreeReindex(data->curr_NODE_ID));}
                  ;

   //bit_field_ref:  TOK_BISON_BIT_FIELD_REF^ ternary_expr;
   wbit_field_ref : TOK_BISON_BIT_FIELD_REF{CTN(bit_field_ref)}  wternary_expr;

   //array_range_ref: TOK_BISON_ARRAY_RANGE_REF^ quaternary_expr;
   warray_range_ref : TOK_BISON_ARRAY_RANGE_REF{CTN(array_range_ref)}  wquaternary_expr;

   template_parm_index_constant : /*empty*/
                  | TOK_BISON_CONSTANT{NSV(template_parm_index,constant_flag, true)}
                  ;
   template_parm_index_readonly : /*empty*/
                  | TOK_BISON_READONLY{NSV(template_parm_index,readonly_flag, true)}
                  ;

   //template_parm_index: TOK_BISON_TEMPLATE_PARM_INDEX^
   wtemplate_parm_index: TOK_BISON_TEMPLATE_PARM_INDEX{CTN(template_parm_index)}
                  type{NS(template_parm_index,type)}
                  decl_opt{OPT($5, NS(template_parm_index,decl))}
                  template_parm_index_constant   {}
                  template_parm_index_readonly {}
                  index{NSV(template_parm_index,idx,data->curr_number)}
                  level{NSV(template_parm_index,level,data->curr_number)}
                  orig_level{NSV(template_parm_index,orig_level,data->curr_number)}
                  ;

   //with_size_expr: TOK_BISON_WITH_SIZE_EXPR^ binary_expr;
   wwith_size_expr : TOK_BISON_WITH_SIZE_EXPR{CTN(with_size_expr)} wbinary_expr;

   //obj_type_ref:  TOK_BISON_OBJ_TYPE_REF^ ternary_expr;
   wobj_type_ref : TOK_BISON_OBJ_TYPE_REF{CTN(obj_type_ref)}  wternary_expr;

//SUBROUTINES
   tok_C:
          /*empty*/
          | TOK_BISON_C{NSV(decl_node, C_flag, true)}
          ;

   tok_artificial_opt : /*empty*/{$$=false;} | TOK_BISON_ARTIFICIAL{$$=true;};

   tok_system_opt : /*empty*/{$$=false;} | TOK_BISON_SYSTEM{$$=true;};

   tok_virtual_opt : /*empty*/{$$=false;} | TOK_BISON_VIRTUAL{$$=true;};

   tok_default_opt : /*empty*/{$$=false;} | TOK_BISON_DEFAULT{$$=true;};

   tok_operating_system_opt : /*empty*/{$$=false;} | TOK_BISON_OPERATING_SYSTEM{$$=true;};

   tok_library_system_opt : /*empty*/{$$=false;} | TOK_BISON_LIBRARY_SYSTEM{$$=true;};

   tok_libbambu_opt : /* empty */         {$$=false;}
                   | TOK_BISON_LIBBAMBU  {$$=true;}

   tok_packed_opt : /* empty */ { $$=false; }
                  | TOK_BISON_PACKED {$$=true;}
                  ;

   //decl_node:   (name)? (mngl)? (type)? (scpe)? (srcp)? (attrib)? (TOK_BISON_ARTIFICIAL)? (chan)? (uid)?;
   wdecl_node: name_opt                  {OPT($1, NS(decl_node,name))}
               mngl_opt                 {OPT($3, NS(decl_node,mngl))}
               orig_opt                 {OPT($5, NS(decl_node,orig))}
               type_opt                 {OPT($7, NS(decl_node,type))}
               scpe_opt                 {OPT($9, NS(decl_node,scpe))}
               wsrcp_opt                {}
               chan_opt                 {OPT($13, NS(decl_node,chan))}
               attrib_opt               {OPT($15, NS(decl_node,attributes))}
               tok_artificial_opt       {OPT($17, NSV(decl_node, artificial_flag, true))}
               tok_operating_system_opt {OPT($19, NSV(decl_node, operating_system_flag, true))}
               tok_library_system_opt   {OPT($21, NSV(decl_node, library_system_flag, true))}
               tok_libbambu_opt         {
#if HAVE_BAMBU_BUILT
                                         OPT($23, NSV(decl_node, libbambu_flag, true))
#endif
                                        }
               tok_C                    {}
               uid_opt                  {NSV(decl_node, uid, data->curr_unumber)}
               ;

   wexpr_node : type_opt  {OPT($1, NS(expr_node,type))}
                wsrcp_opt {;}
              ;

   //gimple_node: wvops  (type)? (srcp)? (time_weight)? (size_weight)? (rtl_size_weight)?;
   wgimple_node : scpe_opt          {OPT($1, NS(gimple_node, scpe))}
                  bb_index          {NSV(gimple_node, bb_index, data->curr_unumber)}
                  mem_virtual_ops   {;}
                  wsrcp_opt         {;}
                  time_weight_opt
                  {
#if HAVE_MAPPING_BUILT && HAVE_CODE_ESTIMATION_BUILT
                     std::map<ComponentTypeConstRef, ProbabilityDistribution> weights;
                     if((data->Param->getOption<bool>(OPT_gcc_costs)))
                     {
                        weights[data->driving_component] = data->curr_double_number;
                     }
                     OPT($9, GetPointer<gimple_node>(data->curr_tree_nodeRef)->weight_information->recursive_weight = weights);
#endif
                  }
                  size_weight_opt
                  {
#if HAVE_CODE_ESTIMATION_BUILT
                     OPT($11, GetPointer<gimple_node>(data->curr_tree_nodeRef)->weight_information->instruction_size = data->curr_unumber);
#endif
                  }
                  rtl_size_weight_opt
                  {
#if HAVE_CODE_ESTIMATION_BUILT && HAVE_RTL_BUILT
                     OPT($13, GetPointer<gimple_node>(data->curr_tree_nodeRef)->weight_information->rtl_instruction_size = data->curr_unumber);
#endif
                  }
                  rtl_star
                  {
#if HAVE_CODE_ESTIMATION_BUILT && HAVE_RTL_BUILT
                       GetPointer<gimple_node>(data->curr_tree_nodeRef)->weight_information->rtl_nodes = data->rtls;
                       data->rtls.clear();
#endif
                  }
                ;

   //type_node: (qual)? (name)? (unql)? (size)? (algn)?;
   wtype_node: qual_opt         {OPT($1, do_qual<type_node>(data->curr_tree_nodeRef, data->curr_number);)}
              name_opt         {OPT($3, NS(type_node,name))}
              unql_opt         {OPT($5, NS(type_node,unql))}
              size_opt         {OPT($7, NS(type_node,size))}
              scpe_opt         {OPT($9, NS(type_node,scpe))}
              algn_opt         {OPT($11, NSV(type_node,algn, data->curr_unumber))}
              tok_packed_opt   {OPT($13, NSV(type_node, packed_flag, true))}
              tok_system_opt   {OPT($15, NSV(type_node, system_flag, true))}
              tok_libbambu_opt {
#if HAVE_BAMBU_BUILT
              OPT($15, NSV(type_node, libbambu_flag, true))
#endif
                               }
            ;

   //qual: TOK_BISON_QUAL (TOK_BISON_QUAL_R | TOK_BISON_QUAL_V | TOK_BISON_QUAL_VR | TOK_BISON_QUAL_C | TOK_BISON_QUAL_CR | TOK_BISON_QUAL_CV | TOK_BISON_QUAL_CVR );
   qual_opt :  /*empty*/{$$=false;}
         | TOK_BISON_QUAL TOK_BISON_QUAL_R {data->curr_number = static_cast<unsigned int>(lexer->bison2token(TOK_BISON_QUAL_R));$$=true;}
         | TOK_BISON_QUAL TOK_BISON_QUAL_V {data->curr_number = static_cast<unsigned int>(lexer->bison2token(TOK_BISON_QUAL_V));$$=true;}
         | TOK_BISON_QUAL TOK_BISON_QUAL_VR {data->curr_number = static_cast<unsigned int>(lexer->bison2token(TOK_BISON_QUAL_VR));$$=true;}
         | TOK_BISON_QUAL TOK_BISON_QUAL_C {data->curr_number = static_cast<unsigned int>(lexer->bison2token(TOK_BISON_QUAL_C));$$=true;}
         | TOK_BISON_QUAL TOK_BISON_QUAL_CR {data->curr_number = static_cast<unsigned int>(lexer->bison2token(TOK_BISON_QUAL_CR));$$=true;}
         | TOK_BISON_QUAL TOK_BISON_QUAL_CV {data->curr_number = static_cast<unsigned int>(lexer->bison2token(TOK_BISON_QUAL_CV));$$=true;}
         | TOK_BISON_QUAL TOK_BISON_QUAL_CVR {data->curr_number = static_cast<unsigned int>(lexer->bison2token(TOK_BISON_QUAL_CVR));$$=true;}
         ;

   /*
     attr:   (TOK_BISON_NEW | TOK_BISON_DELETE | TOK_BISON_ASSIGN | TOK_BISON_MEMBER | TOK_BISON_PUBLIC | TOK_BISON_PRIVATE | TOK_BISON_PROTECTED | TOK_BISON_NORETURN | TOK_BISON_VOLATILE | TOK_BISON_NOINLINE | TOK_BISON_ALWAYS_INLINE | TOK_BISON_USED | TOK_BISON_UNUSED | TOK_BISON_CONST | TOK_BISON_TRANSPARENT_UNION | TOK_BISON_CONSTRUCTOR | TOK_BISON_DESTRUCTOR |
           TOK_BISON_MODE | TOK_BISON_SECTION | TOK_BISON_ALIGNED | TOK_BISON_WEAK | TOK_BISON_ALIAS | TOK_BISON_NO_INSTRUMENT_FUNCTION | TOK_BISON_MALLOC | TOK_BISON_NO_STACK_LIMIT |
     TOK_BISON_PURE | TOK_BISON_DEPRECATED | TOK_BISON_VECTOR_SIZE | TOK_BISON_VISIBILITY | TOK_BISON_TLS_MODEL | TOK_BISON_NONNULL | TOK_BISON_NOTHROW | TOK_BISON_MAY_ALIAS |
     TOK_BISON_WARN_UNUSED_RESULT | TOK_BISON_FORMAT | TOK_BISON_FORMAT_ARG | TOK_BISON_NULL |
     TOK_BISON_GLOBAL_INIT | TOK_BISON_GLOBAL_FINI | TOK_BISON_CONVERSION | TOK_BISON_VIRTUAL | TOK_BISON_LSHIFT | TOK_BISON_MUTABLE | TOK_BISON_PSEUDO_TMPL |
     TOK_BISON_VECNEW | TOK_BISON_VECDELETE | TOK_BISON_POS | TOK_BISON_NEG | TOK_BISON_ADDR | TOK_BISON_DEREF | TOK_BISON_NOT | TOK_BISON_LNOT | TOK_BISON_PREINC | TOK_BISON_PREDEC | TOK_BISON_PLUSASSIGN | TOK_BISON_PLUS	|
     TOK_BISON_MINUSASSIGN | TOK_BISON_MINUS | TOK_BISON_MULTASSIGN | TOK_BISON_MULT | TOK_BISON_DIVASSIGN | TOK_BISON_DIV | TOK_BISON_MODASSIGN | TOK_BISON_MOD | TOK_BISON_ANDASSIGN | TOK_BISON_AND | TOK_BISON_ORASSIGN |
     TOK_BISON_OR | TOK_BISON_XORASSIGN | TOK_BISON_XOR | TOK_BISON_LSHIFTASSIGN | TOK_BISON_RSHIFTASSIGN | TOK_BISON_RSHIFT | TOK_BISON_EQ | TOK_BISON_NE | TOK_BISON_LT | TOK_BISON_GT |
     TOK_BISON_LE | TOK_BISON_GE | TOK_BISON_LAND | TOK_BISON_LOR | TOK_BISON_COMPOUND | TOK_BISON_MEMREF | TOK_BISON_REF | TOK_BISON_SUBS | TOK_BISON_POSTINC | TOK_BISON_POSTDEC | TOK_BISON_CALL |
     TOK_BISON_THUNK | TOK_BISON_THIS_ADJUSTING | TOK_BISON_RESULT_ADJUSTING)*;
   */
   wattr :  /*empty*/
         | wattr wattr_el
         ;
   wattr_el:
            TOK_BISON_NEW {ADD_ATTR(lexer->bison2token(TOK_BISON_NEW))} |
            TOK_BISON_DELETE {ADD_ATTR(lexer->bison2token(TOK_BISON_DELETE))} |
            TOK_BISON_ASSIGN {ADD_ATTR(lexer->bison2token(TOK_BISON_ASSIGN))} |
            TOK_BISON_MEMBER {ADD_ATTR(lexer->bison2token(TOK_BISON_MEMBER))} |
            TOK_BISON_PUBLIC {ADD_ATTR(lexer->bison2token(TOK_BISON_PUBLIC))} |
            TOK_BISON_PROTECTED {ADD_ATTR(lexer->bison2token(TOK_BISON_PROTECTED))} |
            TOK_BISON_PRIVATE {ADD_ATTR(lexer->bison2token(TOK_BISON_PRIVATE))} |
            TOK_BISON_NORETURN {ADD_ATTR(lexer->bison2token(TOK_BISON_NORETURN))} |
            TOK_BISON_VOLATILE {ADD_ATTR(lexer->bison2token(TOK_BISON_VOLATILE))} |
            TOK_BISON_NOINLINE {ADD_ATTR(lexer->bison2token(TOK_BISON_NOINLINE))} |
            TOK_BISON_ALWAYS_INLINE {ADD_ATTR(lexer->bison2token(TOK_BISON_ALWAYS_INLINE))} |
            TOK_BISON_USED {ADD_ATTR(lexer->bison2token(TOK_BISON_USED))} |
            TOK_BISON_UNUSED {ADD_ATTR(lexer->bison2token(TOK_BISON_UNUSED))} |
            TOK_BISON_CONST {ADD_ATTR(lexer->bison2token(TOK_BISON_CONST))} |
            TOK_BISON_TRANSPARENT_UNION {ADD_ATTR(lexer->bison2token(TOK_BISON_TRANSPARENT_UNION))} |
            TOK_BISON_CONSTRUCTOR {ADD_ATTR(lexer->bison2token(TOK_BISON_CONSTRUCTOR))} |
            TOK_BISON_DESTRUCTOR {ADD_ATTR(lexer->bison2token(TOK_BISON_DESTRUCTOR))} |
            TOK_BISON_MODE {ADD_ATTR(lexer->bison2token(TOK_BISON_MODE))} |
            TOK_BISON_SECTION {ADD_ATTR(lexer->bison2token(TOK_BISON_SECTION))} |
            TOK_BISON_ALIGNED {ADD_ATTR(lexer->bison2token(TOK_BISON_ALIGNED))} |
            TOK_BISON_WEAK {ADD_ATTR(lexer->bison2token(TOK_BISON_WEAK))} |
            TOK_BISON_ALIAS {ADD_ATTR(lexer->bison2token(TOK_BISON_ALIAS))} |
            TOK_BISON_NO_INSTRUMENT_FUNCTION {ADD_ATTR(lexer->bison2token(TOK_BISON_NO_INSTRUMENT_FUNCTION))} |
            TOK_BISON_MALLOC {ADD_ATTR(lexer->bison2token(TOK_BISON_MALLOC))} |
            TOK_BISON_NO_STACK_LIMIT {ADD_ATTR(lexer->bison2token(TOK_BISON_NO_STACK_LIMIT))} |
            TOK_BISON_PURE {ADD_ATTR(lexer->bison2token(TOK_BISON_PURE))} |
            TOK_BISON_DEPRECATED {ADD_ATTR(lexer->bison2token(TOK_BISON_DEPRECATED))} |
            TOK_BISON_VECTOR_SIZE {ADD_ATTR(lexer->bison2token(TOK_BISON_VECTOR_SIZE))} |
            TOK_BISON_VISIBILITY {ADD_ATTR(lexer->bison2token(TOK_BISON_VISIBILITY))} |
            TOK_BISON_TLS_MODEL {ADD_ATTR(lexer->bison2token(TOK_BISON_TLS_MODEL))} |
            TOK_BISON_NONNULL {ADD_ATTR(lexer->bison2token(TOK_BISON_NONNULL))} |
            TOK_BISON_NOTHROW {ADD_ATTR(lexer->bison2token(TOK_BISON_NOTHROW))} |
            TOK_BISON_MAY_ALIAS {ADD_ATTR(lexer->bison2token(TOK_BISON_MAY_ALIAS))} |
            TOK_BISON_WARN_UNUSED_RESULT {ADD_ATTR(lexer->bison2token(TOK_BISON_WARN_UNUSED_RESULT))} |
            TOK_BISON_FORMAT {ADD_ATTR(lexer->bison2token(TOK_BISON_FORMAT))} |
            TOK_BISON_FORMAT_ARG {ADD_ATTR(lexer->bison2token(TOK_BISON_FORMAT_ARG))} |
            TOK_BISON_NULL {ADD_ATTR(lexer->bison2token(TOK_BISON_NULL))} |
            TOK_BISON_GLOBAL_INIT {ADD_ATTR(lexer->bison2token(TOK_BISON_GLOBAL_INIT))} |
            TOK_BISON_GLOBAL_FINI {ADD_ATTR(lexer->bison2token(TOK_BISON_GLOBAL_FINI))} |
            TOK_BISON_CONVERSION {ADD_ATTR(lexer->bison2token(TOK_BISON_CONVERSION))} |
            TOK_BISON_VIRTUAL {ADD_ATTR(lexer->bison2token(TOK_BISON_VIRTUAL))} |
            TOK_BISON_LSHIFT {ADD_ATTR(lexer->bison2token(TOK_BISON_LSHIFT))} |
            TOK_BISON_MUTABLE {ADD_ATTR(lexer->bison2token(TOK_BISON_MUTABLE))} |
            TOK_BISON_PSEUDO_TMPL {ADD_ATTR(lexer->bison2token(TOK_BISON_PSEUDO_TMPL))} |
            TOK_BISON_VECNEW {ADD_ATTR(lexer->bison2token(TOK_BISON_VECNEW))} |
            TOK_BISON_VECDELETE {ADD_ATTR(lexer->bison2token(TOK_BISON_VECDELETE))} |
            TOK_BISON_POS {ADD_ATTR(lexer->bison2token(TOK_BISON_POS))} |
            TOK_BISON_NEG {ADD_ATTR(lexer->bison2token(TOK_BISON_NEG))} |
            TOK_BISON_ADDR {ADD_ATTR(lexer->bison2token(TOK_BISON_ADDR))} |
            TOK_BISON_DEREF {ADD_ATTR(lexer->bison2token(TOK_BISON_DEREF))} |
            TOK_BISON_LNOT {ADD_ATTR(lexer->bison2token(TOK_BISON_LNOT))} |
            TOK_BISON_NOT {ADD_ATTR(lexer->bison2token(TOK_BISON_NOT))} |
            TOK_BISON_PREINC {ADD_ATTR(lexer->bison2token(TOK_BISON_PREINC))} |
            TOK_BISON_PREDEC {ADD_ATTR(lexer->bison2token(TOK_BISON_PREDEC))} |
            TOK_BISON_PLUSASSIGN {ADD_ATTR(lexer->bison2token(TOK_BISON_PLUSASSIGN))} |
            TOK_BISON_PLUS {ADD_ATTR(lexer->bison2token(TOK_BISON_PLUS))} |
            TOK_BISON_MINUSASSIGN {ADD_ATTR(lexer->bison2token(TOK_BISON_MINUSASSIGN))} |
            TOK_BISON_MINUS {ADD_ATTR(lexer->bison2token(TOK_BISON_MINUS))} |
            TOK_BISON_MULTASSIGN {ADD_ATTR(lexer->bison2token(TOK_BISON_MULTASSIGN))} |
            TOK_BISON_MULT {ADD_ATTR(lexer->bison2token(TOK_BISON_MULT))} |
            TOK_BISON_DIVASSIGN {ADD_ATTR(lexer->bison2token(TOK_BISON_DIVASSIGN))} |
            TOK_BISON_DIV {ADD_ATTR(lexer->bison2token(TOK_BISON_DIV))} |
            TOK_BISON_MODASSIGN {ADD_ATTR(lexer->bison2token(TOK_BISON_MODASSIGN))} |
            TOK_BISON_MOD {ADD_ATTR(lexer->bison2token(TOK_BISON_MOD))} |
            TOK_BISON_ANDASSIGN {ADD_ATTR(lexer->bison2token(TOK_BISON_ANDASSIGN))} |
            TOK_BISON_AND {ADD_ATTR(lexer->bison2token(TOK_BISON_AND))} |
            TOK_BISON_ORASSIGN {ADD_ATTR(lexer->bison2token(TOK_BISON_ORASSIGN))} |
            TOK_BISON_OR {ADD_ATTR(lexer->bison2token(TOK_BISON_OR))} |
            TOK_BISON_XORASSIGN {ADD_ATTR(lexer->bison2token(TOK_BISON_XORASSIGN))} |
            TOK_BISON_XOR {ADD_ATTR(lexer->bison2token(TOK_BISON_XOR))} |
            TOK_BISON_LSHIFTASSIGN {ADD_ATTR(lexer->bison2token(TOK_BISON_LSHIFTASSIGN))} |
            TOK_BISON_RSHIFTASSIGN {ADD_ATTR(lexer->bison2token(TOK_BISON_RSHIFTASSIGN))} |
            TOK_BISON_RSHIFT {ADD_ATTR(lexer->bison2token(TOK_BISON_RSHIFT))} |
            TOK_BISON_EQ {ADD_ATTR(lexer->bison2token(TOK_BISON_EQ))} |
            TOK_BISON_NE {ADD_ATTR(lexer->bison2token(TOK_BISON_NE))} |
            TOK_BISON_LT {ADD_ATTR(lexer->bison2token(TOK_BISON_LT))} |
            TOK_BISON_GT {ADD_ATTR(lexer->bison2token(TOK_BISON_GT))} |
            TOK_BISON_LE {ADD_ATTR(lexer->bison2token(TOK_BISON_LE))} |
            TOK_BISON_GE {ADD_ATTR(lexer->bison2token(TOK_BISON_GE))} |
            TOK_BISON_LAND {ADD_ATTR(lexer->bison2token(TOK_BISON_LAND))} |
            TOK_BISON_LOR {ADD_ATTR(lexer->bison2token(TOK_BISON_LOR))} |
            TOK_BISON_COMPOUND {ADD_ATTR(lexer->bison2token(TOK_BISON_COMPOUND))} |
            TOK_BISON_MEMREF {ADD_ATTR(lexer->bison2token(TOK_BISON_MEMREF))} |
            TOK_BISON_REF {ADD_ATTR(lexer->bison2token(TOK_BISON_REF))} |
            TOK_BISON_SUBS {ADD_ATTR(lexer->bison2token(TOK_BISON_SUBS))} |
            TOK_BISON_POSTINC {ADD_ATTR(lexer->bison2token(TOK_BISON_POSTINC))} |
            TOK_BISON_POSTDEC {ADD_ATTR(lexer->bison2token(TOK_BISON_POSTDEC))} |
            TOK_BISON_CALL {ADD_ATTR(lexer->bison2token(TOK_BISON_CALL))} |
            TOK_BISON_THUNK {ADD_ATTR(lexer->bison2token(TOK_BISON_THUNK))} |
            TOK_BISON_THIS_ADJUSTING {ADD_ATTR(lexer->bison2token(TOK_BISON_THIS_ADJUSTING))} |
            TOK_BISON_RESULT_ADJUSTING    {ADD_ATTR(lexer->bison2token(TOK_BISON_RESULT_ADJUSTING))} |
            TOK_BISON_BITFIELD  {ADD_ATTR(lexer->bison2token(TOK_BISON_BITFIELD))}
            ;

   //unary_expr: expr_node (op)?;
   wunary_expr : wexpr_node op_opt{OPT($2, NS(unary_expr,op))};

   //binary_expr: expr_node op (op)?;
   wbinary_expr : wexpr_node op{NS(binary_expr,op0)} op_opt{OPT($4, NS(binary_expr,op1))};

   //ternary_expr: expr_node op op (op)?;
   wternary_expr : wexpr_node  op{NS(ternary_expr,op0)}  op{NS(ternary_expr,op1)}  op_opt{OPT($6, NS(ternary_expr,op2))};

   //quaternary_expr: expr_node op op (op)? (op)?;//binary on GCC3.5 and quaternary on gcc4.0
   wquaternary_expr : wexpr_node
                      op
                      {NS(quaternary_expr,op0)}
                      op
                      {NS(quaternary_expr,op1)}
                      quaternary_opt_op
                    ;

   quaternary_opt_op : /* Empty */
                     | op
                       {NS(quaternary_expr, op2)}
                     | op
                       {NS(quaternary_expr, op2)}
                       op
                       {NS(quaternary_expr, op3)}
                     ;
   wlut_expr : TOK_BISON_LUT_EXPR{CTN(lut_expr)}
                   wexpr_node
                   op
                   {NS(lut_expr,op0)}
                   op
                   {NS(lut_expr,op1)}
                   wlut_expr_opt
               ;
   wlut_expr_opt : /* Empty */
                   | wlut_expr_next2
                   | wlut_expr_next2
                     wlut_expr_next3
                   | wlut_expr_next2
                     wlut_expr_next3
                     wlut_expr_next4
                   | wlut_expr_next2
                     wlut_expr_next3
                     wlut_expr_next4
                     wlut_expr_next5
                   | wlut_expr_next2
                     wlut_expr_next3
                     wlut_expr_next4
                     wlut_expr_next5
                     wlut_expr_next6
                   | wlut_expr_next2
                     wlut_expr_next3
                     wlut_expr_next4
                     wlut_expr_next5
                     wlut_expr_next6
                     wlut_expr_next7
                   | wlut_expr_next2
                     wlut_expr_next3
                     wlut_expr_next4
                     wlut_expr_next5
                     wlut_expr_next6
                     wlut_expr_next7
                     wlut_expr_next8
               ;
      wlut_expr_next2 : op{NS(lut_expr, op2)}
                     ;
      wlut_expr_next3 : op{NS(lut_expr, op3)}
                        ;
      wlut_expr_next4 : op{NS(lut_expr, op4)}
                        ;
      wlut_expr_next5 : op{NS(lut_expr, op5)}
                        ;
      wlut_expr_next6 : op{NS(lut_expr, op6)}
                        ;
      wlut_expr_next7 : op{NS(lut_expr, op7)}
                        ;
      wlut_expr_next8 : op{NS(lut_expr, op8)}
                        ;
   //srcp: TOK_BISON_SRCP^ TOK_BISON_STRING TOK_BISON_NUMBER;
   wsrcp_opt     : /*empty*/| TOK_BISON_SRCP string_id{NSV(srcp, include_name, data->curr_string)} number_id{NSV(srcp, line_number, data->curr_unumber)} number_id{NSV(srcp, column_number, data->curr_unumber)};



   /* BLOC GRAMMAR */
   tok_hpl : /* empty */
           | TOK_BISON_HPL {data->current_TM->add_parallel_loop();NBV(bloc, hpl, 1)}
           ;
   wloop_id:  /* empty */
           | TOK_BISON_LOOP_ID number_id{NBV(bloc, loop_id, data->curr_unumber)}
           ;


   wpred_star : /* emptyr */
              | wpred_star wpred{ADDVALUE(bloc, add_pred, data->curr_unumber)}
              ;

   wsucc_star : /*empty*/
              | wsucc_star wsucc{ADDVALUE(bloc, add_succ, data->curr_unumber)}
              ;

   phi_star : /*empty*/
            | phi_star phi{data->curr_blocRef->AddPhi(data->current_TM->GetTreeReindex(data->curr_NODE_ID));}
            ;

   stmt_star : /*empty*/
             | stmt_star stmt{data->curr_blocRef->PushBack(data->current_TM->GetTreeReindex(data->curr_NODE_ID));}
             ;

   rtl_star : /*empty*/
            | rtl_star
              TOK_BISON_RTL
              rtl
              rtl_mode
              {
#if HAVE_RTL_BUILT
                 data->rtls.push_back(std::pair<enum rtl_kind, enum mode_kind>(data->single_rtl, data->mode_rtl));
#endif
              }
            ;

   rtl : TOK_BISON_ABS_R {SET_DATA(data->single_rtl, abs_R);}
       | TOK_BISON_AND_R {SET_DATA(data->single_rtl, and_R);}
       | TOK_BISON_ASHIFT_R {SET_DATA(data->single_rtl, ashift_R);}
       | TOK_BISON_ASHIFTRT_R {SET_DATA(data->single_rtl, ashiftrt_R);}
       | TOK_BISON_BSWAP_R {SET_DATA(data->single_rtl, bswap_R);}
       | TOK_BISON_CALL_R {SET_DATA(data->single_rtl, call_R);}
       | TOK_BISON_CALL_INSN_R {SET_DATA(data->single_rtl, call_insn_R);}
       | TOK_BISON_CLZ_R {SET_DATA(data->single_rtl, clz_R);}
       | TOK_BISON_CODE_LABEL_R {SET_DATA(data->single_rtl, code_label_R);}
       | TOK_BISON_COMPARE_R {SET_DATA(data->single_rtl, compare_R);}
       | TOK_BISON_CONCAT_R {SET_DATA(data->single_rtl, concat_R);}
       | TOK_BISON_CTZ_R {SET_DATA(data->single_rtl, ctz_R);}
       | TOK_BISON_DIV_R {SET_DATA(data->single_rtl, div_R);}
       | TOK_BISON_EQ_R {SET_DATA(data->single_rtl, eq_R);}
       | TOK_BISON_FFS_R {SET_DATA(data->single_rtl, ffs_R);}
       | TOK_BISON_FIX_R {SET_DATA(data->single_rtl, fix_R);}
       | TOK_BISON_FLOAT_R {SET_DATA(data->single_rtl, float_R);}
       | TOK_BISON_FLOAT_EXTEND_R {SET_DATA(data->single_rtl, float_extend_R);}
       | TOK_BISON_FLOAT_TRUNCATE_R {SET_DATA(data->single_rtl, float_truncate_R);}
       | TOK_BISON_FRACT_CONVERT_R {SET_DATA(data->single_rtl, fract_convert_R);}
       | TOK_BISON_GE_R {SET_DATA(data->single_rtl, ge_R);}
       | TOK_BISON_GEU_R {SET_DATA(data->single_rtl, geu_R);}
       | TOK_BISON_GT_R {SET_DATA(data->single_rtl, gt_R);}
       | TOK_BISON_GTU_R {SET_DATA(data->single_rtl, gtu_R);}
       | TOK_BISON_HIGH_R {SET_DATA(data->single_rtl, high_R);}
       | TOK_BISON_IF_THEN_ELSE_R {SET_DATA(data->single_rtl, if_then_else_R);}
       | TOK_BISON_INSN_R {SET_DATA(data->single_rtl, insn_R);}
       | TOK_BISON_IOR_R {SET_DATA(data->single_rtl, ior_R);}
       | TOK_BISON_JUMP_INSN_R {SET_DATA(data->single_rtl, jump_insn_R);}
       | TOK_BISON_LABEL_REF_R {SET_DATA(data->single_rtl, label_ref_R);}
       | TOK_BISON_LE_R {SET_DATA(data->single_rtl, le_R);}
       | TOK_BISON_LEU_R {SET_DATA(data->single_rtl, leu_R);}
       | TOK_BISON_LO_SUM_R {SET_DATA(data->single_rtl, lo_sum_R);}
       | TOK_BISON_LSHIFTRT_R {SET_DATA(data->single_rtl, lshiftrt_R);}
       | TOK_BISON_LT_R {SET_DATA(data->single_rtl, lt_R);}
       | TOK_BISON_LTGT_R {SET_DATA(data->single_rtl, ltgt_R);}
       | TOK_BISON_LTU_R {SET_DATA(data->single_rtl, ltu_R);}
       | TOK_BISON_WRITE_MEM_R {SET_DATA(data->single_rtl, write_mem_R);}
       | TOK_BISON_READ_MEM_R {SET_DATA(data->single_rtl, read_mem_R);}
       | TOK_BISON_MINUS_R {SET_DATA(data->single_rtl, minus_R);}
       | TOK_BISON_MOD_R {SET_DATA(data->single_rtl, mod_R);}
       | TOK_BISON_MULT_R {SET_DATA(data->single_rtl, mult_R);}
       | TOK_BISON_NE_R {SET_DATA(data->single_rtl, ne_R);}
       | TOK_BISON_NEG_R {SET_DATA(data->single_rtl, neg_R);}
       | TOK_BISON_NOT_R {SET_DATA(data->single_rtl, not_R);}
       | TOK_BISON_ORDERED_R {SET_DATA(data->single_rtl, ordered_R);}
       | TOK_BISON_PARALLEL_R {SET_DATA(data->single_rtl, parallel_R);}
       | TOK_BISON_PARITY_R {SET_DATA(data->single_rtl, parity_R);}
       | TOK_BISON_PC_R {SET_DATA(data->single_rtl, pc_R);}
       | TOK_BISON_PLUS_R {SET_DATA(data->single_rtl, plus_R);}
       | TOK_BISON_POPCOUNT_R {SET_DATA(data->single_rtl, popcount_R);}
       | TOK_BISON_REG_R {SET_DATA(data->single_rtl, reg_R);}
       | TOK_BISON_ROTATE_R {SET_DATA(data->single_rtl, rotate_R);}
       | TOK_BISON_ROTATERT_R {SET_DATA(data->single_rtl, rotatert_R);}
       | TOK_BISON_SAT_FRACT_R {SET_DATA(data->single_rtl, sat_fract_R);}
       | TOK_BISON_SET_R {SET_DATA(data->single_rtl, set_R);}
       | TOK_BISON_SIGN_EXTEND_R {SET_DATA(data->single_rtl, sign_extend_R);}
       | TOK_BISON_SMAX_R {SET_DATA(data->single_rtl, smax_R);}
       | TOK_BISON_SMIN_R {SET_DATA(data->single_rtl, smin_R);}
       | TOK_BISON_SQRT_R {SET_DATA(data->single_rtl, sqrt_R);}
       | TOK_BISON_SYMBOL_REF_R {SET_DATA(data->single_rtl, symbol_ref_R);}
       | TOK_BISON_TRUNCATE_R {SET_DATA(data->single_rtl, truncate_R);}
       | TOK_BISON_UDIV_R {SET_DATA(data->single_rtl, udiv_R);}
       | TOK_BISON_UMAX_R {SET_DATA(data->single_rtl, umax_R);}
       | TOK_BISON_UMIN_R {SET_DATA(data->single_rtl, umin_R);}
       | TOK_BISON_UMOD_R {SET_DATA(data->single_rtl, umod_R);}
       | TOK_BISON_UNEQ_R {SET_DATA(data->single_rtl, uneq_R);}
       | TOK_BISON_UNGE_R {SET_DATA(data->single_rtl, unge_R);}
       | TOK_BISON_UNGT_R {SET_DATA(data->single_rtl, ungt_R);}
       | TOK_BISON_UNLE_R {SET_DATA(data->single_rtl, unle_R);}
       | TOK_BISON_UNLT_R {SET_DATA(data->single_rtl, unlt_R);}
       | TOK_BISON_UNORDERED_R {SET_DATA(data->single_rtl, unordered_R);}
       | TOK_BISON_UNSIGNED_FIX_R {SET_DATA(data->single_rtl, unsigned_fix_R);}
       | TOK_BISON_UNSIGNED_FLOAT_R {SET_DATA(data->single_rtl, unsigned_float_R);}
       | TOK_BISON_UNSIGNED_FRACT_CONVERT_R {SET_DATA(data->single_rtl, unsigned_fract_convert_R);}
       | TOK_BISON_UNSIGNED_SAT_FRACT_R {SET_DATA(data->single_rtl, unsigned_sat_fract_R);}
       | TOK_BISON_XOR_R {SET_DATA(data->single_rtl, xor_R);}
       | TOK_BISON_ZERO_EXTEND_R {SET_DATA(data->single_rtl, zero_extend_R);}
       ;

   rtl_mode : /*empty */ {SET_DATA(data->mode_rtl, none_R);}
            | TOK_BISON_QC_R {SET_DATA(data->mode_rtl, qc_R);}
            | TOK_BISON_HC_R {SET_DATA(data->mode_rtl, hc_R);}
            | TOK_BISON_SC_R {SET_DATA(data->mode_rtl, sc_R);}
            | TOK_BISON_DC_R {SET_DATA(data->mode_rtl, dc_R);}
            | TOK_BISON_TC_R {SET_DATA(data->mode_rtl, tc_R);}
            | TOK_BISON_CQI_R {SET_DATA(data->mode_rtl, cqi_R);}
            | TOK_BISON_CHI_R {SET_DATA(data->mode_rtl, chi_R);}
            | TOK_BISON_CSI_R {SET_DATA(data->mode_rtl, csi_R);}
            | TOK_BISON_CDI_R {SET_DATA(data->mode_rtl, cdi_R);}
            | TOK_BISON_CTI_R {SET_DATA(data->mode_rtl, cti_R);}
            | TOK_BISON_QF_R {SET_DATA(data->mode_rtl, qf_R);}
            | TOK_BISON_HF_R {SET_DATA(data->mode_rtl, hf_R);}
            | TOK_BISON_SF_R {SET_DATA(data->mode_rtl, sf_R);}
            | TOK_BISON_DF_R {SET_DATA(data->mode_rtl, df_R);}
            | TOK_BISON_TF_R {SET_DATA(data->mode_rtl, tf_R);}
            | TOK_BISON_QI_R {SET_DATA(data->mode_rtl, qi_R);}
            | TOK_BISON_HI_R {SET_DATA(data->mode_rtl, hi_R);}
            | TOK_BISON_SI_R {SET_DATA(data->mode_rtl, si_R);}
            | TOK_BISON_DO_R {SET_DATA(data->mode_rtl, di_R);}
            | TOK_BISON_TI_R {SET_DATA(data->mode_rtl, ti_R);}
            | TOK_BISON_V2SI_R {SET_DATA(data->mode_rtl, v2si_R);}
            | TOK_BISON_V4HI_R {SET_DATA(data->mode_rtl, v4hi_R);}
            | TOK_BISON_V8QI_R {SET_DATA(data->mode_rtl, v8qi_R);}
            | TOK_BISON_CC_R {SET_DATA(data->mode_rtl, cc_R);}
            | TOK_BISON_CCFP_R {SET_DATA(data->mode_rtl, ccfp_R);}
            | TOK_BISON_CCFPE_R {SET_DATA(data->mode_rtl, ccfpe_R);}
            | TOK_BISON_CCZ_R {SET_DATA(data->mode_rtl, ccz_R);}

   //bloc: TOK_BISON_BLOC^ TOK_BISON_NUMBER (TOK_BISON_HPL)? (pred)*  (succ)*  (phi)*  (stmt)*;
   wbloc : TOK_BISON_BLOC {;}
           number_id      {CB(data->curr_unumber)}
           tok_hpl        {;}
           wloop_id       {;}
           wpred_star     {;}
           wsucc_star     {;}
           true_edge_opt  {OPT($13,NBV(bloc, true_edge, data->curr_unumber))}
           false_edge_opt {OPT($15,NBV(bloc, false_edge, data->curr_unumber))}
           phi_star       {;}
           stmt_star      {;}
           rtl_star       {;}
         ;

   //pred: TOK_BISON_PRED^ (TOK_BISON_ENTRY | TOK_BISON_NUMBER);
   wpred : TOK_BISON_PRED TOK_BISON_ENTRY{data->curr_unumber=bloc::ENTRY_BLOCK_ID;}
         | TOK_BISON_PRED number_id
         ;

   wsucc : TOK_BISON_SUCC TOK_BISON_EXIT{data->curr_unumber=bloc::EXIT_BLOCK_ID;}
         | TOK_BISON_SUCC number_id
         ;

   mem_virtual_ops : mem_ops        {;}
                     virtual_ops    {;}
                   ;

   mem_ops : memuse_opt             {;}
             memdef_opt             {;}
           ;

   memuse_opt : /*empty*/
              | TOK_BISON_MEMUSE node_id {NS(gimple_node, memuse)}
              ;

   memdef_opt : /*empty*/
              | TOK_BISON_MEMDEF node_id {NS(gimple_node, memdef)}
              ;

   virtual_ops : /* empty */        {;}
               | virtual_ops        {;}
                 virtual_op         {;}
               ;

   virtual_op : TOK_BISON_VUSE       {;}
                node_id              {ADDV(gimple_node, AddVuse)}
              | TOK_BISON_VDEF       {;}
                node_id              {ADDV(gimple_node, AddVdef)}
              | TOK_BISON_VOVER      {;}
                node_id              {ADDV(gimple_node, AddVover)}
              ;

   wtarget_mem_ref461 : TOK_BISON_TARGET_MEM_REF461 {CTN(target_mem_ref461)}
                        type                        {NS(target_mem_ref461,type)}
                        base_opt                    {OPT($5, NS(target_mem_ref461,base))}
                        offset_opt                  {OPT($7, NS(target_mem_ref461,offset))}
                        idx_opt                     {OPT($9, NS(target_mem_ref461,idx))}
                        step_opt                    {OPT($11, NS(target_mem_ref461,step))}
                        idx2_opt                    {OPT($13, NS(target_mem_ref461,idx2))}
                      ;

   wtarget_mem_ref : TOK_BISON_TARGET_MEM_REF{CTN(target_mem_ref)}
                     type{NS(target_mem_ref,type)}
                     symbol_opt{OPT($5, NS(target_mem_ref,symbol))}
                     base_opt{OPT($7, NS(target_mem_ref,base))}
                     idx_opt{OPT($9, NS(target_mem_ref,idx))}
                     step_opt{OPT($11, NS(target_mem_ref,step))}
                     offset_opt{OPT($13, NS(target_mem_ref,offset))}
                     orig{NS(target_mem_ref,orig)}
                     tag_opt{OPT($17, NS(target_mem_ref,tag));}
                     ;

   wtrait_expr : TOK_BISON_TRAIT_EXPR{CTN(trait_expr)} ;

   time_weight_opt :  {$$=false;}| TOK_BISON_TIME_WEIGHT number_id{$$=true;} ;

   size_weight_opt :  {$$=false;}| TOK_BISON_SIZE_WEIGHT number_id{$$=true;} ;

   rtl_size_weight_opt :  {$$=false;}| TOK_BISON_RTL_SIZE_WEIGHT number_id{$$=true;} ;

   phi       : TOK_BISON_PHI node_id;
   stmt      : TOK_BISON_STMT  node_id;
   def       : TOK_BISON_DEF  node_id;
   def_stmt  : TOK_BISON_DEF_STMT node_id;
   edge      : TOK_BISON_EDGE  number_id;
   arg       : TOK_BISON_ARG   node_id;
   arg_opt      : /*empty*/{$$=false;} | TOK_BISON_ARG  node_id        {$$=true;} ;
   vars      : TOK_BISON_VARS  node_id;
   flds      : TOK_BISON_FLDS  node_id;
   fncs      : TOK_BISON_FNCS  node_id;
   valu      : TOK_BISON_VALU  node_id;
   op        : TOK_BISON_OP  node_id;



   strg      : TOK_BISON_STRG  string_id     ;

   valr      : TOK_BISON_VALR  string_id     ;

   valx      : TOK_BISON_VALX  string_id     ;


   type      : TOK_BISON_TYPE  node_id       ;

   body      : TOK_BISON_BODY  node_id       ;

   size      : TOK_BISON_SIZE  node_id       ;

   csts      : TOK_BISON_CSTS  node_id       ;

   retn      : TOK_BISON_RETN  node_id       ;

   elts      : TOK_BISON_ELTS  node_id       ;

   ptd       : TOK_BISON_PTD  node_id        ;

   refd      : TOK_BISON_REFD  node_id       ;

   fn        : TOK_BISON_FN  node_id         ;

   got       : TOK_BISON_GOTO  node_id       ;

   real      : TOK_BISON_REAL  node_id       ;

   imag      : TOK_BISON_IMAG  node_id       ;

   binf      : TOK_BISON_BINF  node_id       ;

   res       : TOK_BISON_RES  node_id        ;

   var_opt   : /*empty*/{$$=false;} | TOK_BISON_VAR  node_id {$$=true;} ;

   str       : TOK_BISON_STR  string_id      ;

   next      : TOK_BISON_NEXT  node_id       ;

   expr      : TOK_BISON_EXPR  node_id       ;

   crnt      : TOK_BISON_CRNT  node_id       ;

   hdlr      : TOK_BISON_HDLR  node_id       ;

   tmpl_parms : TOK_BISON_TMPL_PARMS node_id ;

   tmpl_args : TOK_BISON_TMPL_ARGS node_id   ;

   vers      : TOK_BISON_VERS  number_id     ;


   orig_vers_opt : /*empty*/{$$=false;} | TOK_BISON_ORIG_VERS  number_id {$$=true;} ;

   algn      : TOK_BISON_ALGN  number_id     ;

   prec      : TOK_BISON_PREC  number_id     ;

   bb_index  : TOK_BISON_BB_INDEX number_id  ;

   value     : TOK_BISON_VALUE  number_id    ;

   lngt      : TOK_BISON_LNGT  number_id     ;

   used      : TOK_BISON_USED  number_id     ;

   line      : TOK_BISON_LINE  number_id     ;

   orig  : TOK_BISON_ORIG  node_id           ;

   idx       : TOK_BISON_IDX  node_id        ;

   index     : TOK_BISON_INDEX  number_id  ;

   level     : TOK_BISON_LEVEL  number_id  ;

   orig_level: TOK_BISON_ORIG_LEVEL number_id  ;

   param_packs_opt: /*empty*/{$$=false;} | TOK_BISON_PARAM_PACKS node_id {$$=true;} ;

   name_opt      : /*empty*/{$$=false;} | TOK_BISON_NAME  node_id        {$$=true;} ;

   type_opt      : /*empty*/{$$=false;} | TOK_BISON_TYPE  node_id        {$$=true;} ;

   body_opt      : /*empty*/{$$=false;} | TOK_BISON_BODY  node_id        {$$=true;} ;
   inline_body_opt: /*empty*/{$$=false;} | TOK_BISON_INLINE_BODY  node_id{$$=true;} ;

   size_opt      : /*empty*/{$$=false;} | TOK_BISON_SIZE  node_id        {$$=true;} ;

   chan_opt      : /*empty*/{$$=false;} | TOK_BISON_CHAN  node_id        {$$=true;} ;

   attrib_opt    : /*empty*/{$$=false;} | TOK_BISON_ATTRIBUTES  node_id  {$$=true;} ;

   prms_opt      : /*empty*/{$$=false;} | TOK_BISON_PRMS  node_id        {$$=true;} ;

   argt_opt      : /*empty*/{$$=false;} | TOK_BISON_ARGT  node_id        {$$=true;} ;

   retn_opt      : /*empty*/{$$=false;} | TOK_BISON_RETN  node_id        {$$=true;} ;

   scpe_opt      : /*empty*/{$$=false;} | TOK_BISON_SCPE  node_id        {$$=true;} ;

   unql_opt      : /*empty*/{$$=false;} | TOK_BISON_UNQL  node_id        {$$=true;} ;

   op_opt        : /*empty*/{$$=false;} | TOK_BISON_OP  node_id          {$$=true;} ;

   domn_opt      : /*empty*/{$$=false;} | TOK_BISON_DOMN  node_id        {$$=true;} ;

   dcls_opt      : /*empty*/{$$=false;} | TOK_BISON_DCLS  node_id        {$$=true;} ;

   mngl_opt      : /*empty*/{$$=false;} | TOK_BISON_MNGL  node_id        {$$=true;} ;

   ptd_opt       : /*empty*/{$$=false;} | TOK_BISON_PTD  node_id         {$$=true;} ;

   vfld_opt      : /*empty*/{$$=false;} | TOK_BISON_VFLD  node_id        {$$=true;} ;

   bpos_opt      : /*empty*/{$$=false;} | TOK_BISON_BPOS  node_id        {$$=true;} ;

   fn_opt        : /*empty*/{$$=false;} | TOK_BISON_FN  node_id          {$$=true;} ;

   binf_opt      : /*empty*/{$$=false;} | TOK_BISON_BINF  node_id        {$$=true;} ;

   init_opt      : /*empty*/{$$=false;} | TOK_BISON_INIT  node_id        {$$=true;} ;

   purp_opt      : /*empty*/{$$=false;} | TOK_BISON_PURP  node_id        {$$=true;} ;

   valu_opt      : /*empty*/{$$=false;} | valu {$$=true;};

   cnst_opt      : /*empty*/{$$=false;} | TOK_BISON_CNST  node_id        {$$=true;} ;

   clas_opt      : /*empty*/{$$=false;} | TOK_BISON_CLAS  node_id        {$$=true;} ;

   clob_opt      : /*empty*/{$$=false;} | TOK_BISON_CLOB  node_id        {$$=true;} ;

   clobber_opt   : /*empty*/{$$=false;} | TOK_BISON_CLOBBER            {$$=true;} ;

   temporary_address_opt   : /*empty*/{$$=false;} | TOK_BISON_ADDR {$$=true;} ;

   rslt_opt      : /*empty*/{$$=false;} | TOK_BISON_RSLT  node_id        {$$=true;} ;

   inst_opt      : /*empty*/{$$=false;} | TOK_BISON_INST  node_id        {$$=true;} ;

   spcs_opt      : /*empty*/{$$=false;} | TOK_BISON_SPCS  node_id        {$$=true;} ;

   cls_opt       : /*empty*/{$$=false;} | TOK_BISON_CLS  node_id         {$$=true;} ;

   bfld_opt      : /*empty*/{$$=false;} | TOK_BISON_BFLD  node_id        {$$=true;} ;

   next_opt      : /*empty*/{$$=false;} | TOK_BISON_NEXT  node_id        {$$=true;} ;

   expr_opt      : /*empty*/{$$=false;} | TOK_BISON_EXPR  node_id        {$$=true;} ;

   uid_opt       : /*empty*/{$$=false;} | TOK_BISON_UID  number_id       {$$=true;} | TOK_BISON_OLD_UID number_id {$$=true;};

   algn_opt      : /*empty*/{$$=false;} | TOK_BISON_ALGN  number_id      {$$=true;} ;

   virt_opt      : /*empty*/{$$=false;} | TOK_BISON_VIRT  number_id      {$$=true;} ;

   fixd_opt      : /*empty*/{$$=false;} | TOK_BISON_FIXD  number_id      {$$=true;} ;
   
<<<<<<< HEAD
   stallable_pipeline : /*empty*/{$$=false;} | TOK_BISON_STALLABLE_PIPELINE number_id {$$=true;} ;
=======
   initiation_time : /*empty*/{$$=false;} | TOK_BISON_INITIATION_TIME number_id {$$=true;} ;
>>>>>>> a0ffe9cb

   use_tmpl_opt  : /*empty*/{$$=false;} | TOK_BISON_USE_TMPL  number_id    {$$=true;} ;

   min_opt       : /*empty*/{$$=false;} | TOK_BISON_MIN  node_id         {$$=true;} ;

   max_opt       : /*empty*/{$$=false;} | TOK_BISON_MAX  node_id         {$$=true;} ;

   bit_values_opt: /*empty*/{$$=false;} | TOK_BISON_BIT_VALUES  string_id  {$$=true;} ;

   out_opt       : /*empty*/{$$=false;} | TOK_BISON_OUT  node_id         {$$=true;} ;

   in_opt        : /*empty*/{$$=false;} | TOK_BISON_IN  node_id          {$$=true;} ;

   true_edge_opt: /*empty*/{$$=false;}  | TOK_BISON_TRUE_EDGE number_id  {$$=true;} ;

   false_edge_opt: /*empty*/{$$=false;} | TOK_BISON_FALSE_EDGE number_id {$$=true;} ;

   symbol_opt: /*empty*/{$$=false;}     | TOK_BISON_SYMBOL node_id       {$$=true;} ;

   base_opt: /*empty*/{$$=false;}       | TOK_BISON_BASE node_id         {$$=true;} ;

   step_opt: /*empty*/{$$=false;}       | TOK_BISON_STEP node_id         {$$=true;} ;

   offset_opt: /*empty*/{$$=false;}     | TOK_BISON_OFFSET node_id       {$$=true;} ;

   tag_opt: /*empty*/{$$=false;}        | TOK_BISON_TAG node_id          {$$=true;} ;

   orig_opt  :  /*empty*/{$$=false;}    | TOK_BISON_ORIG  node_id        {$$=true;} ;

   smt_ann_opt: /*empty*/{$$=false;}    | TOK_BISON_SMT_ANN node_id      {$$=true;} ;

   idx_opt    : /*empty*/{$$=false;}    | TOK_BISON_IDX  node_id         {$$=true;};

   idx2_opt    : /*empty*/{$$=false;}    | TOK_BISON_IDX2 node_id        {$$=true;};

   predicate_opt : /*empty*/{$$=false;}  |  TOK_BISON_PREDICATE node_id  {$$=true;};

   slot_opt : /*empty*/{$$=false;}  |  TOK_BISON_SLOT node_id  {$$=true;};

   clnp_opt: /*empty*/{$$=false;}  |  TOK_BISON_CLNP node_id  {$$=true;};

   decl_opt: /*empty*/{$$=false;}  |  TOK_BISON_DECL node_id  {$$=true;};

   ctor_opt: /*empty*/{$$=false;}  |  TOK_BISON_CTOR number_id  {$$=true;};

   node_id   : NODE_ID    {data->curr_NODE_ID=$1;};
   string_id : TOK_BISON_STRING {data->curr_string=std::string($1+1, $1+strlen($1)-1);};
   number_id : TOK_BISON_NUMBER {data->curr_number=$1; data->curr_unumber = $1; data->curr_size_t_number=$1; data->curr_long_long_number=$1;  data->curr_double_number=$1;};
   string_id_opt : /*empty*/ {$$ = false;} | string_id {$$ = true;}

%%
#endif
/**
* EPILOGUE
*/

extern tree_managerRef tree_parseY(const ParameterConstRef Param, std::string fn)
{
    fileIO_istreamRef sname = fileIO_istream_open(fn);
    if(sname->fail()) THROW_ERROR(std::string("FILE does not exist: ")+fn);
    const TreeFlexLexerRef lexer(new TreeFlexLexer(sname.get(), 0));
    const BisonParserDataRef data(new BisonParserData(Param, Param->get_class_debug_level("tree_parse")));
    data->final_TM = tree_managerRef();
    data->current_TM = tree_managerRef();
#if YYDEBUG
    yydebug = 1;
#endif
    yyparse(data, lexer);
    if(data->final_TM)
      data->final_TM->merge_tree_managers(data->current_TM);
    else
      data->final_TM = data->current_TM;
    return data->final_TM;
}

void yyerror(const BisonParserDataRef data, const TreeFlexLexerRef lexer, const char *msg)
{
  lexer->yyerror(msg);
}
int yylex(YYSTYPE *lvalp, const TreeFlexLexerRef lexer)
{
  lexer->lvalp=lvalp;
  return lexer->yylex();
}<|MERGE_RESOLUTION|>--- conflicted
+++ resolved
@@ -597,11 +597,7 @@
 %token TOK_BISON_ARTIFICIAL TOK_BISON_SYSTEM TOK_BISON_OPERATING_SYSTEM TOK_BISON_LIBRARY_SYSTEM TOK_BISON_LIBBAMBU TOK_BISON_EXTERN TOK_BISON_ADDR_TAKEN TOK_BISON_ADDR_NOT_TAKEN TOK_BISON_C TOK_BISON_LSHIFT
 %token TOK_BISON_GLOBAL_INIT TOK_BISON_GLOBAL_FINI TOK_BISON_UNDEFINED TOK_BISON_BUILTIN TOK_BISON_HWCALL TOK_BISON_OPERATOR
 %token TOK_BISON_OVERFLOW TOK_BISON_VIRT TOK_BISON_UNSIGNED TOK_BISON_STRUCT
-<<<<<<< HEAD
-%token TOK_BISON_UNION TOK_BISON_CONSTANT TOK_BISON_READONLY TOK_BISON_REGISTER TOK_BISON_STATIC TOK_BISON_REVERSE_RESTRICT TOK_BISON_WRITING_MEMORY TOK_BISON_READING_MEMORY TOK_BISON_SIMPLE_PIPELINE TOK_BISON_STALLABLE_PIPELINE TOK_BISON_OMP_ATOMIC TOK_BISON_OMP_BODY_LOOP TOK_BISON_OMP_CRITICAL_SESSION TOK_BISON_OMP_FOR_WRAPPER
-=======
 %token TOK_BISON_UNION TOK_BISON_CONSTANT TOK_BISON_READONLY TOK_BISON_REGISTER TOK_BISON_STATIC TOK_BISON_REVERSE_RESTRICT TOK_BISON_WRITING_MEMORY TOK_BISON_READING_MEMORY TOK_BISON_PIPELINE_ENABLED TOK_BISON_SIMPLE_PIPELINE TOK_BISON_INITIATION_TIME TOK_BISON_OMP_ATOMIC TOK_BISON_OMP_BODY_LOOP TOK_BISON_OMP_CRITICAL_SESSION TOK_BISON_OMP_FOR_WRAPPER
->>>>>>> a0ffe9cb
 %token TOK_BISON_DEFAULT TOK_BISON_VOLATILE TOK_BISON_INF TOK_BISON_NAN TOK_BISON_VARARGS
 %token TOK_BISON_ENTRY TOK_BISON_EXIT TOK_BISON_NEW TOK_BISON_DELETE
 %token TOK_BISON_ASSIGN TOK_BISON_MEMBER TOK_BISON_PUBLIC TOK_BISON_PRIVATE
@@ -641,11 +637,7 @@
 %type<pred> var_opt orig_vers_opt op_opt time_weight_opt size_weight_opt rtl_size_weight_opt
 %type<pred> param_packs_opt name_opt type_opt body_opt size_opt chan_opt prms_opt argt_opt arg_opt retn_opt scpe_opt attrib_opt unql_opt domn_opt dcls_opt mngl_opt ptd_opt vfld_opt bpos_opt fn_opt
 %type<pred> binf_opt init_opt purp_opt cnst_opt clas_opt clob_opt clobber_opt temporary_address_opt rslt_opt inst_opt spcs_opt cls_opt bfld_opt next_opt expr_opt valu_opt
-<<<<<<< HEAD
-%type<pred> uid_opt algn_opt virt_opt fixd_opt stallable_pipeline use_tmpl_opt predicate_opt slot_opt clnp_opt decl_opt ctor_opt
-=======
 %type<pred> uid_opt algn_opt virt_opt fixd_opt initiation_time use_tmpl_opt predicate_opt slot_opt clnp_opt decl_opt ctor_opt
->>>>>>> a0ffe9cb
 %type<pred> tok_artificial_opt tok_packed_opt tok_operating_system_opt tok_library_system_opt tok_libbambu_opt tok_system_opt tok_virtual_opt tok_default_opt qual_opt string_id_opt
 %type<pred> min_opt max_opt bit_values_opt inline_body_opt out_opt in_opt true_edge_opt false_edge_opt
 %type<pred> symbol_opt base_opt step_opt offset_opt tag_opt orig_opt smt_ann_opt idx_opt idx2_opt
@@ -948,17 +940,12 @@
                          }
                          ;
 
-<<<<<<< HEAD
-   simple_pipeline : /*empty*/
-                      | TOK_BISON_SIMPLE_PIPELINE{NSV(function_decl, pipeline_enabled, true); NSV(function_decl, simple_pipeline, true)}
-=======
    pipeline_enabled : /*empty*/
           | TOK_BISON_PIPELINE_ENABLED{NSV(function_decl, pipeline_enabled, true)}
           ;
 
    simple_pipeline : /*empty*/
                       | TOK_BISON_SIMPLE_PIPELINE{NSV(function_decl, simple_pipeline, true)}
->>>>>>> a0ffe9cb
                       ;
 
    tok_writing_memory : /*empty*/
@@ -1011,15 +998,6 @@
                     reverse_restrict_flag   {;}
                     tok_writing_memory      {;}
                     tok_reading_memory      {;}
-<<<<<<< HEAD
-                    simple_pipeline         {;}
-                    stallable_pipeline      {OPT($35, {NSV(function_decl, pipeline_enabled, true)})}
-                    omp_atomic_flag         {;}
-                    omp_body_loop_flag      {;}
-                    omp_for_wrapper_opt     {;}
-                    body_opt                {OPT($43, NS(function_decl,body))}
-                    inline_body_opt         {OPT($45, NS(function_decl,inline_body))}
-=======
                     pipeline_enabled        {;}
                     simple_pipeline         {;}
                     initiation_time         {OPT($37, {NSV(function_decl,initiation_time,data->curr_number)})}
@@ -1028,7 +1006,6 @@
                     omp_for_wrapper_opt     {;}
                     body_opt                {OPT($45, NS(function_decl,body))}
                     inline_body_opt         {OPT($47, NS(function_decl,inline_body))}
->>>>>>> a0ffe9cb
              ;
 
    //identifier_node: TOK_BISON_IDENTIFIER_NODE^ ((strg lngt) | TOK_BISON_OPERATOR);
@@ -2775,11 +2752,7 @@
 
    fixd_opt      : /*empty*/{$$=false;} | TOK_BISON_FIXD  number_id      {$$=true;} ;
    
-<<<<<<< HEAD
-   stallable_pipeline : /*empty*/{$$=false;} | TOK_BISON_STALLABLE_PIPELINE number_id {$$=true;} ;
-=======
    initiation_time : /*empty*/{$$=false;} | TOK_BISON_INITIATION_TIME number_id {$$=true;} ;
->>>>>>> a0ffe9cb
 
    use_tmpl_opt  : /*empty*/{$$=false;} | TOK_BISON_USE_TMPL  number_id    {$$=true;} ;
 
