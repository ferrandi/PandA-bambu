--- conflicted
+++ resolved
@@ -136,11 +136,7 @@
                      THROW_ASSERT(my_node->get_kind() == function_decl_K, "Not a function_decl");
                      my_node->set_pipelining(!is_pipelined.compare("yes"));
                      my_node->set_simple_pipeline(!simple_pipeline.compare(("yes")));
-<<<<<<< HEAD
-                     my_node->set_initiation_time((unsigned int)std::stoi(initiation_time));
-=======
                      my_node->set_initiation_time(std::stoi(initiation_time));
->>>>>>> a0ffe9cb
                   }
                }
             }
