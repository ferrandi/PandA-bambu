--- conflicted
+++ resolved
@@ -60,87 +60,7 @@
 {
    try
    {
-<<<<<<< HEAD
-      extern tree_managerRef tree_parseY(const ParameterConstRef Param, std::string fn);
-      auto TM = tree_parseY(Param, f);
-      std::string source_name = f;
-      std::string trailer = ".gimplePSSA";
-      if(source_name.length() > trailer.length())
-      {
-         source_name.erase(source_name.length() - trailer.length(), trailer.length());
-         source_name.append(".pipeline.xml");
-         auto XMLfilename = source_name;
-         if((std::filesystem::exists(std::filesystem::path(XMLfilename))))
-         {
-            XMLDomParser parser(XMLfilename);
-            parser.Exec();
-            if(parser)
-            {
-               const xml_element* node = parser.get_document()->get_root_node();
-               for(const auto& iter : node->get_children())
-               {
-                  const auto* Enode = GetPointer<const xml_element>(iter);
-                  if(!Enode)
-                  {
-                     continue;
-                  }
-                  if(Enode->get_name() == "function")
-                  {
-                     std::string fname;
-                     std::string is_pipelined = "null";
-                     std::string initiation_time = "null";
-                     for(auto attr : Enode->get_attributes())
-                     {
-                        std::string key = attr->get_name();
-                        std::string value = attr->get_value();
-                        if(key == "id")
-                        {
-                           fname = value;
-                        }
-                        if(key == "is_pipelined")
-                        {
-                           is_pipelined = value;
-                        }
-                        if(key == "initiation_time")
-                        {
-                           initiation_time = value;
-                        }
-                     }
-                     if(fname == "")
-                     {
-                        THROW_ERROR("malformed pipeline infer file");
-                     }
-                     if(is_pipelined.compare("yes") && is_pipelined.compare("no"))
-                     {
-                        THROW_ERROR("malformed pipeline infer file");
-                     }
-                     for(const auto& iterArg : Enode->get_children())
-                     {
-                        const auto* EnodeArg = GetPointer<const xml_element>(iterArg);
-                        if(EnodeArg)
-                        {
-                           THROW_ERROR("malformed pipeline infer file");
-                        }
-                     }
-                     const auto fu_node = TM->GetFunction(fname);
-                     if(!fu_node)
-                     {
-                        // the function is not present in the tree manager
-                        continue;
-                     }
-                     auto my_node = GetPointer<function_decl>(GET_NODE(fu_node));
-                     THROW_ASSERT(my_node, "Not a function_decl");
-                     my_node->set_pipelining(!is_pipelined.compare("yes"));
-                     my_node->set_initiation_time(static_cast<unsigned>(std::stoi(initiation_time)));
-                  }
-               }
-            }
-         }
-      }
-      return TM;
-=======
       return tree_parseY(Param, f);
->>>>>>> b8ff4097
    }
    catch(const char* msg)
    {
