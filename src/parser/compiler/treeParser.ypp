--- conflicted
+++ resolved
@@ -982,12 +982,7 @@
                     tok_writing_memory      {;}
                     tok_reading_memory      {;}
                     pipeline_enabled        {;}
-<<<<<<< HEAD
                     initiation_time         {OPT($35, {NSV(function_decl,initiation_time,boost::lexical_cast<unsigned>(data->curr_string_number))})}
-=======
-                    simple_pipeline         {;}
-                    initiation_time         {OPT($37, {NSV(function_decl,initiation_time,std::stoi(data->curr_string_number))})}
->>>>>>> 5a8907d2
                     omp_atomic_flag         {;}
                     omp_body_loop_flag      {;}
                     omp_for_wrapper_opt     {;}
@@ -1652,7 +1647,7 @@
   wwiden_sum_expr : TOK_BISON_WIDEN_SUM_EXPR{CTN(widen_sum_expr)} wbinary_expr;
 
   //widen_mult_expr: TOK_BISON_WIDEN_MULT_EXPR^ binary_expr;
-  wwiden_mult_expr : TOK_BISON_WIDEN_MULT_EXPR{CTN(widen_mult_expr)} wbinary_expr;  
+  wwiden_mult_expr : TOK_BISON_WIDEN_MULT_EXPR{CTN(widen_mult_expr)} wbinary_expr;
 
   //mult_highpart_expr : TOK_BISON_MULT_HIGHPART_EXPR^ binary_expr;
   wmult_highpart_expr : TOK_BISON_MULT_HIGHPART_EXPR{CTN(mult_highpart_expr)} wbinary_expr;
@@ -2762,7 +2757,7 @@
    virt_opt      : /*empty*/{$$=false;} | TOK_BISON_VIRT  number_id      {$$=true;} ;
 
    fixd_opt      : /*empty*/{$$=false;} | TOK_BISON_FIXD  number_id      {$$=true;} ;
-   
+
    initiation_time : /*empty*/{$$=false;} | TOK_BISON_INITIATION_TIME number_id {$$=true;} ;
 
    use_tmpl_opt  : /*empty*/{$$=false;} | TOK_BISON_USE_TMPL  number_id    {$$=true;} ;
