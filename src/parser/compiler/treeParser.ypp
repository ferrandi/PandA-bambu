/**
 *
 *                   _/_/_/    _/_/   _/    _/ _/_/_/    _/_/
 *                  _/   _/ _/    _/ _/_/  _/ _/   _/ _/    _/
 *                 _/_/_/  _/_/_/_/ _/  _/_/ _/   _/ _/_/_/_/
 *                _/      _/    _/ _/    _/ _/   _/ _/    _/
 *               _/      _/    _/ _/    _/ _/_/_/  _/    _/
 *
 *             ***********************************************
 *                              PandA Project
 *                     URL: http://panda.dei.polimi.it
 *                       Politecnico di Milano - DEIB
 *                        System Architectures Group
 *             ***********************************************
 *              Copyright (C) 2004-2021 Politecnico di Milano
 *
 *   This file is part of the PandA framework.
 *
 *   The PandA framework is free software; you can redistribute it and/or modify
 *   it under the terms of the GNU General Public License as published by
 *   the Free Software Foundation; either version 3 of the License, or
 *   (at your option) any later version.
 *
 *   This program is distributed in the hope that it will be useful,
 *   but WITHOUT ANY WARRANTY; without even the implied warranty of
 *   MERCHANTABILITY or FITNESS FOR A PARTICULAR PURPOSE.  See the
 *   GNU General Public License for more details.
 *
 *   You should have received a copy of the GNU General Public License
 *   along with this program.  If not, see <http://www.gnu.org/licenses/>.
 *
*/
/**
 * @file treeParser.ypp
 * @brief BISON based parser for the GCC raw file.
 *
 *
 *
 * @author Fabrizio Ferrandi <fabrizio.ferrandi@polimi.it>
 * $Revision$
 * $Date$
 * Last modified by $Author$
 *
*/

%{
/**
* Includes
*/
//#define YYDEBUG 1

///Autoheader include
#include "config_HAVE_CODE_ESTIMATION_BUILT.hpp"
#include "config_HAVE_MAPPING_BUILT.hpp"
#include "config_HAVE_RTL_BUILT.hpp"
#include "config_HAVE_BISON_2_7_OR_GREATER.hpp"

#define YYLTYPE_IS_TRIVIAL 0

///Utility include
#include "refcount.hpp"

///NOTE: forward declarations of BisonParserData and TreeFlexLexer are in this point since they will be used in treeParser.h
REF_FORWARD_DECL(BisonParserData);
struct info_map;
REF_FORWARD_DECL(TreeFlexLexer);

///Header include
#if HAVE_BISON_2_7_OR_GREATER
#include "treeParser.hpp"
#else
#include "treeParser.h"
#endif
///Lexer include
#include "treeLexer.hpp"

///Machine include
#if HAVE_MAPPING_BUILT
#include "machine_node.hpp"
#endif

///Parameter include
#include "Parameter.hpp"

///RTL include
#if HAVE_RTL_BUILT
#include "rtl_common.hpp"
#endif

///STD include
#include <cstdio>
#include <cstring>
#include <fstream>
#include <string>
#include <iosfwd>

///Tree include
#include "tree_basic_block.hpp"
#include "tree_helper.hpp"
#include "tree_manager.hpp"
#include "ext_tree_node.hpp"
#include "tree_reindex.hpp"

///Utiliy include
#include "exceptions.hpp"
#include "fileIO.hpp"
#if HAVE_CODE_ESTIMATION_BUILT
#include "probability_distribution.hpp"
#include "weight_information.hpp"
#endif

///Wrapper include
#include "compiler_wrapper.hpp"
/**
* Defines
*/
//#define NDEBUG 1
///Skipping warnings due to bison
#pragma GCC diagnostic ignored "-Wconversion"
#pragma GCC diagnostic ignored "-Wsign-conversion"
#pragma GCC diagnostic ignored "-Wunused-parameter"
#pragma GCC diagnostic ignored "-Wwrite-strings"
#pragma GCC diagnostic ignored "-Wold-style-cast"
#pragma GCC diagnostic ignored "-Wredundant-decls"
#if (__GNUC__ > 4) || (__GNUC__ == 4 && __GNUC_MINOR__ >= 7) || (defined(__clang__) && __clang_major__ >= 6)
#pragma GCC diagnostic ignored "-Wzero-as-null-pointer-constant"
#endif
/**
* MACROS
*/

#if HAVE_RTL_BUILT
#define SET_DATA(data, value) data = value
#else
#define SET_DATA(data, value)
#endif

#define NO_OPT(cond, action) if(cond) action else YYABORT;
#define OPT(cond, action) if(cond) action

/**
 * Macro used to set a generic field of a generic object.
 * @param obj_node is the type of the object to which the field is setted.
 * @param field is the name of the member of the obj_node to be setted. The type of field member has to be tree_nodeRef.
*/
#define NS(obj_node, field) \
  assign_tree_reindex_to_member(data->curr_tree_nodeRef, &obj_node::field, data->curr_NODE_ID, data->current_TM);

/**
 * Macro used to set a generic field of a generic object.
 * @param curr is the current object reference.
 * @param obj_node is the type of the object to which the field is setted.
 * @param field is the name of the member of the obj_node to be setted. The type of field member has to be tree_nodeRef.
*/
#define NS2(curr, obj_node, field) \
  assign_tree_reindex_to_member(curr, &obj_node::field, data->curr_NODE_ID, data->current_TM);

/**
 * Macro used to set a generic field with a generic value of a generic object.
 * @param obj_node is the type of the object to which the field is setted.
 * @param field is the name of the member of the obj_node to be setted.
 * @param value is the value used to set the field member.
*/
#define NSV(obj_node, field, value) \
    assign_value_to_member(data->curr_tree_nodeRef, &obj_node::field, value);

/**
 * Macro used to set a generic field with a generic value of a generic object.
 * @param obj_node is the type of the object to which the field is setted.
 * @param field is the name of the member of the obj_node to be setted.
 * @param value is the value used to set the field member.
*/
#define NBV(obj_node, field, value) \
  assign_value_to_member<obj_node, blocRef, unsigned int>(data->curr_blocRef, &obj_node::field, value);

/**
 * Create the empty tree_node and set the curr_tree_nodeRef.
 * @param obj_node is the type of the tree_node to create.
*/
#define CTN(obj_node) \
  create_Ref_id<obj_node>(data, &BisonParserData::curr_tree_nodeRef);

/**
 * Create the identifier_node
*/
#define CTN_ID(parameter) \
  create_Ref_identifier(&BisonParserData::curr_tree_nodeRef, data, parameter, data->current_TM);

/**
 * Create the empty bloc and set the curr_blocRef.
 * @param obj_node is the type of the bloc to create.
*/
#define CB(number_value) \
  create_Ref_bloc(&BisonParserData::curr_blocRef, data, number_value);

/**
 * Macro used to add attribute to the class attr.
 * @param token is the token associated to the attribute.
*/
#define ADD_ATTR(token) \
  add_attr<attr>(data->curr_tree_nodeRef, token);

/**
 * Macro used to add attribute to the class function_decl.
 * @param token is the token associated to the attribute.
*/
#define ADD_OP_NAME(token) \
  add_op_name<function_decl>(data->curr_tree_nodeRef, token);

/**
* Macro used to add a NODE_ID to the object obj_node through the function add_function.
* @param obj_node is the type of the object to which the field is setted.
* @param add_function is the name of function that add a NODE_ID
*/
#define ADDV(obj_node, add_function) \
  addv(data->curr_tree_nodeRef, &obj_node::add_function, data->curr_NODE_ID, data->current_TM);

/**
 * Macro used to add a phi node to the object obj_node through the function add_function.
 * @param obj_node is the type of the object to which the field is setted.
 * @param add_function is the name of function that add a phi
*/
#define ADDP(obj_node, add_function) \
  addv(data->curr_blocRef, &obj_node::add_function, data->curr_NODE_ID, data->current_TM);

/**
* Macro used to add a NODE_ID to the object obj_node through the function add_function.
* @param obj_node is the type of the object to which the field is setted.
* @param add_function is the name of function that add a NODE_ID
*/
#define ADDV2(obj_node, add_function) \
  addv2<obj_node, tree_nodeRef>(data->curr_tree_nodeRef, &obj_node::add_function, data->curr_NODE_ID_BIS, data->curr_NODE_ID, data->current_TM);

/**
* Macro used to add a NODE_ID to the object obj_node through the function add_function.
* @param obj_node is the type of the object to which the field is setted.
* @param add_function is the name of function that add a NODE_ID
*/
#define ADDV3(obj_node, add_function) \
  addv3<obj_node, tree_nodeRef>(data->curr_tree_nodeRef, &obj_node::add_function, data->curr_NODE_ID, data->curr_unumber, data->current_TM);

/**
* Macro used to add an unsigned int to the object obj_node through the function add_function.
* @param obj_node is the type of the object to which the field is setted.
* @param add_function is the name of function that add a NODE_ID
*/
#define ADD_UNSIGNED(obj_node, add_function) \
  add_unsigned<obj_node, tree_nodeRef>(data->curr_tree_nodeRef, &obj_node::add_function, data->curr_NODE_ID, data->curr_unumber, data->current_TM);

/**
* Macro used to add a bloc to the object obj_node through the function add_function.
* @param obj_node is the type of the object to which the field is setted.
* @param add_function is the name of function that add a bloc
* @param bloc is the bloc to add.
*/
#define ADDB(obj_node, add_function, vbloc) \
  addo<obj_node, tree_nodeRef, blocRef>(data->curr_tree_nodeRef, &obj_node::add_function, vbloc);

/**
 * Macro used to add a value to the object obj_node through the function add_function.
 * @param obj_node is the type of the object to which the field is setted.
 * @param add_function is the name of function that add a pred
 * @param val is the value to add.
*/
#define ADDVALUE(obj_node, add_function, val) \
  addo(data->curr_blocRef, &obj_node::add_function, val);


/**
 * Macro used to add access_binf
 * @param obj_node is the type of the object to which the field is setted.
 * @param add_function is the name of function that add a vuse
 * @param binf is the binf
 * @param access is a token between TOK_PUB TOK_PROT TOK_PRIV.
*/
#define ADD_ACCESS_BINF(obj_node, add_function) \
  add_access_binf(data->curr_tree_nodeRef, data->curr_NODE_ID, data->curr_token_enum, data->current_TM);


struct BisonParserData
{
   BisonParserData(const ParameterConstRef _Param, int _debug_level) :
      Param(_Param),
      debug_level(_debug_level),
      curr_NODE_ID(0),
      curr_NODE_ID_BIS(0),
      implement_node(false),
      curr_number(0),
      curr_size_t_number(0),
      id(0)
   {
#if HAVE_MAPPING_BUILT
      std::string driving_component_string = Param->getOption<std::string>(OPT_driving_component_type);
      driving_component = processingElement::get_component_type((driving_component_string));
#endif
   }
   //the set of parameter
   const ParameterConstRef Param;

   ///debug level
   int debug_level;

   /// Current tree_node reference
   tree_nodeRef curr_tree_nodeRef;

   /// Current bloc reference
   blocRef curr_blocRef;

   /// Current string reference
   std::string curr_string;

   /// GCC version
   std::string gcc_version;

   /// Store the current NODE_ID as integer.
   unsigned int curr_NODE_ID;

   /// Store the current NODE_ID_BIS as integer.
   unsigned int curr_NODE_ID_BIS;

   /// Is true if the current node is an implementation node
   bool implement_node;

   /// Store the current signed NUMBER.
   int curr_number;

   /// Store the current size_t NUMBER.
   size_t curr_size_t_number;

   /// Store the current unsigned NUMBER
   unsigned int curr_unumber;

   /// Store the current NUMBER (long long)
   int long long curr_long_long_number;

   /// Store the current NUMBER (long double)
   long double curr_double_number;

   /// Store the current token_enum (long double)
   TreeVocabularyTokenTypes_TokenEnum curr_token_enum;

   /// Store the current id of the node. Used by node to identify the id of the current node.
   int id;

   ///merge all the raw read
   tree_managerRef final_TM;

   ///current tree manager
   tree_managerRef current_TM;

#if HAVE_RTL_BUILT
   ///current list of enum rtl_kind
   std::list<std::pair<enum rtl_kind, enum mode_kind> > rtls;

   ///current rtl
   enum rtl_kind single_rtl;

   ///current mode_kind
   enum mode_kind mode_rtl;
#endif

#if HAVE_MAPPING_BUILT
   ///The type of the driving_component
   ComponentTypeConstRef driving_component;
#endif

   /// unique version identifier used for SSA_NAMEs objects
   static unsigned int global_uniq_vers_id;
};

unsigned int BisonParserData::global_uniq_vers_id = 1;

/**
* Local Data Structures
*/

/**
* Global Data Structures
*/

/**
* Function Prototypes
*/
extern int yylex(YYSTYPE *lvalp, const TreeFlexLexerRef lexer);
extern void yyerror(const BisonParserDataRef data, const TreeFlexLexerRef lexer, const char *s);

/**
* Templates
*/
template<class obj_node, class TRef, class value_t>
inline
void assign_value_to_member(const TRef &curr, value_t obj_node::* field, const value_t value)
  {
    THROW_ASSERT(curr, "");
    ((dynamic_cast<obj_node*>(curr.get())) ->* field) = value;
  }

template<class obj_node, class TRef>
inline
void assign_tree_reindex_to_member(const TRef &curr, tree_nodeRef obj_node::* field, const unsigned int tree_index, const tree_managerRef TM)
  {
    THROW_ASSERT(curr, "");
((dynamic_cast<obj_node*>(curr.get())) ->* field) = TM->GetTreeReindex(tree_index);
  }

inline
void create_Ref_bloc( refcount<bloc> BisonParserData::* field, const BisonParserDataRef data, unsigned int number_value)
  {
   (*data .* field) = refcount<bloc>(new bloc(number_value));
  }

template<class obj_node>
inline
void create_Ref_id(const BisonParserDataRef data, tree_nodeRef BisonParserData::* field)
{
    (*data .* field) = tree_nodeRef(new obj_node(data->id));
}

template<class constructor_parameter_type>
inline
void create_Ref_identifier(tree_nodeRef BisonParserData::* field, const BisonParserDataRef data, constructor_parameter_type par, tree_managerRef const &Root)
{
    (*data .* field) = tree_nodeRef(new identifier_node(data->id,par,Root.get()));
}

template<class attr>
inline
void add_attr(const tree_nodeRef &curr, const TreeVocabularyTokenTypes_TokenEnum &token_i)
  {
    (dynamic_cast<attr*>(curr.get()))->add(token_i);
  }

template<class attr>
inline
void add_attr_node(const tree_nodeRef &curr, const unsigned int tree_index, const tree_managerRef TM)
  {
    (dynamic_cast<attr*>(curr.get()))->add(TM->GetTreeReindex(tree_index));
  }

template<class function_decl>
inline
void add_op_name(const tree_nodeRef &curr, const std::string& token_s)
  {
    (dynamic_cast<function_decl*>(curr.get()))->add(token_s);
  }

template<class obj_node, class TRef, typename R>
inline
void  addv(const TRef &curr, R (obj_node::*add_function)(const tree_nodeRef&), const unsigned int tree_index, const tree_managerRef TM)
  {
((dynamic_cast<obj_node*>(curr.get()))->*add_function)(TM->GetTreeReindex(tree_index));
  }

template<class obj_node, class TRef, typename R>
inline
void  addv2(const TRef &curr, R (obj_node::*add_function)(const tree_nodeRef&, const tree_nodeRef&), const unsigned int tree_index_1, const unsigned int tree_index_2, const tree_managerRef TM)
{
((dynamic_cast<obj_node*>(curr.get()))->*add_function)(TM->GetTreeReindex(tree_index_1), TM->GetTreeReindex(tree_index_2));
}

template<class obj_node, class TRef, typename R>
inline
void  addv3(const TRef &curr, R (obj_node::*add_function)(const tree_nodeRef&, int), const unsigned int tree_index, const int value, const tree_managerRef TM)
{
((dynamic_cast<obj_node*>(curr.get()))->*add_function)(TM->GetTreeReindex(tree_index), value);
}

template<class obj_node, class TRef, typename R>
inline
void  add_unsigned(const TRef &curr, R (obj_node::*add_function)(const tree_nodeRef&, unsigned int), const unsigned int tree_index, const unsigned int value, const tree_managerRef TM)
{
   ((dynamic_cast<obj_node*>(curr.get()))->*add_function)(TM->GetTreeReindex(tree_index), value);
}


template<class obj_node, class TRefCurr, class TRef, typename R>
inline
void  addo(const TRefCurr &curr, R (obj_node::*add_function)(const TRef&), const TRef & obj)
  {
    ((dynamic_cast<obj_node*>(curr.get()))->*add_function)(obj);
  }

inline
void add_access_binf(const tree_nodeRef & curr, const unsigned int binf_index, const TreeVocabularyTokenTypes_TokenEnum enum_access, const tree_managerRef TM)
{
   (dynamic_cast<binfo*>(curr.get()))->add_access_binf(TM->GetTreeReindex(binf_index), enum_access);
}


inline
void do_fun_decl(const bool &in, const int & cnib, const int & cni, const BisonParserDataRef data, const tree_managerRef TM)
  {
    TM->add_function(cni, data->curr_tree_nodeRef);
  }

template<class type_node>
inline
void do_qual(const tree_nodeRef &curr, const int & value)
  {
    THROW_ASSERT(curr, "");
    ((dynamic_cast<type_node*>(curr.get()))->qual) = static_cast<TreeVocabularyTokenTypes_TokenEnum>(value);
  }

#ifndef __clang_analyzer__

%}
/**
* BISON DECLARATIONS
*/
%union {
const char *text;
int value;
long long int long_value;
bool pred;
}
%token <value> NODE_ID
%token <text> TOK_BISON_STRING
%token <long_value> TOK_BISON_NUMBER
%token TOK_BISON_GCC_VERSION TOK_BISON_PLUGIN_VERSION
%token TOK_BISON_ERROR_MARK TOK_BISON_IDENTIFIER_NODE TOK_BISON_TREE_LIST TOK_BISON_TREE_VEC
%token TOK_BISON_BLOCK TOK_BISON_VOID_TYPE TOK_BISON_INTEGER_TYPE TOK_BISON_REAL_TYPE
%token TOK_BISON_COMPLEX_TYPE TOK_BISON_TYPE_ARGUMENT_PACK TOK_BISON_NONTYPE_ARGUMENT_PACK TOK_BISON_EXPR_PACK_EXPANSION TOK_BISON_VECTOR_TYPE TOK_BISON_ENUMERAL_TYPE TOK_BISON_BOOLEAN_TYPE
%token TOK_BISON_CHAR_TYPE TOK_BISON_NULLPTR_TYPE TOK_BISON_TYPE_PACK_EXPANSION TOK_BISON_POINTER_TYPE TOK_BISON_OFFSET_TYPE TOK_BISON_REFERENCE_TYPE
%token TOK_BISON_METHOD_TYPE TOK_BISON_ARRAY_TYPE TOK_BISON_SET_TYPE
%token TOK_BISON_RECORD_TYPE TOK_BISON_UNION_TYPE TOK_BISON_QUAL_UNION_TYPE TOK_BISON_FUNCTION_TYPE
%token TOK_BISON_LANG_TYPE TOK_BISON_INTEGER_CST TOK_BISON_REAL_CST TOK_BISON_COMPLEX_CST
%token TOK_BISON_VECTOR_CST TOK_BISON_VOID_CST TOK_BISON_STRING_CST TOK_BISON_FUNCTION_DECL TOK_BISON_LABEL_DECL TOK_BISON_USING_DECL
%token TOK_BISON_CONST_DECL TOK_BISON_TYPE_DECL TOK_BISON_VAR_DECL TOK_BISON_PARM_DECL TOK_BISON_PARAM_PACKS
%token TOK_BISON_RESULT_DECL TOK_BISON_FIELD_DECL TOK_BISON_NAMESPACE_DECL TOK_BISON_TRANSLATION_UNIT_DECL
%token TOK_BISON_COMPONENT_REF TOK_BISON_BIT_FIELD_REF TOK_BISON_INDIRECT_REF TOK_BISON_MISALIGNED_INDIRECT_REF TOK_BISON_BUFFER_REF
%token TOK_BISON_ARRAY_REF TOK_BISON_ARRAY_RANGE_REF TOK_BISON_VTABLE_REF
%token TOK_BISON_CONSTRUCTOR TOK_BISON_DESTRUCTOR TOK_BISON_COMPOUND_EXPR
%token TOK_BISON_MODIFY_EXPR TOK_BISON_GIMPLE_ASSIGN TOK_BISON_INIT_EXPR TOK_BISON_TARGET_EXPR TOK_BISON_COND_EXPR TOK_BISON_GIMPLE_COND
%token TOK_BISON_GIMPLE_BIND TOK_BISON_GIMPLE_CALL TOK_BISON_CALL_EXPR TOK_BISON_AGGR_INIT_EXPR TOK_BISON_WITH_CLEANUP_EXPR
%token TOK_BISON_GIMPLE_NOP
%token TOK_BISON_CLEANUP_POINT_EXPR TOK_BISON_PLACEHOLDER_EXPR TOK_BISON_REDUC_MAX_EXPR TOK_BISON_REDUC_MIN_EXPR TOK_BISON_REDUC_PLUS_EXPR TOK_BISON_PLUS_EXPR TOK_BISON_TERNARY_PLUS_EXPR TOK_BISON_TERNARY_PM_EXPR TOK_BISON_TERNARY_MP_EXPR TOK_BISON_TERNARY_MM_EXPR TOK_BISON_BIT_IOR_CONCAT_EXPR TOK_BISON_MINUS_EXPR
%token TOK_BISON_MULT_EXPR TOK_BISON_TRUNC_DIV_EXPR TOK_BISON_CEIL_DIV_EXPR TOK_BISON_FLOOR_DIV_EXPR
%token TOK_BISON_ROUND_DIV_EXPR TOK_BISON_TRUNC_MOD_EXPR TOK_BISON_CEIL_MOD_EXPR TOK_BISON_FLOOR_MOD_EXPR
%token TOK_BISON_ROUND_MOD_EXPR TOK_BISON_RDIV_EXPR TOK_BISON_EXACT_DIV_EXPR TOK_BISON_FIX_TRUNC_EXPR
%token TOK_BISON_FIX_CEIL_EXPR TOK_BISON_FIX_FLOOR_EXPR TOK_BISON_FIX_ROUND_EXPR TOK_BISON_FLOAT_EXPR
%token TOK_BISON_NEGATE_EXPR TOK_BISON_MIN_EXPR TOK_BISON_MAX_EXPR TOK_BISON_ABS_EXPR
%token TOK_BISON_LUT_EXPR
%token TOK_BISON_LSHIFT_EXPR TOK_BISON_RSHIFT_EXPR TOK_BISON_LROTATE_EXPR TOK_BISON_RROTATE_EXPR
%token TOK_BISON_BIT_IOR_EXPR TOK_BISON_BIT_XOR_EXPR TOK_BISON_BIT_AND_EXPR TOK_BISON_BIT_NOT_EXPR
%token TOK_BISON_TRUTH_ANDIF_EXPR TOK_BISON_TRUTH_ORIF_EXPR TOK_BISON_TRUTH_AND_EXPR TOK_BISON_TRUTH_OR_EXPR
%token TOK_BISON_TRUTH_XOR_EXPR TOK_BISON_TRUTH_NOT_EXPR TOK_BISON_LT_EXPR TOK_BISON_LE_EXPR
%token TOK_BISON_GT_EXPR TOK_BISON_GE_EXPR TOK_BISON_EQ_EXPR TOK_BISON_NE_EXPR
%token TOK_BISON_UNORDERED_EXPR TOK_BISON_ORDERED_EXPR TOK_BISON_UNLT_EXPR TOK_BISON_UNLE_EXPR
%token TOK_BISON_UNGT_EXPR TOK_BISON_UNGE_EXPR TOK_BISON_UNEQ_EXPR TOK_BISON_LTGT_EXPR TOK_BISON_IN_EXPR
%token TOK_BISON_SET_LE_EXPR TOK_BISON_CARD_EXPR TOK_BISON_RANGE_EXPR TOK_BISON_PAREN_EXPR TOK_BISON_CONVERT_EXPR
%token TOK_BISON_NOP_EXPR TOK_BISON_NON_LVALUE_EXPR TOK_BISON_VIEW_CONVERT_EXPR TOK_BISON_SAVE_EXPR
%token TOK_BISON_UNSAVE_EXPR TOK_BISON_ADDR_EXPR TOK_BISON_REFERENCE_EXPR
%token TOK_BISON_FDESC_EXPR TOK_BISON_COMPLEX_EXPR TOK_BISON_CONJ_EXPR
%token TOK_BISON_REALPART_EXPR TOK_BISON_IMAGPART_EXPR TOK_BISON_PREDECREMENT_EXPR TOK_BISON_PREINCREMENT_EXPR
%token TOK_BISON_POSTDECREMENT_EXPR TOK_BISON_POSTINCREMENT_EXPR TOK_BISON_VA_ARG_EXPR TOK_BISON_TRY_CATCH_EXPR
%token TOK_BISON_TRY_FINALLY TOK_BISON_ TOK_BISON_GIMPLE_GOTO TOK_BISON_GOTO_SUBROUTINE
%token TOK_BISON_GIMPLE_RETURN TOK_BISON_EXIT_EXPR TOK_BISON_LOOP_EXPR
%token TOK_BISON_GIMPLE_SWITCH TOK_BISON_GIMPLE_MULTI_WAY_IF TOK_BISON_CASE_LABEL_EXPR TOK_BISON_GIMPLE_RESX TOK_BISON_GIMPLE_ASM
%token TOK_BISON_SSA_NAME
%token TOK_BISON_GIMPLE_PHI TOK_BISON_CATCH_EXPR TOK_BISON_EH_FILTER_EXPR
%token TOK_BISON_STATEMENT_LIST TOK_BISON_TEMPLATE_DECL TOK_BISON_TEMPLATE_TYPE_PARM TOK_BISON_CAST_EXPR
%token TOK_BISON_STATIC_CAST_EXPR TOK_BISON_TYPENAME_TYPE TOK_BISON_SIZEOF_EXPR
%token TOK_BISON_SCOPE_REF TOK_BISON_CTOR_INITIALIZER
%token TOK_BISON_DO_STMT TOK_BISON_EXPR_STMT TOK_BISON_FOR_STMT TOK_BISON_IF_STMT
%token TOK_BISON_RETURN_STMT TOK_BISON_WHILE_STMT TOK_BISON_MODOP_EXPR TOK_BISON_NEW_EXPR TOK_BISON_VEC_COND_EXPR TOK_BISON_VEC_PERM_EXPR TOK_BISON_DOT_PROD_EXPR TOK_BISON_VEC_LSHIFT_EXPR
%token TOK_BISON_VEC_RSHIFT_EXPR TOK_BISON_WIDEN_MULT_HI_EXPR TOK_BISON_WIDEN_MULT_LO_EXPR TOK_BISON_VEC_UNPACK_HI_EXPR TOK_BISON_VEC_UNPACK_LO_EXPR
%token TOK_BISON_VEC_UNPACK_FLOAT_HI_EXPR TOK_BISON_VEC_UNPACK_FLOAT_LO_EXPR TOK_BISON_VEC_PACK_TRUNC_EXPR TOK_BISON_VEC_PACK_SAT_EXPR
%token TOK_BISON_VEC_PACK_FIX_TRUNC_EXPR TOK_BISON_VEC_EXTRACTEVEN_EXPR TOK_BISON_VEC_EXTRACTODD_EXPR TOC_BISON_VEC_INTERLEAVEHIGH_EXPR
%token TOC_BISON_VEC_INTERLEAVELOW_EXPR
%token TOK_BISON_VEC_NEW_EXPR TOK_BISON_OVERLOAD TOK_BISON_REINTERPRET_CAST_EXPR TOK_BISON_TEMPLATE_ID_EXPR
%token TOK_BISON_THROW_EXPR TOK_BISON_TRY_BLOCK TOK_BISON_ALIGNOF_EXPR TOK_BISON_ARROW_EXPR TOK_BISON_HANDLER
%token TOK_BISON_BASELINK TOK_BISON_NAME TOK_BISON_TYPE TOK_BISON_SRCP
%token TOK_BISON_ARG TOK_BISON_BODY TOK_BISON_STRG TOK_BISON_LNGT
%token TOK_BISON_SIZE TOK_BISON_ALGN TOK_BISON_RETN TOK_BISON_PRMS
%token TOK_BISON_SCPE TOK_BISON_USED TOK_BISON_VALUE TOK_BISON_ARGT
%token TOK_BISON_PREC TOK_BISON_BB_INDEX TOK_BISON_MIN TOK_BISON_MAX TOK_BISON_BIT_VALUES TOK_BISON_VALU
%token TOK_BISON_CHAN TOK_BISON_STMT TOK_BISON_OP TOK_BISON_TIME_WEIGHT TOK_BISON_SIZE_WEIGHT TOK_BISON_RTL_SIZE_WEIGHT
%token TOK_BISON_VARS TOK_BISON_UNQL TOK_BISON_ELTS TOK_BISON_DOMN
%token TOK_BISON_BLOC TOK_BISON_DCLS TOK_BISON_MNGL TOK_BISON_PTD
%token TOK_BISON_REFD TOK_BISON_QUAL TOK_BISON_VALR TOK_BISON_VALX
%token TOK_BISON_FLDS TOK_BISON_VFLD TOK_BISON_BPOS TOK_BISON_FN
%token TOK_BISON_GOTO TOK_BISON_REAL TOK_BISON_IMAG
%token TOK_BISON_BASES TOK_BISON_BINFO TOK_BISON_PUB TOK_BISON_PROT TOK_BISON_PRIV
%token TOK_BISON_BINF TOK_BISON_UID TOK_BISON_OLD_UID TOK_BISON_INIT TOK_BISON_FINI
%token TOK_BISON_PURP TOK_BISON_PRED TOK_BISON_SUCC TOK_BISON_HPL TOK_BISON_LOOP_ID TOK_BISON_ATTRIBUTES TOK_BISON_PHI
%token TOK_BISON_RES TOK_BISON_DEF TOK_BISON_EDGE TOK_BISON_VAR TOK_BISON_DEF_STMT TOK_BISON_ADDR_STMT TOK_BISON_USE_STMT
%token TOK_BISON_VERS TOK_BISON_ORIG_VERS TOK_BISON_CNST TOK_BISON_CLAS TOK_BISON_DECL
%token TOK_BISON_CLNP TOK_BISON_LAB TOK_BISON_TRY TOK_BISON_EX
%token TOK_BISON_OUT TOK_BISON_IN TOK_BISON_STR TOK_BISON_CLOB TOK_BISON_CLOBBER
%token TOK_BISON_REF
%token TOK_BISON_FNCS TOK_BISON_CSTS TOK_BISON_RSLT
%token TOK_BISON_INST TOK_BISON_SPCS TOK_BISON_CLS TOK_BISON_BFLD
%token TOK_BISON_CTOR TOK_BISON_NEXT TOK_BISON_COND TOK_BISON_EXPR
%token TOK_BISON_THEN TOK_BISON_ELSE TOK_BISON_CRNT TOK_BISON_HDLR
%token TOK_BISON_USE_TMPL TOK_BISON_TMPL_PARMS TOK_BISON_TMPL_ARGS

%token TOK_BISON_ARTIFICIAL TOK_BISON_SYSTEM TOK_BISON_OPERATING_SYSTEM TOK_BISON_LIBRARY_SYSTEM TOK_BISON_LIBBAMBU TOK_BISON_EXTERN TOK_BISON_ADDR_TAKEN TOK_BISON_ADDR_NOT_TAKEN TOK_BISON_C TOK_BISON_LSHIFT
%token TOK_BISON_GLOBAL_INIT TOK_BISON_GLOBAL_FINI TOK_BISON_UNDEFINED TOK_BISON_BUILTIN TOK_BISON_HWCALL TOK_BISON_OPERATOR
%token TOK_BISON_OVERFLOW TOK_BISON_VIRT TOK_BISON_UNSIGNED TOK_BISON_STRUCT
%token TOK_BISON_UNION TOK_BISON_CONSTANT TOK_BISON_READONLY TOK_BISON_REGISTER TOK_BISON_STATIC TOK_BISON_REVERSE_RESTRICT TOK_BISON_WRITING_MEMORY TOK_BISON_READING_MEMORY TOK_BISON_PIPELINE_ENABLED TOK_BISON_SIMPLE_PIPELINE TOK_BISON_INITIATION_TIME TOK_BISON_OMP_ATOMIC TOK_BISON_OMP_BODY_LOOP TOK_BISON_OMP_CRITICAL_SESSION TOK_BISON_OMP_FOR_WRAPPER
%token TOK_BISON_DEFAULT TOK_BISON_VOLATILE TOK_BISON_INF TOK_BISON_NAN TOK_BISON_VARARGS
%token TOK_BISON_ENTRY TOK_BISON_EXIT TOK_BISON_NEW TOK_BISON_DELETE
%token TOK_BISON_ASSIGN TOK_BISON_MEMBER TOK_BISON_PUBLIC TOK_BISON_PRIVATE
%token TOK_BISON_PROTECTED TOK_BISON_NORETURN TOK_BISON_NOINLINE TOK_BISON_ALWAYS_INLINE
%token TOK_BISON_UNUSED TOK_BISON_CONST TOK_BISON_TRANSPARENT_UNION TOK_BISON_MODE
%token TOK_BISON_SECTION TOK_BISON_ALIGNED TOK_BISON_PACKED TOK_BISON_WEAK TOK_BISON_ALIAS
%token TOK_BISON_NO_INSTRUMENT_FUNCTION TOK_BISON_MALLOC TOK_BISON_NO_STACK_LIMIT TOK_BISON_NO_STACK
%token TOK_BISON_PURE TOK_BISON_DEPRECATED TOK_BISON_VECTOR_SIZE TOK_BISON_VISIBILITY
%token TOK_BISON_TLS_MODEL TOK_BISON_NONNULL TOK_BISON_NOTHROW TOK_BISON_MAY_ALIAS
%token TOK_BISON_WARN_UNUSED_RESULT TOK_BISON_FORMAT TOK_BISON_FORMAT_ARG TOK_BISON_NULL
%token TOK_BISON_CONVERSION TOK_BISON_VIRTUAL TOK_BISON_MUTABLE TOK_BISON_PSEUDO_TMPL
%token TOK_BISON_SPEC TOK_BISON_LINE
%token TOK_BISON_FIXD TOK_BISON_VECNEW TOK_BISON_VECDELETE TOK_BISON_POS
%token TOK_BISON_NEG TOK_BISON_ADDR TOK_BISON_DEREF TOK_BISON_NOT
%token TOK_BISON_LNOT TOK_BISON_PREINC TOK_BISON_PREDEC TOK_BISON_PLUSASSIGN
%token TOK_BISON_PLUS TOK_BISON_MINUSASSIGN TOK_BISON_MINUS TOK_BISON_MULTASSIGN
%token TOK_BISON_MULT TOK_BISON_DIVASSIGN TOK_BISON_DIV TOK_BISON_MODASSIGN
%token TOK_BISON_MOD TOK_BISON_ANDASSIGN TOK_BISON_AND TOK_BISON_ORASSIGN
%token TOK_BISON_OR TOK_BISON_XORASSIGN TOK_BISON_XOR TOK_BISON_LSHIFTASSIGN
%token TOK_BISON_RSHIFTASSIGN TOK_BISON_RSHIFT TOK_BISON_EQ TOK_BISON_NE
%token TOK_BISON_LT TOK_BISON_GT TOK_BISON_LE TOK_BISON_GE
%token TOK_BISON_LAND TOK_BISON_LOR TOK_BISON_COMPOUND TOK_BISON_MEMREF
%token TOK_BISON_SUBS TOK_BISON_POSTINC TOK_BISON_POSTDEC TOK_BISON_CALL
%token TOK_BISON_THUNK TOK_BISON_THIS_ADJUSTING TOK_BISON_RESULT_ADJUSTING TOK_BISON_PTRMEM
%token TOK_BISON_QUAL_R TOK_BISON_QUAL_V TOK_BISON_QUAL_VR TOK_BISON_QUAL_C
%token TOK_BISON_QUAL_CR TOK_BISON_QUAL_CV TOK_BISON_QUAL_CVR TOK_BISON_TEMPLATE_PARM_INDEX TOK_BISON_INDEX TOK_BISON_LEVEL TOK_BISON_ORIG_LEVEL TOK_BISON_INLINE_BODY TOK_BISON_BITFIELD TOK_BISON_WITH_SIZE_EXPR TOK_BISON_OBJ_TYPE_REF
%token TOK_BISON_MEMUSE TOK_BISON_MEMDEF TOK_BISON_VUSE TOK_BISON_VDEF TOK_BISON_VOVER
%token TOK_BISON_PTR_INFO TOK_BISON_TRUE_EDGE TOK_BISON_FALSE_EDGE
%token TOK_BISON_POINTER_PLUS_EXPR TOK_BISON_TARGET_MEM_REF TOK_BISON_TARGET_MEM_REF461 TOK_BISON_SYMBOL TOK_BISON_BASE TOK_BISON_IDX TOK_BISON_IDX2 TOK_BISON_STEP TOK_BISON_OFFSET TOK_BISON_ORIG TOK_BISON_TAG TOK_BISON_SMT_ANN
%token TOK_BISON_TRAIT_EXPR TOK_BISON_GIMPLE_PREDICT TOK_BISON_MEM_REF TOK_BISON_WIDEN_SUM_EXPR TOK_BISON_WIDEN_MULT_EXPR TOK_BISON_MULT_HIGHPART_EXPR TOK_BISON_EXTRACT_BIT_EXPR TOK_BISON_ASSERT_EXPR
<<<<<<< HEAD
%token TOK_BISON_PREDICATE TOK_BISON_SLOT TOK_BISON_SAT_PLUS_EXPR TOK_BISON_SAT_MINUS_EXPR TOK_BISON_EXTRACTVALUE_EXPR TOK_BISON_INSERTVALUE_EXPR
=======
%token TOK_BISON_PREDICATE TOK_BISON_SLOT TOK_BISON_SAT_PLUS_EXPR TOK_BISON_SAT_MINUS_EXPR TOK_BISON_FSHL_EXPR TOK_BISON_FSHR_EXPR
>>>>>>> 82dd3e8d
%token TOK_BISON_RTL
%token TOK_BISON_ABS_R TOK_BISON_AND_R TOK_BISON_ASHIFT_R TOK_BISON_ASHIFTRT_R TOK_BISON_BSWAP_R TOK_BISON_CALL_R TOK_BISON_CALL_INSN_R TOK_BISON_CLZ_R TOK_BISON_CODE_LABEL_R TOK_BISON_COMPARE_R TOK_BISON_CONCAT_R TOK_BISON_CTZ_R TOK_BISON_DIV_R TOK_BISON_EQ_R TOK_BISON_FFS_R TOK_BISON_FIX_R TOK_BISON_FLOAT_R TOK_BISON_FLOAT_EXTEND_R TOK_BISON_FLOAT_TRUNCATE_R TOK_BISON_FRACT_CONVERT_R TOK_BISON_GE_R TOK_BISON_GEU_R TOK_BISON_GT_R TOK_BISON_GTU_R TOK_BISON_HIGH_R TOK_BISON_IF_THEN_ELSE_R TOK_BISON_INSN_R TOK_BISON_IOR_R TOK_BISON_JUMP_INSN_R TOK_BISON_LABEL_REF_R TOK_BISON_LE_R TOK_BISON_LEU_R TOK_BISON_LSHIFTRT_R TOK_BISON_LO_SUM_R TOK_BISON_LT_R TOK_BISON_LTGT_R TOK_BISON_LTU_R TOK_BISON_WRITE_MEM_R TOK_BISON_READ_MEM_R TOK_BISON_MINUS_R TOK_BISON_MOD_R TOK_BISON_MULT_R TOK_BISON_NE_R TOK_BISON_NEG_R TOK_BISON_NOT_R TOK_BISON_ORDERED_R TOK_BISON_PARALLEL_R TOK_BISON_PARITY_R TOK_BISON_PC_R TOK_BISON_PLUS_R TOK_BISON_POPCOUNT_R TOK_BISON_REG_R TOK_BISON_ROTATE_R TOK_BISON_ROTATERT_R TOK_BISON_SAT_FRACT_R TOK_BISON_SET_R TOK_BISON_SIGN_EXTEND_R TOK_BISON_SMAX_R TOK_BISON_SMIN_R TOK_BISON_SQRT_R TOK_BISON_SYMBOL_REF_R TOK_BISON_TRUNCATE_R TOK_BISON_UDIV_R TOK_BISON_UMAX_R TOK_BISON_UMIN_R TOK_BISON_UMOD_R TOK_BISON_UNEQ_R TOK_BISON_UNGE_R TOK_BISON_UNGT_R TOK_BISON_UNLE_R TOK_BISON_UNLT_R TOK_BISON_UNORDERED_R TOK_BISON_UNSIGNED_FIX_R TOK_BISON_UNSIGNED_FLOAT_R TOK_BISON_UNSIGNED_FRACT_CONVERT_R TOK_BISON_UNSIGNED_SAT_FRACT_R TOK_BISON_XOR_R TOK_BISON_ZERO_EXTEND_R
%token TOK_BISON_QC_R TOK_BISON_HC_R TOK_BISON_SC_R TOK_BISON_DC_R TOK_BISON_TC_R TOK_BISON_CQI_R TOK_BISON_CHI_R TOK_BISON_CSI_R TOK_BISON_CDI_R TOK_BISON_CTI_R TOK_BISON_QF_R TOK_BISON_HF_R TOK_BISON_SF_R TOK_BISON_DF_R TOK_BISON_TF_R TOK_BISON_QI_R TOK_BISON_HI_R TOK_BISON_SI_R TOK_BISON_DO_R TOK_BISON_TI_R TOK_BISON_V2SI_R TOK_BISON_V4HI_R TOK_BISON_V8QI_R TOK_BISON_CC_R TOK_BISON_CCFP_R TOK_BISON_CCFPE_R TOK_BISON_CCZ_R
%token TOK_BISON_CLB TOK_BISON_CLB_VARS TOK_BISON_USE TOK_BISON_USE_VARS

%type<pred> var_opt orig_vers_opt op_opt time_weight_opt size_weight_opt rtl_size_weight_opt
%type<pred> param_packs_opt name_opt type_opt body_opt size_opt chan_opt prms_opt argt_opt arg_opt retn_opt scpe_opt attrib_opt unql_opt domn_opt dcls_opt mngl_opt ptd_opt vfld_opt bpos_opt fn_opt
%type<pred> binf_opt init_opt purp_opt cnst_opt clas_opt clob_opt clobber_opt temporary_address_opt rslt_opt inst_opt spcs_opt cls_opt bfld_opt next_opt expr_opt valu_opt
%type<pred> uid_opt algn_opt virt_opt fixd_opt initiation_time use_tmpl_opt predicate_opt slot_opt clnp_opt decl_opt ctor_opt
%type<pred> tok_artificial_opt tok_packed_opt tok_operating_system_opt tok_library_system_opt tok_libbambu_opt tok_system_opt tok_virtual_opt tok_default_opt qual_opt string_id_opt
%type<pred> min_opt max_opt bit_values_opt inline_body_opt out_opt in_opt true_edge_opt false_edge_opt
%type<pred> symbol_opt base_opt step_opt offset_opt tag_opt orig_opt smt_ann_opt idx_opt idx2_opt

%parse-param {const BisonParserDataRef data}
%parse-param {const TreeFlexLexerRef lexer}
%lex-param {const TreeFlexLexerRef lexer}
///throw compilation error if a conflict is detected
%expect 0

%define api.pure
%start root

%%
/**
* GRAMMAR RULES
*/
   root : raw_unit
        | root raw_unit
        ;
   raw_unit:
      version
      | raw_unit node
      ;
   version : TOK_BISON_GCC_VERSION
             string_id {data->gcc_version = data->curr_string;}
             TOK_BISON_PLUGIN_VERSION
             string_id
             {
                CompilerWrapper::CheckCompilerCompatibleVersion(data->gcc_version, data->curr_string);
                if(data->final_TM)
                   data->final_TM->merge_tree_managers(data->current_TM);
                else if(data->current_TM)
                   data->final_TM = data->current_TM;
                data->current_TM = tree_managerRef(new tree_manager(data->Param));
             }
             ;

   node : NODE_ID {data->curr_NODE_ID=data->id=$1;}
          node_d  {
                      data->current_TM->AddTreeNode(data->id, data->curr_tree_nodeRef);
                      data->curr_tree_nodeRef=tree_nodeRef();
                  };

   node_d : wfunction_decl
      | widentifier_node
      | wfunction_type
      | wparm_decl
      | wgimple_bind
      | winteger_cst
      | winteger_type
      | wtree_list
      | wvoid_type
      | wstatement_list
      | wtype_decl
      | wreturn_expr
      | wvar_decl
      | wgimple_assign
      | wstring_cst
      | warray_type
      | wcond_expr
      | wgimple_cond
      | wgt_expr
      | wboolean_type
      | wnullptr_type
      | wtype_pack_expansion
      | wplus_expr
      | wternary_plus_expr
      | wternary_pm_expr
      | wternary_mp_expr
      | wternary_mm_expr
      | wbit_ior_concat_expr
      | wreduc_max_expr
      | wreduc_min_expr
      | wreduc_plus_expr
      | wpointer_plus_expr
      | wminus_expr
      | wmult_expr
      | wtrunc_div_expr
      | wtrunc_mod_expr
      | wle_expr
      | wtruth_or_expr
      | wtruth_not_expr
      | wgoto_expr
      | wgimple_label
      | wnop_expr
      | wgimple_nop
      | wne_expr
      | wnegate_expr
      | wssa_name
      | weq_expr
      | wnamespace_decl
      | wpointer_type
      | wlang_type
      | wreference_type
      | wcomplex_type
      | wlabel_decl
      | wresult_decl
      | wreal_type
      | wreal_cst
      | wconvert_expr
      | wtranslation_unit_decl
      | wrecord_type
      | wfield_decl
      | wcall_expr
      | wgimple_call
      | wcomponent_ref
      | wgimple_switch
      | wtree_vec
      | wblock
      | wbuffer_ref
      | warray_range_ref
      | wwith_cleanup_expr
      | wplaceholder_expr
      | wgoto_subroutine
      | wtype_argument_pack
      | wnontype_argument_pack
      | wexpr_pack_expansion
      | wvector_type
      | wcase_label_expr
      | wenumeral_type
      | wCharType
      | woffset_type
      | wmethod_type
      | wset_type
      | wunion_type
      | wqual_union_type
      | waddr_expr
      | warray_ref
      | windirect_ref
      | wmisaligned_indirect_ref
      | wcleanup_point_expr
      | wsave_expr
      | wreference_expr
      | wcomplex_cst
      | wvector_cst
      | wvoid_cst
      | wconst_decl
      | wbit_field_ref
      | wvtable_ref
      | wcompound_expr
      | winit_expr
      | wceil_div_expr
      | wgimple_phi
      | wtarget_expr
      | wfloor_div_expr
      | wround_div_expr
      | wceil_mod_expr
      | wfloor_mod_expr
      | wround_mod_expr
      | wexact_div_expr
      | wfix_trunc_expr
      | wfix_ceil_expr
      | wfix_floor_expr
      | wfix_round_expr
      | wmin_expr
      | wmax_expr
      | wabs_expr
      | wlshift_expr
      | wrshift_expr
      | wlrotate_expr
      | wrrotate_expr
      | wbit_ior_expr
      | wbit_xor_expr
      | wbit_and_expr
      | wbit_not_expr
      | wtruth_andif_expr
      | wtruth_orif_expr
      | wtruth_and_expr
      | wtruth_xor_expr
      | wlt_expr
      | wge_expr
      | wunordered_expr
      | wordered_expr
      | wunlt_expr
      | wunle_expr
      | wungt_expr
      | wunge_expr
      | wuneq_expr
      | wltgt_expr
      | win_expr
      | wset_le_expr
      | wcard_expr
      | wrange_expr
      | wparen_expr
      | wnon_lvalue_expr
      | wview_convert_expr
      | wunsave_expr
      | wfdesc_expr
      | wcomplex_expr
      | wconj_expr
      | wrealpart_expr
      | wimagpart_expr
      | wpredecrement_expr
      | wpreincrement_expr
      | wpostdecrement_expr
      | wpostincrement_expr
      | wva_arg_expr
      | wtry_catch_expr
      | wtry_finally
      | wexit_expr
      | wloop_expr
      | wgimple_resx
      | wgimple_asm
      | wcatch_expr
      | weh_filter_expr
      | wconstructor
      | wbinfo
      | wtemplate_decl
      | wtemplate_type_parm
      | wtypename_type
      | wcast_expr
      | wstatic_cast_expr
      | wsizeof_expr
      | wscope_ref
      | wfloat_expr
      | wrdiv_expr
      | wctor_initializer
      | wexpr_stmt
      | wreturn_stmt
      | wmodop_expr
      | wnew_expr
      | wvec_cond_expr
      | wvec_perm_expr
      | wdot_prod_expr
      | wvec_lshift_expr
      | wvec_rshift_expr
      | wwiden_mult_hi_expr
      | wwiden_mult_lo_expr
      | wvec_unpack_hi_expr
      | wvec_unpack_lo_expr
      | wvec_unpack_float_hi_expr
      | wvec_unpack_float_lo_expr
      | wvec_pack_trunc_expr
      | wvec_pack_sat_expr
      | wvec_pack_fix_trunc_expr
      | wvec_extracteven_expr
      | wvec_extractodd_expr
      | wvec_interleavehigh_expr
      | wvec_interleavelow_expr
      | wvec_new_expr
      | woverload
      | wreinterpret_cast_expr
      | wtemplate_id_expr
      | wthrow_expr
      | wtry_block
      | walignof_expr
      | warrow_expr
      | wbaselink
      | whandler
      | wtemplate_parm_index
      | wwith_size_expr
      | wobj_type_ref
      | wtarget_mem_ref
      | wtarget_mem_ref461
      | wtrait_expr
      | wgimple_predict
      | wmem_ref
      | wwiden_sum_expr
      | wwiden_mult_expr
      | wmult_highpart_expr
      | wextract_bit_expr
      | wassert_expr
      | wgimple_multi_way_if
      | wusing_decl
      | waggr_init_expr
      | werror_mark
      | wlut_expr
      | wsat_plus_expr
      | wsat_minus_expr
<<<<<<< HEAD
      | wextractvalue_expr
      | winsertvalue_expr
                      ;
=======
      | wfshl_expr
      | wfshr_expr
    ;
>>>>>>> 82dd3e8d

   fun_ext_static:
            /*empty*/
        | TOK_BISON_STATIC{NSV(function_decl, static_flag, true)}
        ;

   reverse_restrict_flag : /* empty */
                         | TOK_BISON_REVERSE_RESTRICT {NSV(function_decl, reverse_restrict_flag, true)}
                         ;

   omp_atomic_flag : /* empty */
                         | TOK_BISON_OMP_ATOMIC {
#if HAVE_EXPERIMENTAL && HAVE_FROM_PRAGMA_BUILT && HAVE_BAMBU_BUILT
                         NSV(function_decl, omp_atomic, true)
#endif
                         }
                         ;

   omp_body_loop_flag : /* empty */
                         | TOK_BISON_OMP_BODY_LOOP {
#if HAVE_EXPERIMENTAL && HAVE_FROM_PRAGMA_BUILT && HAVE_BAMBU_BUILT
                         NSV(function_decl, omp_body_loop, true)
#endif
                         }
                         ;

   omp_for_wrapper_opt : /* empty */
                         | TOK_BISON_OMP_FOR_WRAPPER number_id {
#if HAVE_EXPERIMENTAL && HAVE_FROM_PRAGMA_BUILT && HAVE_BAMBU_BUILT
                         NSV(function_decl, omp_for_wrapper, data->curr_size_t_number)
#endif
                         }
                         ;

   pipeline_enabled : /*empty*/
                    | TOK_BISON_PIPELINE_ENABLED{NSV(function_decl, pipeline_enabled, true)}
                    ;

   simple_pipeline : /*empty*/
                   | TOK_BISON_SIMPLE_PIPELINE{NSV(function_decl, simple_pipeline, true)}
                   ;

   tok_writing_memory : /*empty*/
                 | TOK_BISON_WRITING_MEMORY{NSV(function_decl, writing_memory, true)}
                         ;
   tok_reading_memory : /*empty*/
                        | TOK_BISON_READING_MEMORY{NSV(function_decl, reading_memory, true)}
                        ;
   tok_undefined : /*empty*/
                 | TOK_BISON_UNDEFINED{NSV(function_decl, undefined_flag, true)}
                 ;
   tok_builtin : /*empty*/
                 | TOK_BISON_BUILTIN{NSV(function_decl, builtin_flag, true)}
                 ;

   tok_hwcall  : /*empty*/
                 | TOK_BISON_HWCALL{NSV(function_decl, hwcall_flag, true)}
                 ;


   fun_args : /*empty*/
            | fun_args arg{ADDV(function_decl,AddArg)}
            ;

   fun_op : /*empty*/
          | TOK_BISON_OPERATOR{NSV(function_decl, operator_flag, true)}  fun_op_strings
          ;

   fun_op_strings : /*empty*/
                  | fun_op_strings string_id{ADD_OP_NAME(data->curr_string)}
                  ;

   fun_tmpl : /*empty*/
            | tmpl_parms{NS(function_decl,tmpl_parms)} tmpl_args{NS(function_decl,tmpl_args)}
            ;

   wfunction_decl : TOK_BISON_FUNCTION_DECL {CTN(function_decl) do_fun_decl(data->implement_node, data->curr_NODE_ID_BIS, data->curr_NODE_ID, data, data->current_TM);}
                    wdecl_node              {;}
                    fun_op                  {;}
                    wattr                   {;}
                    fun_tmpl                {;}
                    fixd_opt                {OPT($11, {NSV(function_decl,fixd,data->curr_number); NSV(function_decl,fixd_flag,true)})}
                    virt_opt                {OPT($13, {NSV(function_decl,virt,data->curr_number); NSV(function_decl,virt_flag,true)})}
                    fn_opt                  {OPT($15, NS(function_decl,fn))}
                    fun_args                {;}
                    tok_undefined           {;}
                    tok_builtin             {;}
                    fun_ext_static          {;}
                    tok_hwcall              {;}
                    reverse_restrict_flag   {;}
                    tok_writing_memory      {;}
                    tok_reading_memory      {;}
                    pipeline_enabled        {;}
                    simple_pipeline         {;}
                    initiation_time         {OPT($37, {NSV(function_decl,initiation_time,data->curr_number)})}
                    omp_atomic_flag         {;}
                    omp_body_loop_flag      {;}
                    omp_for_wrapper_opt     {;}
                    body_opt                {OPT($45, NS(function_decl,body))}
                    inline_body_opt         {OPT($47, NS(function_decl,inline_body))}
             ;

   //identifier_node: TOK_BISON_IDENTIFIER_NODE^ ((strg lngt) | TOK_BISON_OPERATOR);
   widentifier_node :  TOK_BISON_IDENTIFIER_NODE strg{CTN_ID(data->curr_string)}  lngt
                    | TOK_BISON_IDENTIFIER_NODE TOK_BISON_OPERATOR{CTN_ID(true)}
                    ;

   //function_type: TOK_BISON_FUNCTION_TYPE^ type_node retn (prms)?;
   wfunction_type:
      TOK_BISON_FUNCTION_TYPE {CTN(function_type)}
      wtype_node retn{NS(function_type, retn)}
      prms_opt{OPT($6, NS(function_type, prms))}
      tok_varargs;

   tok_varargs: /* empty */ |
      TOK_BISON_VARARGS
                 {

                    NSV(function_type, varargs_flag, true);
                 };

   parm_tok_register : /*empty*/
               | TOK_BISON_REGISTER{NSV(parm_decl,register_flag, true)}
               ;
   parm_tok_readonly : /*empty*/
               | TOK_BISON_READONLY{NSV(parm_decl,readonly_flag, true)}
               ;

   //parm_decl: TOK_BISON_PARM_DECL^  decl_node (argt)? (size)? algn used (TOK_BISON_REGISTER)?;
   wparm_decl: TOK_BISON_PARM_DECL {CTN(parm_decl)}
               wdecl_node          {}
               argt_opt            {OPT($5, NS(parm_decl, argt))}
               size_opt            {OPT($7, NS(parm_decl, size))}
               algn                {NSV(parm_decl,algn, data->curr_unumber)}
               tok_artificial_opt  {OPT($11, NSV(decl_node, artificial_flag, true))}
               used                {NSV(parm_decl, used, data->curr_number)}
               parm_tok_register   {}
               parm_tok_readonly   {}
               smt_ann_opt         {OPT($19, NS(parm_decl, smt_ann))}
               ;

   gimple_bind_vars : /*empty*/
                 | vars{ADDV(gimple_bind,add_vars)} gimple_bind_vars
                 ;
   //gimple_bind:	TOK_BISON_GIMPLE_BIND^ expr_node (vars)* body;
   wgimple_bind :	TOK_BISON_GIMPLE_BIND{CTN(gimple_bind)}  wexpr_node  gimple_bind_vars  body{NS(gimple_bind,body)};

   //integer_cst: TOK_BISON_INTEGER_CST^ type value;
   winteger_cst : TOK_BISON_INTEGER_CST
                  {
                     CTN(integer_cst)
                  }
                  type
                  {
                     NS(integer_cst,type)
                  }
                  value
                  {
                    NSV(integer_cst, value, data->curr_long_long_number);
                  };

   //tree_list:	TOK_BISON_TREE_LIST^ (purp)? valu (chan)?;
   wtree_list : TOK_BISON_TREE_LIST{CTN(tree_list)} purp_opt{OPT($3, NS(tree_list, purp))}  valu_opt{OPT($5, NS(tree_list, valu))}  chan_opt{OPT($7, NS(tree_list, chan))};

   var_decl_ext_stat : /*empty*/
                     | TOK_BISON_STATIC TOK_BISON_STATIC {NSV(var_decl,static_static_flag, true)}
                     | TOK_BISON_STATIC{NSV(var_decl,static_flag, true)}
                     | TOK_BISON_EXTERN{NSV(var_decl,extern_flag, true)}
                     | TOK_BISON_EXTERN TOK_BISON_STATIC {NSV(var_decl,extern_flag, true)NSV(var_decl,static_flag, true)}
                     ;
   var_tok_register : /*empty*/ | TOK_BISON_REGISTER{NSV(var_decl,register_flag, true)};

   var_tok_readonly : /*empty*/ | TOK_BISON_READONLY{NSV(var_decl,readonly_flag, true)};

   var_tok_addr_taken : /*empty*/ | TOK_BISON_ADDR_TAKEN{NSV(var_decl,addr_taken, true)};

   var_tok_addr_not_taken : /*empty*/ | TOK_BISON_ADDR_NOT_TAKEN{NSV(var_decl,addr_not_taken, true)};

   //var_decl: TOK_BISON_VAR_DECL^ decl_node attr (TOK_BISON_STATIC TOK_BISON_STATIC | TOK_BISON_STATIC |TOK_BISON_EXTERN)? (init)? (size)? algn used (TOK_BISON_REGISTER)?;
   wvar_decl : TOK_BISON_VAR_DECL   {CTN(var_decl)}
               wdecl_node           {}
               use_tmpl_opt         {OPT($5, NSV(var_decl,use_tmpl,data->curr_number))}
               wattr                {}
               var_decl_ext_stat    {}
               init_opt             {OPT($11, NS(var_decl, init))}
               size_opt             {OPT($13, NS(var_decl, size))}
               algn                 {NSV(var_decl,algn, data->curr_unumber)}
               tok_packed_opt       {OPT($17, NSV(var_decl, packed_flag, true))}
               used                 {NSV(var_decl, used, data->curr_number)}
               var_decl_definitions {;}
               var_decl_uses        {;}
               var_decl_addressings {;}
               var_tok_register     {}
               var_tok_readonly     {}
               bit_values_opt{OPT($31, NSV(var_decl, bit_values, data->curr_string));}
               smt_ann_opt          {OPT($33, NS(var_decl, smt_ann))}
               var_tok_addr_taken   {}
               var_tok_addr_not_taken   {}
               ;

   var_decl_definitions : /*empty*/
                        | var_decl_definition var_decl_definitions
                        ;

   var_decl_definition : TOK_BISON_DEF_STMT node_id {GetPointer<var_decl>(data->curr_tree_nodeRef)->defs.insert(data->current_TM->GetTreeReindex(data->curr_NODE_ID));};

   var_decl_uses : /*empty*/
                 | var_decl_use var_decl_uses
                 ;

   var_decl_use : TOK_BISON_USE_STMT node_id {GetPointer<var_decl>(data->curr_tree_nodeRef)->uses.insert(data->current_TM->GetTreeReindex(data->curr_NODE_ID));};

   var_decl_addressings : /*empty*/
                        | var_decl_addressing var_decl_addressings
                        ;

   var_decl_addressing : TOK_BISON_ADDR_STMT node_id {GetPointer<var_decl>(data->curr_tree_nodeRef)->addressings.insert(data->current_TM->GetTreeReindex(data->curr_NODE_ID));};

   //string_cst:	TOK_BISON_STRING_CST^ (type)? strg lngt;
   wstring_cst : TOK_BISON_STRING_CST{CTN(string_cst)}  type_opt{OPT($3, NS(string_cst,type))}  strg{NSV(string_cst, strg, data->curr_string)}  lngt{NSV(string_cst, lngt, data->curr_number)};

   //void_type: TOK_BISON_VOID_TYPE^ type_node;
   wvoid_type : TOK_BISON_VOID_TYPE{CTN(void_type)}  wtype_node;

   //boolean_type: TOK_BISON_BOOLEAN_TYPE^ type_node;
   wboolean_type : TOK_BISON_BOOLEAN_TYPE{CTN(boolean_type)}  wtype_node;

   //nullptr_type: TOK_BISON_NULLPTR_TYPE^ type_node;
   wnullptr_type : TOK_BISON_NULLPTR_TYPE{CTN(nullptr_type)}  wtype_node;

   //error_mark : TOK_BISON_ERROR_MARK^;
   werror_mark : TOK_BISON_ERROR_MARK{CTN(error_mark)};

   //type_pack_expansion: TOK_BISON_TYPE_PACK_EXPANSION^ type_node;
   wtype_pack_expansion : TOK_BISON_TYPE_PACK_EXPANSION{CTN(type_pack_expansion)} wtype_node op_opt{OPT($4, NS(type_pack_expansion, op))} param_packs_opt{OPT($6, NS(type_pack_expansion, param_packs))} arg_opt{OPT($8, NS(type_pack_expansion, arg))};

   //lang_type:	TOK_BISON_LANG_TYPE^ type_node;
   wlang_type : TOK_BISON_LANG_TYPE{CTN(lang_type)}  wtype_node;

   complex_tok_unsigned : /*empty*/ | TOK_BISON_UNSIGNED{NSV(complex_type, unsigned_flag, true)};
   complex_tok_real : /*empty*/ | TOK_BISON_REAL{NSV(complex_type, real_flag, true)};
   //complex_type: TOK_BISON_COMPLEX_TYPE^ type_node  (TOK_BISON_UNSIGNED)? (TOK_BISON_REAL)?;
   wcomplex_type : TOK_BISON_COMPLEX_TYPE{CTN(complex_type)}  wtype_node complex_tok_unsigned complex_tok_real;

   //type_argument_pack: TOK_BISON_TYPE_ARGUMENT_PACK^ type_node arg;
   wtype_argument_pack : TOK_BISON_TYPE_ARGUMENT_PACK{CTN(type_argument_pack)} wtype_node arg{NS(type_argument_pack, arg)};

   //nontype_argument_pack: TOK_BISON_NONTYPE_ARGUMENT_PACK^ expr_node arg;
   wnontype_argument_pack : TOK_BISON_NONTYPE_ARGUMENT_PACK{CTN(nontype_argument_pack)} wexpr_node arg{NS(nontype_argument_pack, arg)};

   //expr_pack_expansion: TOK_BISON_EXPR_PACK_EXPANSION^ expr_node arg;
   wexpr_pack_expansion : TOK_BISON_EXPR_PACK_EXPANSION{CTN(expr_pack_expansion)} wexpr_node op{NS(expr_pack_expansion, op)} param_packs_opt{OPT($6, NS(expr_pack_expansion, param_packs))} arg_opt{OPT($8, NS(expr_pack_expansion, arg))};

   //vector_type: TOK_BISON_VECTOR_TYPE^ type_node elts;
   wvector_type : TOK_BISON_VECTOR_TYPE{CTN(vector_type)} wtype_node elts{NS(vector_type, elts)};

   //CharType: TOK_BISON_CHAR_TYPE^ type_node;
   wCharType : TOK_BISON_CHAR_TYPE{CTN(CharType)}  wtype_node;

   //offset_type: TOK_BISON_OFFSET_TYPE^ type_node;
   woffset_type : TOK_BISON_OFFSET_TYPE{CTN(offset_type)}  wtype_node;

   //set_type: TOK_BISON_SET_TYPE^ type_node;
   wset_type : TOK_BISON_SET_TYPE{CTN(set_type)}  wtype_node;

   //qual_union_type: TOK_BISON_QUAL_UNION_TYPE^ type_node;
   wqual_union_type : TOK_BISON_QUAL_UNION_TYPE{CTN(qual_union_type)}  wtype_node;

   //typename_type: TOK_BISON_TYPENAME_TYPE^ type_node;
   wtypename_type : TOK_BISON_TYPENAME_TYPE{CTN(typename_type)}  wtype_node;

   //template_type_parm: TOK_BISON_TEMPLATE_TYPE_PARM^ type_node;
   wtemplate_type_parm : TOK_BISON_TEMPLATE_TYPE_PARM{CTN(template_type_parm)}  wtype_node;

   //real_type: TOK_BISON_REAL_TYPE^ type_node prec;
   wreal_type : TOK_BISON_REAL_TYPE{CTN(real_type)}
                wtype_node
                prec{NSV(real_type, prec, data->curr_unumber)}
                ;

   int_tok_unsigned : /*empty*/ | TOK_BISON_UNSIGNED{NSV(integer_type, unsigned_flag, true)};

   //integer_type: TOK_BISON_INTEGER_TYPE^ type_node prec (TOK_BISON_STRING)? (TOK_BISON_UNSIGNED)? (min)? (max)?;
   winteger_type : TOK_BISON_INTEGER_TYPE{CTN(integer_type)}
                   wtype_node
                   prec{NSV(integer_type, prec, data->curr_unumber)}
                   string_id_opt{OPT($6, NSV(integer_type, str, data->curr_string))}
                   int_tok_unsigned
                   min_opt{OPT($9, NS(integer_type,min))}
                   max_opt{OPT($11, NS(integer_type,max))}
                   ;

   enum_tok_unsigned : /*empty*/ | TOK_BISON_UNSIGNED{NSV(enumeral_type, unsigned_flag, true)};

   //enumeral_type: TOK_BISON_ENUMERAL_TYPE^ type_node prec (TOK_BISON_UNSIGNED)? min max csts;
   wenumeral_type : TOK_BISON_ENUMERAL_TYPE{CTN(enumeral_type)}
                    wtype_node
                    prec{NSV(enumeral_type, prec, data->curr_unumber)}
                    enum_tok_unsigned
                    min_opt{OPT($7,NS(enumeral_type,min))}
                    max_opt{OPT($9, NS(enumeral_type,max))}
                    csts{NS(enumeral_type,csts)}
                    ;

   //pointer_type: TOK_BISON_POINTER_TYPE^ type_node ptd;
   wpointer_type : TOK_BISON_POINTER_TYPE{CTN(pointer_type)} wtype_node ptd{NS(pointer_type, ptd)}
                 ;

   //reference_type: TOK_BISON_REFERENCE_TYPE^ type_node refd;
   wreference_type : TOK_BISON_REFERENCE_TYPE{CTN(reference_type)} wtype_node refd{NS(reference_type, refd)}
                   ;

   //array_type: TOK_BISON_ARRAY_TYPE^ type_node elts (domn)?;
   warray_type : TOK_BISON_ARRAY_TYPE{CTN(array_type)}  wtype_node elts{NS(array_type, elts)} domn_opt{OPT($6, NS(array_type, domn))}
               ;

   tok_ptrmem : /*empty*/
              | TOK_BISON_PTRMEM{NSV(record_type, ptrmem_flag, true)}
              ;

   tok_spec : /*empty*/
            | TOK_BISON_SPEC{NSV(record_type, spec_flag, true)}
            ;

   tok_struct : /*empty*/
              | TOK_BISON_STRUCT{NSV(record_type, struct_flag, true)}
              ;

   record_fldsfncs : /*empty*/
               | record_fldsfncs flds{ADDV(record_type, add_flds)}
               | record_fldsfncs fncs{ADDV(record_type, add_fncs)}
               ;


   rec_tmpl : /*empty*/
            | tmpl_parms{NS(record_type,tmpl_parms)} tmpl_args{NS(record_type,tmpl_args)}
            ;

   //record_type: TOK_BISON_RECORD_TYPE^ type_node (tmpl_parm tmpl_arg)? (TOK_BISON_PTRMEM)? (ptd)? (cls)? (bfld)? (vfld)? (TOK_BISON_SPEC)? (TOK_BISON_STRUCT)? (flds)* (fncs)* (binf)?;
   wrecord_type : TOK_BISON_RECORD_TYPE{CTN(record_type)}  wtype_node  rec_tmpl tok_ptrmem  ptd_opt{OPT($6, NS(record_type, ptd))}  cls_opt{OPT($8, NS(record_type, cls))}  bfld_opt{OPT($10, NS(record_type, bfld))}  vfld_opt{OPT($12, NS(record_type, vfld))}  tok_spec  tok_struct  record_fldsfncs  binf_opt{OPT($17, NS(record_type, binf))};

   union_flds :/*empty*/
              | union_flds flds{ADDV(union_type, add_flds)}
              ;

   union_fncs : /*empty*/
              | union_fncs fncs{ADDV(union_type, add_fncs)}
              ;

   //union_type: TOK_BISON_UNION_TYPE^ type_node TOK_BISON_UNION (flds)* (fncs)* (binf)?;
   wunion_type : TOK_BISON_UNION_TYPE{CTN(union_type)}  wtype_node TOK_BISON_UNION  union_flds union_fncs  binf_opt{OPT($7, NS(union_type, binf))};

   //method_type: TOK_BISON_METHOD_TYPE^ type_node (retn)? (prms)? (clas)? ;
   wmethod_type : TOK_BISON_METHOD_TYPE{CTN(method_type)}  wtype_node retn_opt{OPT($4, NS(method_type, retn))} prms_opt{OPT($6, NS(method_type, prms))} clas_opt{OPT($8, NS(method_type, clas))} ;


   type_tmpl : /*empty*/
        | tmpl_parms{NS(type_decl,tmpl_parms)} tmpl_args{NS(type_decl,tmpl_args)}
        ;
   //type_decl:	TOK_BISON_TYPE_DECL^ decl_node;
   wtype_decl : TOK_BISON_TYPE_DECL{CTN(type_decl)}  wdecl_node  type_tmpl;

   //translation_unit_decl: TOK_BISON_TRANSLATION_UNIT_DECL^ decl_node;
   wtranslation_unit_decl : TOK_BISON_TRANSLATION_UNIT_DECL{CTN(translation_unit_decl)}  wdecl_node;

   //label_decl:	TOK_BISON_LABEL_DECL^ decl_node;
   wlabel_decl :	TOK_BISON_LABEL_DECL{CTN(label_decl)}  wdecl_node;

  //using_decl:	TOK_BISON_USING_DECL^ decl_node;
  wusing_decl :	TOK_BISON_USING_DECL{CTN(using_decl)}  wdecl_node;

  //const_decl: TOK_BISON_CONST_DECL^ decl_node (cnst)?;
  wconst_decl :  TOK_BISON_CONST_DECL{CTN(const_decl)}  wdecl_node  cnst_opt{OPT($4, NS(const_decl, cnst))};

  //namespace_decl:	TOK_BISON_NAMESPACE_DECL^ decl_node (TOK_BISON_C)? (dcls)?;
  wnamespace_decl : TOK_BISON_NAMESPACE_DECL{CTN(namespace_decl)}  wdecl_node  dcls_opt{OPT($4, NS(namespace_decl, dcls))};

   //result_decl:	TOK_BISON_RESULT_DECL^ decl_node (init)? size algn;
   wresult_decl : TOK_BISON_RESULT_DECL {CTN(result_decl)}
                  wdecl_node            {}
                  init_opt              {OPT($5, NS(result_decl, init))}
                  size                  {NS(result_decl, size)}
                  algn                  {NSV(result_decl,algn, data->curr_unumber)}
                  tok_packed_opt        {OPT($11, NSV(result_decl, packed_flag, true))}
                  smt_ann_opt           {OPT($13, NS(result_decl, smt_ann))}
                  ;

   //field_decl: TOK_BISON_FIELD_DECL^ decl_node attr (init)? (size)? algn (bpos)?;
   wfield_decl : TOK_BISON_FIELD_DECL {CTN(field_decl)}
                 wdecl_node           {}
                 wattr                {}
                 init_opt             {OPT($7, NS(field_decl, init))}
                 size_opt             {OPT($9, NS(field_decl, size))}
                 algn                 {NSV(field_decl,algn, data->curr_unumber)}
                 tok_packed_opt       {OPT($13, NSV(field_decl, packed_flag, true))}
                 bpos_opt             {OPT($15, NS(field_decl, bpos))}
                 smt_ann_opt          {OPT($17, NS(field_decl, smt_ann))}
                 ;

  //template_decl: TOK_BISON_TEMPLATE_DECL^ decl_node (rslt)? (inst)? (spcs)? (prms)?;
  wtemplate_decl : TOK_BISON_TEMPLATE_DECL{CTN(template_decl)}  wdecl_node rslt_opt{OPT($4, NS(template_decl,rslt))} inst_opt{OPT($6, NS(template_decl,inst))} spcs_opt{OPT($8, NS(template_decl,spcs))} prms_opt{OPT($10, NS(template_decl,prms))};


   //gimple_return: TOK_BISON_GIMPLE_RETURN^ gimple_node (op)?;
   wreturn_expr :
      TOK_BISON_GIMPLE_RETURN{CTN(gimple_return)}
      wgimple_node
      op_opt{OPT($4, NS(gimple_return,op))}
   ;

  //UNARY EXPRESSION

  //gimple_goto: TOK_BISON_GIMPLE_GOTO^ unary_expr;
  wgoto_expr : TOK_BISON_GIMPLE_GOTO{CTN(gimple_goto)}  wgimple_node op{NS(gimple_goto,op)};

  //gimple_label:	TOK_BISON_^ unary_expr;
  wgimple_label :	TOK_BISON_{CTN(gimple_label)}  wgimple_node op{NS(gimple_label,op)};

  //unsave_expr:    TOK_BISON_UNSAVE_EXPR^ unary_expr;
  wunsave_expr : TOK_BISON_UNSAVE_EXPR{CTN(unsave_expr)}  wunary_expr;

  //gimple_resx:      TOK_BISON_GIMPLE_RESX^ unary_expr;
  wgimple_resx : TOK_BISON_GIMPLE_RESX{CTN(gimple_resx)}  wunary_expr;

  //va_arg_expr:    TOK_BISON_VA_ARG_EXPR^ unary_expr;
  wva_arg_expr : TOK_BISON_VA_ARG_EXPR{CTN(va_arg_expr)}  wunary_expr;

  //exit_expr:      TOK_BISON_EXIT_EXPR^ unary_expr;
  wexit_expr : TOK_BISON_EXIT_EXPR{CTN(exit_expr)}  wunary_expr;

  //loop_expr:      TOK_BISON_LOOP_EXPR^ unary_expr;
  wloop_expr : TOK_BISON_LOOP_EXPR{CTN(loop_expr)}  wunary_expr;

  //nop_expr:	TOK_BISON_NOP_EXPR^ unary_expr;
  wnop_expr :	TOK_BISON_NOP_EXPR{CTN(nop_expr)}  wunary_expr;

   //gimple_nop: TOK_BISON_GIMPLE_NOP_EXPR srcp;
   wgimple_nop : TOK_BISON_GIMPLE_NOP{CTN(gimple_nop)} wgimple_node;

  //negate_expr:	TOK_BISON_NEGATE_EXPR^ unary_expr;
  wnegate_expr : TOK_BISON_NEGATE_EXPR{CTN(negate_expr)}  wunary_expr;

  //truth_not_expr:	TOK_BISON_TRUTH_NOT_EXPR^ unary_expr;
  wtruth_not_expr : TOK_BISON_TRUTH_NOT_EXPR{CTN(truth_not_expr)}  wunary_expr;

  //convert_expr:   TOK_BISON_CONVERT_EXPR^ unary_expr;
  wconvert_expr : TOK_BISON_CONVERT_EXPR{CTN(convert_expr)}  wunary_expr;

  //addr_expr:	TOK_BISON_ADDR_EXPR^ unary_expr;
  waddr_expr :	TOK_BISON_ADDR_EXPR{CTN(addr_expr)}  wunary_expr;

  //reference_expr: TOK_BISON_REFERENCE_EXPR^ unary_expr;
  wreference_expr : TOK_BISON_REFERENCE_EXPR{CTN(reference_expr)}  wunary_expr;

  //cleanup_point_expr: TOK_BISON_CLEANUP_POINT_EXPR^ unary_expr;
  wcleanup_point_expr : TOK_BISON_CLEANUP_POINT_EXPR{CTN(cleanup_point_expr)}  wunary_expr;

  //fix_trunc_expr: TOK_BISON_FIX_TRUNC_EXPR^ unary_expr;
  wfix_trunc_expr : TOK_BISON_FIX_TRUNC_EXPR{CTN(fix_trunc_expr)}  wunary_expr;

  //fix_ceil_expr:  TOK_BISON_FIX_CEIL_EXPR^ unary_expr;
  wfix_ceil_expr : TOK_BISON_FIX_CEIL_EXPR{CTN(fix_ceil_expr)}  wunary_expr;

  //fix_floor_expr: TOK_BISON_FIX_FLOOR_EXPR^ unary_expr;
  wfix_floor_expr : TOK_BISON_FIX_FLOOR_EXPR{CTN(fix_floor_expr)}  wunary_expr;

  //fix_round_expr: TOK_BISON_FIX_ROUND_EXPR^ unary_expr;
  wfix_round_expr : TOK_BISON_FIX_ROUND_EXPR{CTN(fix_round_expr)}  wunary_expr;

  //float_expr:     TOK_BISON_FLOAT_EXPR^ unary_expr;
  wfloat_expr : TOK_BISON_FLOAT_EXPR{CTN(float_expr)}  wunary_expr;

  //abs_expr:       TOK_BISON_ABS_EXPR^ unary_expr;
  wabs_expr : TOK_BISON_ABS_EXPR{CTN(abs_expr)}  wunary_expr;

  //conj_expr:      TOK_BISON_CONJ_EXPR^ unary_expr;
  wconj_expr : TOK_BISON_CONJ_EXPR{CTN(conj_expr)}  wunary_expr;

  //realpart_expr:  TOK_BISON_REALPART_EXPR^ unary_expr;
  wrealpart_expr : TOK_BISON_REALPART_EXPR{CTN(realpart_expr)}  wunary_expr;

  //imagpart_expr:  TOK_BISON_IMAGPART_EXPR^ unary_expr;
  wimagpart_expr : TOK_BISON_IMAGPART_EXPR{CTN(imagpart_expr)}  wunary_expr;

  //card_expr:      TOK_BISON_CARD_EXPR^ unary_expr;
  wcard_expr : TOK_BISON_CARD_EXPR{CTN(card_expr)}  wunary_expr;

  //non_lvalue_expr: TOK_BISON_NON_LVALUE_EXPR^ unary_expr;
  wnon_lvalue_expr : TOK_BISON_NON_LVALUE_EXPR{CTN(non_lvalue_expr)}  wunary_expr;

  //view_convert_expr: TOK_BISON_VIEW_CONVERT_EXPR^ unary_expr;
  wview_convert_expr : TOK_BISON_VIEW_CONVERT_EXPR{CTN(view_convert_expr)}  wunary_expr;

  //indirect_ref:   TOK_BISON_INDIRECT_REF^ unary_expr;
  windirect_ref : TOK_BISON_INDIRECT_REF{CTN(indirect_ref)}  wunary_expr;

//misaligned_indirect_ref:   TOK_BISON_MISALIGNED_INDIRECT_REF^ unary_expr;
 wmisaligned_indirect_ref : TOK_BISON_MISALIGNED_INDIRECT_REF{CTN(misaligned_indirect_ref)}  wunary_expr;

  //cast_expr:      TOK_BISON_CAST_EXPR^ unary_expr;
  wcast_expr : TOK_BISON_CAST_EXPR{CTN(cast_expr)}  wunary_expr;

  //static_cast_expr: TOK_BISON_STATIC_CAST_EXPR^ unary_expr;
  wstatic_cast_expr : TOK_BISON_STATIC_CAST_EXPR{CTN(static_cast_expr)}  wunary_expr;

  //reinterpret_cast_expr: TOK_BISON_REINTERPRET_CAST_EXPR^ unary_expr;
  wreinterpret_cast_expr : TOK_BISON_REINTERPRET_CAST_EXPR{CTN(reinterpret_cast_expr)}  wunary_expr;

  //sizeof_expr: TOK_BISON_SIZEOF_EXPR^ unary_expr;
  wsizeof_expr : TOK_BISON_SIZEOF_EXPR{CTN(sizeof_expr)}  wunary_expr;

  //throw_expr:     TOK_BISON_THROW_EXPR^ unary_expr;
  wthrow_expr : TOK_BISON_THROW_EXPR{CTN(throw_expr)}  wunary_expr;

  //alignof_expr:     TOK_BISON_ALIGNOF_EXPR^ unary_expr;
  walignof_expr : TOK_BISON_ALIGNOF_EXPR{CTN(alignof_expr)}  wunary_expr;

  //arrow_expr:     TOK_BISON_ARROW_EXPR^ unary_expr;
  warrow_expr : TOK_BISON_ARROW_EXPR{CTN(arrow_expr)}  wunary_expr;

  //buffer_ref:     TOK_BISON_BUFFER_REF^ unary_expr;
  wbuffer_ref : TOK_BISON_BUFFER_REF{CTN(buffer_ref)}  wunary_expr;

  //gimple_predict: TOK_BISON_GIMPLE_PREDICT^ unary_expr;
  wgimple_predict : TOK_BISON_GIMPLE_PREDICT{CTN(gimple_predict)}  wunary_expr;

  //BINARY EXPRESSION

   wgimple_assign : TOK_BISON_GIMPLE_ASSIGN {CTN(gimple_assign)}
                    wgimple_node            {;}
                    op                      {NS(gimple_assign,op0)}
                    op                      {NS(gimple_assign,op1)}
                    predicate_opt           {OPT($9, NS(gimple_assign, predicate))}
                    gimple_modify_uses      {;}
                    gimple_modify_clbs      {;}
                    clobber_opt             {OPT($15,GetPointer<gimple_assign>(data->curr_tree_nodeRef)->clobber = true;)}
                    temporary_address_opt   {OPT($17,GetPointer<gimple_assign>(data->curr_tree_nodeRef)->temporary_address = true;)}
                  ;

   gimple_modify_uses : /*empty*/
                  | gimple_modify_use gimple_modify_uses
                  ;

   gimple_modify_use : TOK_BISON_USE string_id {GetPointer<gimple_assign>(data->curr_tree_nodeRef)->use_set->Add(data->curr_string);}
                     | TOK_BISON_USE_VARS node_id {GetPointer<gimple_assign>(data->curr_tree_nodeRef)->use_set->Add(data->current_TM->GetTreeReindex(data->curr_NODE_ID));}
                     ;

   gimple_modify_clbs : /*empty*/
                  | gimple_modify_clb gimple_modify_clbs
                  ;

   gimple_modify_clb : TOK_BISON_CLB string_id {GetPointer<gimple_assign>(data->curr_tree_nodeRef)->clobbered_set->Add(data->curr_string);}
                 | TOK_BISON_CLB_VARS node_id {GetPointer<gimple_assign>(data->curr_tree_nodeRef)->clobbered_set->Add(data->current_TM->GetTreeReindex(data->curr_NODE_ID));}
                 ;

  //gt_expr:	TOK_BISON_GT_EXPR^ binary_expr;
  wgt_expr : TOK_BISON_GT_EXPR{CTN(gt_expr)}  wbinary_expr;

  //reduc_max_expr:	TOK_BISON_MAX_PLUS_EXPR^ unary_expr;
  wreduc_max_expr: TOK_BISON_REDUC_MAX_EXPR{CTN(reduc_max_expr)}  wunary_expr;
  //reduc_min_expr:	TOK_BISON_REDUC_MIN_EXPR^ unary_expr;
  wreduc_min_expr: TOK_BISON_REDUC_MIN_EXPR{CTN(reduc_min_expr)}  wunary_expr;
  //reduc_plus_expr: TOK_BISON_REDUC_PLUS_EXPR^ unary_expr;
  wreduc_plus_expr: TOK_BISON_REDUC_PLUS_EXPR{CTN(reduc_plus_expr)}  wunary_expr;

  //plus_expr:	TOK_BISON_PLUS_EXPR^ binary_expr;
  wplus_expr : TOK_BISON_PLUS_EXPR{CTN(plus_expr)}  wbinary_expr;

  //ternary_plus_expr:	TOK_BISON_TERNARY_PLUS_EXPR^ ternary_expr;
  wternary_plus_expr : TOK_BISON_TERNARY_PLUS_EXPR{CTN(ternary_plus_expr)}  wternary_expr;
  //ternary_pm_expr:	TOK_BISON_TERNARY_PM_EXPR^ ternary_expr;
  wternary_pm_expr : TOK_BISON_TERNARY_PM_EXPR{CTN(ternary_pm_expr)}  wternary_expr;
  //ternary_mp_expr:	TOK_BISON_TERNARY_MP_EXPR^ ternary_expr;
  wternary_mp_expr : TOK_BISON_TERNARY_MP_EXPR{CTN(ternary_mp_expr)}  wternary_expr;
  //ternary_mm_expr:	TOK_BISON_TERNARY_MM_EXPR^ ternary_expr;
  wternary_mm_expr : TOK_BISON_TERNARY_MM_EXPR{CTN(ternary_mm_expr)}  wternary_expr;
  //bit_ior_concat_expr:	TOK_BISON_BIT_IOR_CONCAT_EXPR^ ternary_expr;
  wbit_ior_concat_expr : TOK_BISON_BIT_IOR_CONCAT_EXPR{CTN(bit_ior_concat_expr)}  wternary_expr;

  //pointer_plus_expr:  TOK_BISON_PLUS_EXPR^ binary_expr;
  wpointer_plus_expr : TOK_BISON_POINTER_PLUS_EXPR{CTN(pointer_plus_expr)}  wbinary_expr;

  //minus_expr:	TOK_BISON_MINUS_EXPR^ binary_expr;
  wminus_expr :	TOK_BISON_MINUS_EXPR{CTN(minus_expr)}  wbinary_expr;

  //mult_expr:	TOK_BISON_MULT_EXPR^ binary_expr;
  wmult_expr : TOK_BISON_MULT_EXPR{CTN(mult_expr)}  wbinary_expr;

  //trunc_div_expr:	TOK_BISON_TRUNC_DIV_EXPR^ binary_expr;
  wtrunc_div_expr :	TOK_BISON_TRUNC_DIV_EXPR{CTN(trunc_div_expr)}  wbinary_expr;

  //trunc_mod_expr:	TOK_BISON_TRUNC_MOD_EXPR^ binary_expr;
  wtrunc_mod_expr :	TOK_BISON_TRUNC_MOD_EXPR{CTN(trunc_mod_expr)}  wbinary_expr;

  //le_expr:	TOK_BISON_LE_EXPR^ binary_expr;
  wle_expr : TOK_BISON_LE_EXPR{CTN(le_expr)}  wbinary_expr;

  //truth_or_expr:	TOK_BISON_TRUTH_OR_EXPR^ binary_expr;
  wtruth_or_expr : TOK_BISON_TRUTH_OR_EXPR{CTN(truth_or_expr)}  wbinary_expr;

  //ne_expr:	TOK_BISON_NE_EXPR^ binary_expr;
  wne_expr : TOK_BISON_NE_EXPR{CTN(ne_expr)}  wbinary_expr;

  //eq_expr:	TOK_BISON_EQ_EXPR^ binary_expr;
  weq_expr : TOK_BISON_EQ_EXPR{CTN(eq_expr)}  wbinary_expr;

  //compound_expr:  TOK_BISON_COMPOUND_EXPR^ binary_expr;
  wcompound_expr : TOK_BISON_COMPOUND_EXPR{CTN(compound_expr)}  wbinary_expr;

  //init_expr:      TOK_BISON_INIT_EXPR^ binary_expr;
  winit_expr : TOK_BISON_INIT_EXPR{CTN(init_expr)}  wbinary_expr;

  //ceil_div_expr:  TOK_BISON_CEIL_DIV_EXPR^ binary_expr;
  wceil_div_expr : TOK_BISON_CEIL_DIV_EXPR{CTN(ceil_div_expr)}  wbinary_expr;

  //floor_div_expr: TOK_BISON_FLOOR_DIV_EXPR^ binary_expr;
  wfloor_div_expr : TOK_BISON_FLOOR_DIV_EXPR{CTN(floor_div_expr)}  wbinary_expr;

  //round_div_expr: TOK_BISON_ROUND_DIV_EXPR^ binary_expr;
  wround_div_expr : TOK_BISON_ROUND_DIV_EXPR{CTN(round_div_expr)}  wbinary_expr;

  //ceil_mod_expr:  TOK_BISON_CEIL_MOD_EXPR^ binary_expr;
  wceil_mod_expr : TOK_BISON_CEIL_MOD_EXPR{CTN(ceil_mod_expr)}  wbinary_expr;

  //floor_mod_expr: TOK_BISON_FLOOR_MOD_EXPR^ binary_expr;
  wfloor_mod_expr : TOK_BISON_FLOOR_MOD_EXPR{CTN(floor_mod_expr)}  wbinary_expr;

  //round_mod_expr: TOK_BISON_ROUND_MOD_EXPR^ binary_expr;
  wround_mod_expr : TOK_BISON_ROUND_MOD_EXPR{CTN(round_mod_expr)}  wbinary_expr;

  //rdiv_expr:      TOK_BISON_RDIV_EXPR^ binary_expr;
  wrdiv_expr : TOK_BISON_RDIV_EXPR{CTN(rdiv_expr)}  wbinary_expr;

  //exact_div_expr: TOK_BISON_EXACT_DIV_EXPR^ binary_expr;
  wexact_div_expr : TOK_BISON_EXACT_DIV_EXPR{CTN(exact_div_expr)}  wbinary_expr;

  //min_expr:       TOK_BISON_MIN_EXPR^ binary_expr;
  wmin_expr : TOK_BISON_MIN_EXPR{CTN(min_expr)}  wbinary_expr;

  //max_expr:       TOK_BISON_MAX_EXPR^ binary_expr;
  wmax_expr : TOK_BISON_MAX_EXPR{CTN(max_expr)}  wbinary_expr;

  //lshift_expr:    TOK_BISON_LSHIFT_EXPR^ binary_expr;
  wlshift_expr : TOK_BISON_LSHIFT_EXPR{CTN(lshift_expr)}  wbinary_expr;

  //rshift_expr:    TOK_BISON_RSHIFT_EXPR^ binary_expr;
  wrshift_expr : TOK_BISON_RSHIFT_EXPR{CTN(rshift_expr)}  wbinary_expr;

  //lrotate_expr:   TOK_BISON_LROTATE_EXPR^ binary_expr;
  wlrotate_expr : TOK_BISON_LROTATE_EXPR{CTN(lrotate_expr)}  wbinary_expr;

  //rrotate_expr:   TOK_BISON_RROTATE_EXPR^ binary_expr;
  wrrotate_expr : TOK_BISON_RROTATE_EXPR{CTN(rrotate_expr)}  wbinary_expr;

  //bit_ior_expr:   TOK_BISON_BIT_IOR_EXPR^ binary_expr;
  wbit_ior_expr : TOK_BISON_BIT_IOR_EXPR{CTN(bit_ior_expr)}  wbinary_expr;

  //bit_xor_expr:   TOK_BISON_BIT_XOR_EXPR^ binary_expr;
  wbit_xor_expr : TOK_BISON_BIT_XOR_EXPR{CTN(bit_xor_expr)}  wbinary_expr;

  //bit_and_expr:   TOK_BISON_BIT_AND_EXPR^ binary_expr;
  wbit_and_expr : TOK_BISON_BIT_AND_EXPR{CTN(bit_and_expr)}  wbinary_expr;

  //bit_not_expr:   TOK_BISON_BIT_NOT_EXPR^ unary_expr;
  wbit_not_expr : TOK_BISON_BIT_NOT_EXPR{CTN(bit_not_expr)}  wunary_expr;

  //truth_andif_expr: TOK_BISON_TRUTH_ANDIF_EXPR^ binary_expr;
  wtruth_andif_expr : TOK_BISON_TRUTH_ANDIF_EXPR{CTN(truth_andif_expr)}  wbinary_expr;

  //truth_orif_expr:TOK_BISON_TRUTH_ORIF_EXPR^ binary_expr;
  wtruth_orif_expr : TOK_BISON_TRUTH_ORIF_EXPR{CTN(truth_orif_expr)}  wbinary_expr;

  //truth_and_expr: TOK_BISON_TRUTH_AND_EXPR^ binary_expr;
  wtruth_and_expr : TOK_BISON_TRUTH_AND_EXPR{CTN(truth_and_expr)}  wbinary_expr;

  //truth_xor_expr: TOK_BISON_TRUTH_XOR_EXPR^ binary_expr;
  wtruth_xor_expr : TOK_BISON_TRUTH_XOR_EXPR{CTN(truth_xor_expr)}  wbinary_expr;

  //lt_expr:        TOK_BISON_LT_EXPR^ binary_expr;
  wlt_expr : TOK_BISON_LT_EXPR{CTN(lt_expr)}  wbinary_expr;

  //ge_expr:        TOK_BISON_GE_EXPR^ binary_expr;
  wge_expr : TOK_BISON_GE_EXPR{CTN(ge_expr)}  wbinary_expr;

  //unordered_expr: TOK_BISON_UNORDERED_EXPR^ binary_expr;
  wunordered_expr : TOK_BISON_UNORDERED_EXPR{CTN(unordered_expr)}  wbinary_expr;

  //ordered_expr:   TOK_BISON_ORDERED_EXPR^ binary_expr;
  wordered_expr : TOK_BISON_ORDERED_EXPR{CTN(ordered_expr)}  wbinary_expr;

  //unlt_expr:      TOK_BISON_UNLT_EXPR^ binary_expr;
  wunlt_expr : TOK_BISON_UNLT_EXPR{CTN(unlt_expr)}  wbinary_expr;

  //unle_expr:      TOK_BISON_UNLE_EXPR^ binary_expr;
  wunle_expr : TOK_BISON_UNLE_EXPR{CTN(unle_expr)}  wbinary_expr;

  //ungt_expr:      TOK_BISON_UNGT_EXPR^ binary_expr;
  wungt_expr : TOK_BISON_UNGT_EXPR{CTN(ungt_expr)}  wbinary_expr;

  //unge_expr:      TOK_BISON_UNGE_EXPR^ binary_expr;
  wunge_expr : TOK_BISON_UNGE_EXPR{CTN(unge_expr)}  wbinary_expr;

  //uneq_expr:      TOK_BISON_UNEQ_EXPR^ binary_expr;
  wuneq_expr :  TOK_BISON_UNEQ_EXPR{CTN(uneq_expr)}  wbinary_expr;

  //ltgt_expr:      TOK_BISON_LTGT_EXPR^ binary_expr;
  wltgt_expr :  TOK_BISON_LTGT_EXPR{CTN(ltgt_expr)}  wbinary_expr;

  //in_expr:        TOK_BISON_IN_EXPR^ binary_expr;
  win_expr : TOK_BISON_IN_EXPR{CTN(in_expr)}  wbinary_expr;

  //set_le_expr:    TOK_BISON_SET_LE_EXPR^ binary_expr;
  wset_le_expr : TOK_BISON_SET_LE_EXPR{CTN(set_le_expr)}  wbinary_expr;

  //range_expr:     TOK_BISON_RANGE_EXPR^ binary_expr;
  wrange_expr : TOK_BISON_RANGE_EXPR{CTN(range_expr)}  wbinary_expr;

  //paren_expr:     TOK_BISON_PAREN_EXPR^ unary_expr;
  wparen_expr : TOK_BISON_PAREN_EXPR{CTN(paren_expr)}  wunary_expr;

  //complex_expr:   TOK_BISON_COMPLEX_EXPR^ binary_expr;
  wcomplex_expr : TOK_BISON_COMPLEX_EXPR{CTN(complex_expr)}  wbinary_expr;

  //predecrement_expr: TOK_BISON_PREDECREMENT_EXPR^ binary_expr;
  wpredecrement_expr : TOK_BISON_PREDECREMENT_EXPR{CTN(predecrement_expr)}  wbinary_expr;

  //preincrement_expr: TOK_BISON_PREINCREMENT_EXPR^ binary_expr;
  wpreincrement_expr : TOK_BISON_PREINCREMENT_EXPR{CTN(preincrement_expr)}  wbinary_expr;

  //with_cleanup_expr: TOK_BISON_WITH_CLEANUP_EXPR^ ternary_expr;
  wwith_cleanup_expr : TOK_BISON_WITH_CLEANUP_EXPR{CTN(with_cleanup_expr)}  wternary_expr;

  vector_valu : valu{ADDV(vector_cst, add_valu)}
              | vector_valu valu{ADDV(vector_cst, add_valu)};
  //vector_cst,     TOK_BISON_VECTOR_CST^ type (valu)+;
  wvector_cst : TOK_BISON_VECTOR_CST{CTN(vector_cst)}  type{NS(vector_cst,type)}  vector_valu;

  //void_cst,     TOK_BISON_VOID_CST^ type;
  wvoid_cst : TOK_BISON_VOID_CST{CTN(void_cst)}  type{NS(vector_cst,type)};

  //try_catch_expr: TOK_BISON_TRY_CATCH_EXPR^ binary_expr;
  wtry_catch_expr : TOK_BISON_TRY_CATCH_EXPR{CTN(try_catch_expr)}  wbinary_expr;

  //vtable_ref:     TOK_BISON_VTABLE_REF^ ternary_expr;
  wvtable_ref : TOK_BISON_VTABLE_REF{CTN(vtable_ref)}  wternary_expr;

  //try_finally:    TOK_BISON_TRY_FINALLY^ binary_expr;
  wtry_finally : TOK_BISON_TRY_FINALLY{CTN(try_finally)}  wbinary_expr;


  //mem_ref: TOK_BISON_MEM_REF^ binary_expr;
  wmem_ref : TOK_BISON_MEM_REF{CTN(mem_ref)}  wbinary_expr;

  wassert_expr : TOK_BISON_ASSERT_EXPR{CTN(assert_expr)}  wbinary_expr;

  //widen_sum_expr: TOK_BISON_WIDEN_SUM_EXPR^ binary_expr;
  wwiden_sum_expr : TOK_BISON_WIDEN_SUM_EXPR{CTN(widen_sum_expr)} wbinary_expr;

  //widen_mult_expr: TOK_BISON_WIDEN_MULT_EXPR^ binary_expr;
  wwiden_mult_expr : TOK_BISON_WIDEN_MULT_EXPR{CTN(widen_mult_expr)} wbinary_expr;  

  //mult_highpart_expr : TOK_BISON_MULT_HIGHPART_EXPR^ binary_expr;
  wmult_highpart_expr : TOK_BISON_MULT_HIGHPART_EXPR{CTN(mult_highpart_expr)} wbinary_expr;

  //extract_bit_expr: TOK_BISON_EXTRACT_BIT_EXPR^ binary_expr;
  wextract_bit_expr : TOK_BISON_EXTRACT_BIT_EXPR{CTN(extract_bit_expr)} wbinary_expr;

  //vec_new_expr:   TOK_BISON_VEC_NEW_EXPR^ expr_node;
  wvec_new_expr :   TOK_BISON_VEC_NEW_EXPR{CTN(vec_new_expr)}  wexpr_node;

  //try_block:      TOK_BISON_TRY_BLOCK^ line body hdlr (next)?;
  wtry_block : TOK_BISON_TRY_BLOCK{CTN(try_block)}  line{NSV(try_block,line,data->curr_number)}  body{NS(try_block,body)}  hdlr{NS(try_block,hdlr)}  next_opt{OPT($9, NS(try_block,next))};

  tree_vec_op : op{ADDV(tree_vec, add_op)}
              | tree_vec_op op{ADDV(tree_vec, add_op)}
              ;
  tree_vec_op_opt : /*empty*/ | tree_vec_op;

  //tree_vec:       TOK_BISON_TREE_VEC^ lngt (op)*;
  wtree_vec : TOK_BISON_TREE_VEC{CTN(tree_vec)}  lngt{NSV(tree_vec, lngt, data->curr_size_t_number)}  tree_vec_op_opt;

  //template_id_expr: TOK_BISON_TEMPLATE_ID_EXPR^ expr_node;
  wtemplate_id_expr : TOK_BISON_TEMPLATE_ID_EXPR{CTN(template_id_expr)}  wexpr_node;

  wtarget_expr : TOK_BISON_TARGET_EXPR{CTN(target_expr)} wexpr_node decl_opt init_opt clnp_opt;

   //ssa_name: TOK_BISON_SSA_NAME^ var vers (ptr_info)? (TOK_BISON_VOLATILE | def);
   wssa_name : TOK_BISON_SSA_NAME {CTN(ssa_name)}
               type_opt{OPT($3, NS(ssa_name,type))}
               var_opt{OPT($5, NS(ssa_name, var))}
               vers{NSV(ssa_name, vers, (BisonParserData::global_uniq_vers_id++))NSV(ssa_name, orig_vers, data->curr_unumber)}
               orig_vers_opt{OPT($9, NSV(ssa_name, orig_vers, data->curr_unumber))}
               ptr_info_opt{;}
               tok_ssa_name_def
               tok_virtual_opt{OPT($14, NSV(ssa_name, virtual_flag, true));}
               tok_default_opt{OPT($16, NSV(ssa_name, default_flag, true));}
               min_opt{OPT($18, NS(ssa_name,min))}
               max_opt{OPT($20, NS(ssa_name,max))}
               bit_values_opt{OPT($22, NSV(ssa_name, bit_values, data->curr_string));}
             ;

    ptr_info_opt : /*empty*/
                 | ptr_info ptr_info_opt
                 ;

    ptr_info : TOK_BISON_USE string_id {GetPointer<ssa_name>(data->curr_tree_nodeRef)->use_set->Add(data->curr_string);}
             | TOK_BISON_USE_VARS node_id {GetPointer<ssa_name>(data->curr_tree_nodeRef)->use_set->Add(data->current_TM->GetTreeReindex(data->curr_NODE_ID));}
             ;

   tok_ssa_name_def: tok_volatile_ssa_name | def_stmt_list;

   def_stmt_list: def_stmt {ADDV(ssa_name, AddDefStmt)}
                | def_stmt_list def_stmt {ADDV(ssa_name, AddDefStmt)}
                ;

   tok_volatile_ssa_name : /*empty*/ | TOK_BISON_VOLATILE{NSV(ssa_name, volatile_flag, true)};

   //gimple_switch:    TOK_BISON_GIMPLE_SWITCH^ op op;
   wgimple_switch :
      TOK_BISON_GIMPLE_SWITCH{CTN(gimple_switch)}
      wgimple_node op{NS(gimple_switch,op0)} op{NS(gimple_switch,op1)}
   ;

   //save_expr:      TOK_BISON_SAVE_EXPR^ ternary_expr;//on GCC4.0 is unary while on GCC3.5 is ternary
   wsave_expr : TOK_BISON_SAVE_EXPR
                {CTN(save_expr)}
                wexpr_node
                op
                {NS(ternary_expr,op0)}
                ternary_opt_ops
              ;

   ternary_opt_ops : /* empty */
                   | op
                     {NS(ternary_expr, op1)}
                   | op
                     {NS(ternary_expr, op1)}
                     op
                     {NS(ternary_expr, op2)}
                   ;

   //scope_ref:      TOK_BISON_SCOPE_REF^ expr_node?;
   wscope_ref : TOK_BISON_SCOPE_REF{CTN(scope_ref)}  wexpr_node op{NS(scope_ref,op0)} op{NS(scope_ref,op1)};

   statement_list_stmt : stmt{ADDV(statement_list, add_stmt)}
                       | statement_list_stmt stmt{ADDV(statement_list, add_stmt)}
                       ;
   statement_list_bloc : wbloc{ADDB(statement_list, add_bloc,data->curr_blocRef)}
                       | statement_list_bloc wbloc{ADDB(statement_list, add_bloc,data->curr_blocRef)}
                       ;

   statement_list_stmt_bloc : /*empty*/
                            | statement_list_stmt
                            | statement_list_bloc
                            ;

   //statement_list: TOK_BISON_STATEMENT_LIST^ ((stmt)+ (bloc)+)?;
   wstatement_list : TOK_BISON_STATEMENT_LIST { CTN(statement_list) }
                    statement_list_stmt_bloc {;};

   //new_expr:       TOK_BISON_NEW_EXPR^ expr_node;
   wnew_expr : TOK_BISON_NEW_EXPR{CTN(new_expr)}  wexpr_node;

   //dot_prod_expr: TOK_BISON_DOT_PROD_EXPR^ ternary_expr;
   wdot_prod_expr : TOK_BISON_DOT_PROD_EXPR {CTN(dot_prod_expr)} wternary_expr;

   //vec_cond_expr: TOK_BISON_VEC_COND_EXPR^ ternary_expr;
   wvec_cond_expr : TOK_BISON_VEC_COND_EXPR {CTN(vec_cond_expr)} wternary_expr;

   //vec_perm_expr: TOK_BISON_VEC_PERM_EXPR^ ternary_expr;
   wvec_perm_expr : TOK_BISON_VEC_PERM_EXPR {CTN(vec_perm_expr)} wternary_expr;

   //vec_lshift_expr: TOK_BISON_VEC_LSHIFT_EXPR^ binary_expr;
   wvec_lshift_expr : TOK_BISON_VEC_LSHIFT_EXPR {CTN(vec_lshift_expr)}  wbinary_expr;

   //vec_rshift_expr: TOK_BISON_VEC_RSHIFT_EXPR^  binary_expr;
   wvec_rshift_expr : TOK_BISON_VEC_RSHIFT_EXPR {CTN(vec_rshift_expr)}  wbinary_expr;

   //widen_mult_hi_expr: TOK_BISON_WIDEN_MULT_HI_EXPR^  binary_expr;
   wwiden_mult_hi_expr : TOK_BISON_WIDEN_MULT_HI_EXPR {CTN(widen_mult_hi_expr)}  wbinary_expr;

   //widen_mult_lo_expr: TOK_BISON_WIDEN_MULT_LO_EXPR^ binary_expr;
   wwiden_mult_lo_expr : TOK_BISON_WIDEN_MULT_LO_EXPR {CTN(widen_mult_lo_expr)}  wbinary_expr;

   //vec_unpack_hi_expr: TOK_BISON_VEC_UNPACK_HI_EXPR^ unary_expr;
   wvec_unpack_hi_expr : TOK_BISON_VEC_UNPACK_HI_EXPR {CTN(vec_unpack_hi_expr)}  wunary_expr;

   //vec_unpack_lo_expr: TOK_BISON_VEC_UNPACK_LO_EXPR^ unary_expr;
   wvec_unpack_lo_expr : TOK_BISON_VEC_UNPACK_LO_EXPR {CTN(vec_unpack_lo_expr)}  wunary_expr;

   //vec_unpack_float_hi_expr: TOK_BISON_VEC_UNPACK_FLOAT_HI_EXPR^ unary_expr;
   wvec_unpack_float_hi_expr : TOK_BISON_VEC_UNPACK_FLOAT_HI_EXPR {CTN(vec_unpack_float_hi_expr)}  wunary_expr;

   //vec_unpack_float_lo_expr: TOK_BISON_VEC_UNPACK_FLOAT_LO_EXPR^ unary_expr;
   wvec_unpack_float_lo_expr : TOK_BISON_VEC_UNPACK_FLOAT_LO_EXPR {CTN(vec_unpack_float_lo_expr)}  wunary_expr;

   //vec_pack_trunc_expr: TOK_BISON_VEC_PACK_TRUNC_EXPR^ binary_expr;
   wvec_pack_trunc_expr : TOK_BISON_VEC_PACK_TRUNC_EXPR {CTN(vec_pack_trunc_expr)}  wbinary_expr;

   //vec_pack_sat_expr: TOK_BISON_VEC_PACK_SAT_EXPR^ binary_expr;
   wvec_pack_sat_expr : TOK_BISON_VEC_PACK_SAT_EXPR{CTN(vec_pack_sat_expr)}  wbinary_expr;

   //vec_pack_fix_trunc_expr: TOK_BISON_VEC_PACK_FIX_TRUNC_EXPR^ binary_expr;
   wvec_pack_fix_trunc_expr : TOK_BISON_VEC_PACK_FIX_TRUNC_EXPR {CTN(vec_pack_fix_trunc_expr)}  wbinary_expr;

   //vec_extracteven_expr: TOK_BISON_VEC_EXTRACTEVEN_EXPR^ binary_expr;
   wvec_extracteven_expr : TOK_BISON_VEC_EXTRACTEVEN_EXPR {CTN(vec_extracteven_expr)}  wbinary_expr;

   //vec_extractodd_expr: TOK_BISON_VEC_EXTRACTODD_EXPR^ binary_expr;
   wvec_extractodd_expr: TOK_BISON_VEC_EXTRACTODD_EXPR {CTN(vec_extractodd_expr)}  wbinary_expr;

   //vec_interleavehigh_expr: TOC_BISON_VEC_INTERLEAVEHIGH_EXPR^ binary_expr;
   wvec_interleavehigh_expr : TOC_BISON_VEC_INTERLEAVEHIGH_EXPR{CTN(vec_interleavehigh_expr)}  wbinary_expr;

   //vec_interleavelow_expr: TOC_BISON_VEC_INTERLEAVELOW_EXPR^ binary_expr;
   wvec_interleavelow_expr : TOC_BISON_VEC_INTERLEAVELOW_EXPR{CTN(vec_interleavelow_expr)}  wbinary_expr;

   //return_stmt:    TOK_BISON_RETURN_STMT^ line (expr)?;
   wreturn_stmt : TOK_BISON_RETURN_STMT{CTN(return_stmt)}  line{NSV(return_stmt,line,data->curr_number)}  expr_opt{OPT($5, NS(return_stmt,expr))};


   //postincrement_expr: TOK_BISON_POSTINCREMENT_EXPR^ binary_expr;
   wpostincrement_expr : TOK_BISON_POSTINCREMENT_EXPR{CTN(postincrement_expr)}  wbinary_expr;

   //modop_expr:     TOK_BISON_MODOP_EXPR^;
   wmodop_expr : TOK_BISON_MODOP_EXPR{CTN(modop_expr)};

   gimple_phi_tuples : /*empty*/
                   | gimple_phi_tuples gimple_phi_tuples_pair
                   ;

   gimple_phi_tuples_pair : def edge{GetPointer<gimple_phi>(data->curr_tree_nodeRef)->AddDefEdge(data->current_TM, gimple_phi::DefEdge(data->current_TM->GetTreeReindex(data->curr_NODE_ID), data->curr_unumber));}
   ;

   //gimple_phi:       TOK_BISON_GIMPLE_PHI^ res (def edge)* (TOK_BISON_VIRTUAL)?;
   wgimple_phi : TOK_BISON_GIMPLE_PHI  {CTN(gimple_phi)}
                 wgimple_node          {;}
                 res{NS                (gimple_phi,res)}
                 gimple_phi_tuples     {;}
                 tok_virtual_opt       {OPT($9, NSV(gimple_phi, virtual_flag, true));}
               ;

   gimple_multi_way_if_tuples : /*empty*/
                                  | gimple_multi_way_if_tuples gimple_multi_way_if_tuples_pair
                                  ;

   gimple_multi_way_if_tuples_pair : def edge{ADD_UNSIGNED(gimple_multi_way_if, add_cond)}
                 ;

   wgimple_multi_way_if : TOK_BISON_GIMPLE_MULTI_WAY_IF  {CTN(gimple_multi_way_if)}
                               wgimple_node          {;}
                               gimple_multi_way_if_tuples     {;}
                             ;


   //postdecrement_expr: TOK_BISON_POSTDECREMENT_EXPR^ binary_expr;
   wpostdecrement_expr : TOK_BISON_POSTDECREMENT_EXPR{CTN(postdecrement_expr)}  wbinary_expr;

   tok_overflow : /*empty*/ | TOK_BISON_OVERFLOW{NSV(real_cst, overflow_flag, true)};

   //real_cst:	TOK_BISON_REAL_CST^ type (TOK_BISON_OVERFLOW)? valr valx;
   wreal_cst :	TOK_BISON_REAL_CST{CTN(real_cst)}  type{NS(real_cst,type)}  tok_overflow  valr{NSV(real_cst, valr,data->curr_string)}  valx{NSV(real_cst, valx, data->curr_string)};

   //placeholder_expr: TOK_BISON_PLACEHOLDER_EXPR;
   wplaceholder_expr : TOK_BISON_PLACEHOLDER_EXPR{CTN(placeholder_expr)};

   //overload:       TOK_BISON_OVERLOAD^ crnt (chan)?;
   woverload : TOK_BISON_OVERLOAD{CTN(overload)}  crnt{NS(overload,crnt)}  chan_opt{OPT($5, NS(overload,chan))};

   //fdesc_expr:     TOK_BISON_FDESC_EXPR^ binary_expr;
   wfdesc_expr : TOK_BISON_FDESC_EXPR{CTN(fdesc_expr)}  wbinary_expr;

   //handler:        TOK_BISON_HANDLER^ line body;
   whandler : TOK_BISON_HANDLER{CTN(handler)}  line{NSV(handler,line,data->curr_number)}  body{NS(handler,body)};

   //catch_expr:     TOK_BISON_CATCH_EXPR^ binary_expr;
   wcatch_expr : TOK_BISON_CATCH_EXPR{CTN(catch_expr)}  wbinary_expr;

   //component_ref:  TOK_BISON_COMPONENT_REF^ ternary_expr;
   wcomponent_ref : TOK_BISON_COMPONENT_REF{CTN(component_ref)}  wternary_expr;

   //expr_stmt:      TOK_BISON_EXPR_STMT^ line expr (next)?;
   wexpr_stmt : TOK_BISON_EXPR_STMT{CTN(expr_stmt)}  line{NSV(expr_stmt,line,data->curr_number)}  expr{NS(expr_stmt,expr)}  next{NS(expr_stmt,next)};

   //complex_cst:    TOK_BISON_COMPLEX_CST^ type real imag;
   wcomplex_cst : TOK_BISON_COMPLEX_CST{CTN(complex_cst)}  type{NS(complex_cst,type)}  real{NS(complex_cst,real)}  imag{NS(complex_cst,imag)};

   //eh_filter_expr: TOK_BISON_EH_FILTER_EXPR^ binary_expr;
   weh_filter_expr : TOK_BISON_EH_FILTER_EXPR{CTN(eh_filter_expr)}  wbinary_expr;

   //ctor_initializer: TOK_BISON_CTOR_INITIALIZER^;
   wctor_initializer : TOK_BISON_CTOR_INITIALIZER{CTN(ctor_initializer)};

   //constructor:    TOK_BISON_CONSTRUCTOR^ (type)? (elts)?;
   wconstructor : TOK_BISON_CONSTRUCTOR{CTN(constructor)}  type_opt{OPT($3,NS(constructor,type))}  constructor_elts
   ;

   constructor_elts : /*empty*/
                    | constructor_elts constructor_elts_pair
                    ;

   constructor_elts_pair : idx{data->curr_NODE_ID_BIS=data->curr_NODE_ID;} valu{ADDV2(constructor, add_idx_valu)}
                        | valu{ADDV(constructor, add_valu)}
   ;

   //block:          TOK_BISON_BLOCK^ (TOK_BISON_STRING)?;
   wblock : TOK_BISON_BLOCK{CTN(block)}  string_id_opt{OPT($3, {NSV(block, bl, data->curr_string); NSV(block,bl_flag,true)})};

   //cond_expr:   TOK_BISON_COND_EXPR^ expr_node op op op;
   wcond_expr : TOK_BISON_COND_EXPR
                {CTN(cond_expr)}
                wexpr_node
                op {NS(cond_expr, op0)}
                op {NS(cond_expr, op1)}
                op {NS(cond_expr, op2)}
              ;

   //gimple_cond:   TOK_BISON_GIMPLE_COND^ gimple_node op;
   wgimple_cond : TOK_BISON_GIMPLE_COND
                 {CTN(gimple_cond)}
                 wgimple_node
                 op {NS(gimple_cond, op0)}
               ;

   //goto_subroutine:  TOK_BISON_GOTO_SUBROUTINE^ binary_expr;
   wgoto_subroutine : TOK_BISON_GOTO_SUBROUTINE{CTN(goto_subroutine)}  wbinary_expr;

   tok_volatile_asm : /*empty*/ | TOK_BISON_VOLATILE{NSV(gimple_asm, volatile_flag, true)};

   //gimple_asm:       TOK_BISON_GIMPLE_ASM^ gimple_phi (TOK_BISON_VOLATILE)? str (out)? in (clob)?;
   wgimple_asm : TOK_BISON_GIMPLE_ASM{CTN(gimple_asm)}  wgimple_node  tok_volatile_asm  str{NSV(gimple_asm,str,data->curr_string)}  out_opt{OPT($7, NS(gimple_asm,out))}  in_opt{OPT($9, NS(gimple_asm,in))}  clob_opt{OPT($11, NS(gimple_asm,clob))};

   op_op_default : op{NS(case_label_expr,op0)}  op_opt{OPT($3, NS(case_label_expr,op1))}
                | TOK_BISON_DEFAULT{NSV(case_label_expr, default_flag, true)}
                ;
   //case_label_expr: TOK_BISON_CASE_LABEL_EXPR^ expr_node ((op (op)?) | TOK_BISON_DEFAULT) got;
   wcase_label_expr : TOK_BISON_CASE_LABEL_EXPR{CTN(case_label_expr)}  wexpr_node op_op_default got{NS(case_label_expr,got)};


   binfo_baseinfos : /*empty*/
                   | binfo_baseinfos binfo_baseinfo_elts_pair
                   ;

   binfo_baseinfo_elts_pair : TOK_BISON_PUB  {data->curr_token_enum=lexer->bison2token(TOK_BISON_PUB); }  binf{ADD_ACCESS_BINF(binfo, add_access_binf)}
                            | TOK_BISON_PROT {data->curr_token_enum=lexer->bison2token(TOK_BISON_PROT);}  binf{ADD_ACCESS_BINF(binfo, add_access_binf)}
                            | TOK_BISON_PRIV {data->curr_token_enum=lexer->bison2token(TOK_BISON_PRIV);}  binf{ADD_ACCESS_BINF(binfo, add_access_binf)}
                            ;

   binfo_tok_virt : /*empty*/ | TOK_BISON_VIRT{NSV(binfo, virt_flag, true)};

   binfo_bases : /*empty*/ | TOK_BISON_BASES number_id {NSV(binfo,bases,data->curr_number);};

   //binfo:  TOK_BISON_BINFO^ (type)? (TOK_BISON_VIRT)? (baseinfo)*;
   wbinfo : TOK_BISON_BINFO{CTN(binfo)}  type_opt{OPT($3, NS(binfo,type))} binfo_tok_virt binfo_bases binfo_baseinfos;


   //baselink:       TOK_BISON_BASELINK^ (type)?;
   wbaselink : TOK_BISON_BASELINK{CTN(baselink)}  type_opt{OPT($3, NS(baselink,type))};


   //array_ref:	TOK_BISON_ARRAY_REF^ quaternary_expr;
   warray_ref : TOK_BISON_ARRAY_REF{CTN(array_ref)}  wquaternary_expr;

   //call_expr: TOK_BISON_CALL_EXPR^ expr_node_fn (arg)*;
   wcall_expr : TOK_BISON_CALL_EXPR{CTN(call_expr)}
                wexpr_node
                fn{NS(call_expr,fn)}
                call_expr_args
                ;

   call_expr_args : /*empty*/
                 | arg {ADDV(call_expr,AddArg)} call_expr_args
                 ;

   //call_expr: TOK_BISON_AGGR_INIT_EXPR^ expr_node_fn slot (arg)*;
   waggr_init_expr : TOK_BISON_AGGR_INIT_EXPR{CTN(aggr_init_expr)}
                             wexpr_node
                             fn{NS(aggr_init_expr,fn)}
                             call_expr_args
                             ctor_opt{OPT($7, NSV(aggr_init_expr,ctor,data->curr_number))}
                             slot_opt{OPT($9, NS(aggr_init_expr,slot))}
                             ;
   wgimple_call : TOK_BISON_GIMPLE_CALL{CTN(gimple_call)}
                  wgimple_node
                  fn{NS(gimple_call,fn)}
                  gimple_call_args
                  gimple_call_uses
                  gimple_call_clbs
               ;

   gimple_call_args : /*empty*/
                   | arg {ADDV(gimple_call,AddArg)} gimple_call_args
                   ;

   gimple_call_uses : /*empty*/
                   | gimple_call_use gimple_call_uses
                   ;

   gimple_call_use : TOK_BISON_USE string_id {GetPointer<gimple_call>(data->curr_tree_nodeRef)->use_set->Add(data->curr_string);}
                  | TOK_BISON_USE_VARS node_id {GetPointer<gimple_call>(data->curr_tree_nodeRef)->use_set->Add(data->current_TM->GetTreeReindex(data->curr_NODE_ID));}
                  ;

   gimple_call_clbs : /*empty*/
                   | gimple_call_clb gimple_call_clbs
                   ;

   gimple_call_clb : TOK_BISON_CLB string_id {GetPointer<gimple_call>(data->curr_tree_nodeRef)->clobbered_set->Add(data->curr_string);}
                  | TOK_BISON_CLB_VARS node_id {GetPointer<gimple_call>(data->curr_tree_nodeRef)->clobbered_set->Add(data->current_TM->GetTreeReindex(data->curr_NODE_ID));}
                  ;

   //bit_field_ref:  TOK_BISON_BIT_FIELD_REF^ ternary_expr;
   wbit_field_ref : TOK_BISON_BIT_FIELD_REF{CTN(bit_field_ref)}  wternary_expr;

   //array_range_ref: TOK_BISON_ARRAY_RANGE_REF^ quaternary_expr;
   warray_range_ref : TOK_BISON_ARRAY_RANGE_REF{CTN(array_range_ref)}  wquaternary_expr;

   template_parm_index_constant : /*empty*/
                  | TOK_BISON_CONSTANT{NSV(template_parm_index,constant_flag, true)}
                  ;
   template_parm_index_readonly : /*empty*/
                  | TOK_BISON_READONLY{NSV(template_parm_index,readonly_flag, true)}
                  ;

   //template_parm_index: TOK_BISON_TEMPLATE_PARM_INDEX^
   wtemplate_parm_index: TOK_BISON_TEMPLATE_PARM_INDEX{CTN(template_parm_index)}
                  type{NS(template_parm_index,type)}
                  decl_opt{OPT($5, NS(template_parm_index,decl))}
                  template_parm_index_constant   {}
                  template_parm_index_readonly {}
                  index{NSV(template_parm_index,idx,data->curr_number)}
                  level{NSV(template_parm_index,level,data->curr_number)}
                  orig_level{NSV(template_parm_index,orig_level,data->curr_number)}
                  ;

   //with_size_expr: TOK_BISON_WITH_SIZE_EXPR^ binary_expr;
   wwith_size_expr : TOK_BISON_WITH_SIZE_EXPR{CTN(with_size_expr)} wbinary_expr;

   //obj_type_ref:  TOK_BISON_OBJ_TYPE_REF^ ternary_expr;
   wobj_type_ref : TOK_BISON_OBJ_TYPE_REF{CTN(obj_type_ref)}  wternary_expr;

//SUBROUTINES
   tok_C:
          /*empty*/
          | TOK_BISON_C{NSV(decl_node, C_flag, true)}
          ;

   tok_artificial_opt : /*empty*/{$$=false;} | TOK_BISON_ARTIFICIAL{$$=true;};

   tok_system_opt : /*empty*/{$$=false;} | TOK_BISON_SYSTEM{$$=true;};

   tok_virtual_opt : /*empty*/{$$=false;} | TOK_BISON_VIRTUAL{$$=true;};

   tok_default_opt : /*empty*/{$$=false;} | TOK_BISON_DEFAULT{$$=true;};

   tok_operating_system_opt : /*empty*/{$$=false;} | TOK_BISON_OPERATING_SYSTEM{$$=true;};

   tok_library_system_opt : /*empty*/{$$=false;} | TOK_BISON_LIBRARY_SYSTEM{$$=true;};

   tok_libbambu_opt : /* empty */         {$$=false;}
                   | TOK_BISON_LIBBAMBU  {$$=true;}

   tok_packed_opt : /* empty */ { $$=false; }
                  | TOK_BISON_PACKED {$$=true;}
                  ;

   //decl_node:   (name)? (mngl)? (type)? (scpe)? (srcp)? (attrib)? (TOK_BISON_ARTIFICIAL)? (chan)? (uid)?;
   wdecl_node: name_opt                  {OPT($1, NS(decl_node,name))}
               mngl_opt                 {OPT($3, NS(decl_node,mngl))}
               orig_opt                 {OPT($5, NS(decl_node,orig))}
               type_opt                 {OPT($7, NS(decl_node,type))}
               scpe_opt                 {OPT($9, NS(decl_node,scpe))}
               wsrcp_opt                {}
               chan_opt                 {OPT($13, NS(decl_node,chan))}
               attrib_opt               {OPT($15, NS(decl_node,attributes))}
               tok_artificial_opt       {OPT($17, NSV(decl_node, artificial_flag, true))}
               tok_operating_system_opt {OPT($19, NSV(decl_node, operating_system_flag, true))}
               tok_library_system_opt   {OPT($21, NSV(decl_node, library_system_flag, true))}
               tok_libbambu_opt         {
#if HAVE_BAMBU_BUILT
                                         OPT($23, NSV(decl_node, libbambu_flag, true))
#endif
                                        }
               tok_C                    {}
               uid_opt                  {NSV(decl_node, uid, data->curr_unumber)}
               ;

   wexpr_node : type_opt  {OPT($1, NS(expr_node,type))}
                wsrcp_opt {;}
              ;

   //gimple_node: wvops  (type)? (srcp)? (time_weight)? (size_weight)? (rtl_size_weight)?;
   wgimple_node : scpe_opt          {OPT($1, NS(gimple_node, scpe))}
                  bb_index          {NSV(gimple_node, bb_index, data->curr_unumber)}
                  mem_virtual_ops   {;}
                  wsrcp_opt         {;}
                  time_weight_opt
                  {
#if HAVE_MAPPING_BUILT && HAVE_CODE_ESTIMATION_BUILT
                     std::map<ComponentTypeConstRef, ProbabilityDistribution> weights;
                     if((data->Param->getOption<bool>(OPT_gcc_costs)))
                     {
                        weights[data->driving_component] = data->curr_double_number;
                     }
                     OPT($9, GetPointer<gimple_node>(data->curr_tree_nodeRef)->weight_information->recursive_weight = weights);
#endif
                  }
                  size_weight_opt
                  {
#if HAVE_CODE_ESTIMATION_BUILT
                     OPT($11, GetPointer<gimple_node>(data->curr_tree_nodeRef)->weight_information->instruction_size = data->curr_unumber);
#endif
                  }
                  rtl_size_weight_opt
                  {
#if HAVE_CODE_ESTIMATION_BUILT && HAVE_RTL_BUILT
                     OPT($13, GetPointer<gimple_node>(data->curr_tree_nodeRef)->weight_information->rtl_instruction_size = data->curr_unumber);
#endif
                  }
                  rtl_star
                  {
#if HAVE_CODE_ESTIMATION_BUILT && HAVE_RTL_BUILT
                       GetPointer<gimple_node>(data->curr_tree_nodeRef)->weight_information->rtl_nodes = data->rtls;
                       data->rtls.clear();
#endif
                  }
                ;

   //type_node: (qual)? (name)? (unql)? (size)? (algn)?;
   wtype_node: qual_opt         {OPT($1, do_qual<type_node>(data->curr_tree_nodeRef, data->curr_number);)}
              name_opt         {OPT($3, NS(type_node,name))}
              unql_opt         {OPT($5, NS(type_node,unql))}
              size_opt         {OPT($7, NS(type_node,size))}
              scpe_opt         {OPT($9, NS(type_node,scpe))}
              algn_opt         {OPT($11, NSV(type_node,algn, data->curr_unumber))}
              tok_packed_opt   {OPT($13, NSV(type_node, packed_flag, true))}
              tok_system_opt   {OPT($15, NSV(type_node, system_flag, true))}
              tok_libbambu_opt {
#if HAVE_BAMBU_BUILT
              OPT($15, NSV(type_node, libbambu_flag, true))
#endif
                               }
            ;

   //qual: TOK_BISON_QUAL (TOK_BISON_QUAL_R | TOK_BISON_QUAL_V | TOK_BISON_QUAL_VR | TOK_BISON_QUAL_C | TOK_BISON_QUAL_CR | TOK_BISON_QUAL_CV | TOK_BISON_QUAL_CVR );
   qual_opt :  /*empty*/{$$=false;}
         | TOK_BISON_QUAL TOK_BISON_QUAL_R {data->curr_number = static_cast<unsigned int>(lexer->bison2token(TOK_BISON_QUAL_R));$$=true;}
         | TOK_BISON_QUAL TOK_BISON_QUAL_V {data->curr_number = static_cast<unsigned int>(lexer->bison2token(TOK_BISON_QUAL_V));$$=true;}
         | TOK_BISON_QUAL TOK_BISON_QUAL_VR {data->curr_number = static_cast<unsigned int>(lexer->bison2token(TOK_BISON_QUAL_VR));$$=true;}
         | TOK_BISON_QUAL TOK_BISON_QUAL_C {data->curr_number = static_cast<unsigned int>(lexer->bison2token(TOK_BISON_QUAL_C));$$=true;}
         | TOK_BISON_QUAL TOK_BISON_QUAL_CR {data->curr_number = static_cast<unsigned int>(lexer->bison2token(TOK_BISON_QUAL_CR));$$=true;}
         | TOK_BISON_QUAL TOK_BISON_QUAL_CV {data->curr_number = static_cast<unsigned int>(lexer->bison2token(TOK_BISON_QUAL_CV));$$=true;}
         | TOK_BISON_QUAL TOK_BISON_QUAL_CVR {data->curr_number = static_cast<unsigned int>(lexer->bison2token(TOK_BISON_QUAL_CVR));$$=true;}
         ;

   /*
     attr:   (TOK_BISON_NEW | TOK_BISON_DELETE | TOK_BISON_ASSIGN | TOK_BISON_MEMBER | TOK_BISON_PUBLIC | TOK_BISON_PRIVATE | TOK_BISON_PROTECTED | TOK_BISON_NORETURN | TOK_BISON_VOLATILE | TOK_BISON_NOINLINE | TOK_BISON_ALWAYS_INLINE | TOK_BISON_USED | TOK_BISON_UNUSED | TOK_BISON_CONST | TOK_BISON_TRANSPARENT_UNION | TOK_BISON_CONSTRUCTOR | TOK_BISON_DESTRUCTOR |
           TOK_BISON_MODE | TOK_BISON_SECTION | TOK_BISON_ALIGNED | TOK_BISON_WEAK | TOK_BISON_ALIAS | TOK_BISON_NO_INSTRUMENT_FUNCTION | TOK_BISON_MALLOC | TOK_BISON_NO_STACK_LIMIT |
     TOK_BISON_PURE | TOK_BISON_DEPRECATED | TOK_BISON_VECTOR_SIZE | TOK_BISON_VISIBILITY | TOK_BISON_TLS_MODEL | TOK_BISON_NONNULL | TOK_BISON_NOTHROW | TOK_BISON_MAY_ALIAS |
     TOK_BISON_WARN_UNUSED_RESULT | TOK_BISON_FORMAT | TOK_BISON_FORMAT_ARG | TOK_BISON_NULL |
     TOK_BISON_GLOBAL_INIT | TOK_BISON_GLOBAL_FINI | TOK_BISON_CONVERSION | TOK_BISON_VIRTUAL | TOK_BISON_LSHIFT | TOK_BISON_MUTABLE | TOK_BISON_PSEUDO_TMPL |
     TOK_BISON_VECNEW | TOK_BISON_VECDELETE | TOK_BISON_POS | TOK_BISON_NEG | TOK_BISON_ADDR | TOK_BISON_DEREF | TOK_BISON_NOT | TOK_BISON_LNOT | TOK_BISON_PREINC | TOK_BISON_PREDEC | TOK_BISON_PLUSASSIGN | TOK_BISON_PLUS	|
     TOK_BISON_MINUSASSIGN | TOK_BISON_MINUS | TOK_BISON_MULTASSIGN | TOK_BISON_MULT | TOK_BISON_DIVASSIGN | TOK_BISON_DIV | TOK_BISON_MODASSIGN | TOK_BISON_MOD | TOK_BISON_ANDASSIGN | TOK_BISON_AND | TOK_BISON_ORASSIGN |
     TOK_BISON_OR | TOK_BISON_XORASSIGN | TOK_BISON_XOR | TOK_BISON_LSHIFTASSIGN | TOK_BISON_RSHIFTASSIGN | TOK_BISON_RSHIFT | TOK_BISON_EQ | TOK_BISON_NE | TOK_BISON_LT | TOK_BISON_GT |
     TOK_BISON_LE | TOK_BISON_GE | TOK_BISON_LAND | TOK_BISON_LOR | TOK_BISON_COMPOUND | TOK_BISON_MEMREF | TOK_BISON_REF | TOK_BISON_SUBS | TOK_BISON_POSTINC | TOK_BISON_POSTDEC | TOK_BISON_CALL |
     TOK_BISON_THUNK | TOK_BISON_THIS_ADJUSTING | TOK_BISON_RESULT_ADJUSTING)*;
   */
   wattr :  /*empty*/
         | wattr wattr_el
         ;
   wattr_el:
            TOK_BISON_NEW {ADD_ATTR(lexer->bison2token(TOK_BISON_NEW))} |
            TOK_BISON_DELETE {ADD_ATTR(lexer->bison2token(TOK_BISON_DELETE))} |
            TOK_BISON_ASSIGN {ADD_ATTR(lexer->bison2token(TOK_BISON_ASSIGN))} |
            TOK_BISON_MEMBER {ADD_ATTR(lexer->bison2token(TOK_BISON_MEMBER))} |
            TOK_BISON_PUBLIC {ADD_ATTR(lexer->bison2token(TOK_BISON_PUBLIC))} |
            TOK_BISON_PROTECTED {ADD_ATTR(lexer->bison2token(TOK_BISON_PROTECTED))} |
            TOK_BISON_PRIVATE {ADD_ATTR(lexer->bison2token(TOK_BISON_PRIVATE))} |
            TOK_BISON_NORETURN {ADD_ATTR(lexer->bison2token(TOK_BISON_NORETURN))} |
            TOK_BISON_VOLATILE {ADD_ATTR(lexer->bison2token(TOK_BISON_VOLATILE))} |
            TOK_BISON_NOINLINE {ADD_ATTR(lexer->bison2token(TOK_BISON_NOINLINE))} |
            TOK_BISON_ALWAYS_INLINE {ADD_ATTR(lexer->bison2token(TOK_BISON_ALWAYS_INLINE))} |
            TOK_BISON_USED {ADD_ATTR(lexer->bison2token(TOK_BISON_USED))} |
            TOK_BISON_UNUSED {ADD_ATTR(lexer->bison2token(TOK_BISON_UNUSED))} |
            TOK_BISON_CONST {ADD_ATTR(lexer->bison2token(TOK_BISON_CONST))} |
            TOK_BISON_TRANSPARENT_UNION {ADD_ATTR(lexer->bison2token(TOK_BISON_TRANSPARENT_UNION))} |
            TOK_BISON_CONSTRUCTOR {ADD_ATTR(lexer->bison2token(TOK_BISON_CONSTRUCTOR))} |
            TOK_BISON_DESTRUCTOR {ADD_ATTR(lexer->bison2token(TOK_BISON_DESTRUCTOR))} |
            TOK_BISON_MODE {ADD_ATTR(lexer->bison2token(TOK_BISON_MODE))} |
            TOK_BISON_SECTION {ADD_ATTR(lexer->bison2token(TOK_BISON_SECTION))} |
            TOK_BISON_ALIGNED {ADD_ATTR(lexer->bison2token(TOK_BISON_ALIGNED))} |
            TOK_BISON_WEAK {ADD_ATTR(lexer->bison2token(TOK_BISON_WEAK))} |
            TOK_BISON_ALIAS {ADD_ATTR(lexer->bison2token(TOK_BISON_ALIAS))} |
            TOK_BISON_NO_INSTRUMENT_FUNCTION {ADD_ATTR(lexer->bison2token(TOK_BISON_NO_INSTRUMENT_FUNCTION))} |
            TOK_BISON_MALLOC {ADD_ATTR(lexer->bison2token(TOK_BISON_MALLOC))} |
            TOK_BISON_NO_STACK_LIMIT {ADD_ATTR(lexer->bison2token(TOK_BISON_NO_STACK_LIMIT))} |
            TOK_BISON_PURE {ADD_ATTR(lexer->bison2token(TOK_BISON_PURE))} |
            TOK_BISON_DEPRECATED {ADD_ATTR(lexer->bison2token(TOK_BISON_DEPRECATED))} |
            TOK_BISON_VECTOR_SIZE {ADD_ATTR(lexer->bison2token(TOK_BISON_VECTOR_SIZE))} |
            TOK_BISON_VISIBILITY {ADD_ATTR(lexer->bison2token(TOK_BISON_VISIBILITY))} |
            TOK_BISON_TLS_MODEL {ADD_ATTR(lexer->bison2token(TOK_BISON_TLS_MODEL))} |
            TOK_BISON_NONNULL {ADD_ATTR(lexer->bison2token(TOK_BISON_NONNULL))} |
            TOK_BISON_NOTHROW {ADD_ATTR(lexer->bison2token(TOK_BISON_NOTHROW))} |
            TOK_BISON_MAY_ALIAS {ADD_ATTR(lexer->bison2token(TOK_BISON_MAY_ALIAS))} |
            TOK_BISON_WARN_UNUSED_RESULT {ADD_ATTR(lexer->bison2token(TOK_BISON_WARN_UNUSED_RESULT))} |
            TOK_BISON_FORMAT {ADD_ATTR(lexer->bison2token(TOK_BISON_FORMAT))} |
            TOK_BISON_FORMAT_ARG {ADD_ATTR(lexer->bison2token(TOK_BISON_FORMAT_ARG))} |
            TOK_BISON_NULL {ADD_ATTR(lexer->bison2token(TOK_BISON_NULL))} |
            TOK_BISON_GLOBAL_INIT {ADD_ATTR(lexer->bison2token(TOK_BISON_GLOBAL_INIT))} |
            TOK_BISON_GLOBAL_FINI {ADD_ATTR(lexer->bison2token(TOK_BISON_GLOBAL_FINI))} |
            TOK_BISON_CONVERSION {ADD_ATTR(lexer->bison2token(TOK_BISON_CONVERSION))} |
            TOK_BISON_VIRTUAL {ADD_ATTR(lexer->bison2token(TOK_BISON_VIRTUAL))} |
            TOK_BISON_LSHIFT {ADD_ATTR(lexer->bison2token(TOK_BISON_LSHIFT))} |
            TOK_BISON_MUTABLE {ADD_ATTR(lexer->bison2token(TOK_BISON_MUTABLE))} |
            TOK_BISON_PSEUDO_TMPL {ADD_ATTR(lexer->bison2token(TOK_BISON_PSEUDO_TMPL))} |
            TOK_BISON_VECNEW {ADD_ATTR(lexer->bison2token(TOK_BISON_VECNEW))} |
            TOK_BISON_VECDELETE {ADD_ATTR(lexer->bison2token(TOK_BISON_VECDELETE))} |
            TOK_BISON_POS {ADD_ATTR(lexer->bison2token(TOK_BISON_POS))} |
            TOK_BISON_NEG {ADD_ATTR(lexer->bison2token(TOK_BISON_NEG))} |
            TOK_BISON_ADDR {ADD_ATTR(lexer->bison2token(TOK_BISON_ADDR))} |
            TOK_BISON_DEREF {ADD_ATTR(lexer->bison2token(TOK_BISON_DEREF))} |
            TOK_BISON_LNOT {ADD_ATTR(lexer->bison2token(TOK_BISON_LNOT))} |
            TOK_BISON_NOT {ADD_ATTR(lexer->bison2token(TOK_BISON_NOT))} |
            TOK_BISON_PREINC {ADD_ATTR(lexer->bison2token(TOK_BISON_PREINC))} |
            TOK_BISON_PREDEC {ADD_ATTR(lexer->bison2token(TOK_BISON_PREDEC))} |
            TOK_BISON_PLUSASSIGN {ADD_ATTR(lexer->bison2token(TOK_BISON_PLUSASSIGN))} |
            TOK_BISON_PLUS {ADD_ATTR(lexer->bison2token(TOK_BISON_PLUS))} |
            TOK_BISON_MINUSASSIGN {ADD_ATTR(lexer->bison2token(TOK_BISON_MINUSASSIGN))} |
            TOK_BISON_MINUS {ADD_ATTR(lexer->bison2token(TOK_BISON_MINUS))} |
            TOK_BISON_MULTASSIGN {ADD_ATTR(lexer->bison2token(TOK_BISON_MULTASSIGN))} |
            TOK_BISON_MULT {ADD_ATTR(lexer->bison2token(TOK_BISON_MULT))} |
            TOK_BISON_DIVASSIGN {ADD_ATTR(lexer->bison2token(TOK_BISON_DIVASSIGN))} |
            TOK_BISON_DIV {ADD_ATTR(lexer->bison2token(TOK_BISON_DIV))} |
            TOK_BISON_MODASSIGN {ADD_ATTR(lexer->bison2token(TOK_BISON_MODASSIGN))} |
            TOK_BISON_MOD {ADD_ATTR(lexer->bison2token(TOK_BISON_MOD))} |
            TOK_BISON_ANDASSIGN {ADD_ATTR(lexer->bison2token(TOK_BISON_ANDASSIGN))} |
            TOK_BISON_AND {ADD_ATTR(lexer->bison2token(TOK_BISON_AND))} |
            TOK_BISON_ORASSIGN {ADD_ATTR(lexer->bison2token(TOK_BISON_ORASSIGN))} |
            TOK_BISON_OR {ADD_ATTR(lexer->bison2token(TOK_BISON_OR))} |
            TOK_BISON_XORASSIGN {ADD_ATTR(lexer->bison2token(TOK_BISON_XORASSIGN))} |
            TOK_BISON_XOR {ADD_ATTR(lexer->bison2token(TOK_BISON_XOR))} |
            TOK_BISON_LSHIFTASSIGN {ADD_ATTR(lexer->bison2token(TOK_BISON_LSHIFTASSIGN))} |
            TOK_BISON_RSHIFTASSIGN {ADD_ATTR(lexer->bison2token(TOK_BISON_RSHIFTASSIGN))} |
            TOK_BISON_RSHIFT {ADD_ATTR(lexer->bison2token(TOK_BISON_RSHIFT))} |
            TOK_BISON_EQ {ADD_ATTR(lexer->bison2token(TOK_BISON_EQ))} |
            TOK_BISON_NE {ADD_ATTR(lexer->bison2token(TOK_BISON_NE))} |
            TOK_BISON_LT {ADD_ATTR(lexer->bison2token(TOK_BISON_LT))} |
            TOK_BISON_GT {ADD_ATTR(lexer->bison2token(TOK_BISON_GT))} |
            TOK_BISON_LE {ADD_ATTR(lexer->bison2token(TOK_BISON_LE))} |
            TOK_BISON_GE {ADD_ATTR(lexer->bison2token(TOK_BISON_GE))} |
            TOK_BISON_LAND {ADD_ATTR(lexer->bison2token(TOK_BISON_LAND))} |
            TOK_BISON_LOR {ADD_ATTR(lexer->bison2token(TOK_BISON_LOR))} |
            TOK_BISON_COMPOUND {ADD_ATTR(lexer->bison2token(TOK_BISON_COMPOUND))} |
            TOK_BISON_MEMREF {ADD_ATTR(lexer->bison2token(TOK_BISON_MEMREF))} |
            TOK_BISON_REF {ADD_ATTR(lexer->bison2token(TOK_BISON_REF))} |
            TOK_BISON_SUBS {ADD_ATTR(lexer->bison2token(TOK_BISON_SUBS))} |
            TOK_BISON_POSTINC {ADD_ATTR(lexer->bison2token(TOK_BISON_POSTINC))} |
            TOK_BISON_POSTDEC {ADD_ATTR(lexer->bison2token(TOK_BISON_POSTDEC))} |
            TOK_BISON_CALL {ADD_ATTR(lexer->bison2token(TOK_BISON_CALL))} |
            TOK_BISON_THUNK {ADD_ATTR(lexer->bison2token(TOK_BISON_THUNK))} |
            TOK_BISON_THIS_ADJUSTING {ADD_ATTR(lexer->bison2token(TOK_BISON_THIS_ADJUSTING))} |
            TOK_BISON_RESULT_ADJUSTING    {ADD_ATTR(lexer->bison2token(TOK_BISON_RESULT_ADJUSTING))} |
            TOK_BISON_BITFIELD  {ADD_ATTR(lexer->bison2token(TOK_BISON_BITFIELD))}
            ;

   //unary_expr: expr_node (op)?;
   wunary_expr : wexpr_node op_opt{OPT($2, NS(unary_expr,op))};

   //binary_expr: expr_node op (op)?;
   wbinary_expr : wexpr_node op{NS(binary_expr,op0)} op_opt{OPT($4, NS(binary_expr,op1))};

   //ternary_expr: expr_node op op (op)?;
   wternary_expr : wexpr_node  op{NS(ternary_expr,op0)}  op{NS(ternary_expr,op1)}  op_opt{OPT($6, NS(ternary_expr,op2))};

   //quaternary_expr: expr_node op op (op)? (op)?;//binary on GCC3.5 and quaternary on gcc4.0
   wquaternary_expr : wexpr_node
                      op
                      {NS(quaternary_expr,op0)}
                      op
                      {NS(quaternary_expr,op1)}
                      quaternary_opt_op
                    ;

   quaternary_opt_op : /* Empty */
                     | op
                       {NS(quaternary_expr, op2)}
                     | op
                       {NS(quaternary_expr, op2)}
                       op
                       {NS(quaternary_expr, op3)}
                     ;
   wlut_expr : TOK_BISON_LUT_EXPR{CTN(lut_expr)}
                   wexpr_node
                   op
                   {NS(lut_expr,op0)}
                   op
                   {NS(lut_expr,op1)}
                   wlut_expr_opt
               ;
   wlut_expr_opt : /* Empty */
                   | wlut_expr_next2
                   | wlut_expr_next2
                     wlut_expr_next3
                   | wlut_expr_next2
                     wlut_expr_next3
                     wlut_expr_next4
                   | wlut_expr_next2
                     wlut_expr_next3
                     wlut_expr_next4
                     wlut_expr_next5
                   | wlut_expr_next2
                     wlut_expr_next3
                     wlut_expr_next4
                     wlut_expr_next5
                     wlut_expr_next6
                   | wlut_expr_next2
                     wlut_expr_next3
                     wlut_expr_next4
                     wlut_expr_next5
                     wlut_expr_next6
                     wlut_expr_next7
                   | wlut_expr_next2
                     wlut_expr_next3
                     wlut_expr_next4
                     wlut_expr_next5
                     wlut_expr_next6
                     wlut_expr_next7
                     wlut_expr_next8
               ;
      wlut_expr_next2 : op{NS(lut_expr, op2)}
                     ;
      wlut_expr_next3 : op{NS(lut_expr, op3)}
                        ;
      wlut_expr_next4 : op{NS(lut_expr, op4)}
                        ;
      wlut_expr_next5 : op{NS(lut_expr, op5)}
                        ;
      wlut_expr_next6 : op{NS(lut_expr, op6)}
                        ;
      wlut_expr_next7 : op{NS(lut_expr, op7)}
                        ;
      wlut_expr_next8 : op{NS(lut_expr, op8)}
                        ;

      //sat_plus_expr:	TOK_BISON_SAT_PLUS_EXPR^ binary_expr;
      wsat_plus_expr : TOK_BISON_SAT_PLUS_EXPR{CTN(sat_plus_expr)}  wbinary_expr;

      //sat_minus_expr:	TOK_BISON_SAT_MINUS_EXPR^ binary_expr;
      wsat_minus_expr : TOK_BISON_SAT_MINUS_EXPR{CTN(sat_minus_expr)}  wbinary_expr;

<<<<<<< HEAD
      //extractvalue_expr:	TOK_BISON_EXTRACTVALUE_EXPR^ binary_expr;
      wextractvalue_expr : TOK_BISON_EXTRACTVALUE_EXPR{CTN(extractvalue_expr)}  wbinary_expr;

      //insertvalue_expr:	TOK_BISON_INSERTVALUE_EXPR^ ternary_expr;
      winsertvalue_expr : TOK_BISON_INSERTVALUE_EXPR{CTN(insertvalue_expr)}  wternary_expr;
=======
      //fshl_expr:	TOK_BISON_FHSL_EXPR^ ternary_expr;
      wfshl_expr : TOK_BISON_FSHL_EXPR{CTN(fshl_expr)}  wternary_expr;

      //fshr_expr:	TOK_BISON_FHSR_EXPR^ ternary_expr;
      wfshr_expr : TOK_BISON_FSHR_EXPR{CTN(fshl_expr)}  wternary_expr;
>>>>>>> 82dd3e8d

      //srcp: TOK_BISON_SRCP^ TOK_BISON_STRING TOK_BISON_NUMBER;
       wsrcp_opt     : /*empty*/| TOK_BISON_SRCP string_id{NSV(srcp, include_name, data->curr_string)} number_id{NSV(srcp, line_number, data->curr_unumber)} number_id{NSV(srcp, column_number, data->curr_unumber)};



   /* BLOC GRAMMAR */
   tok_hpl : /* empty */
           | TOK_BISON_HPL {data->current_TM->add_parallel_loop();NBV(bloc, hpl, 1)}
           ;
   wloop_id:  /* empty */
           | TOK_BISON_LOOP_ID number_id{NBV(bloc, loop_id, data->curr_unumber)}
           ;


   wpred_star : /* emptyr */
              | wpred_star wpred{ADDVALUE(bloc, add_pred, data->curr_unumber)}
              ;

   wsucc_star : /*empty*/
              | wsucc_star wsucc{ADDVALUE(bloc, add_succ, data->curr_unumber)}
              ;

   phi_star : /*empty*/
            | phi_star phi{data->curr_blocRef->AddPhi(data->current_TM->GetTreeReindex(data->curr_NODE_ID));}
            ;

   stmt_star : /*empty*/
             | stmt_star stmt{data->curr_blocRef->PushBack(data->current_TM->GetTreeReindex(data->curr_NODE_ID), application_managerRef());}
             ;

   rtl_star : /*empty*/
            | rtl_star
              TOK_BISON_RTL
              rtl
              rtl_mode
              {
#if HAVE_RTL_BUILT
                 data->rtls.push_back(std::pair<enum rtl_kind, enum mode_kind>(data->single_rtl, data->mode_rtl));
#endif
              }
            ;

   rtl : TOK_BISON_ABS_R {SET_DATA(data->single_rtl, abs_R);}
       | TOK_BISON_AND_R {SET_DATA(data->single_rtl, and_R);}
       | TOK_BISON_ASHIFT_R {SET_DATA(data->single_rtl, ashift_R);}
       | TOK_BISON_ASHIFTRT_R {SET_DATA(data->single_rtl, ashiftrt_R);}
       | TOK_BISON_BSWAP_R {SET_DATA(data->single_rtl, bswap_R);}
       | TOK_BISON_CALL_R {SET_DATA(data->single_rtl, call_R);}
       | TOK_BISON_CALL_INSN_R {SET_DATA(data->single_rtl, call_insn_R);}
       | TOK_BISON_CLZ_R {SET_DATA(data->single_rtl, clz_R);}
       | TOK_BISON_CODE_LABEL_R {SET_DATA(data->single_rtl, code_label_R);}
       | TOK_BISON_COMPARE_R {SET_DATA(data->single_rtl, compare_R);}
       | TOK_BISON_CONCAT_R {SET_DATA(data->single_rtl, concat_R);}
       | TOK_BISON_CTZ_R {SET_DATA(data->single_rtl, ctz_R);}
       | TOK_BISON_DIV_R {SET_DATA(data->single_rtl, div_R);}
       | TOK_BISON_EQ_R {SET_DATA(data->single_rtl, eq_R);}
       | TOK_BISON_FFS_R {SET_DATA(data->single_rtl, ffs_R);}
       | TOK_BISON_FIX_R {SET_DATA(data->single_rtl, fix_R);}
       | TOK_BISON_FLOAT_R {SET_DATA(data->single_rtl, float_R);}
       | TOK_BISON_FLOAT_EXTEND_R {SET_DATA(data->single_rtl, float_extend_R);}
       | TOK_BISON_FLOAT_TRUNCATE_R {SET_DATA(data->single_rtl, float_truncate_R);}
       | TOK_BISON_FRACT_CONVERT_R {SET_DATA(data->single_rtl, fract_convert_R);}
       | TOK_BISON_GE_R {SET_DATA(data->single_rtl, ge_R);}
       | TOK_BISON_GEU_R {SET_DATA(data->single_rtl, geu_R);}
       | TOK_BISON_GT_R {SET_DATA(data->single_rtl, gt_R);}
       | TOK_BISON_GTU_R {SET_DATA(data->single_rtl, gtu_R);}
       | TOK_BISON_HIGH_R {SET_DATA(data->single_rtl, high_R);}
       | TOK_BISON_IF_THEN_ELSE_R {SET_DATA(data->single_rtl, if_then_else_R);}
       | TOK_BISON_INSN_R {SET_DATA(data->single_rtl, insn_R);}
       | TOK_BISON_IOR_R {SET_DATA(data->single_rtl, ior_R);}
       | TOK_BISON_JUMP_INSN_R {SET_DATA(data->single_rtl, jump_insn_R);}
       | TOK_BISON_LABEL_REF_R {SET_DATA(data->single_rtl, label_ref_R);}
       | TOK_BISON_LE_R {SET_DATA(data->single_rtl, le_R);}
       | TOK_BISON_LEU_R {SET_DATA(data->single_rtl, leu_R);}
       | TOK_BISON_LO_SUM_R {SET_DATA(data->single_rtl, lo_sum_R);}
       | TOK_BISON_LSHIFTRT_R {SET_DATA(data->single_rtl, lshiftrt_R);}
       | TOK_BISON_LT_R {SET_DATA(data->single_rtl, lt_R);}
       | TOK_BISON_LTGT_R {SET_DATA(data->single_rtl, ltgt_R);}
       | TOK_BISON_LTU_R {SET_DATA(data->single_rtl, ltu_R);}
       | TOK_BISON_WRITE_MEM_R {SET_DATA(data->single_rtl, write_mem_R);}
       | TOK_BISON_READ_MEM_R {SET_DATA(data->single_rtl, read_mem_R);}
       | TOK_BISON_MINUS_R {SET_DATA(data->single_rtl, minus_R);}
       | TOK_BISON_MOD_R {SET_DATA(data->single_rtl, mod_R);}
       | TOK_BISON_MULT_R {SET_DATA(data->single_rtl, mult_R);}
       | TOK_BISON_NE_R {SET_DATA(data->single_rtl, ne_R);}
       | TOK_BISON_NEG_R {SET_DATA(data->single_rtl, neg_R);}
       | TOK_BISON_NOT_R {SET_DATA(data->single_rtl, not_R);}
       | TOK_BISON_ORDERED_R {SET_DATA(data->single_rtl, ordered_R);}
       | TOK_BISON_PARALLEL_R {SET_DATA(data->single_rtl, parallel_R);}
       | TOK_BISON_PARITY_R {SET_DATA(data->single_rtl, parity_R);}
       | TOK_BISON_PC_R {SET_DATA(data->single_rtl, pc_R);}
       | TOK_BISON_PLUS_R {SET_DATA(data->single_rtl, plus_R);}
       | TOK_BISON_POPCOUNT_R {SET_DATA(data->single_rtl, popcount_R);}
       | TOK_BISON_REG_R {SET_DATA(data->single_rtl, reg_R);}
       | TOK_BISON_ROTATE_R {SET_DATA(data->single_rtl, rotate_R);}
       | TOK_BISON_ROTATERT_R {SET_DATA(data->single_rtl, rotatert_R);}
       | TOK_BISON_SAT_FRACT_R {SET_DATA(data->single_rtl, sat_fract_R);}
       | TOK_BISON_SET_R {SET_DATA(data->single_rtl, set_R);}
       | TOK_BISON_SIGN_EXTEND_R {SET_DATA(data->single_rtl, sign_extend_R);}
       | TOK_BISON_SMAX_R {SET_DATA(data->single_rtl, smax_R);}
       | TOK_BISON_SMIN_R {SET_DATA(data->single_rtl, smin_R);}
       | TOK_BISON_SQRT_R {SET_DATA(data->single_rtl, sqrt_R);}
       | TOK_BISON_SYMBOL_REF_R {SET_DATA(data->single_rtl, symbol_ref_R);}
       | TOK_BISON_TRUNCATE_R {SET_DATA(data->single_rtl, truncate_R);}
       | TOK_BISON_UDIV_R {SET_DATA(data->single_rtl, udiv_R);}
       | TOK_BISON_UMAX_R {SET_DATA(data->single_rtl, umax_R);}
       | TOK_BISON_UMIN_R {SET_DATA(data->single_rtl, umin_R);}
       | TOK_BISON_UMOD_R {SET_DATA(data->single_rtl, umod_R);}
       | TOK_BISON_UNEQ_R {SET_DATA(data->single_rtl, uneq_R);}
       | TOK_BISON_UNGE_R {SET_DATA(data->single_rtl, unge_R);}
       | TOK_BISON_UNGT_R {SET_DATA(data->single_rtl, ungt_R);}
       | TOK_BISON_UNLE_R {SET_DATA(data->single_rtl, unle_R);}
       | TOK_BISON_UNLT_R {SET_DATA(data->single_rtl, unlt_R);}
       | TOK_BISON_UNORDERED_R {SET_DATA(data->single_rtl, unordered_R);}
       | TOK_BISON_UNSIGNED_FIX_R {SET_DATA(data->single_rtl, unsigned_fix_R);}
       | TOK_BISON_UNSIGNED_FLOAT_R {SET_DATA(data->single_rtl, unsigned_float_R);}
       | TOK_BISON_UNSIGNED_FRACT_CONVERT_R {SET_DATA(data->single_rtl, unsigned_fract_convert_R);}
       | TOK_BISON_UNSIGNED_SAT_FRACT_R {SET_DATA(data->single_rtl, unsigned_sat_fract_R);}
       | TOK_BISON_XOR_R {SET_DATA(data->single_rtl, xor_R);}
       | TOK_BISON_ZERO_EXTEND_R {SET_DATA(data->single_rtl, zero_extend_R);}
       ;

   rtl_mode : /*empty */ {SET_DATA(data->mode_rtl, none_R);}
            | TOK_BISON_QC_R {SET_DATA(data->mode_rtl, qc_R);}
            | TOK_BISON_HC_R {SET_DATA(data->mode_rtl, hc_R);}
            | TOK_BISON_SC_R {SET_DATA(data->mode_rtl, sc_R);}
            | TOK_BISON_DC_R {SET_DATA(data->mode_rtl, dc_R);}
            | TOK_BISON_TC_R {SET_DATA(data->mode_rtl, tc_R);}
            | TOK_BISON_CQI_R {SET_DATA(data->mode_rtl, cqi_R);}
            | TOK_BISON_CHI_R {SET_DATA(data->mode_rtl, chi_R);}
            | TOK_BISON_CSI_R {SET_DATA(data->mode_rtl, csi_R);}
            | TOK_BISON_CDI_R {SET_DATA(data->mode_rtl, cdi_R);}
            | TOK_BISON_CTI_R {SET_DATA(data->mode_rtl, cti_R);}
            | TOK_BISON_QF_R {SET_DATA(data->mode_rtl, qf_R);}
            | TOK_BISON_HF_R {SET_DATA(data->mode_rtl, hf_R);}
            | TOK_BISON_SF_R {SET_DATA(data->mode_rtl, sf_R);}
            | TOK_BISON_DF_R {SET_DATA(data->mode_rtl, df_R);}
            | TOK_BISON_TF_R {SET_DATA(data->mode_rtl, tf_R);}
            | TOK_BISON_QI_R {SET_DATA(data->mode_rtl, qi_R);}
            | TOK_BISON_HI_R {SET_DATA(data->mode_rtl, hi_R);}
            | TOK_BISON_SI_R {SET_DATA(data->mode_rtl, si_R);}
            | TOK_BISON_DO_R {SET_DATA(data->mode_rtl, di_R);}
            | TOK_BISON_TI_R {SET_DATA(data->mode_rtl, ti_R);}
            | TOK_BISON_V2SI_R {SET_DATA(data->mode_rtl, v2si_R);}
            | TOK_BISON_V4HI_R {SET_DATA(data->mode_rtl, v4hi_R);}
            | TOK_BISON_V8QI_R {SET_DATA(data->mode_rtl, v8qi_R);}
            | TOK_BISON_CC_R {SET_DATA(data->mode_rtl, cc_R);}
            | TOK_BISON_CCFP_R {SET_DATA(data->mode_rtl, ccfp_R);}
            | TOK_BISON_CCFPE_R {SET_DATA(data->mode_rtl, ccfpe_R);}
            | TOK_BISON_CCZ_R {SET_DATA(data->mode_rtl, ccz_R);}

   //bloc: TOK_BISON_BLOC^ TOK_BISON_NUMBER (TOK_BISON_HPL)? (pred)*  (succ)*  (phi)*  (stmt)*;
   wbloc : TOK_BISON_BLOC {;}
           number_id      {CB(data->curr_unumber)}
           tok_hpl        {;}
           wloop_id       {;}
           wpred_star     {;}
           wsucc_star     {;}
           true_edge_opt  {OPT($13,NBV(bloc, true_edge, data->curr_unumber))}
           false_edge_opt {OPT($15,NBV(bloc, false_edge, data->curr_unumber))}
           phi_star       {;}
           stmt_star      {;}
           rtl_star       {;}
         ;

   //pred: TOK_BISON_PRED^ (TOK_BISON_ENTRY | TOK_BISON_NUMBER);
   wpred : TOK_BISON_PRED TOK_BISON_ENTRY{data->curr_unumber=bloc::ENTRY_BLOCK_ID;}
         | TOK_BISON_PRED number_id
         ;

   wsucc : TOK_BISON_SUCC TOK_BISON_EXIT{data->curr_unumber=bloc::EXIT_BLOCK_ID;}
         | TOK_BISON_SUCC number_id
         ;

   mem_virtual_ops : mem_ops        {;}
                     virtual_ops    {;}
                   ;

   mem_ops : memuse_opt             {;}
             memdef_opt             {;}
           ;

   memuse_opt : /*empty*/
              | TOK_BISON_MEMUSE node_id {NS(gimple_node, memuse)}
              ;

   memdef_opt : /*empty*/
              | TOK_BISON_MEMDEF node_id {NS(gimple_node, memdef)}
              ;

   virtual_ops : /* empty */        {;}
               | virtual_ops        {;}
                 virtual_op         {;}
               ;

   virtual_op : TOK_BISON_VUSE       {;}
                node_id              {ADDV(gimple_node, AddVuse)}
              | TOK_BISON_VDEF       {;}
                node_id              {ADDV(gimple_node, SetVdef)}
              | TOK_BISON_VOVER      {;}
                node_id              {ADDV(gimple_node, AddVover)}
              ;

   wtarget_mem_ref461 : TOK_BISON_TARGET_MEM_REF461 {CTN(target_mem_ref461)}
                        type                        {NS(target_mem_ref461,type)}
                        base_opt                    {OPT($5, NS(target_mem_ref461,base))}
                        offset_opt                  {OPT($7, NS(target_mem_ref461,offset))}
                        idx_opt                     {OPT($9, NS(target_mem_ref461,idx))}
                        step_opt                    {OPT($11, NS(target_mem_ref461,step))}
                        idx2_opt                    {OPT($13, NS(target_mem_ref461,idx2))}
                      ;

   wtarget_mem_ref : TOK_BISON_TARGET_MEM_REF{CTN(target_mem_ref)}
                     type{NS(target_mem_ref,type)}
                     symbol_opt{OPT($5, NS(target_mem_ref,symbol))}
                     base_opt{OPT($7, NS(target_mem_ref,base))}
                     idx_opt{OPT($9, NS(target_mem_ref,idx))}
                     step_opt{OPT($11, NS(target_mem_ref,step))}
                     offset_opt{OPT($13, NS(target_mem_ref,offset))}
                     orig{NS(target_mem_ref,orig)}
                     tag_opt{OPT($17, NS(target_mem_ref,tag));}
                     ;

   wtrait_expr : TOK_BISON_TRAIT_EXPR{CTN(trait_expr)} ;

   time_weight_opt :  {$$=false;}| TOK_BISON_TIME_WEIGHT number_id{$$=true;} ;

   size_weight_opt :  {$$=false;}| TOK_BISON_SIZE_WEIGHT number_id{$$=true;} ;

   rtl_size_weight_opt :  {$$=false;}| TOK_BISON_RTL_SIZE_WEIGHT number_id{$$=true;} ;

   phi       : TOK_BISON_PHI node_id;
   stmt      : TOK_BISON_STMT  node_id;
   def       : TOK_BISON_DEF  node_id;
   def_stmt  : TOK_BISON_DEF_STMT node_id;
   edge      : TOK_BISON_EDGE  number_id;
   arg       : TOK_BISON_ARG   node_id;
   arg_opt      : /*empty*/{$$=false;} | TOK_BISON_ARG  node_id        {$$=true;} ;
   vars      : TOK_BISON_VARS  node_id;
   flds      : TOK_BISON_FLDS  node_id;
   fncs      : TOK_BISON_FNCS  node_id;
   valu      : TOK_BISON_VALU  node_id;
   op        : TOK_BISON_OP  node_id;



   strg      : TOK_BISON_STRG  string_id     ;

   valr      : TOK_BISON_VALR  string_id     ;

   valx      : TOK_BISON_VALX  string_id     ;


   type      : TOK_BISON_TYPE  node_id       ;

   body      : TOK_BISON_BODY  node_id       ;

   size      : TOK_BISON_SIZE  node_id       ;

   csts      : TOK_BISON_CSTS  node_id       ;

   retn      : TOK_BISON_RETN  node_id       ;

   elts      : TOK_BISON_ELTS  node_id       ;

   ptd       : TOK_BISON_PTD  node_id        ;

   refd      : TOK_BISON_REFD  node_id       ;

   fn        : TOK_BISON_FN  node_id         ;

   got       : TOK_BISON_GOTO  node_id       ;

   real      : TOK_BISON_REAL  node_id       ;

   imag      : TOK_BISON_IMAG  node_id       ;

   binf      : TOK_BISON_BINF  node_id       ;

   res       : TOK_BISON_RES  node_id        ;

   var_opt   : /*empty*/{$$=false;} | TOK_BISON_VAR  node_id {$$=true;} ;

   str       : TOK_BISON_STR  string_id      ;

   next      : TOK_BISON_NEXT  node_id       ;

   expr      : TOK_BISON_EXPR  node_id       ;

   crnt      : TOK_BISON_CRNT  node_id       ;

   hdlr      : TOK_BISON_HDLR  node_id       ;

   tmpl_parms : TOK_BISON_TMPL_PARMS node_id ;

   tmpl_args : TOK_BISON_TMPL_ARGS node_id   ;

   vers      : TOK_BISON_VERS  number_id     ;


   orig_vers_opt : /*empty*/{$$=false;} | TOK_BISON_ORIG_VERS  number_id {$$=true;} ;

   algn      : TOK_BISON_ALGN  number_id     ;

   prec      : TOK_BISON_PREC  number_id     ;

   bb_index  : TOK_BISON_BB_INDEX number_id  ;

   value     : TOK_BISON_VALUE  number_id    ;

   lngt      : TOK_BISON_LNGT  number_id     ;

   used      : TOK_BISON_USED  number_id     ;

   line      : TOK_BISON_LINE  number_id     ;

   orig  : TOK_BISON_ORIG  node_id           ;

   idx       : TOK_BISON_IDX  node_id        ;

   index     : TOK_BISON_INDEX  number_id  ;

   level     : TOK_BISON_LEVEL  number_id  ;

   orig_level: TOK_BISON_ORIG_LEVEL number_id  ;

   param_packs_opt: /*empty*/{$$=false;} | TOK_BISON_PARAM_PACKS node_id {$$=true;} ;

   name_opt      : /*empty*/{$$=false;} | TOK_BISON_NAME  node_id        {$$=true;} ;

   type_opt      : /*empty*/{$$=false;} | TOK_BISON_TYPE  node_id        {$$=true;} ;

   body_opt      : /*empty*/{$$=false;} | TOK_BISON_BODY  node_id        {$$=true;} ;
   inline_body_opt: /*empty*/{$$=false;} | TOK_BISON_INLINE_BODY  node_id{$$=true;} ;

   size_opt      : /*empty*/{$$=false;} | TOK_BISON_SIZE  node_id        {$$=true;} ;

   chan_opt      : /*empty*/{$$=false;} | TOK_BISON_CHAN  node_id        {$$=true;} ;

   attrib_opt    : /*empty*/{$$=false;} | TOK_BISON_ATTRIBUTES  node_id  {$$=true;} ;

   prms_opt      : /*empty*/{$$=false;} | TOK_BISON_PRMS  node_id        {$$=true;} ;

   argt_opt      : /*empty*/{$$=false;} | TOK_BISON_ARGT  node_id        {$$=true;} ;

   retn_opt      : /*empty*/{$$=false;} | TOK_BISON_RETN  node_id        {$$=true;} ;

   scpe_opt      : /*empty*/{$$=false;} | TOK_BISON_SCPE  node_id        {$$=true;} ;

   unql_opt      : /*empty*/{$$=false;} | TOK_BISON_UNQL  node_id        {$$=true;} ;

   op_opt        : /*empty*/{$$=false;} | TOK_BISON_OP  node_id          {$$=true;} ;

   domn_opt      : /*empty*/{$$=false;} | TOK_BISON_DOMN  node_id        {$$=true;} ;

   dcls_opt      : /*empty*/{$$=false;} | TOK_BISON_DCLS  node_id        {$$=true;} ;

   mngl_opt      : /*empty*/{$$=false;} | TOK_BISON_MNGL  node_id        {$$=true;} ;

   ptd_opt       : /*empty*/{$$=false;} | TOK_BISON_PTD  node_id         {$$=true;} ;

   vfld_opt      : /*empty*/{$$=false;} | TOK_BISON_VFLD  node_id        {$$=true;} ;

   bpos_opt      : /*empty*/{$$=false;} | TOK_BISON_BPOS  node_id        {$$=true;} ;

   fn_opt        : /*empty*/{$$=false;} | TOK_BISON_FN  node_id          {$$=true;} ;

   binf_opt      : /*empty*/{$$=false;} | TOK_BISON_BINF  node_id        {$$=true;} ;

   init_opt      : /*empty*/{$$=false;} | TOK_BISON_INIT  node_id        {$$=true;} ;

   purp_opt      : /*empty*/{$$=false;} | TOK_BISON_PURP  node_id        {$$=true;} ;

   valu_opt      : /*empty*/{$$=false;} | valu {$$=true;};

   cnst_opt      : /*empty*/{$$=false;} | TOK_BISON_CNST  node_id        {$$=true;} ;

   clas_opt      : /*empty*/{$$=false;} | TOK_BISON_CLAS  node_id        {$$=true;} ;

   clob_opt      : /*empty*/{$$=false;} | TOK_BISON_CLOB  node_id        {$$=true;} ;

   clobber_opt   : /*empty*/{$$=false;} | TOK_BISON_CLOBBER            {$$=true;} ;

   temporary_address_opt   : /*empty*/{$$=false;} | TOK_BISON_ADDR {$$=true;} ;

   rslt_opt      : /*empty*/{$$=false;} | TOK_BISON_RSLT  node_id        {$$=true;} ;

   inst_opt      : /*empty*/{$$=false;} | TOK_BISON_INST  node_id        {$$=true;} ;

   spcs_opt      : /*empty*/{$$=false;} | TOK_BISON_SPCS  node_id        {$$=true;} ;

   cls_opt       : /*empty*/{$$=false;} | TOK_BISON_CLS  node_id         {$$=true;} ;

   bfld_opt      : /*empty*/{$$=false;} | TOK_BISON_BFLD  node_id        {$$=true;} ;

   next_opt      : /*empty*/{$$=false;} | TOK_BISON_NEXT  node_id        {$$=true;} ;

   expr_opt      : /*empty*/{$$=false;} | TOK_BISON_EXPR  node_id        {$$=true;} ;

   uid_opt       : /*empty*/{$$=false;} | TOK_BISON_UID  number_id       {$$=true;} | TOK_BISON_OLD_UID number_id {$$=true;};

   algn_opt      : /*empty*/{$$=false;} | TOK_BISON_ALGN  number_id      {$$=true;} ;

   virt_opt      : /*empty*/{$$=false;} | TOK_BISON_VIRT  number_id      {$$=true;} ;

   fixd_opt      : /*empty*/{$$=false;} | TOK_BISON_FIXD  number_id      {$$=true;} ;
   
   initiation_time : /*empty*/{$$=false;} | TOK_BISON_INITIATION_TIME number_id {$$=true;} ;

   use_tmpl_opt  : /*empty*/{$$=false;} | TOK_BISON_USE_TMPL  number_id    {$$=true;} ;

   min_opt       : /*empty*/{$$=false;} | TOK_BISON_MIN  node_id         {$$=true;} ;

   max_opt       : /*empty*/{$$=false;} | TOK_BISON_MAX  node_id         {$$=true;} ;

   bit_values_opt: /*empty*/{$$=false;} | TOK_BISON_BIT_VALUES  string_id  {$$=true;} ;

   out_opt       : /*empty*/{$$=false;} | TOK_BISON_OUT  node_id         {$$=true;} ;

   in_opt        : /*empty*/{$$=false;} | TOK_BISON_IN  node_id          {$$=true;} ;

   true_edge_opt: /*empty*/{$$=false;}  | TOK_BISON_TRUE_EDGE number_id  {$$=true;} ;

   false_edge_opt: /*empty*/{$$=false;} | TOK_BISON_FALSE_EDGE number_id {$$=true;} ;

   symbol_opt: /*empty*/{$$=false;}     | TOK_BISON_SYMBOL node_id       {$$=true;} ;

   base_opt: /*empty*/{$$=false;}       | TOK_BISON_BASE node_id         {$$=true;} ;

   step_opt: /*empty*/{$$=false;}       | TOK_BISON_STEP node_id         {$$=true;} ;

   offset_opt: /*empty*/{$$=false;}     | TOK_BISON_OFFSET node_id       {$$=true;} ;

   tag_opt: /*empty*/{$$=false;}        | TOK_BISON_TAG node_id          {$$=true;} ;

   orig_opt  :  /*empty*/{$$=false;}    | TOK_BISON_ORIG  node_id        {$$=true;} ;

   smt_ann_opt: /*empty*/{$$=false;}    | TOK_BISON_SMT_ANN node_id      {$$=true;} ;

   idx_opt    : /*empty*/{$$=false;}    | TOK_BISON_IDX  node_id         {$$=true;};

   idx2_opt    : /*empty*/{$$=false;}    | TOK_BISON_IDX2 node_id        {$$=true;};

   predicate_opt : /*empty*/{$$=false;}  |  TOK_BISON_PREDICATE node_id  {$$=true;};

   slot_opt : /*empty*/{$$=false;}  |  TOK_BISON_SLOT node_id  {$$=true;};

   clnp_opt: /*empty*/{$$=false;}  |  TOK_BISON_CLNP node_id  {$$=true;};

   decl_opt: /*empty*/{$$=false;}  |  TOK_BISON_DECL node_id  {$$=true;};

   ctor_opt: /*empty*/{$$=false;}  |  TOK_BISON_CTOR number_id  {$$=true;};

   node_id   : NODE_ID    {data->curr_NODE_ID=$1;};
   string_id : TOK_BISON_STRING {data->curr_string=std::string($1+1, $1+strlen($1)-1);};
   number_id : TOK_BISON_NUMBER {data->curr_number=$1; data->curr_unumber = $1; data->curr_size_t_number=$1; data->curr_long_long_number=$1;  data->curr_double_number=$1;};
   string_id_opt : /*empty*/ {$$ = false;} | string_id {$$ = true;}

%%
#endif
/**
* EPILOGUE
*/

extern tree_managerRef tree_parseY(const ParameterConstRef Param, std::string fn)
{
    fileIO_istreamRef sname = fileIO_istream_open(fn);
    if(sname->fail()) THROW_ERROR(std::string("FILE does not exist: ")+fn);
    const TreeFlexLexerRef lexer(new TreeFlexLexer(sname.get(), nullptr));
    const BisonParserDataRef data(new BisonParserData(Param, Param->get_class_debug_level("tree_parse")));
    data->final_TM = tree_managerRef();
    data->current_TM = tree_managerRef();
#if YYDEBUG
    yydebug = 1;
#endif
    yyparse(data, lexer);
    if(data->final_TM)
      data->final_TM->merge_tree_managers(data->current_TM);
    else
      data->final_TM = data->current_TM;
    return data->final_TM;
}

void yyerror(const BisonParserDataRef data, const TreeFlexLexerRef lexer, const char *msg)
{
  lexer->yyerror(msg);
}
int yylex(YYSTYPE *lvalp, const TreeFlexLexerRef lexer)
{
  lexer->lvalp=lvalp;
  return lexer->yylex();
}<|MERGE_RESOLUTION|>--- conflicted
+++ resolved
@@ -628,11 +628,7 @@
 %token TOK_BISON_PTR_INFO TOK_BISON_TRUE_EDGE TOK_BISON_FALSE_EDGE
 %token TOK_BISON_POINTER_PLUS_EXPR TOK_BISON_TARGET_MEM_REF TOK_BISON_TARGET_MEM_REF461 TOK_BISON_SYMBOL TOK_BISON_BASE TOK_BISON_IDX TOK_BISON_IDX2 TOK_BISON_STEP TOK_BISON_OFFSET TOK_BISON_ORIG TOK_BISON_TAG TOK_BISON_SMT_ANN
 %token TOK_BISON_TRAIT_EXPR TOK_BISON_GIMPLE_PREDICT TOK_BISON_MEM_REF TOK_BISON_WIDEN_SUM_EXPR TOK_BISON_WIDEN_MULT_EXPR TOK_BISON_MULT_HIGHPART_EXPR TOK_BISON_EXTRACT_BIT_EXPR TOK_BISON_ASSERT_EXPR
-<<<<<<< HEAD
-%token TOK_BISON_PREDICATE TOK_BISON_SLOT TOK_BISON_SAT_PLUS_EXPR TOK_BISON_SAT_MINUS_EXPR TOK_BISON_EXTRACTVALUE_EXPR TOK_BISON_INSERTVALUE_EXPR
-=======
-%token TOK_BISON_PREDICATE TOK_BISON_SLOT TOK_BISON_SAT_PLUS_EXPR TOK_BISON_SAT_MINUS_EXPR TOK_BISON_FSHL_EXPR TOK_BISON_FSHR_EXPR
->>>>>>> 82dd3e8d
+%token TOK_BISON_PREDICATE TOK_BISON_SLOT TOK_BISON_SAT_PLUS_EXPR TOK_BISON_SAT_MINUS_EXPR TOK_BISON_FSHL_EXPR TOK_BISON_FSHR_EXPR TOK_BISON_EXTRACTVALUE_EXPR TOK_BISON_INSERTVALUE_EXPR
 %token TOK_BISON_RTL
 %token TOK_BISON_ABS_R TOK_BISON_AND_R TOK_BISON_ASHIFT_R TOK_BISON_ASHIFTRT_R TOK_BISON_BSWAP_R TOK_BISON_CALL_R TOK_BISON_CALL_INSN_R TOK_BISON_CLZ_R TOK_BISON_CODE_LABEL_R TOK_BISON_COMPARE_R TOK_BISON_CONCAT_R TOK_BISON_CTZ_R TOK_BISON_DIV_R TOK_BISON_EQ_R TOK_BISON_FFS_R TOK_BISON_FIX_R TOK_BISON_FLOAT_R TOK_BISON_FLOAT_EXTEND_R TOK_BISON_FLOAT_TRUNCATE_R TOK_BISON_FRACT_CONVERT_R TOK_BISON_GE_R TOK_BISON_GEU_R TOK_BISON_GT_R TOK_BISON_GTU_R TOK_BISON_HIGH_R TOK_BISON_IF_THEN_ELSE_R TOK_BISON_INSN_R TOK_BISON_IOR_R TOK_BISON_JUMP_INSN_R TOK_BISON_LABEL_REF_R TOK_BISON_LE_R TOK_BISON_LEU_R TOK_BISON_LSHIFTRT_R TOK_BISON_LO_SUM_R TOK_BISON_LT_R TOK_BISON_LTGT_R TOK_BISON_LTU_R TOK_BISON_WRITE_MEM_R TOK_BISON_READ_MEM_R TOK_BISON_MINUS_R TOK_BISON_MOD_R TOK_BISON_MULT_R TOK_BISON_NE_R TOK_BISON_NEG_R TOK_BISON_NOT_R TOK_BISON_ORDERED_R TOK_BISON_PARALLEL_R TOK_BISON_PARITY_R TOK_BISON_PC_R TOK_BISON_PLUS_R TOK_BISON_POPCOUNT_R TOK_BISON_REG_R TOK_BISON_ROTATE_R TOK_BISON_ROTATERT_R TOK_BISON_SAT_FRACT_R TOK_BISON_SET_R TOK_BISON_SIGN_EXTEND_R TOK_BISON_SMAX_R TOK_BISON_SMIN_R TOK_BISON_SQRT_R TOK_BISON_SYMBOL_REF_R TOK_BISON_TRUNCATE_R TOK_BISON_UDIV_R TOK_BISON_UMAX_R TOK_BISON_UMIN_R TOK_BISON_UMOD_R TOK_BISON_UNEQ_R TOK_BISON_UNGE_R TOK_BISON_UNGT_R TOK_BISON_UNLE_R TOK_BISON_UNLT_R TOK_BISON_UNORDERED_R TOK_BISON_UNSIGNED_FIX_R TOK_BISON_UNSIGNED_FLOAT_R TOK_BISON_UNSIGNED_FRACT_CONVERT_R TOK_BISON_UNSIGNED_SAT_FRACT_R TOK_BISON_XOR_R TOK_BISON_ZERO_EXTEND_R
 %token TOK_BISON_QC_R TOK_BISON_HC_R TOK_BISON_SC_R TOK_BISON_DC_R TOK_BISON_TC_R TOK_BISON_CQI_R TOK_BISON_CHI_R TOK_BISON_CSI_R TOK_BISON_CDI_R TOK_BISON_CTI_R TOK_BISON_QF_R TOK_BISON_HF_R TOK_BISON_SF_R TOK_BISON_DF_R TOK_BISON_TF_R TOK_BISON_QI_R TOK_BISON_HI_R TOK_BISON_SI_R TOK_BISON_DO_R TOK_BISON_TI_R TOK_BISON_V2SI_R TOK_BISON_V4HI_R TOK_BISON_V8QI_R TOK_BISON_CC_R TOK_BISON_CCFP_R TOK_BISON_CCFPE_R TOK_BISON_CCZ_R
@@ -912,15 +908,11 @@
       | wlut_expr
       | wsat_plus_expr
       | wsat_minus_expr
-<<<<<<< HEAD
+      | wfshl_expr
+      | wfshr_expr
       | wextractvalue_expr
       | winsertvalue_expr
                       ;
-=======
-      | wfshl_expr
-      | wfshr_expr
-    ;
->>>>>>> 82dd3e8d
 
    fun_ext_static:
             /*empty*/
@@ -2370,19 +2362,17 @@
       //sat_minus_expr:	TOK_BISON_SAT_MINUS_EXPR^ binary_expr;
       wsat_minus_expr : TOK_BISON_SAT_MINUS_EXPR{CTN(sat_minus_expr)}  wbinary_expr;
 
-<<<<<<< HEAD
+      //fshl_expr:	TOK_BISON_FHSL_EXPR^ ternary_expr;
+      wfshl_expr : TOK_BISON_FSHL_EXPR{CTN(fshl_expr)}  wternary_expr;
+
+      //fshr_expr:	TOK_BISON_FHSR_EXPR^ ternary_expr;
+      wfshr_expr : TOK_BISON_FSHR_EXPR{CTN(fshl_expr)}  wternary_expr;
+
       //extractvalue_expr:	TOK_BISON_EXTRACTVALUE_EXPR^ binary_expr;
       wextractvalue_expr : TOK_BISON_EXTRACTVALUE_EXPR{CTN(extractvalue_expr)}  wbinary_expr;
 
       //insertvalue_expr:	TOK_BISON_INSERTVALUE_EXPR^ ternary_expr;
       winsertvalue_expr : TOK_BISON_INSERTVALUE_EXPR{CTN(insertvalue_expr)}  wternary_expr;
-=======
-      //fshl_expr:	TOK_BISON_FHSL_EXPR^ ternary_expr;
-      wfshl_expr : TOK_BISON_FSHL_EXPR{CTN(fshl_expr)}  wternary_expr;
-
-      //fshr_expr:	TOK_BISON_FHSR_EXPR^ ternary_expr;
-      wfshr_expr : TOK_BISON_FSHR_EXPR{CTN(fshl_expr)}  wternary_expr;
->>>>>>> 82dd3e8d
 
       //srcp: TOK_BISON_SRCP^ TOK_BISON_STRING TOK_BISON_NUMBER;
        wsrcp_opt     : /*empty*/| TOK_BISON_SRCP string_id{NSV(srcp, include_name, data->curr_string)} number_id{NSV(srcp, line_number, data->curr_unumber)} number_id{NSV(srcp, column_number, data->curr_unumber)};
