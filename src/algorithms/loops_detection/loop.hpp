/*
 *
 *                   _/_/_/    _/_/   _/    _/ _/_/_/    _/_/
 *                  _/   _/ _/    _/ _/_/  _/ _/   _/ _/    _/
 *                 _/_/_/  _/_/_/_/ _/  _/_/ _/   _/ _/_/_/_/
 *                _/      _/    _/ _/    _/ _/   _/ _/    _/
 *               _/      _/    _/ _/    _/ _/_/_/  _/    _/
 *
 *             ***********************************************
 *                              PandA Project
 *                     URL: http://panda.dei.polimi.it
 *                       Politecnico di Milano - DEIB
 *                        System Architectures Group
 *             ***********************************************
 *              Copyright (C) 2004-2023 Politecnico di Milano
 *
 *   This file is part of the PandA framework.
 *
 *   The PandA framework is free software; you can redistribute it and/or modify
 *   it under the terms of the GNU General Public License as published by
 *   the Free Software Foundation; either version 3 of the License, or
 *   (at your option) any later version.
 *
 *   This program is distributed in the hope that it will be useful,
 *   but WITHOUT ANY WARRANTY; without even the implied warranty of
 *   MERCHANTABILITY or FITNESS FOR A PARTICULAR PURPOSE.  See the
 *   GNU General Public License for more details.
 *
 *   You should have received a copy of the GNU General Public License
 *   along with this program.  If not, see <http://www.gnu.org/licenses/>.
 *
 */
/**
 * @file loop.hpp
 * @brief interface of a loop
 *
 * A loop is a strongly connected component in a CFG. We use Tarjan algorithm
 * to build a loop forest (see loops.h).
 * Loop represents a single loop. A loop is composed by a set of nodes and arcs
 * which belong to the CFG. Some of the nodes in a loop are special and have
 * been given a name. Some nodes outside the loop are also somehow related to
 * loops and have a special name.
 * Here we introduce the naming conventions we will be using.
 *
 *               -----------------------
 *               |      PreHeader      |
 *               -----------------------
 *                          |
 *          |-------------->|
 *          |               V
 *          |    -----------------------
 *          |    |       Header        |
 *          |    -----------------------
 *          |               |
 *          |               |
 *          |               V
 *          |    -----------------------
 *          |    |    Any CFG allowed  |
 *          |    -----------------------
 *          |               |
 *          |               |
 *          |               V
 *          |    -----------------------
 *          |    |        Exit         |
 *          |    -----------------------
 *          |               |
 *          ----------------|
 *                          V
 *               -----------------------
 *               |     Landing pad     |
 *               -----------------------
 *
 * This example shows an example of a loop, but it is not the most general case.
 * The example has the following properties:
 *
 * 1) it is bottom tested (the exit condition is evaluated at the end of the loop,
 *    which means the loop is do-while)
 * 2) it is reducible (single entry point)
 * 3) has a single pre header (for reducible loops it is always possible to change the
 *    CFG to meet this condition)
 * 4) has a single exit
 * 5) has a single landing pad
 * 6) has a single back edge (for a definition of back edge see for example Tarjan)
 *
 * In general a loop can be much more complicated, having multiple entries (in C this can
 * be achieved using gotos), mutiple exits, landing pads and back edges.
 *
 * In our Loop representation a loop has a header (and only one!) if and only if the loop is
 * reducible. If the loop is not reducible then there's no header info. Exits are kept in a
 * list and landing pads as well. An interesting case is when we have N landing pads and N-1 landing
 * pads have a single successor being the Nth landing pad. This case is generate by break statements
 * in C/C++. For this reason a Loop has a special property to signal this case.
 *
 * @author Marco Garatti <m.garatti@gmail.com>
 * @author Marco Lattuada <lattuada@elet.polimi.it>
 * $Revision$
 * $Date$
 * Last modified by $Author$
 *
 */

#ifndef LOOP_HPP
#define LOOP_HPP

#include "custom_map.hpp"
#include "custom_set.hpp"
#include "graph.hpp" // for vertex
#include "panda_types.hpp"
#include "refcount.hpp" // for REF_FORWARD_DECL

#include <cstddef> // for size_t
#include <list>    // for list, list<>::co...
#include <utility> // for pair

/**
 * @name Constants identifying the type of the loops
 */
//@{
/// loop with single exit
#define SINGLE_EXIT_LOOP 1

/// unknown loop
#define UNKNOWN_LOOP 2

/// while or for loop
#define WHILE_LOOP 4

/// for loop
#define FOR_LOOP 8

/// parallelizable for loop
#define DOALL_LOOP 16

/// do while loop
#define DO_WHILE_LOOP 32

/// countable loop
#define COUNTABLE_LOOP 64

/// pipelinable loop
#define PIPELINABLE_LOOP 128

//@}

REF_FORWARD_DECL(BBGraph);
CONSTREF_FORWARD_DECL(Loop);
REF_FORWARD_DECL(Loop);
REF_FORWARD_DECL(Loops);
CONSTREF_FORWARD_DECL(OpGraph);
class OpVertexSet;
REF_FORWARD_DECL(tree_node);

class Loop
{
 private:
   /// Friend definition of loop
   friend class Loops;

   /// compute landing pad exits
   void ComputeLandingPadExits();

   /// The basic block control flow graph
   const BBGraphRef g;

   /// tells if there aren't loop nested in this
   bool is_innermost_loop;

   /// Parent loop
   refcount<Loop> parent_loop;

   /// Child loops
   CustomOrderedSet<LoopConstRef> children;

   /// Blocks which belong to this loop
   CustomUnorderedSet<vertex> blocks;

   /// exit blocks for this loop
   std::list<vertex> exits;

   /// landing_pads for this loop
   CustomUnorderedSet<vertex> landing_pads;

   ///???
   vertex primary_landing_pad_block;

   /// the header of the loop
   vertex header_block;

   /// in case the loop is irreducible the loop has multiple entries while for reducible loops the entry is just one
   CustomOrderedSet<vertex> alternative_entries;

   /// the id of the loop
   unsigned int loop_id;

   /// Map storing the association between an exit basic block and the corresponding landing pads
   std::map<vertex, CustomUnorderedSet<vertex>> exit_landing_association;

   /// used to label irreducible loops
   static unsigned int curr_unused_irreducible_id;

   /// set of vertex pairs describing a spanning tree back edge for the loop
   CustomOrderedSet<std::pair<vertex, vertex>> sp_back_edges;

 public:
   /// Nesting depth of this loop
   unsigned int depth;

   /// loop type
   int loop_type;

   /// loop memory footprint
   long long footprint_size;

   /// loop instruction footprint
   long long instruction_size;

   /// body start basic block (at the moment defined only for SIMPLE_LOOP & WHILE_LOOP)
   vertex body_start;

   /// the main induction variable of countable loop;
   unsigned int main_iv;

   /// value of the initialization of the induction variable
   tree_nodeRef init;

   /// The index of the gimple tree node containing the initialization of the induction variable; right operand can be
   /// different from initialization_tree_node_id because of assignments chain
   unsigned int init_gimple_id;

   /// The node id containing the increment statement
   unsigned int inc_id;

   /// Increment of induction variable
   integer_cst_t increment;

   /// Increment of induction variable
   tree_nodeRef increment_tn;

   /// Initial value of induction variable
<<<<<<< HEAD
   /// defined when loop_type is COUNTABLE_LOOP
   long long int lower_bound;

   /// Final value of induction variable
   /// defined when loop_type is COUNTABLE_LOOP
   long long int upper_bound;
=======
   integer_cst_t lower_bound;

   /// Final value of induction variable
   integer_cst_t upper_bound;
>>>>>>> 6725113f

   /// Final value of induction variable
   tree_nodeRef upper_bound_tn;

   /// flag for induction variable close interval
   /// defined when loop_type is COUNTABLE_LOOP
   bool close_interval;

   /**
    * Constructor for empty loop (used for irreducible)
    * @param g is the basic block control flow grah
    */
   explicit Loop(const BBGraphRef g);

   /**
    * Constructor for reducible loop
    * @param g is the basic block control flow graph
    * @param header is the header basic block
    */
   Loop(const BBGraphRef _bb_graph, vertex _header_block);

   /**
    * returns the loop id
    * @return the loop id
    */
   unsigned int GetId() const;

   /**
    * tells if the loop is innermost
    * @return true if the loop is innermost
    */
   bool is_innermost() const;

   /**
    * tells if the loop is reducible
    * @return true if the loop is reducible
    */
   bool IsReducible() const;

   /**
    * returns loop header
    * @return returns loop header
    */
   vertex GetHeader() const;

   /// return the alternative entries of a loop
   CustomOrderedSet<vertex> get_entries() const
   {
      return alternative_entries;
   }

   /// add an entry of the loop
   void add_entry(vertex v)
   {
      alternative_entries.insert(v);
   }

   /**
    * returns the parent loop
    * @return the parent loop if this loop is nested, NULL otherwise
    */
   const LoopRef Parent() const;

   /**
    * adds a block to this loop
    * @param block is the basic block to be added
    */
   void add_block(vertex block);

   /**
    * returns the number of basic blocks belonging to this loop
    * @return the number of basic blocks
    */
   size_t num_blocks() const;

   /**
    * returns the blocks
    * @return the blocks
    */
   const CustomUnorderedSet<vertex>& get_blocks() const;

   // Info on the exit blocks
   size_t num_exits() const;
   std::list<vertex>::const_iterator exit_block_iter_begin() const;
   std::list<vertex>::const_iterator exit_block_iter_end() const;

   // Info on the landing pads
   size_t num_landing_pads() const;

   /**
    * Return the landing pads of the loops
    * @param the basic block landing pads of the loop
    */
   const CustomUnorderedSet<vertex> GetLandingPadBlocks() const;

   // Return the primary landing pad if it exists, NULL otherwise
   // The primary landing pad is the one that is the unique successor
   // of all the other LPs
   vertex primary_landing_pad() const;

   /**
    * Sets parent for this loop
    * @param parent is the parent loop
    */
   void SetParent(LoopRef parent);

   /**
    * Adds a child loop
    * @param child is the child loop
    */
   void AddChild(LoopRef child);

   /**
    * Returns the children of this loop in the loop forest
    */
   const CustomOrderedSet<LoopConstRef>& GetChildren() const;

   /**
    * Returns the basic blocks which belong to this loop and to loop nested in this loop
    * @param ret is the returned set of basic block of this loop and of its children
    */
   void get_recursively_bb(CustomUnorderedSet<vertex>& ret) const;

   /**
    * Returns the operation which belongs to this loop or to a nested loop
    * @param op_graph is the operation graph
    * @return the contained operations
    */
   OpVertexSet GetRecursivelyOps(const OpGraphConstRef op_graph) const;

   /**
    * Returns the map exit_landing_association
    * @return the map exit_landing_association
    */
   const std::map<vertex, CustomUnorderedSet<vertex>>& get_exit_landing_association() const;

   /// add a spanning tree back edge
   void add_sp_back_edge(vertex vs, vertex vd)
   {
      std::pair<vertex, vertex> vpair(vs, vd);
      sp_back_edges.insert(vpair);
   }

   /// check if a pair of vertex is a spanning tree back edge for the loop
   bool is_sp_back_edge(vertex vs, vertex vd) const
   {
      std::pair<vertex, vertex> vpair(vs, vd);
      return sp_back_edges.find(vpair) != sp_back_edges.end();
   }

   /// return the list of spanning tree back edges
   CustomOrderedSet<std::pair<vertex, vertex>> get_sp_back_edges() const
   {
      return sp_back_edges;
   }

   /// Definition of friend class add_loop_nop
   friend class add_loop_nop;
};
/// refcount definition of the class
using LoopRef = refcount<Loop>;

#endif // LOOP_HPP<|MERGE_RESOLUTION|>--- conflicted
+++ resolved
@@ -104,13 +104,13 @@
 
 #include "custom_map.hpp"
 #include "custom_set.hpp"
-#include "graph.hpp" // for vertex
+#include "graph.hpp"    // for vertex
 #include "panda_types.hpp"
 #include "refcount.hpp" // for REF_FORWARD_DECL
 
-#include <cstddef> // for size_t
-#include <list>    // for list, list<>::co...
-#include <utility> // for pair
+#include <cstddef>      // for size_t
+#include <list>         // for list, list<>::co...
+#include <utility>      // for pair
 
 /**
  * @name Constants identifying the type of the loops
@@ -237,19 +237,12 @@
    tree_nodeRef increment_tn;
 
    /// Initial value of induction variable
-<<<<<<< HEAD
    /// defined when loop_type is COUNTABLE_LOOP
-   long long int lower_bound;
+   integer_cst_t lower_bound;
 
    /// Final value of induction variable
    /// defined when loop_type is COUNTABLE_LOOP
-   long long int upper_bound;
-=======
-   integer_cst_t lower_bound;
-
-   /// Final value of induction variable
    integer_cst_t upper_bound;
->>>>>>> 6725113f
 
    /// Final value of induction variable
    tree_nodeRef upper_bound_tn;
