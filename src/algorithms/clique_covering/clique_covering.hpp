/*
 *
 *                   _/_/_/    _/_/   _/    _/ _/_/_/    _/_/
 *                  _/   _/ _/    _/ _/_/  _/ _/   _/ _/    _/
 *                 _/_/_/  _/_/_/_/ _/  _/_/ _/   _/ _/_/_/_/
 *                _/      _/    _/ _/    _/ _/   _/ _/    _/
 *               _/      _/    _/ _/    _/ _/_/_/  _/    _/
 *
 *             ***********************************************
 *                              PandA Project
 *                     URL: http://panda.dei.polimi.it
 *                       Politecnico di Milano - DEIB
 *                        System Architectures Group
 *             ***********************************************
 *              Copyright (C) 2004-2023 Politecnico di Milano
 *
 *   This file is part of the PandA framework.
 *
 *   The PandA framework is free software; you can redistribute it and/or modify
 *   it under the terms of the GNU General Public License as published by
 *   the Free Software Foundation; either version 3 of the License, or
 *   (at your option) any later version.
 *
 *   This program is distributed in the hope that it will be useful,
 *   but WITHOUT ANY WARRANTY; without even the implied warranty of
 *   MERCHANTABILITY or FITNESS FOR A PARTICULAR PURPOSE.  See the
 *   GNU General Public License for more details.
 *
 *   You should have received a copy of the GNU General Public License
 *   along with this program.  If not, see <http://www.gnu.org/licenses/>.
 *
 */
/**
 * @file clique_covering.hpp
 * @brief This header file includes four different algorithms heuristically solving the clique covering problem.
 *
 * This header has 4 classes solving clique covering problem. Three of them consider the weighted of the edges during
 * the clique selection.
 *
 * The first two heuristics are based on these two papers:
 *  - E. Tomita, A. Tanaka, H. Takahashi
 *    "The worst-case time complexity for generating all maximal cliques and computational experiments",
 *     Theoretical Computer Science, Volume 363, Issue 1, 2006.
 *  - K. C. Dukka Bahadur, Tatsuya Akutsu, Etsuji Tomita, and Tomokazu Seki.
 *    "Protein side-chain packing problem: a maximum edge-weight clique algorithmic approach",
 *    In Proceedings of the second conference on Asia-Pacific bioinformatics - Volume 29 (APBC '04),
 *    Yi-Ping Phoebe Chen (Ed.), Vol. 29. Australian Computer Society, Inc., Darlinghurst, Australia, Australia,
 * 191-200. The third one is a simple clique covering obtained by coloring the complement graph. The last one performs
 * iteratively the clique covering on a filtered graph induced by different edge weights.
 *
 * @author Fabrizio Ferrandi <fabrizio.ferrandi@polimi.it>
 * $Revision$
 * $Date$
 * Last modified by $Author$
 *
 */
#ifndef CLIQUE_COVERING_HPP
#define CLIQUE_COVERING_HPP

#include "bipartite_matching.hpp"
#include "clique_covering_graph.hpp"
#include "custom_map.hpp" // for map
#include "custom_set.hpp" // for set
#include "dsatur2_coloring.hpp"
#include "exceptions.hpp"
#include "refcount.hpp"
#include "string_manipulation.hpp"

#include <algorithm> // for binary_search, sort
#include <boost/graph/adjacency_matrix.hpp>
#include <boost/graph/filtered_graph.hpp>
#include <boost/graph/graphviz.hpp>
#include <boost/graph/incremental_components.hpp>
#include <boost/graph/properties.hpp>
#include <boost/pending/disjoint_sets.hpp>
#include <boost/tuple/tuple.hpp> // for tie
#include <boost/version.hpp>
#include <cstddef>  // for size_t
#include <iterator> // for inserter, reverse_...
#include <limits>   // for numeric_limits
#include <ostream>  // for operator<<, ostream
#include <string>   // for string, operator+
#include <utility>  // for pair, swap
#include <vector>   // for vector, allocator
<<<<<<< HEAD

#include "dsatur2_coloring.hpp"
#include "exceptions.hpp"
#include "ortools/graph/assignment.h"
#include "refcount.hpp"
#if HAVE_EXPERIMENTAL
#include "DawsonRun.hpp"
#endif
#include "clique_covering_graph.hpp"
#include "string_manipulation.hpp"
=======
#if BOOST_VERSION >= 106400
#include <boost/serialization/array_wrapper.hpp>
#endif
#include <boost/numeric/ublas/matrix.hpp>
>>>>>>> 258ffd93

#if __GNUC__ > 4 || (__GNUC__ == 4 && __GNUC_MINOR__ >= 6)
#pragma GCC diagnostic push
#pragma GCC diagnostic ignored "-Wsign-compare"
#pragma GCC diagnostic ignored "-Wsign-conversion"
#else
#pragma GCC diagnostic warning "-Wsign-compare"
#pragma GCC diagnostic warning "-Wsign-conversion"
#endif

#if defined(__clang__)
#pragma clang diagnostic push
#pragma clang diagnostic ignored "-Wsign-compare"
#pragma clang diagnostic ignored "-Wsign-conversion"
#endif

template <typename vertex_type>
struct check_clique;
template <typename vertex_type>
struct filter_clique;

/// unordered_set_difference
template <typename IIter1, typename Container, typename OIter>
OIter unordered_set_difference(IIter1 first1, IIter1 last1, Container second, OIter result)
{
   while(first1 != last1)
   {
      if(second.find(*first1) == second.end())
      {
         *result = *first1;
         ++result;
      }
      ++first1;
   }
   return result;
}

/// unordered_set_intersection
template <typename IIter1, typename Container, typename OIter>
OIter unordered_set_intersection(IIter1 first1, IIter1 last1, Container second, OIter result)
{
   while(first1 != last1)
   {
      if(second.find(*first1) != second.end())
      {
         *result = *first1;
         ++result;
      }
      ++first1;
   }
   return result;
}

/// Defines all clique covering algorithm
enum class CliqueCovering_Algorithm
{
   COLORING = 0,
   WEIGHTED_COLORING,
   TTT_CLIQUE_COVERING,
   TTT_CLIQUE_COVERING2,
   TTT_CLIQUE_COVERING_FAST,
   TTT_CLIQUE_COVERING_FAST2,
   TS_CLIQUE_COVERING,
   TS_WEIGHTED_CLIQUE_COVERING,
   BIPARTITE_MATCHING
};

/**
 * Return the name corresponding to an clique covering algorithm enum
 * @param clique_covering_algorithm is the clique covering algorithm
 * @return the name
 */
const std::string CliqueCovering_AlgorithmToString(const CliqueCovering_Algorithm clique_covering_algorithm);

template <typename VertexType>
class clique_covering
{
 public:
   /**
    * Default constructor.
    */
   clique_covering() = default;

   /**
    * Destructor
    */
   virtual ~clique_covering() = default;

   /**
    * Creates a reference to desired solver
    * @param solver is the solver which you want to perform clique covering with
    * @param graph_type is the kind of graph you are going to create
    * @return a reference to the desired solver
    */
   static typename refcount<clique_covering<VertexType>> create_solver(CliqueCovering_Algorithm solver,
                                                                       unsigned int nvert);

   /**
    * Adds a vertex to graph. It checks if element is already into graph. If it is, an assertion fails, otherwise
    * the vertex is added and the new index is saved for future checks
    * @param VertexType& is the reference to element that deals with compatibility
    * @return the new vertex index
    */
   virtual C_vertex add_vertex(const VertexType& element, const std::string& name) = 0;

   /**
    * Adds an edge to graph. It checks if source and vertex are stored into graph. If one of them isn't into graph,
    * the related assertion fails. If both vertices are stored, a (weighted) edge is added
    * @param src is the index of first vertex
    * @param dest is the index of second vertex
    * @param weight is the weight associated with edge (optional, set to unitary value as default)
    */
   virtual void add_edge(const VertexType& src, const VertexType& dest, int _weight) = 0;

   /**
    * Returns number of cliques into graph after performing clique covering
    */
   virtual size_t num_vertices() = 0;

   /**
    * Abstract method that will execute clique covering algorithm. If you want to specialize the implementation
    * with your favorite algorithm, you have to implement this method.
    * @param fc is the filtering clique functor used to reduce the proposed clique
    */
   virtual void exec(const filter_clique<VertexType>& fc, check_clique<VertexType>& cq) = 0;

   /**
    * Returns a clique
    * @param i is the i-th clique into graph
    * @return set of elements into clique
    */
   virtual CustomOrderedSet<VertexType> get_clique(unsigned int i) = 0;

   /**
    * Writes a dotty representation of the actual graph
    * @param filename is the output filename
    */
   virtual void writeDot(const std::string& filename) const = 0;

   /**
    * add subpartitions over which bipartite matching can start on
    * @param id is the subpartition id
    * @param vertex is the vertex of the given subpartition
    */
   virtual void add_subpartitions(size_t id, VertexType v) = 0;

   /**
    * suggest that the problem have at least a given number of resources
    * @param n_resources is the number of resources available
    */
   virtual void suggest_min_resources(size_t n_resources) = 0;

   /**
    * suggest that the problem have at worst no more than the given number of resources
    * @param n_resources is the number of resources
    */
   virtual void suggest_max_resources(size_t n_resources) = 0;

   /**
    * specify the maximum number of resources
    * @param n_resources is the number of resources
    */
   virtual void max_resources(size_t n_resources) = 0;

   /**
    * specify the minimum number of resources
    * @param n_resources is the number of resources
    */
   virtual void min_resources(size_t n_resources) = 0;
};

/**
 * Functor used by boost::write_graphviz to write the edge info
 */
class compatibility_edge_writer
{
 private:
   /// reference to graph where the node is stored
   const boost_cc_compatibility_graph& g;

 public:
   /**
    * Constructor. It initializes reference to the graph provided as parameter
    */
   explicit compatibility_edge_writer(const boost_cc_compatibility_graph& _g) : g(_g)
   {
   }

   /**
    * Functor actually called by the boost library to perform the writing
    */
   void operator()(std::ostream& out, const boost::graph_traits<cc_compatibility_graph>::edge_descriptor& e) const
   {
      out << "[label=\"" << g[e].weight << "\"]";
   }
};

/**
 * Functor used by boost::write_graphviz to write the node info
 */
class compatibility_node_info_writer
{
 private:
   /// names of the vertices
   const CustomUnorderedMap<C_vertex, std::string>& names;

 public:
   /// Constructor
   explicit compatibility_node_info_writer(const CustomUnorderedMap<C_vertex, std::string>& _names) : names(_names)
   {
   }

   /// Functor used to print a node
   void operator()(std::ostream& out, const C_vertex& v) const
   {
      out << "[label=\"" << names.find(v)->second << "\"]";
   }
};

/**
 * Class computing the maximal weighted clique from a generic graph
 */
template <typename Graph>
class TTT_maximal_weighted_clique
{
   /// vertex iterator
   using vertex_iterator = typename boost::graph_traits<Graph>::vertex_iterator;
   /// vertex object
   using vertex = typename boost::graph_traits<Graph>::vertex_descriptor;
   /// adjacency iterator
   using adjacency_iterator = typename boost::graph_traits<Graph>::adjacency_iterator;
   /// out edge iterator
   using edge_iterator = typename boost::graph_traits<Graph>::out_edge_iterator;

   /// set of vertices of the current clique
   CustomUnorderedSet<vertex> Q;
   /// set of vertices of the maximum clique found so far
   CustomOrderedSet<vertex> Q_max;
   /// weight of Q
   int W_Q;
   /// weight of Q_max
   int W_Q_max;

   CustomUnorderedMap<C_vertex, std::string>& names;

   /// return the vertex of subg with the maximum intersection with cand
   vertex get_max_weighted_adiacent_intersection(const CustomUnorderedSet<vertex>& subg,
                                                 const CustomUnorderedSet<vertex>& cand, const Graph& g)
   {
      vertex result = boost::graph_traits<Graph>::null_vertex();
      THROW_ASSERT(!subg.empty(), "at least one element should belong to subg");
      int max_weighted_intersection = -1;
      const typename CustomUnorderedSet<vertex>::const_iterator it_end = subg.end();
      for(auto it = subg.begin(); it != it_end; ++it)
      {
         int weight_intersection = 0;
         edge_iterator ei, ei_end;
         boost::tie(ei, ei_end) = boost::out_edges(*it, g);
         for(; ei != ei_end; ++ei)
         {
            if(cand.find(boost::target(*ei, g)) != cand.end())
            {
               weight_intersection += g[*ei].weight;
            }
         }
         if(weight_intersection > max_weighted_intersection)
         {
            max_weighted_intersection = weight_intersection;
            result = *it;
         }
      }
      THROW_ASSERT(max_weighted_intersection >= 0, "something of wrong happen");
      return result;
   }

   /// return the vertex of ext having the maximum edge weight with respect to the graph g
   vertex get_max_weight_vertex(CustomUnorderedSet<vertex>& ext, const Graph& g)
   {
      vertex result = boost::graph_traits<Graph>::null_vertex();
      int max_weight = -1;
      THROW_ASSERT(!ext.empty(), "at least one element should belong to ext");
      const typename CustomUnorderedSet<vertex>::const_iterator it_end = ext.end();
      for(typename CustomUnorderedSet<vertex>::const_iterator it = ext.begin(); it != it_end; ++it)
      {
         int cur_weight = 0;
         edge_iterator ei, ei_end;
         boost::tie(ei, ei_end) = boost::out_edges(*it, g);
         for(; ei != ei_end; ++ei)
         {
            cur_weight += g[*ei].weight;
         }
         if(cur_weight > max_weight)
         {
            result = *it;
            max_weight = cur_weight;
         }
      }
      THROW_ASSERT(max_weight >= 0, "something of wrong happen");
      return result;
   }

   /// compute the delta of the weight by adding q_vertex to the clique
   int compute_delta_weight(vertex q_vertex, CustomUnorderedSet<vertex> Q_set, const Graph& g)
   {
      int result = 0;
      edge_iterator ei, ei_end;
      boost::tie(ei, ei_end) = boost::out_edges(q_vertex, g);
      for(; ei != ei_end; ++ei)
      {
         if(Q_set.find(boost::target(*ei, g)) != Q_set.end())
         {
            result += g[*ei].weight;
         }
      }
      return result;
   }

   /// recursive procedure expand defined in first cited paper
   void expand(CustomUnorderedSet<vertex>& subg, CustomUnorderedSet<vertex>& cand, const Graph& g, int upper_bound)
   {
      if(subg.empty() && Q.size() >= Q_max.size())
      {
         if(Q.size() > Q_max.size() || W_Q > W_Q_max)
         {
            Q_max.clear();
            Q_max.insert(Q.begin(), Q.end());
            W_Q_max = W_Q;
            // std::cerr << "clique W=" << W_Q_max << " size=" << Q_max.size() << std::endl;
         }
         return;
      }
      else if(cand.empty())
      {
         return;
      }

      /// get the vertex in subg with the maximum of adjacent vertices in cand
      vertex u = get_max_weighted_adiacent_intersection(subg, cand, g);
      // vertex u =get_max_adiacent_intersection(subg, cand, g);
      /// get adjacent vertices of u
      adjacency_iterator vi, vi_end;
      boost::tie(vi, vi_end) = boost::adjacent_vertices(u, g);
      /// set of vertices adjacent to u
      CustomUnorderedSet<vertex> gamma_u;
      gamma_u.insert(vi, vi_end);
      /// compute EXT_u = CAND - gamma_u
      CustomUnorderedSet<vertex> EXT_u;
      unordered_set_difference(cand.begin(), cand.end(), gamma_u, std::inserter(EXT_u, EXT_u.end()));
      while(!EXT_u.empty())
      {
         vertex q = get_max_weight_vertex(EXT_u, g);
         // vertex q = get_max_degree_vertex(EXT_u, g);
         // std::cerr << names[q] << "," << std::endl;
         Q.insert(q);
         int W_Q_pre = W_Q;
         /// compute delta_weight
         int delta = compute_delta_weight(q, Q, g);
         W_Q += delta;
         boost::tie(vi, vi_end) = boost::adjacent_vertices(q, g);
         CustomUnorderedSet<vertex> gamma_q;
         gamma_q.insert(vi, vi_end);
         CustomUnorderedSet<vertex> subg_q;
         unordered_set_intersection(subg.begin(), subg.end(), gamma_q, std::inserter(subg_q, subg_q.end()));
         CustomUnorderedSet<vertex> cand_q;
         unordered_set_intersection(cand.begin(), cand.end(), gamma_q, std::inserter(cand_q, cand_q.end()));
         expand(subg_q, cand_q, g, upper_bound);
         if(upper_bound <= W_Q_max)
         {
            return;
         }
         cand.erase(q);
         // std::cerr << "back," << std::endl;
         Q.erase(q);
         W_Q = W_Q_pre;
         EXT_u.erase(q);
      }
   }

 public:
   /// return the weighted maximal clique of a graph g
   const CustomOrderedSet<vertex> get_weighted_maximal_cliques(const Graph& g, int upper_bound)
   {
      Q.clear();
      Q_max.clear();
      W_Q = 0;
      W_Q_max = std::numeric_limits<int>::min();
      CustomUnorderedSet<vertex> subg;
      CustomUnorderedSet<vertex> cand;
      vertex_iterator vi, vi_end;
      boost::tie(vi, vi_end) = boost::vertices(g);
      subg.insert(vi, vi_end);
      cand.insert(vi, vi_end);
      expand(subg, cand, g, upper_bound);
      return Q_max;
   }

   /// return the last weight of the maximum clique
   int get_last_W_Q_max()
   {
      return W_Q_max;
   }
   explicit TTT_maximal_weighted_clique(CustomUnorderedMap<C_vertex, std::string>& _names)
       : W_Q(0), W_Q_max(std::numeric_limits<int>::min()), names(_names)
   {
   }
};

/**
 * fast version that just returns the first maximal clique found
 */
template <typename Graph>
class TTT_maximal_weighted_clique_fast
{
   /// vertex iterator
   using vertex_iterator = typename boost::graph_traits<Graph>::vertex_iterator;
   /// vertex object
   using vertex = typename boost::graph_traits<Graph>::vertex_descriptor;
   /// adjacency iterator
   using adjacency_iterator = typename boost::graph_traits<Graph>::adjacency_iterator;
   /// out edge iterator
   using edge_iterator = typename boost::graph_traits<Graph>::out_edge_iterator;

   /// set of vertices of the current clique
   CustomUnorderedSet<vertex> Q;
   /// set of vertices of the maximum clique found so far
   CustomOrderedSet<vertex> Q_max;
   /// weight of Q
   int W_Q;
   /// weight of Q_max
   int W_Q_max;

   CustomUnorderedMap<C_vertex, std::string>& names;

   /// return the vertex of subg with the maximum intersection with cand
   vertex get_max_weighted_adiacent_intersection(const CustomUnorderedSet<vertex>& subg,
                                                 const CustomUnorderedSet<vertex>& cand, const Graph& g)
   {
      vertex result = boost::graph_traits<Graph>::null_vertex();
      THROW_ASSERT(!subg.empty(), "at least one element should belong to subg");
      int max_weighted_intersection = -1;
      const typename CustomUnorderedSet<vertex>::const_iterator it_end = subg.end();
      for(auto it = subg.begin(); it != it_end; ++it)
      {
         int weight_intersection = 0;
         edge_iterator ei, ei_end;
         boost::tie(ei, ei_end) = boost::out_edges(*it, g);
         for(; ei != ei_end; ++ei)
         {
            if(cand.find(boost::target(*ei, g)) != cand.end())
            {
               weight_intersection += g[*ei].weight;
            }
         }
         if(weight_intersection > max_weighted_intersection)
         {
            max_weighted_intersection = weight_intersection;
            result = *it;
         }
      }
      THROW_ASSERT(max_weighted_intersection >= 0, "something of wrong happen");
      return result;
   }

   /// return the vertex of ext having the maximum degree with respect to the graph g
   vertex get_max_weight_vertex(CustomUnorderedSet<vertex>& ext, const Graph& g)
   {
      vertex result = boost::graph_traits<Graph>::null_vertex();
      int max_weight = -1;
      THROW_ASSERT(!ext.empty(), "at least one element should belong to ext");
      const typename CustomUnorderedSet<vertex>::const_iterator it_end = ext.end();
      for(typename CustomUnorderedSet<vertex>::const_iterator it = ext.begin(); it != it_end; ++it)
      {
         int cur_weight = 0;
         edge_iterator ei, ei_end;
         boost::tie(ei, ei_end) = boost::out_edges(*it, g);
         for(; ei != ei_end; ++ei)
         {
            cur_weight += g[*ei].weight;
         }
         if(cur_weight > max_weight)
         {
            result = *it;
            max_weight = cur_weight;
         }
      }
      THROW_ASSERT(max_weight >= 0, "something of wrong happen");
      return result;
   }

   /// compute the delta of the weight by adding q_vertex to the clique
   int compute_delta_weight(vertex q_vertex, CustomUnorderedSet<vertex> Q_set, const Graph& g)
   {
      int result = 0;
      edge_iterator ei, ei_end;
      boost::tie(ei, ei_end) = boost::out_edges(q_vertex, g);
      for(; ei != ei_end; ++ei)
      {
         if(Q_set.find(boost::target(*ei, g)) != Q_set.end())
         {
            result += g[*ei].weight;
         }
      }
      return result;
   }

   /// recursive procedure expand defined in first cited paper
   void expand(CustomUnorderedSet<vertex>& subg, CustomUnorderedSet<vertex>& cand, const Graph& g)
   {
      if(subg.empty() && Q.size() >= Q_max.size())
      {
         if(Q.size() > Q_max.size() || W_Q > W_Q_max)
         {
            Q_max.clear();
            Q_max.insert(Q.begin(), Q.end());
            W_Q_max = W_Q;
            // std::cerr << "clique W=" << W_Q_max << " size=" << Q_max.size() << std::endl;
         }
         return;
      }
      else if(cand.empty())
      {
         return;
      }

      /// get the vertex in subg with the maximum of adjacent vertices in cand
      vertex u = get_max_weighted_adiacent_intersection(subg, cand, g);
      // vertex u =get_max_adiacent_intersection(subg, cand, g);
      /// get adjacent vertices of u
      adjacency_iterator vi, vi_end;
      boost::tie(vi, vi_end) = boost::adjacent_vertices(u, g);
      /// set of vertices adjacent to u
      CustomUnorderedSet<vertex> gamma_u;
      gamma_u.insert(vi, vi_end);
      /// compute EXT_u = CAND - gamma_u
      CustomUnorderedSet<vertex> EXT_u;
      unordered_set_difference(cand.begin(), cand.end(), gamma_u, std::inserter(EXT_u, EXT_u.end()));
      while(!EXT_u.empty())
      {
         vertex q = get_max_weight_vertex(EXT_u, g);
         // vertex q = get_max_degree_vertex(EXT_u, g);
         // std::cerr << names[q] << "," << std::endl;
         Q.insert(q);
         int W_Q_pre = W_Q;
         /// compute delta_weight
         int delta = compute_delta_weight(q, Q, g);
         W_Q += delta;
         // std::cerr << "W_Q=" << W_Q << std::endl;
         boost::tie(vi, vi_end) = boost::adjacent_vertices(q, g);
         CustomUnorderedSet<vertex> gamma_q;
         gamma_q.insert(vi, vi_end);
         CustomUnorderedSet<vertex> subg_q;
         unordered_set_intersection(subg.begin(), subg.end(), gamma_q, std::inserter(subg_q, subg_q.end()));
         CustomUnorderedSet<vertex> cand_q;
         unordered_set_intersection(cand.begin(), cand.end(), gamma_q, std::inserter(cand_q, cand_q.end()));
         expand(subg_q, cand_q, g);
         // std::cerr << "W_Q_max=" << W_Q_max << std::endl;
         if(W_Q_max >= 0)
         {
            return;
         }
         cand.erase(q);
         // std::cerr << "back," << std::endl;
         Q.erase(q);
         W_Q = W_Q_pre;
         EXT_u.erase(q);
      }
   }

 public:
   /// return the weighted maximal clique of a graph g
   const CustomOrderedSet<vertex> get_weighted_maximal_cliques(const Graph& g)
   {
      Q.clear();
      Q_max.clear();
      W_Q = 0;
      W_Q_max = std::numeric_limits<int>::min();
      CustomUnorderedSet<vertex> subg;
      CustomUnorderedSet<vertex> cand;
      vertex_iterator vi, vi_end;
      boost::tie(vi, vi_end) = boost::vertices(g);
      subg.insert(vi, vi_end);
      cand.insert(vi, vi_end);
      expand(subg, cand, g);
      return Q_max;
   }

   explicit TTT_maximal_weighted_clique_fast(
       CustomUnorderedMap<typename boost::graph_traits<Graph>::vertex_descriptor, std::string>& _names)
       : W_Q(0), W_Q_max(std::numeric_limits<int>::min()), names(_names)
   {
   }
};

template <typename vertex_type>
class coloring_based_clique_covering : public clique_covering<vertex_type>
{
   /// bulk undirected graph
   boost_cc_compatibility_graph clique_covering_graph_bulk;
   /// set of maximal clique computed
   std::vector<CustomOrderedSet<C_vertex>> cliques;
   /// map between vertex_type and C_vertex
   CustomUnorderedMap<vertex_type, C_vertex> v2uv;
   /// edge selector to select all edges of the compatibility graph
   static const int COMPATIBILITY_ALL_EDGES = ~0;
   int max_level;
   bool all_edges;
   unsigned vindex;

 protected:
   /// map between C_vertex and vertex_type
   CustomUnorderedMap<C_vertex, vertex_type> uv2v;
   /// name map for the C_vertex vertices
   CustomUnorderedMap<C_vertex, std::string> names;

 public:
   /// constructor
   explicit coloring_based_clique_covering(bool _all_edges, unsigned int nvert)
       : clique_covering_graph_bulk(nvert), max_level(0), all_edges(_all_edges), vindex(0)
   {
   }

   /// destructor
   ~coloring_based_clique_covering() override = default;

   /// add a vertex
   C_vertex add_vertex(const vertex_type& element, const std::string& name) override
   {
      C_vertex result;
      THROW_ASSERT(v2uv.find(element) == v2uv.end(), "vertex already added");
      /// vertex weight not considered
      v2uv[element] = result = boost::vertex(vindex, clique_covering_graph_bulk);
      ++vindex;
      uv2v[result] = element;
      names[result] = name;
      return result;
   }

   /// add an edge
   void add_edge(const vertex_type& src, const vertex_type& dest, int _weight) override
   {
      THROW_ASSERT(src != dest, "autoloops are not allowed in a compatibility graph");
      THROW_ASSERT(v2uv.find(src) != v2uv.end(), "src not added");
      THROW_ASSERT(v2uv.find(dest) != v2uv.end(), "dest not added");
      THROW_ASSERT(_weight > 0 && _weight < 32, "weights from 1 to 31 are allowed " + STR(_weight));
      max_level = std::max(max_level, _weight);
      C_vertex SRC = v2uv.find(src)->second;
      C_vertex DEST = v2uv.find(dest)->second;
      boost::add_edge(SRC, DEST, edge_compatibility_selector(1 << _weight, _weight), clique_covering_graph_bulk);
   }

   /// return the number of vertices of the clique
   size_t num_vertices() override
   {
      return cliques.size();
   }

   CustomOrderedSet<vertex_type> get_clique(unsigned int i) override
   {
      CustomOrderedSet<vertex_type> result;
      CustomOrderedSet<C_vertex>& cur_clique = cliques[i];
      auto it_end = cur_clique.end();
      for(auto it = cur_clique.begin(); it != it_end; ++it)
      {
         THROW_ASSERT(uv2v.find(*it) != uv2v.end(), "vertex not added");
         result.insert(uv2v.find(*it)->second);
      }
      return result;
   }

   virtual void do_clique_covering(const cc_compatibility_graphRef filteredCG,
                                   boost::disjoint_sets<rank_pmap_type, pred_pmap_type>& ds,
                                   CustomUnorderedSet<C_vertex>&, const CustomUnorderedSet<C_vertex>&,
                                   const filter_clique<vertex_type>&)
   {
      using conflict_graph = boost::adjacency_matrix<boost::undirectedS>;
      using cg_vertices_size_type = boost::graph_traits<conflict_graph>::vertices_size_type;
      using cg_vertex_index_map = boost::property_map<conflict_graph, boost::vertex_index_t>::const_type;
      boost::iterator_property_map<cg_vertices_size_type*, cg_vertex_index_map, cg_vertices_size_type,
                                   cg_vertices_size_type&>
          color;

      std::vector<cg_vertices_size_type> color_vec;
      /// conflict graph

      using vertex_descriptor_cg = boost::graph_traits<conflict_graph>::vertex_descriptor;
      CustomUnorderedMap<C_vertex, vertex_descriptor_cg> vmap;
      std::vector<C_vertex> reverse_map;

      unsigned int num_vert = 0;
      cc_compatibility_graph::vertex_iterator vi, vi_end;
      for(boost::tie(vi, vi_end) = boost::vertices(*filteredCG); vi != vi_end; ++vi)
      {
         ++num_vert;
      }
      auto* cg = new conflict_graph(num_vert);

      unsigned int vertex_index = 0;
      BGL_FORALL_VERTICES(v, *filteredCG, cc_compatibility_graph)
      {
         vmap[v] = boost::vertex(vertex_index, *cg);
         reverse_map.push_back(v);
         ++vertex_index;
      }
      color_vec.resize(vertex_index);
      color = boost::iterator_property_map<cg_vertices_size_type*, cg_vertex_index_map, cg_vertices_size_type,
                                           cg_vertices_size_type&>(&color_vec.front(),
                                                                   boost::get(boost::vertex_index, *cg));

      BGL_FORALL_VERTICES(u, *filteredCG, cc_compatibility_graph)
      {
         std::vector<C_vertex> neighbors(boost::adjacent_vertices(u, *filteredCG).first,
                                         boost::adjacent_vertices(u, *filteredCG).second);
         std::sort(neighbors.begin(), neighbors.end());
         BGL_FORALL_VERTICES(v, *filteredCG, cc_compatibility_graph)
         {
            if(u > v)
            {
               continue; /// the graph is an undirected graph...
            }
            // Might want to check for self-loops
            if(!std::binary_search(neighbors.begin(), neighbors.end(), v))
            {
               boost::add_edge(vmap[u], vmap[v], *cg);
            }
         }
      }

      /// coloring based on DSATUR 2 heuristic
      cg_vertices_size_type num_colors = dsatur2_coloring(*cg, color);
      std::vector<unsigned int> colors(num_colors);

      for(unsigned int i = 0; i < num_colors; ++i)
      {
         colors[i] = std::numeric_limits<unsigned int>::max();
      }
      for(unsigned int i = 0; i < vertex_index; ++i)
      {
         cg_vertices_size_type c = color_vec[i];
         if(colors[c] == std::numeric_limits<unsigned int>::max())
         {
            colors[c] = i;
         }
         else
         {
            C_vertex ug_vertex_i = reverse_map[i];
            C_vertex ug_vertex_c = reverse_map[colors[c]];
            ds.union_set(ug_vertex_i, ug_vertex_c);
         }
      }
   }

   /// build partitions
   void build_partitions(CustomUnorderedSet<C_vertex>& support,
                         boost::disjoint_sets<rank_pmap_type, pred_pmap_type>& ds,
                         std::map<C_vertex, CustomOrderedSet<C_vertex>>& current_partitions)
   {
      auto it_end = support.end();
      for(auto it = support.begin(); it != it_end;)
      {
         auto current = it++;
         C_vertex rep = ds.find_set(*current);
         C_vertex cur = *current;
         if(rep != cur)
         {
            if(current_partitions.find(rep) == current_partitions.end())
            {
               CustomOrderedSet<C_vertex> singularity;
               singularity.insert(cur);
               current_partitions[rep] = singularity;
            }
            else
            {
               current_partitions.find(rep)->second.insert(cur);
            }
         }
         else
         {
            if(current_partitions.find(rep) == current_partitions.end())
            {
               CustomOrderedSet<C_vertex> null_set;
               current_partitions[rep] = null_set;
            }
         }
      }
   }

#define THRESHOLD_2_SIMPLIFY 200
   void exec(const filter_clique<vertex_type>& fc, check_clique<vertex_type>&) override
   {
      VertexIndex n = boost::num_vertices(clique_covering_graph_bulk);
      std::vector<VertexIndex> rank_map(n);
      std::vector<C_vertex> pred_map(n);
      vertex_index_pmap_t cindex_pmap = boost::get(boost::vertex_index_t(), clique_covering_graph_bulk);
      rank_pmap_type rank_pmap = boost::make_iterator_property_map(rank_map.begin(), cindex_pmap, rank_map[0]);
      pred_pmap_type pred_pmap = boost::make_iterator_property_map(pred_map.begin(), cindex_pmap, pred_map[0]);
      boost::disjoint_sets<rank_pmap_type, pred_pmap_type> ds(rank_pmap, pred_pmap);
      using u_vertex_iterator = boost::graph_traits<boost_cc_compatibility_graph>::vertex_iterator;
      CustomUnorderedSet<C_vertex> support;
      CustomUnorderedSet<C_vertex> all_vertices;

      boost::initialize_incremental_components(clique_covering_graph_bulk, ds);

      u_vertex_iterator ui, uiend;
      for(boost::tie(ui, uiend) = boost::vertices(clique_covering_graph_bulk); ui != uiend; ++ui)
      {
         support.insert(*ui);
         all_vertices.insert(*ui);
      }
      auto completeCG = cc_compatibility_graphRef(
          new cc_compatibility_graph(clique_covering_graph_bulk,
                                     cc_compatibility_graph_edge_selector<boost_cc_compatibility_graph>(
                                         COMPATIBILITY_ALL_EDGES, &clique_covering_graph_bulk),
                                     cc_compatibility_graph_vertex_selector<boost_cc_compatibility_graph>(&support)));

      std::map<C_vertex, CustomOrderedSet<C_vertex>> current_partitions;

      if(all_edges || support.size() > THRESHOLD_2_SIMPLIFY)
      {
         do_clique_covering(completeCG, ds, support, all_vertices, fc);
      }
      else
      {
         /// color the conflict graph projection
         int cur_level = max_level;
         int selector = 1 << cur_level;
         auto filteredCG = cc_compatibility_graphRef(new cc_compatibility_graph(
             clique_covering_graph_bulk,
             cc_compatibility_graph_edge_selector<boost_cc_compatibility_graph>(selector, &clique_covering_graph_bulk),
             cc_compatibility_graph_vertex_selector<boost_cc_compatibility_graph>(&support)));
         while(cur_level > 0)
         {
            do_clique_covering(filteredCG, ds, support, all_vertices, fc);
            /// build the current partitions
            build_partitions(support, ds, current_partitions);
            /// remove non conformant edges
            bool restart;
            do
            {
               restart = false;
               auto cp_it_end = current_partitions.end();
               for(auto cp_it = current_partitions.begin(); cp_it != cp_it_end; ++cp_it)
               {
                  C_vertex rep = cp_it->first;
                  CustomOrderedSet<C_vertex>& current_cliques = cp_it->second;
                  auto c_it_end = current_cliques.end();
                  for(auto c_it = current_cliques.begin(); c_it != c_it_end;)
                  {
                     auto current = c_it++;
                     C_vertex cur = *current;
                     C_outEdgeIterator ei, ei_end;
                     /// remove edges given the current set of clique
                     for(boost::tie(ei, ei_end) = boost::out_edges(rep, *completeCG); ei != ei_end; ++ei)
                     {
                        C_vertex rep_target = boost::target(*ei, *completeCG);
                        if(rep_target != cur)
                        {
                           std::vector<C_vertex> neighbors(boost::adjacent_vertices(cur, *completeCG).first,
                                                           boost::adjacent_vertices(cur, *completeCG).second);
                           std::sort(neighbors.begin(), neighbors.end());
                           if(!std::binary_search(neighbors.begin(), neighbors.end(), rep_target))
                           {
                              (*completeCG)[*ei].selector = 0;
                              // std::cerr << names[cur] << "|" << names[rep] << " -0- " << names[rep_target] <<
                              // std::endl;
                              c_it = current_cliques.begin(); /// restart the pruning
                              restart = true;                 /// and then restart the whole partition analysis
                              // std::cerr << "restart\n";
                           }
                        }
                     }
                     for(boost::tie(ei, ei_end) = boost::out_edges(cur, *completeCG); ei != ei_end; ++ei)
                     {
                        C_vertex cur_target = boost::target(*ei, *completeCG);
                        if(cur_target != rep)
                        {
                           std::vector<C_vertex> neighbors(boost::adjacent_vertices(rep, *completeCG).first,
                                                           boost::adjacent_vertices(rep, *completeCG).second);
                           std::sort(neighbors.begin(), neighbors.end());
                           if(!std::binary_search(neighbors.begin(), neighbors.end(), cur_target))
                           {
                              (*completeCG)[*ei].selector = 0;
                              // std::cerr << names[rep] << "|" << names[cur] << " -1- " << names[cur_target] <<
                              // std::endl;
                           }
                        }
                     }
                  }
               }
            } while(restart);
            current_partitions.clear();

            /// recompute the support
            /// by keeping only the representative of each partition
            auto it_end = support.end();
            for(auto it = support.begin(); it != it_end;)
            {
               auto current = it++;
               C_vertex rep = ds.find_set(*current);
               C_vertex cur = *current;
               if(rep != cur || boost::out_degree(rep, *completeCG) == 0)
               {
                  // std::cerr << "remove vertex " << names[cur] << std::endl;
                  support.erase(current);
               }
            }
            /// rebuild the graph starting from which the coloring has performed
            --cur_level;
            selector = selector | 1 << cur_level;
            // std::cerr << "new selector " << cur_level << std::endl;
            filteredCG = cc_compatibility_graphRef(new cc_compatibility_graph(
                clique_covering_graph_bulk,
                cc_compatibility_graph_edge_selector<boost_cc_compatibility_graph>(selector,
                                                                                   &clique_covering_graph_bulk),
                cc_compatibility_graph_vertex_selector<boost_cc_compatibility_graph>(&support)));
         }
         /// rebuild the partitions
         boost::tie(ui, uiend) = boost::vertices(clique_covering_graph_bulk);
         support.clear();
         support.insert(ui, uiend);
      }

      build_partitions(support, ds, current_partitions);
      /// and then fill the cliques
      auto cp_it_end = current_partitions.end();
      for(auto cp_it = current_partitions.begin(); cp_it != cp_it_end; ++cp_it)
      {
         cliques.push_back(cp_it->second);
         cliques.back().insert(cp_it->first);
      }
   }

   void writeDot(const std::string& filename) const override
   {
      std::ofstream f(filename.c_str());
      boost::write_graphviz(f, clique_covering_graph_bulk, compatibility_node_info_writer(names),
                            compatibility_edge_writer(clique_covering_graph_bulk));
   }

   void add_subpartitions(size_t, vertex_type) override
   {
   }

   void suggest_min_resources(size_t) override
   {
   }

   void suggest_max_resources(size_t) override
   {
   }

   void min_resources(size_t) override
   {
   }

   void max_resources(size_t) override
   {
   }
};

/// second fast version of the TTT_based_clique_covering. The first maximal clique found is used by the greedy clique
/// covering.
template <typename vertex_type>
class TTT_based_clique_covering_fast : public coloring_based_clique_covering<vertex_type>
{
 public:
   /// constructor
   explicit TTT_based_clique_covering_fast(bool _all_edges, unsigned int nvert)
       : coloring_based_clique_covering<vertex_type>(_all_edges, nvert)
   {
   }

   void do_clique_covering(const cc_compatibility_graphRef CG,
                           typename boost::disjoint_sets<rank_pmap_type, pred_pmap_type>& ds,
                           CustomUnorderedSet<C_vertex>& support, const CustomUnorderedSet<C_vertex>& all_vertices,
                           const filter_clique<vertex_type>& fc) override
   {
      TTT_maximal_weighted_clique_fast<cc_compatibility_graph> MWC(coloring_based_clique_covering<vertex_type>::names);
      // std::cerr << "Looking for a maximum weighted clique in a set of " << support.size() << std::endl;
      CustomUnorderedSet<C_vertex> support_copy(support);
      while(!support.empty())
      {
         CustomOrderedSet<C_vertex> curr_clique = MWC.get_weighted_maximal_cliques(*CG);
         // std::cerr << "Found one of size " << curr_clique.size() << std::endl;

         /// do some filtering
         bool removed_vertex = false;
         C_vertex vertex_to_be_removed;
         do
         {
            if(curr_clique.size() > 1)
            {
               CustomOrderedSet<C_vertex> curr_expandend_clique;
               const CustomUnorderedSet<C_vertex>::const_iterator av_it_end = all_vertices.end();
               for(auto av_it = all_vertices.begin(); av_it != av_it_end; ++av_it)
               {
                  C_vertex rep = ds.find_set(*av_it);
                  if(curr_clique.find(rep) != curr_clique.end())
                  {
                     curr_expandend_clique.insert(*av_it);
                  }
               }

               removed_vertex = fc.select_candidate_to_remove(curr_expandend_clique, vertex_to_be_removed,
                                                              coloring_based_clique_covering<vertex_type>::uv2v, *CG);
               if(removed_vertex)
               {
                  // std::cerr << "Vertex removed " << curr_clique.size() << std::endl;
                  curr_clique.erase(ds.find_set(vertex_to_be_removed));
               }
            }
            else
            {
               removed_vertex = false;
            }
         } while(removed_vertex);

         // std::cerr << "Found one of size " << curr_clique.size() << std::endl;
         C_vertex first = *curr_clique.begin();
         const CustomOrderedSet<C_vertex>::const_iterator cc_it_end = curr_clique.end();
         const CustomOrderedSet<C_vertex>::const_iterator first_cc_it = curr_clique.begin();
         CustomOrderedSet<C_vertex>::const_iterator cc_it = first_cc_it;
         do
         {
            C_vertex curr_vertex = *cc_it;
            auto current = support.find(curr_vertex);
            THROW_ASSERT(current != support.end(), "unexpected condition");
            if(cc_it != first_cc_it)
            {
               ds.union_set(first, curr_vertex);
            }
            support.erase(current);
            ++cc_it;
         } while(cc_it != cc_it_end);

         /// check trivial cases
         auto s_it_end = support.end();
         for(auto s_it = support.begin(); s_it != s_it_end;)
         {
            auto current = s_it++;
            if(boost::out_degree(*current, *CG) == 0)
            {
               support.erase(current);
            }
         }
      }
      support.insert(support_copy.begin(), support_copy.end());
   }
};

template <typename vertex_type>
class TTT_based_clique_covering : public coloring_based_clique_covering<vertex_type>
{
 public:
   /// constructor
   explicit TTT_based_clique_covering(bool _all_edges, unsigned int nvert)
       : coloring_based_clique_covering<vertex_type>(_all_edges, nvert)
   {
   }

   void do_clique_covering(const cc_compatibility_graphRef CG,
                           typename boost::disjoint_sets<rank_pmap_type, pred_pmap_type>& ds,
                           CustomUnorderedSet<C_vertex>& support, const CustomUnorderedSet<C_vertex>& all_vertices,
                           const filter_clique<vertex_type>& fc) override
   {
      TTT_maximal_weighted_clique<cc_compatibility_graph> MWC(coloring_based_clique_covering<vertex_type>::names);
      CustomUnorderedSet<C_vertex> support_copy(support);
      int upper_bound = std::numeric_limits<int>::max();
      while(!support.empty())
      {
         // std::cerr << "Looking for a maximum weighted clique on a graph with " << support.size() << " vertices" <<
         // std::endl;
         CustomOrderedSet<C_vertex> curr_clique = MWC.get_weighted_maximal_cliques(*CG, upper_bound);
         /// update the upper bound with the last weight
         upper_bound = MWC.get_last_W_Q_max();

         /// do some filtering
         bool removed_vertex = false;
         C_vertex vertex_to_be_removed;
         do
         {
            if(curr_clique.size() > 1)
            {
               CustomOrderedSet<C_vertex> curr_expandend_clique;
               const CustomUnorderedSet<C_vertex>::const_iterator av_it_end = all_vertices.end();
               for(auto av_it = all_vertices.begin(); av_it != av_it_end; ++av_it)
               {
                  C_vertex rep = ds.find_set(*av_it);
                  if(curr_clique.find(rep) != curr_clique.end())
                  {
                     curr_expandend_clique.insert(*av_it);
                  }
               }
               removed_vertex = fc.select_candidate_to_remove(curr_expandend_clique, vertex_to_be_removed,
                                                              coloring_based_clique_covering<vertex_type>::uv2v, *CG);
               if(removed_vertex)
               {
                  // std::cerr << "Vertex removed " << curr_clique.size() << std::endl;
                  curr_clique.erase(ds.find_set(vertex_to_be_removed));
               }
            }
            else
            {
               removed_vertex = false;
            }
         } while(removed_vertex);

         // std::cerr << "Found one of size " << curr_clique.size() << std::endl;
         C_vertex first = *curr_clique.begin();
         const CustomOrderedSet<C_vertex>::const_iterator cc_it_end = curr_clique.end();
         const CustomOrderedSet<C_vertex>::const_iterator first_cc_it = curr_clique.begin();
         CustomOrderedSet<C_vertex>::const_iterator cc_it = first_cc_it;
         do
         {
            C_vertex curr_vertex = *cc_it;
            auto current = support.find(curr_vertex);
            THROW_ASSERT(current != support.end(), "unexpected condition");
            if(cc_it != first_cc_it)
            {
               ds.union_set(first, curr_vertex);
            }
            support.erase(current);
            ++cc_it;
         } while(cc_it != cc_it_end);

         /// check trivial cases
         auto s_it_end = support.end();
         for(auto s_it = support.begin(); s_it != s_it_end;)
         {
            auto current = s_it++;
            if(boost::out_degree(*current, *CG) == 0)
            {
               support.erase(current);
            }
         }
      }
      support.insert(support_copy.begin(), support_copy.end());
   }
};

template <typename vertex_type>
class TS_based_clique_covering : public coloring_based_clique_covering<vertex_type>
{
   using edge_descriptor = boost::graph_traits<cc_compatibility_graph>::edge_descriptor;

   bool is_non_compliant(C_vertex src, C_vertex tgt, const cc_compatibility_graph& subgraph,
                         const CustomUnorderedSet<C_vertex>& all_vertices,
                         typename boost::disjoint_sets<rank_pmap_type, pred_pmap_type>& ds,
                         const filter_clique<vertex_type>& fc)
   {
      if(!fc.is_filtering())
      {
         return false;
      }
      C_vertex vertex_to_be_removed;
      CustomOrderedSet<C_vertex> curr_expandend_clique;
      const CustomUnorderedSet<C_vertex>::const_iterator av_it_end = all_vertices.end();
      for(auto av_it = all_vertices.begin(); av_it != av_it_end; ++av_it)
      {
         C_vertex rep = ds.find_set(*av_it);
         if(rep == src || rep == tgt)
         {
            curr_expandend_clique.insert(*av_it);
         }
      }
      return fc.select_candidate_to_remove(curr_expandend_clique, vertex_to_be_removed,
                                           coloring_based_clique_covering<vertex_type>::uv2v, subgraph);
   }

#define MAX_EDGE_CONSIDERED 50
   bool select_edge_start(C_vertex source, C_vertex& tgt, const cc_compatibility_graph& subgraph,
                          const CustomUnorderedSet<C_vertex>& all_vertices,
                          typename boost::disjoint_sets<rank_pmap_type, pred_pmap_type>& ds,
                          const filter_clique<vertex_type>& fc)
   {
      size_t h_max_neighbors = 0;
      size_t h_min_del_edges = std::numeric_limits<size_t>::max();
      bool first_iter = true;
      C_outEdgeIterator sei0, sei0_end;
      auto counter = 0u;
      for(boost::tie(sei0, sei0_end) = boost::out_edges(source, subgraph); sei0 != sei0_end; ++sei0)
      {
         C_vertex target = boost::target(*sei0, subgraph);
         if(is_non_compliant(source, target, subgraph, all_vertices, ds, fc))
         {
            continue;
         }

         size_t h_neighbors = 0, h_del_edges = 0;
         C_outEdgeIterator sei, sei_end, tei, tei_end;
         size_t src_out_degree = 0, tgt_out_degree = 0;
         CustomUnorderedSet<C_vertex> src_neighbors, tgt_neighbors, common_neighbors;

         for(boost::tie(sei, sei_end) = boost::out_edges(source, subgraph); sei != sei_end; ++sei)
         {
            ++src_out_degree;
            src_neighbors.insert(boost::target(*sei, subgraph));
         }
         for(boost::tie(tei, tei_end) = boost::out_edges(target, subgraph); tei != tei_end; ++tei)
         {
            ++tgt_out_degree;
            tgt_neighbors.insert(boost::target(*tei, subgraph));
         }
         unordered_set_intersection(src_neighbors.begin(), src_neighbors.end(), tgt_neighbors,
                                    std::inserter(common_neighbors, common_neighbors.end()));
         h_neighbors = common_neighbors.size();
         h_del_edges = src_out_degree + tgt_out_degree - h_neighbors - 1;
         if(first_iter || (h_neighbors > h_max_neighbors) ||
            (h_neighbors == h_max_neighbors && h_del_edges < h_min_del_edges))
         {
            first_iter = false;
            h_max_neighbors = h_neighbors;
            h_min_del_edges = h_del_edges;
            tgt = target;
         }
         if(counter > MAX_EDGE_CONSIDERED)
         {
            break;
         }
         else
         {
            ++counter;
         }
      }
      return !first_iter;
   }

   /// Compute the heuristics and return the best matching edge
   bool select_edge(C_vertex& src, C_vertex& tgt, const cc_compatibility_graph& subgraph,
                    const CustomUnorderedSet<C_vertex>& all_vertices,
                    typename boost::disjoint_sets<rank_pmap_type, pred_pmap_type>& ds,
                    const filter_clique<vertex_type>& fc)
   {
      size_t h_max_neighbors = 0;
      size_t h_min_del_edges = std::numeric_limits<size_t>::max();
      boost::graph_traits<cc_compatibility_graph>::edge_iterator ei, ei_end;
      bool first_iter = true;
      auto counter = 0u;
      for(boost::tie(ei, ei_end) = boost::edges(subgraph); ei != ei_end; ++ei)
      {
         C_vertex source, target;
         source = boost::source(*ei, subgraph);
         target = boost::target(*ei, subgraph);
         if(is_non_compliant(source, target, subgraph, all_vertices, ds, fc))
         {
            continue;
         }

         size_t h_neighbors = 0, h_del_edges = 0;
         C_outEdgeIterator sei, sei_end, tei, tei_end;
         size_t src_out_degree = 0, tgt_out_degree = 0;
         CustomUnorderedSet<C_vertex> src_neighbors, tgt_neighbors, common_neighbors;

         for(boost::tie(sei, sei_end) = boost::out_edges(source, subgraph); sei != sei_end; ++sei)
         {
            ++src_out_degree;
            src_neighbors.insert(boost::target(*sei, subgraph));
         }
         for(boost::tie(tei, tei_end) = boost::out_edges(target, subgraph); tei != tei_end; ++tei)
         {
            ++tgt_out_degree;
            tgt_neighbors.insert(boost::target(*tei, subgraph));
         }
         unordered_set_intersection(src_neighbors.begin(), src_neighbors.end(), tgt_neighbors,
                                    std::inserter(common_neighbors, common_neighbors.end()));
         h_neighbors = common_neighbors.size();
         h_del_edges = src_out_degree + tgt_out_degree - h_neighbors - 1;
         if(first_iter || (h_neighbors > h_max_neighbors) ||
            (h_neighbors == h_max_neighbors && h_del_edges < h_min_del_edges))
         {
            first_iter = false;
            h_max_neighbors = h_neighbors;
            h_min_del_edges = h_del_edges;
            src = source;
            tgt = target;
         }
         if(counter > MAX_EDGE_CONSIDERED)
         {
            break;
         }
         else
         {
            ++counter;
         }
      }
      return !first_iter;
   }

 public:
   /// constructor
   explicit TS_based_clique_covering(bool _all_edges, unsigned int nvert)
       : coloring_based_clique_covering<vertex_type>(_all_edges, nvert)
   {
   }

   void do_clique_covering(const cc_compatibility_graphRef CG,
                           typename boost::disjoint_sets<rank_pmap_type, pred_pmap_type>& ds,
                           CustomUnorderedSet<C_vertex>& support, const CustomUnorderedSet<C_vertex>& all_vertices,
                           const filter_clique<vertex_type>& fc) override
   {
      CustomUnorderedSet<C_vertex> support_copy(support);

      while(support.size() > 1)
      {
         // std::cerr << "Looking for a maximum weighted clique on a graph with " << support.size() << " vertices"
         //           << std::endl;
         /// build the clique seed
         C_vertex src, tgt;
         bool res_edge = select_edge(src, tgt, *CG, all_vertices, ds, fc);
         if(!res_edge)
         {
            break;
         }

         std::map<edge_descriptor, int> removed_edges;
         CustomUnorderedSet<C_vertex>::iterator current;

         do
         {
            /// remove non conformant edges
            CustomOrderedSet<C_vertex> neighbors_src;
            neighbors_src.insert(boost::adjacent_vertices(src, *CG).first, adjacent_vertices(src, *CG).second);
            CustomOrderedSet<C_vertex> neighbors_tgt;
            neighbors_tgt.insert(boost::adjacent_vertices(tgt, *CG).first, adjacent_vertices(tgt, *CG).second);
            C_outEdgeIterator sei, sei_end;
            for(boost::tie(sei, sei_end) = boost::out_edges(src, *CG); sei != sei_end; ++sei)
            {
               C_vertex target = boost::target(*sei, *CG);
               if(tgt == target)
               {
                  continue;
               }
               if(neighbors_tgt.find(target) == neighbors_tgt.end())
               {
                  removed_edges[*sei] = (*CG)[*sei].selector;
                  (*CG)[*sei].selector = 0;
               }
            }
            for(boost::tie(sei, sei_end) = boost::out_edges(tgt, *CG); sei != sei_end; ++sei)
            {
               C_vertex target = boost::target(*sei, *CG);
               if(src == target)
               {
                  continue;
               }
               if(neighbors_src.find(target) == neighbors_src.end())
               {
                  removed_edges[*sei] = (*CG)[*sei].selector;
                  (*CG)[*sei].selector = 0;
               }
            }
            ds.union_set(src, tgt);
            C_vertex rep = ds.find_set(src);
            THROW_ASSERT(rep == src || rep == tgt, "unexpected condition");
            if(rep != src)
            {
               std::swap(src, tgt);
            }
            current = support.find(tgt);
            THROW_ASSERT(current != support.end(), "unexpected condition");
            support.erase(current);
         } while(select_edge_start(src, tgt, *CG, all_vertices, ds, fc));

         current = support.find(src);
         THROW_ASSERT(current != support.end(), "unexpected condition");
         support.erase(current);
         const auto re_it_end = removed_edges.end();
         for(auto re_it = removed_edges.begin(); re_it != re_it_end; ++re_it)
         {
            (*CG)[re_it->first].selector = re_it->second;
         }

         // std::cerr << "Found one of size " << cluster_size << std::endl;

         /// check trivial cases
         auto s_it_end = support.end();
         for(auto s_it = support.begin(); s_it != s_it_end;)
         {
            current = s_it++;
            if(boost::out_degree(*current, *CG) == 0)
            {
               support.erase(current);
            }
         }
      }

      support.insert(support_copy.begin(), support_copy.end());
   }
};

template <typename vertex_type>
class RTS_based_clique_covering : public TS_based_clique_covering<vertex_type>
{
   using edge_descriptor = boost::graph_traits<cc_compatibility_graph>::edge_descriptor;

   size_t compute_cost(const std::vector<CustomOrderedSet<C_vertex>>& curr_cliques,
                       const filter_clique<vertex_type>& fc)
   {
      size_t total_cost = 0;
      for(const auto& clique_val : curr_cliques)
      {
         total_cost += fc.clique_cost(clique_val, coloring_based_clique_covering<vertex_type>::uv2v);
      }
      return total_cost;
   }

 public:
   /// constructor
   explicit RTS_based_clique_covering(bool _all_edges) : TS_based_clique_covering<vertex_type>(_all_edges)
   {
   }

   void exec(const filter_clique<vertex_type>& fc)
   {
      std::vector<CustomOrderedSet<C_vertex>> best_cliques;
      size_t best_cost = std::numeric_limits<size_t>::max();
      size_t iterations =
          std::min(boost::num_vertices(coloring_based_clique_covering<vertex_type>::clique_covering_graph_bulk), 10ul);
      // std::cerr << "N iterations " << iterations << std::endl;
      for(unsigned int i = 0; i < iterations; ++i)
      {
         coloring_based_clique_covering<vertex_type>::cliques.clear();
         coloring_based_clique_covering<vertex_type>::exec(fc);
         size_t new_cost = compute_cost(coloring_based_clique_covering<vertex_type>::cliques, fc);
         if(new_cost < best_cost)
         {
            // std::cerr << "New cost " << new_cost << "-" << i << std::endl;
            best_cliques = coloring_based_clique_covering<vertex_type>::cliques;
            best_cost = new_cost;
         }
      }
      coloring_based_clique_covering<vertex_type>::cliques = best_cliques;
   }
};

/// clique covering based on bipartite matching procedure
template <typename vertex_type>
class bipartite_matching_clique_covering : public clique_covering<vertex_type>
{
 private:
   /// bulk undirected graph
   boost_cc_compatibility_graph clique_covering_graph_bulk;
   /// set of maximal clique computed
   std::vector<CustomUnorderedSet<C_vertex>> cliques;
   /// map between vertex_type and C_vertex
   CustomUnorderedMap<vertex_type, C_vertex> v2uv;
   /// map between C_vertex and vertex_type
   CustomUnorderedMap<C_vertex, vertex_type> uv2v; // converter
   /// name map for the C_vertex vertices
   CustomUnorderedMap<C_vertex, std::string> names;
   /// maximum weight
   int max_weight;
   unsigned int vindex;
   /// number of columns
   size_t num_cols;
   /// maximum number of columns
   size_t max_num_cols;
   std::map<size_t, CustomOrderedSet<boost::graph_traits<boost_cc_compatibility_graph>::vertex_descriptor>> partitions;
   /// edge selector
   static const int COMPATIBILITY_EDGE = 1;
   static const int COMPATIBILITY_ALL_EDGES = ~0;

   /// partition the set of vertex in set where each element is in conflict with the others
   /// the maximum size of these sets is the number of the cliques used to cover the graph
   size_t color_the_cc_compatibility_graph(const boost_cc_compatibility_graph& CG)
   {
      using cg_vertices_size_type = boost::graph_traits<boost_cc_compatibility_graph>::vertices_size_type;
      using cg_vertex_index_map = boost::property_map<boost_cc_compatibility_graph, boost::vertex_index_t>::const_type;
      boost::iterator_property_map<cg_vertices_size_type*, cg_vertex_index_map, cg_vertices_size_type,
                                   cg_vertices_size_type&>
          color;

      std::vector<cg_vertices_size_type> color_vec;

      size_t n_vertices = boost::num_vertices(CG);
      color_vec.resize(n_vertices);
      color =
          boost::iterator_property_map<cg_vertices_size_type*, cg_vertex_index_map, cg_vertices_size_type,
                                       cg_vertices_size_type&>(&color_vec.front(), boost::get(boost::vertex_index, CG));

      /// coloring based on DSATUR 2 heuristic
      dsatur2_coloring(CG, color);
      size_t max_size = 1;
      boost::graph_traits<boost_cc_compatibility_graph>::vertex_iterator ui, uiend;
      for(boost::tie(ui, uiend) = boost::vertices(clique_covering_graph_bulk); ui != uiend; ++ui)
      {
         cg_vertices_size_type c = color[*ui];
         auto p_it = partitions.find(c);
         if(p_it == partitions.end())
         {
            CustomOrderedSet<boost::graph_traits<boost_cc_compatibility_graph>::vertex_descriptor> singularity;
            singularity.insert(*ui);
            partitions[c] = singularity;
         }
         else
         {
            p_it->second.insert(*ui);
            max_size = std::max(max_size, static_cast<size_t>(p_it->second.size()));
         }
      }
      return max_size;
   }

 public:
   /// constructor
   bipartite_matching_clique_covering(unsigned int nvert)
       : clique_covering_graph_bulk(nvert),
         max_weight(std::numeric_limits<int>::min()),
         vindex(0),
         num_cols(0),
         max_num_cols(0)
   {
   }

   /// add a vertex
   C_vertex add_vertex(const vertex_type& element, const std::string& name) override
   {
      C_vertex result;
      THROW_ASSERT(v2uv.find(element) == v2uv.end(), "vertex already added");
      /// vertex weight not considered
      v2uv[element] = result = boost::vertex(vindex, clique_covering_graph_bulk);
      ++vindex;
      uv2v[result] = element;
      names[result] = name;
      return result;
   }

   /// add an edge
   void add_edge(const vertex_type& src, const vertex_type& dest, int _weight) override
   {
      THROW_ASSERT(src != dest, "autoloops are not allowed in a compatibility graph");
      THROW_ASSERT(v2uv.find(src) != v2uv.end(), "src not added");
      THROW_ASSERT(v2uv.find(dest) != v2uv.end(), "dest not added");
      THROW_ASSERT(_weight > 0, "weights greater than 0 are allowed");
      C_vertex SRC = v2uv.find(src)->second;
      C_vertex DEST = v2uv.find(dest)->second;
      max_weight = std::max(max_weight, _weight);
      boost::add_edge(SRC, DEST, edge_compatibility_selector(COMPATIBILITY_EDGE, _weight), clique_covering_graph_bulk);
   }

   /// return the number of vertices of the clique
   size_t num_vertices() override
   {
      return cliques.size();
   }

   CustomOrderedSet<vertex_type> get_clique(unsigned int i) override
   {
      CustomOrderedSet<vertex_type> result;
      CustomUnorderedSet<C_vertex>& cur_clique = cliques[i];
      CustomUnorderedSet<C_vertex>::const_iterator it_end = cur_clique.end();
      for(CustomUnorderedSet<C_vertex>::const_iterator it = cur_clique.begin(); it != it_end; ++it)
      {
         THROW_ASSERT(uv2v.find(*it) != uv2v.end(), "vertex not added");
         result.insert(uv2v.find(*it)->second);
      }
      return result;
   }

   void exec(const filter_clique<vertex_type>& fc, check_clique<vertex_type>&) override
   {
      /// now color the graph and then do the bipartite matching on the vertex having the same color
      /// usually this reduces the number of the partitions and simplifies the problem
      partitions.clear();
      num_cols = color_the_cc_compatibility_graph(clique_covering_graph_bulk);
      // std::cerr << "initial max_num_cols " << max_num_cols << std::endl;
      auto completeCG = cc_compatibility_graphRef(
          new cc_compatibility_graph(clique_covering_graph_bulk,
                                     cc_compatibility_graph_edge_selector<boost_cc_compatibility_graph>(
                                         COMPATIBILITY_ALL_EDGES, &clique_covering_graph_bulk),
                                     cc_compatibility_graph_vertex_selector<boost_cc_compatibility_graph>()));

      // std::cerr << "cliques.size " << cliques.size() << "\n";
      /// initializes the cliques with empty sets
      for(unsigned int i = 0; i < num_cols; ++i)
      {
         CustomUnorderedSet<C_vertex> empty;
         cliques.push_back(empty);
      }
      // std::cerr << "num_cols " << num_cols << "\n";
      // std::cerr << "partitions.size " << partitions.size() << "\n";
      std::vector<CustomOrderedSet<boost::graph_traits<boost_cc_compatibility_graph>::vertex_descriptor>>
          partitionsSorted;
      for(const auto& p : partitions)
      {
         partitionsSorted.push_back(p.second);
      }
      std::sort(
          partitionsSorted.begin(), partitionsSorted.end(),
          [](const CustomOrderedSet<boost::graph_traits<boost_cc_compatibility_graph>::vertex_descriptor>& a,
             const CustomOrderedSet<boost::graph_traits<boost_cc_compatibility_graph>::vertex_descriptor>& b) -> bool {
             return a.size() > b.size();
          });
      size_t num_rows = num_cols;
      bool restart_bipartite;
      do
      {
         restart_bipartite = false;
         /// compute the assignment for each element of a partition
         // int pindex = 0;
         for(const auto& p : partitionsSorted)
         {
            // std::cerr << "partition" << pindex++ << "\n";
            // std::cerr << "partition size=" << p.size() << "\n";
            operations_research::SimpleLinearSumAssignment assignment;
            std::set<unsigned> column_already_assigned;
            auto v_it_end = p.end();
            auto v_it = p.begin();
            // auto min_to_be_removed = std::numeric_limits<unsigned>::max();
            for(unsigned i = 0; i < num_rows && !restart_bipartite; ++i)
            {
               if(v_it == v_it_end)
               {
                  // std::cerr << "over\n";
                  for(unsigned int y = 0; y < num_cols; ++y)
                  {
                     assignment.AddArcWithCost(static_cast<operations_research::NodeIndex>(i),
                                               static_cast<operations_research::NodeIndex>(y), 1);
                     // std::cerr << "i" << i << "-> y" << y << " (1)\n";
                  }
               }
               else
               {
                  /// check if already assigned
                  bool compatible_exist = false;
                  unsigned compatible_column = 0;
                  for(unsigned int y = 0; y < num_cols; ++y)
                  {
                     if(cliques[y].find(*v_it) != cliques[y].end())
                     {
                        /// already assigned to a clique
                        // std::cerr << "already assigned to a clique\n";
                        compatible_exist = true;
                        compatible_column = y;
                        THROW_ASSERT(column_already_assigned.count(y) == 0, "unexpected condition");
                        column_already_assigned.insert(y);
                        break;
                     }
                  }
                  if(compatible_exist)
                  {
                     assignment.AddArcWithCost(static_cast<operations_research::NodeIndex>(i),
                                               static_cast<operations_research::NodeIndex>(compatible_column), 1);
                     // std::cerr << "i" << i << "-> y" << compatible_column << " (1)\n";
                     // std::cerr << "compatible_exist\n";
                  }
                  else
                  {
                     // std::cerr << "compatible does not exist " << max_num_cols << " " << num_cols << "\n";
                     bool added_an_element = false;
                     // unsigned to_removed_number = 0;
                     for(unsigned int y = 0; y < num_cols; ++y)
                     {
                        if(column_already_assigned.find(y) == column_already_assigned.end())
                        {
                           CustomOrderedSet<C_vertex> curr_expandend_clique;
                           const auto& current_clique = cliques.at(y);
                           // std::cerr << "current_clique.size=" << current_clique.size() << "y=" << y << "\n";
                           // std::cerr << "y=" << y << "\n";
                           bool to_be_removed = false;
                           for(const auto cv : current_clique)
                           {
                              // std::cerr << "*v_it=" << *v_it << " cv=" << cv << "\n";
                              auto edge_check = boost::edge(*v_it, cv, *completeCG);
                              if(!edge_check.second)
                              {
                                 to_be_removed = true;
                                 break;
                              }
                           }
                           if(!to_be_removed && current_clique.size())
                           {
                              curr_expandend_clique.insert(current_clique.begin(), current_clique.end());
                              curr_expandend_clique.insert(*v_it);
                              // std::cerr << "curr_expandend_clique.size=" << curr_expandend_clique.size() << "\n";
                              C_vertex vertex_to_be_removed;
                              to_be_removed = fc.select_candidate_to_remove(curr_expandend_clique, vertex_to_be_removed,
                                                                            uv2v, *completeCG);
                           }
                           if(to_be_removed)
                           {
                              // std::cerr << "to be removed\n";
                              //++to_removed_number;
                           }
                           if(!to_be_removed)
                           {
                              auto clique_cost = 1 + fc.clique_cost(curr_expandend_clique, uv2v);
                              assignment.AddArcWithCost(static_cast<operations_research::NodeIndex>(i),
                                                        static_cast<operations_research::NodeIndex>(y), clique_cost);
                              added_an_element = true;
                              // std::cerr << "i" << i << "-> y" << y << " (" << clique_cost << ")\n";
                           }
                        }
                     }
                     // min_to_be_removed = std::min(min_to_be_removed, to_removed_number);
                     // std::cerr << "to_removed_number=" << to_removed_number << " p.size() " << p.size()
                     //           << " num_columns " << num_cols << "\n";
                     if(!added_an_element)
                     {
                        restart_bipartite = true;
                        //++skip_infeasibles;
                        // std::cerr << "restart the problem (" + STR(num_cols) + ")\n";
                     }
                  }
                  ++v_it;
               }
            }
            if(!restart_bipartite && assignment.Solve() == operations_research::SimpleLinearSumAssignment::OPTIMAL)
            {
               v_it = p.begin();
               for(unsigned int i = 0; i < num_rows; ++i)
               {
                  if(v_it != v_it_end)
                  {
                     auto s = assignment.RightMate(i);
                     // std::cerr << "assign " << names[*v_it] << " to clique" << s << "\n";
                     cliques[s].insert(*v_it);
                     ++v_it;
                  }
               }
            }
            else
            {
               // std::cerr << "restart assignment problem " << num_cols << "\n";
               THROW_ASSERT(max_num_cols == 0 || max_num_cols > num_cols,
                            "Module binding does not have a solution\n  Current number of resources=" + STR(num_cols) +
                                " Maximum number of resources" + STR(max_num_cols));
               for(unsigned sindex = 0; sindex < 1; ++sindex)
               {
                  ++num_cols;
                  ++num_rows;
                  CustomUnorderedSet<C_vertex> empty;
                  cliques.push_back(empty);
                  if(max_num_cols != 0 && num_cols == max_num_cols)
                  {
                     break;
                  }
               }
               for(auto& cl : cliques)
               {
                  cl.clear();
               }
               THROW_ASSERT(max_num_cols == 0 || max_num_cols >= num_cols,
                            "Module binding does not have a solution\n  Current number of resources=" + STR(num_cols) +
                                " Maximum number of resources" + STR(max_num_cols));
               restart_bipartite = true;
               break;
            }
         }
      } while(restart_bipartite);

      /// clean the results from empty cliques
      for(auto itC = cliques.begin(); itC != cliques.end();)
      {
         if(itC->empty())
         {
            itC = cliques.erase(itC);
         }
         else
         {
            ++itC;
         }
      }
   }

   void writeDot(const std::string& filename) const override
   {
      std::ofstream f(filename.c_str());
      boost::write_graphviz(f, clique_covering_graph_bulk, compatibility_node_info_writer(names),
                            compatibility_edge_writer(clique_covering_graph_bulk));
   }

   void add_subpartitions(size_t id, vertex_type v) override
   {
      THROW_ASSERT(v2uv.find(v) != v2uv.end(), "vertex not added");
      C_vertex C_v = v2uv.find(v)->second;
      partitions[id].insert(C_v);
      num_cols = std::max(static_cast<size_t>(partitions[id].size()), num_cols);
   }

   void suggest_min_resources(size_t n_resources) override
   {
      num_cols = std::max(num_cols, n_resources);
   }

   void min_resources(size_t n_resources) override
   {
      num_cols = std::max(num_cols, n_resources);
   }

   void suggest_max_resources(size_t) override
   {
   }

   void max_resources(size_t n_resources) override
   {
      max_num_cols = std::max(max_num_cols, n_resources);
   }
};

//******************************************************************************************************************

template <typename VertexType>
refcount<clique_covering<VertexType>> clique_covering<VertexType>::create_solver(CliqueCovering_Algorithm solver,
                                                                                 unsigned int nvert)
{
   switch(solver)
   {
      case CliqueCovering_Algorithm::COLORING:
         return refcount<clique_covering<VertexType>>(new coloring_based_clique_covering<VertexType>(true, nvert));
      case CliqueCovering_Algorithm::WEIGHTED_COLORING:
         return refcount<clique_covering<VertexType>>(new coloring_based_clique_covering<VertexType>(false, nvert));
      case CliqueCovering_Algorithm::TTT_CLIQUE_COVERING:
         return refcount<clique_covering<VertexType>>(new TTT_based_clique_covering<VertexType>(true, nvert));
      case CliqueCovering_Algorithm::TTT_CLIQUE_COVERING2:
         return refcount<clique_covering<VertexType>>(new TTT_based_clique_covering<VertexType>(false, nvert));
      case CliqueCovering_Algorithm::TTT_CLIQUE_COVERING_FAST:
         return refcount<clique_covering<VertexType>>(new TTT_based_clique_covering_fast<VertexType>(true, nvert));
      case CliqueCovering_Algorithm::TTT_CLIQUE_COVERING_FAST2:
         return refcount<clique_covering<VertexType>>(new TTT_based_clique_covering_fast<VertexType>(false, nvert));
      case CliqueCovering_Algorithm::TS_CLIQUE_COVERING:
         return refcount<clique_covering<VertexType>>(new TS_based_clique_covering<VertexType>(true, nvert));
      case CliqueCovering_Algorithm::TS_WEIGHTED_CLIQUE_COVERING:
         return refcount<clique_covering<VertexType>>(new TS_based_clique_covering<VertexType>(false, nvert));
      case CliqueCovering_Algorithm::BIPARTITE_MATCHING:
         return refcount<clique_covering<VertexType>>(new bipartite_matching_clique_covering<VertexType>(nvert));
      default:
         THROW_UNREACHABLE("This clique covering algorithm has not been implemented");
   }
   return refcount<clique_covering<VertexType>>();
}

#if __GNUC__ > 4 || (__GNUC__ == 4 && __GNUC_MINOR__ >= 6)
#pragma GCC diagnostic pop
#endif

#if defined(__clang__)
#pragma clang diagnostic pop
#endif

#endif // TTT_BASED_CLIQUE_COVERING_HPP<|MERGE_RESOLUTION|>--- conflicted
+++ resolved
@@ -65,8 +65,10 @@
 #include "exceptions.hpp"
 #include "refcount.hpp"
 #include "string_manipulation.hpp"
-
-#include <algorithm> // for binary_search, sort
+#include "ortools/graph/assignment.h"
+
+
+#include <algorithm>      // for binary_search, sort
 #include <boost/graph/adjacency_matrix.hpp>
 #include <boost/graph/filtered_graph.hpp>
 #include <boost/graph/graphviz.hpp>
@@ -82,24 +84,6 @@
 #include <string>   // for string, operator+
 #include <utility>  // for pair, swap
 #include <vector>   // for vector, allocator
-<<<<<<< HEAD
-
-#include "dsatur2_coloring.hpp"
-#include "exceptions.hpp"
-#include "ortools/graph/assignment.h"
-#include "refcount.hpp"
-#if HAVE_EXPERIMENTAL
-#include "DawsonRun.hpp"
-#endif
-#include "clique_covering_graph.hpp"
-#include "string_manipulation.hpp"
-=======
-#if BOOST_VERSION >= 106400
-#include <boost/serialization/array_wrapper.hpp>
-#endif
-#include <boost/numeric/ublas/matrix.hpp>
->>>>>>> 258ffd93
-
 #if __GNUC__ > 4 || (__GNUC__ == 4 && __GNUC_MINOR__ >= 6)
 #pragma GCC diagnostic push
 #pragma GCC diagnostic ignored "-Wsign-compare"
@@ -961,7 +945,7 @@
                            if(!std::binary_search(neighbors.begin(), neighbors.end(), rep_target))
                            {
                               (*completeCG)[*ei].selector = 0;
-                              // std::cerr << names[cur] << "|" << names[rep] << " -0- " << names[rep_target] <<
+                              // std::cerr << names[cur] << "|"<< names[rep] << " -0- " << names[rep_target] <<
                               // std::endl;
                               c_it = current_cliques.begin(); /// restart the pruning
                               restart = true;                 /// and then restart the whole partition analysis
@@ -980,7 +964,7 @@
                            if(!std::binary_search(neighbors.begin(), neighbors.end(), cur_target))
                            {
                               (*completeCG)[*ei].selector = 0;
-                              // std::cerr << names[rep] << "|" << names[cur] << " -1- " << names[cur_target] <<
+                              // std::cerr << names[rep] << "|"<< names[cur] << " -1- " << names[cur_target] <<
                               // std::endl;
                            }
                         }
@@ -1316,7 +1300,7 @@
          if(counter > MAX_EDGE_CONSIDERED)
          {
             break;
-         }
+      }
          else
          {
             ++counter;
@@ -1381,7 +1365,7 @@
          else
          {
             ++counter;
-         }
+      }
       }
       return !first_iter;
    }
@@ -1662,7 +1646,7 @@
       /// now color the graph and then do the bipartite matching on the vertex having the same color
       /// usually this reduces the number of the partitions and simplifies the problem
       partitions.clear();
-      num_cols = color_the_cc_compatibility_graph(clique_covering_graph_bulk);
+         num_cols = color_the_cc_compatibility_graph(clique_covering_graph_bulk);
       // std::cerr << "initial max_num_cols " << max_num_cols << std::endl;
       auto completeCG = cc_compatibility_graphRef(
           new cc_compatibility_graph(clique_covering_graph_bulk,
@@ -1696,7 +1680,7 @@
       do
       {
          restart_bipartite = false;
-         /// compute the assignment for each element of a partition
+      /// compute the assignment for each element of a partition
          // int pindex = 0;
          for(const auto& p : partitionsSorted)
          {
@@ -1713,29 +1697,29 @@
                {
                   // std::cerr << "over\n";
                   for(unsigned int y = 0; y < num_cols; ++y)
-                  {
+      {
                      assignment.AddArcWithCost(static_cast<operations_research::NodeIndex>(i),
                                                static_cast<operations_research::NodeIndex>(y), 1);
                      // std::cerr << "i" << i << "-> y" << y << " (1)\n";
                   }
                }
                else
+         {
+                  /// check if already assigned
+            bool compatible_exist = false;
+                  unsigned compatible_column = 0;
+            for(unsigned int y = 0; y < num_cols; ++y)
+            {
+               if(cliques[y].find(*v_it) != cliques[y].end())
                {
-                  /// check if already assigned
-                  bool compatible_exist = false;
-                  unsigned compatible_column = 0;
-                  for(unsigned int y = 0; y < num_cols; ++y)
-                  {
-                     if(cliques[y].find(*v_it) != cliques[y].end())
-                     {
-                        /// already assigned to a clique
+                  /// already assigned to a clique
                         // std::cerr << "already assigned to a clique\n";
-                        compatible_exist = true;
+                  compatible_exist = true;
                         compatible_column = y;
                         THROW_ASSERT(column_already_assigned.count(y) == 0, "unexpected condition");
                         column_already_assigned.insert(y);
-                        break;
-                     }
+                  break;
+               }
                   }
                   if(compatible_exist)
                   {
@@ -1745,58 +1729,58 @@
                      // std::cerr << "compatible_exist\n";
                   }
                   else
-                  {
+               {
                      // std::cerr << "compatible does not exist " << max_num_cols << " " << num_cols << "\n";
                      bool added_an_element = false;
                      // unsigned to_removed_number = 0;
                      for(unsigned int y = 0; y < num_cols; ++y)
-                     {
+                  {
                         if(column_already_assigned.find(y) == column_already_assigned.end())
-                        {
+               {
                            CustomOrderedSet<C_vertex> curr_expandend_clique;
                            const auto& current_clique = cliques.at(y);
                            // std::cerr << "current_clique.size=" << current_clique.size() << "y=" << y << "\n";
                            // std::cerr << "y=" << y << "\n";
                            bool to_be_removed = false;
                            for(const auto cv : current_clique)
-                           {
+                  {
                               // std::cerr << "*v_it=" << *v_it << " cv=" << cv << "\n";
                               auto edge_check = boost::edge(*v_it, cv, *completeCG);
                               if(!edge_check.second)
-                              {
+                     {
                                  to_be_removed = true;
                                  break;
-                              }
-                           }
+                     }
+                  }
                            if(!to_be_removed && current_clique.size())
-                           {
+                  {
                               curr_expandend_clique.insert(current_clique.begin(), current_clique.end());
                               curr_expandend_clique.insert(*v_it);
                               // std::cerr << "curr_expandend_clique.size=" << curr_expandend_clique.size() << "\n";
-                              C_vertex vertex_to_be_removed;
+                     C_vertex vertex_to_be_removed;
                               to_be_removed = fc.select_candidate_to_remove(curr_expandend_clique, vertex_to_be_removed,
                                                                             uv2v, *completeCG);
                            }
                            if(to_be_removed)
-                           {
+                     {
                               // std::cerr << "to be removed\n";
                               //++to_removed_number;
-                           }
+                     }
                            if(!to_be_removed)
-                           {
+                     {
                               auto clique_cost = 1 + fc.clique_cost(curr_expandend_clique, uv2v);
                               assignment.AddArcWithCost(static_cast<operations_research::NodeIndex>(i),
                                                         static_cast<operations_research::NodeIndex>(y), clique_cost);
                               added_an_element = true;
                               // std::cerr << "i" << i << "-> y" << y << " (" << clique_cost << ")\n";
-                           }
-                        }
                      }
+                  }
+               }
                      // min_to_be_removed = std::min(min_to_be_removed, to_removed_number);
                      // std::cerr << "to_removed_number=" << to_removed_number << " p.size() " << p.size()
                      //           << " num_columns " << num_cols << "\n";
                      if(!added_an_element)
-                     {
+               {
                         restart_bipartite = true;
                         //++skip_infeasibles;
                         // std::cerr << "restart the problem (" + STR(num_cols) + ")\n";
@@ -1811,28 +1795,28 @@
                for(unsigned int i = 0; i < num_rows; ++i)
                {
                   if(v_it != v_it_end)
-                  {
+            {
                      auto s = assignment.RightMate(i);
                      // std::cerr << "assign " << names[*v_it] << " to clique" << s << "\n";
                      cliques[s].insert(*v_it);
                      ++v_it;
-                  }
-               }
-            }
+            }
+         }
+         }
             else
-            {
+         {
                // std::cerr << "restart assignment problem " << num_cols << "\n";
                THROW_ASSERT(max_num_cols == 0 || max_num_cols > num_cols,
                             "Module binding does not have a solution\n  Current number of resources=" + STR(num_cols) +
                                 " Maximum number of resources" + STR(max_num_cols));
                for(unsigned sindex = 0; sindex < 1; ++sindex)
-               {
+            {
                   ++num_cols;
                   ++num_rows;
                   CustomUnorderedSet<C_vertex> empty;
                   cliques.push_back(empty);
                   if(max_num_cols != 0 && num_cols == max_num_cols)
-                  {
+               {
                      break;
                   }
                }
@@ -1843,23 +1827,23 @@
                THROW_ASSERT(max_num_cols == 0 || max_num_cols >= num_cols,
                             "Module binding does not have a solution\n  Current number of resources=" + STR(num_cols) +
                                 " Maximum number of resources" + STR(max_num_cols));
-               restart_bipartite = true;
-               break;
-            }
-         }
+                  restart_bipartite = true;
+                  break;
+               }
+            }
       } while(restart_bipartite);
 
       /// clean the results from empty cliques
       for(auto itC = cliques.begin(); itC != cliques.end();)
-      {
+            {
          if(itC->empty())
-         {
+               {
             itC = cliques.erase(itC);
-         }
+               }
          else
          {
             ++itC;
-         }
+            }
       }
    }
 
