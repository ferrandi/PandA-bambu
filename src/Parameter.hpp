/*
 *
 *                   _/_/_/    _/_/   _/    _/ _/_/_/    _/_/
 *                  _/   _/ _/    _/ _/_/  _/ _/   _/ _/    _/
 *                 _/_/_/  _/_/_/_/ _/  _/_/ _/   _/ _/_/_/_/
 *                _/      _/    _/ _/    _/ _/   _/ _/    _/
 *               _/      _/    _/ _/    _/ _/_/_/  _/    _/
 *
 *             ***********************************************
 *                              PandA Project
 *                     URL: http://panda.dei.polimi.it
 *                       Politecnico di Milano - DEIB
 *                        System Architectures Group
 *             ***********************************************
 *              Copyright (C) 2004-2019 Politecnico di Milano
 *
 *   This file is part of the PandA framework.
 *
 *   The PandA framework is free software; you can redistribute it and/or modify
 *   it under the terms of the GNU General Public License as published by
 *   the Free Software Foundation; either version 3 of the License, or
 *   (at your option) any later version.
 *
 *   This program is distributed in the hope that it will be useful,
 *   but WITHOUT ANY WARRANTY; without even the implied warranty of
 *   MERCHANTABILITY or FITNESS FOR A PARTICULAR PURPOSE.  See the
 *   GNU General Public License for more details.
 *
 *   You should have received a copy of the GNU General Public License
 *   along with this program.  If not, see <http://www.gnu.org/licenses/>.
 *
 */
/**
 * @file Parameter.hpp
 * @brief this class is used to manage the command-line or XML options. It has to be specialized with respect to the tool
 *
 *
 *
 * @author Christian Pilato <pilato@elet.polimi.it>
 * @author Marco Lattuada <lattuada@elet.polimi.it>
 *
 */
#ifndef PARAMETER_HPP
#define PARAMETER_HPP

/// Autoheader include
#include "config_HAVE_BAMBU_RESULTS_XML.hpp"
#include "config_HAVE_CODE_ESTIMATION_BUILT.hpp"
#include "config_HAVE_DESIGN_ANALYSIS_BUILT.hpp"
#include "config_HAVE_DIOPSIS.hpp"
#include "config_HAVE_EXPERIMENTAL.hpp"
#include "config_HAVE_FROM_AADL_ASN_BUILT.hpp"
#include "config_HAVE_FROM_ARCH_BUILT.hpp"
#include "config_HAVE_FROM_C_BUILT.hpp"
#include "config_HAVE_FROM_LIBERTY.hpp"
#include "config_HAVE_FROM_PSPLIB_BUILT.hpp"
#include "config_HAVE_FROM_SDF3_BUILT.hpp"
#include "config_HAVE_HLS_BUILT.hpp"
#include "config_HAVE_HOST_PROFILING_BUILT.hpp"
#include "config_HAVE_REGRESSORS_BUILT.hpp"
#include "config_HAVE_SOURCE_CODE_STATISTICS_XML.hpp"
#include "config_HAVE_TARGET_PROFILING.hpp"
#include "config_HAVE_TECHNOLOGY_BUILT.hpp"
#include "config_HAVE_TO_C_BUILT.hpp"
#include "config_RELEASE.hpp"

/// STL include
#include <map>
#include <unordered_set>
#include <vector>

/// Utility include
#include "custom_map.hpp"
#include "custom_set.hpp"
#include "exceptions.hpp"
#include "refcount.hpp"
#include <boost/algorithm/string.hpp>
#include <boost/preprocessor/cat.hpp>
#include <boost/preprocessor/seq/for_each.hpp>
#include <climits>

/// forward decl of xml Element
class xml_element;
#if HAVE_HLS_BUILT
enum class CliqueCovering_Algorithm;
enum class Evaluation_Mode;
enum class HLSFlowStep_Type;
enum class MemoryAllocation_ChannelsType;
enum class MemoryAllocation_Policy;
enum class ParametricListBased_Metric;
enum class SDCScheduling_Algorithm;
#endif
#if HAVE_HOST_PROFILING_BUILT
enum class HostProfiling_Method;
#endif
#if HAVE_FROM_C_BUILT
enum class ActorGraphBackend_Type;
enum class GccWrapper_CompilerTarget;
#endif
#if HAVE_DESIGN_ANALYSIS_BUILT
enum class DesignAnalysis_Step;
#endif
#if HAVE_CODE_ESTIMATION_BUILT
enum class ActorGraphEstimator_Algorithm;
#endif
#if HAVE_TARGET_PROFILING
enum class InstrumentWriter_Level;
enum class TargetArchitecture_Kind;
#endif
#if HAVE_DIOPSIS
enum class DiopsisInstrumentWriter_Type;
#endif

/// An integer value to return if parameters have been right parsed
#define PARAMETER_PARSED INT_MIN
#define PARAMETER_NOTPARSED INT_MAX

<<<<<<< HEAD
#define BAMBU_OPTIONS                                                                                                                                                                                                                                       \
   (chaining)(chaining_algorithm)(constraints_file)(controller_architecture)(datapath_architecture)(distram_threshold)(DSP_allocation_coefficient)(DSP_margin_combinational)(DSP_margin_pipelined)(estimate_logic_and_connections)(evaluation)(             \
       evaluation_mode)(evaluation_objectives)(experimental_setup)(export_core)(export_core_mode)(fsm_encoding)(fu_binding_algorithm)(generate_testbench)(generate_vcd)(hls_flow)(hls_div)(hls_fpdiv)(interface)(interface_type)(additional_top)(           \
       data_bus_bitsize)(addr_bus_bitsize)(libm_std_rounding)(liveness_algorithm)(scheduling_mux_margins)(scheduling_priority)(scheduling_algorithm)(simulate)(simulator)(simulation_output)(speculative)(storage_value_insertion_algorithm)(stg)(          \
       stg_algorithm)(register_allocation_algorithm)(register_grouping)(registered_inputs)(resp_model)(datapath_interconnection_algorithm)(insert_memory_profile)(timing_simulation)(top_file)(assert_debug)(memory_allocation_algorithm)(                  \
       memory_allocation_policy)(xml_memory_allocation)(rom_duplication)(base_address)(sync_reset)(level_reset)(reg_init_value)(clock_period_resource_fraction)(channels_type)(channels_number)(memory_controller_type)(soft_float)(soft_fp)(               \
       softfloat_subnormal)(max_sim_cycles)(sparse_memory)(max_ulp)(skip_pipe_parameter)(gcc_serialize_memory_accesses)(unaligned_access)(aligned_access)(backend_script_extensions)(backend_sdc_extensions)(VHDL_library)(bitvalue_ipa)(                   \
       use_asynchronous_memories)(do_not_chain_memories)(bram_high_latency)(cdfc_module_binding_algorithm)(function_allocation_algorithm)(testbench_input_string)(testbench_input_xml)(weighted_clique_register_algorithm)(disable_function_proxy)(         \
       memory_mapped_top)(do_not_expose_globals)(connect_iob)(profiling_output)(disable_bounded_function)(discrepancy)(discrepancy_force)(discrepancy_hw)(discrepancy_no_load_pointers)(discrepancy_only)(discrepancy_permissive_ptrs)(dry_run_evaluation)( \
       find_max_cfg_transformations)(generate_taste_architecture)(initial_internal_address)(mem_delay_read)(mem_delay_write)(memory_banks_number)(mixed_design)(no_parse_c_python)(num_threads)(post_rescheduling)(technology_file)(                        \
       testbench_extra_gcc_flags)(timing_violation_abort)(top_design_name)(visualizer)(serialize_output)

#define FRAMEWORK_OPTIONS                                                                                                                                                                                                                                     \
   (architecture)(benchmark_name)(cat_args)(cfg_max_transformations)(compatible_compilers)(compute_size_of)(configuration_name)(debug_level)(default_compiler)(dot_directory)(dump_profiling_data)(file_costs)(file_input_data)(host_compiler)(ilp_max_time)( \
       ilp_solver)(input_file)(input_format)(model_costs)(no_clean)(no_parse_files)(no_return_zero)(output_file)(output_level)(output_temporary_directory)(output_directory)(panda_parameter)(parse_pragma)(pretty_print)(print_dot)(profiling_file)(         \
       profiling_method)(program_name)(read_parameter_xml)(revision)(seed)(task_threshold)(test_multiple_non_deterministic_flows)(test_single_non_deterministic_flow)(top_functions_names)(use_rtl)(xml_input_configuration)(xml_output_configuration)(       \
       write_parameter_xml)

#define GCC_OPTIONS                                                                                                                                                                                                                                         \
   (gcc_config)(gcc_costs)(gcc_defines)(gcc_extra_options)(gcc_include_sysdir)(gcc_includes)(gcc_libraries)(gcc_library_directories)(gcc_openmp_simd)(gcc_opt_level)(gcc_m32_mx32)(gcc_optimizations)(gcc_optimization_set)(gcc_parameters)(gcc_plugindir)( \
       gcc_read_xml)(gcc_standard)(gcc_undefines)(gcc_warnings)(gcc_c)(gcc_E)(gcc_S)(gcc_write_xml)

#define GECCO_OPTIONS (algorithms)(analyses)

#define KOALA_OPTIONS                                                                                                                                                                                                                                         \
   (aig_analysis)(aig_analysis_algorithm)(apply_reduction_to_standard_library)(characterization_with_DC)(circuit_debug_level)(complete_library_post_covering)(complete_library_pre_covering)(covering)(csv_file)(design_compiler_effort)(                     \
       drive_strength_values)(equation)(evolutionary_reduction)(explore_cell_variants)(extract_features)(generated_library_name)(group_glue)(has_complete_characterization)(hdl_backend)(icarus_debug_level)(input_libraries)(library)(library_optimization)( \
       library_optimization_algorithm)(lib_output_format)(max_area)(max_delay)(output_libraries)(output_name)(regularity_abstraction_level)(regularity_algorithm)(regularity_coloring_type)(regularity_covering)(regularity_extraction)(regularity_fast)(     \
       regularity_forward)(regularity_hierarchical)(regularity_include_sequential)(regularity_max_inputs)(regularity_min_frequency)(regularity_min_size)(regularity_window_size)(reordering)(perform_resynthesis)(print_templates)(                           \
       reimplement_standard_cells)(separate_templates)(set_constraint)(set_optimization_goal)(skew_values)(split_roots)(store_library_creator_db)(synthesis_tool_xml)(template_file)(xml_library_cells)(xml_library_statistics)

#define SYNTHESIS_OPTIONS                                                                                                                                                                                                                           \
   (clock_period)(clock_name)(reset_name)(start_name)(done_name)(design_analysis_steps)(design_compiler_compile_log)(design_compiler_split_log)(design_parameters)(design_hierarchy)(device_string)(dump_genlib)(estimate_library)(export_ip_core)( \
       import_ip_core)(input_liberty_library_file)(ip_xact_architecture_template)(ip_xact_parameters)(is_structural)(lib2xml)(min_metric)(parse_edif)(rtl)(synthesis_flow)(structural_HDL)(target_device)(target_library)(target_library_source)(   \
       target_technology)(target_technology_file)(target_device_file)(target_device_script)(target_device_type)(top_component)(uniquify)(writer_language)

#define SPIDER_OPTIONS                                                                                                                                                                                                                              \
   (accuracy)(aggregated_features)(cross_validation)(experimental_setup_file)(interval_level)(latex_format_file)(max_bound)(maximum_error)(min_bound)(minimum_significance)(normalization_file)(normalization_sequences)(output_format)(precision)( \
       processing_element_type)(skip_rows)(surviving_benchmarks)

#define EUCALIPTUS_OPTIONS (component_name)

#define TREE_PANDA_GCC_OPTIONS (archive_files)(obj_files)(compress_archive)

#define ZEBU_OPTIONS                                                                                                                                                                                                                                           \
   (alternative_metrics)(analysis_level)(blackbox)(cache_analysis)(compare_model_max_iterations)(compare_measure_regions)(compare_models)(cpus_number)(cuda_optimization)(examined_model)(default_fork_cost)(diopsis_instrumentation)(driving_component_type)( \
       driving_metric)(dump_schedule)(evaluate_pointed_size)(exec_argv)(frontend_statistics)(golden_model)(fork_join_backend)(hand_mapping)(ignore_mapping)(ignore_parallelism)(mapping)(measure_profile_overhead)(memory_profiling)(no_sequential)(           \
       normalize_models)(partitioning)(partitioning_algorithm)(partitioning_functions)(path)(performance_estimation)(platform_base_dir)(prof_resolution)(profile_loop_max_iterations)(profile_minutes_timeout)(runs_number)(simit_fork_cost)(                  \
       source_code_statistics)(resolution)(run)(sequence_length)(shorter_sequence)(symbolic_simulation)(trace_buffer_size)(tsim_instrumentation)(tollerance)(without_operating_system)(without_transformation)
=======
#define BAMBU_OPTIONS \
(chaining) \
(chaining_algorithm) \
(constraints_file) \
(controller_architecture) \
(context_switch) \
(datapath_architecture) \
(distram_threshold)\
(DSP_allocation_coefficient)\
(DSP_margin_combinational)\
(DSP_margin_pipelined)\
(estimate_logic_and_connections)\
(evaluation) \
(evaluation_mode) \
(evaluation_objectives) \
(experimental_setup)\
(export_core) \
(export_core_mode) \
(fsm_encoding) \
(fu_binding_algorithm) \
(generate_testbench) \
(generate_vcd) \
(hls_flow) \
(hls_div)\
(interface) \
(interface_type) \
(additional_top) \
(tag_bus_bitsize) \
(data_bus_bitsize) \
(addr_bus_bitsize) \
(libm_std_rounding)\
(liveness_algorithm) \
(scheduling_mux_margins)\
(scheduling_priority) \
(scheduling_algorithm) \
(simulate) \
(simulator) \
(simulation_output) \
(speculative) \
(storage_value_insertion_algorithm) \
(stg) \
(stg_algorithm) \
(register_allocation_algorithm) \
(register_grouping) \
(registered_inputs)\
(resp_model) \
(datapath_interconnection_algorithm) \
(insert_memory_profile) \
(timing_simulation) \
(top_file) \
(assert_debug) \
(memory_allocation_algorithm)\
(memory_allocation_policy)\
(xml_memory_allocation) \
(rom_duplication)\
(base_address)\
(sync_reset)\
(level_reset)\
(reg_init_value)\
(clock_period_resource_fraction)\
(channels_type)\
(channels_number)\
(memory_controller_type)\
(soft_float)\
(soft_fp)\
(softfloat_subnormal)\
(max_sim_cycles)\
(sparse_memory)\
(max_ulp)\
(skip_pipe_parameter)\
(gcc_serialize_memory_accesses)\
(unaligned_access)\
(aligned_access)\
(backend_script_extensions)\
(backend_sdc_extensions)\
(bitvalue_ipa)\
(use_asynchronous_memories)\
(do_not_chain_memories)\
(bram_high_latency)\
(cdfc_module_binding_algorithm) \
(function_allocation_algorithm)\
(testbench_input_string) \
(testbench_input_xml) \
(weighted_clique_register_algorithm) \
(disable_function_proxy) \
(memory_mapped_top)\
(do_not_expose_globals)\
(connect_iob) \
(profiling_output)\
(disable_bounded_function) \
(discrepancy) \
(discrepancy_force) \
(discrepancy_no_load_pointers) \
(discrepancy_only) \
(discrepancy_permissive_ptrs) \
(dry_run_evaluation) \
(find_max_cfg_transformations) \
(generate_taste_architecture) \
(initial_internal_address)\
(mem_delay_read)\
(mem_delay_write)\
(memory_banks_number)\
(mixed_design) \
(no_parse_c_python)\
(num_threads) \
(post_rescheduling) \
(technology_file) \
(testbench_extra_gcc_flags) \
(timing_violation_abort) \
(top_design_name)\
(visualizer)

#define FRAMEWORK_OPTIONS \
(architecture) \
(benchmark_name) \
(cat_args) \
(cfg_max_transformations) \
(compatible_compilers) \
(compute_size_of) \
(configuration_name) \
(debug_level)\
(default_compiler) \
(dot_directory) \
(dump_profiling_data) \
(file_costs) \
(file_input_data) \
(host_compiler) \
(ilp_max_time) \
(ilp_solver) \
(input_file) \
(input_format) \
(model_costs) \
(no_clean) \
(no_parse_files) \
(no_return_zero) \
(output_file) \
(output_level) \
(output_temporary_directory) \
(output_directory) \
(panda_parameter) \
(parse_pragma) \
(pretty_print) \
(print_dot) \
(profiling_file) \
(profiling_method) \
(program_name) \
(read_parameter_xml) \
(revision) \
(seed) \
(task_threshold) \
(test_multiple_non_deterministic_flows) \
(test_single_non_deterministic_flow) \
(top_functions_names) \
(use_rtl) \
(xml_input_configuration) \
(xml_output_configuration) \
(write_parameter_xml)

#define GCC_OPTIONS \
(gcc_config) \
(gcc_costs) \
(gcc_defines) \
(gcc_extra_options) \
(gcc_include_sysdir) \
(gcc_includes) \
(gcc_libraries) \
(gcc_library_directories) \
(gcc_openmp_simd) \
(gcc_opt_level) \
(gcc_m32_mx32) \
(gcc_optimizations) \
(gcc_optimization_set) \
(gcc_parameters) \
(gcc_plugindir) \
(gcc_read_xml) \
(gcc_standard) \
(gcc_undefines) \
(gcc_warnings) \
(gcc_c) \
(gcc_E) \
(gcc_S) \
(gcc_write_xml)

#define GECCO_OPTIONS \
(algorithms) \
(analyses)

#define KOALA_OPTIONS \
(aig_analysis) \
(aig_analysis_algorithm) \
(apply_reduction_to_standard_library) \
(characterization_with_DC) \
(circuit_debug_level) \
(complete_library_post_covering) \
(complete_library_pre_covering) \
(covering) \
(csv_file) \
(design_compiler_effort) \
(drive_strength_values) \
(equation) \
(evolutionary_reduction) \
(explore_cell_variants) \
(extract_features) \
(generated_library_name) \
(group_glue) \
(has_complete_characterization) \
(hdl_backend) \
(icarus_debug_level) \
(input_libraries)\
(library) \
(library_optimization) \
(library_optimization_algorithm) \
(lib_output_format) \
(max_area) \
(max_delay) \
(output_libraries) \
(output_name) \
(regularity_abstraction_level) \
(regularity_algorithm) \
(regularity_coloring_type) \
(regularity_covering) \
(regularity_extraction) \
(regularity_fast) \
(regularity_forward) \
(regularity_hierarchical) \
(regularity_include_sequential) \
(regularity_max_inputs) \
(regularity_min_frequency) \
(regularity_min_size) \
(regularity_window_size) \
(reordering) \
(perform_resynthesis) \
(print_templates) \
(reimplement_standard_cells) \
(separate_templates) \
(set_constraint) \
(set_optimization_goal) \
(skew_values) \
(split_roots) \
(store_library_creator_db) \
(synthesis_tool_xml) \
(template_file) \
(xml_library_cells) \
(xml_library_statistics)

#define SYNTHESIS_OPTIONS \
(clock_period) \
(design_analysis_steps) \
(design_compiler_compile_log) \
(design_compiler_split_log) \
(design_parameters) \
(design_hierarchy) \
(device_string) \
(dump_genlib) \
(estimate_library) \
(export_ip_core) \
(import_ip_core) \
(input_liberty_library_file) \
(ip_xact_architecture_template) \
(ip_xact_parameters) \
(is_structural) \
(lib2xml) \
(min_metric) \
(parse_edif) \
(rtl) \
(synthesis_flow) \
(structural_HDL) \
(target_device) \
(target_library) \
(target_library_source) \
(target_technology) \
(target_technology_file) \
(target_device_file) \
(target_device_script) \
(target_device_type) \
(top_component) \
(uniquify) \
(writer_language)

#define SPIDER_OPTIONS \
(accuracy) \
(aggregated_features) \
(cross_validation) \
(experimental_setup_file) \
(interval_level) \
(latex_format_file) \
(max_bound) \
(maximum_error) \
(min_bound) \
(minimum_significance) \
(normalization_file) \
(normalization_sequences) \
(output_format) \
(precision) \
(processing_element_type) \
(skip_rows) \
(surviving_benchmarks)

#define EUCALIPTUS_OPTIONS \
(component_name)

#define TREE_PANDA_GCC_OPTIONS \
(archive_files) \
(obj_files)\
(compress_archive)

#define ZEBU_OPTIONS \
(alternative_metrics) \
(analysis_level) \
(blackbox) \
(cache_analysis) \
(compare_model_max_iterations) \
(compare_measure_regions) \
(compare_models) \
(cpus_number) \
(cuda_optimization) \
(examined_model) \
(default_fork_cost) \
(diopsis_instrumentation) \
(driving_component_type) \
(driving_metric) \
(dump_schedule) \
(evaluate_pointed_size) \
(exec_argv) \
(frontend_statistics) \
(golden_model) \
(fork_join_backend) \
(hand_mapping) \
(ignore_mapping) \
(ignore_parallelism) \
(mapping) \
(measure_profile_overhead) \
(memory_profiling) \
(no_sequential) \
(normalize_models) \
(partitioning) \
(partitioning_algorithm) \
(partitioning_functions) \
(path) \
(performance_estimation) \
(platform_base_dir) \
(prof_resolution) \
(profile_loop_max_iterations) \
(profile_minutes_timeout) \
(runs_number) \
(simit_fork_cost) \
(source_code_statistics) \
(resolution) \
(run) \
(sequence_length) \
(shorter_sequence) \
(symbolic_simulation) \
(trace_buffer_size) \
(tsim_instrumentation) \
(tollerance) \
(without_operating_system) \
(without_transformation)
>>>>>>> d09917d3

#define OPTIONS_ENUM(r, data, elem) BOOST_PP_CAT(OPT_, elem),

/// Possible options
// cppcheck-suppress syntaxError
enum enum_option
{
   BOOST_PP_SEQ_FOR_EACH(OPTIONS_ENUM, BOOST_PP_EMPTY, BAMBU_OPTIONS) BOOST_PP_SEQ_FOR_EACH(OPTIONS_ENUM, BOOST_PP_EMPTY, EUCALIPTUS_OPTIONS) BOOST_PP_SEQ_FOR_EACH(OPTIONS_ENUM, BOOST_PP_EMPTY, FRAMEWORK_OPTIONS)
       BOOST_PP_SEQ_FOR_EACH(OPTIONS_ENUM, BOOST_PP_EMPTY, GCC_OPTIONS) BOOST_PP_SEQ_FOR_EACH(OPTIONS_ENUM, BOOST_PP_EMPTY, GECCO_OPTIONS) BOOST_PP_SEQ_FOR_EACH(OPTIONS_ENUM, BOOST_PP_EMPTY, KOALA_OPTIONS)
           BOOST_PP_SEQ_FOR_EACH(OPTIONS_ENUM, BOOST_PP_EMPTY, SPIDER_OPTIONS) BOOST_PP_SEQ_FOR_EACH(OPTIONS_ENUM, BOOST_PP_EMPTY, SYNTHESIS_OPTIONS) BOOST_PP_SEQ_FOR_EACH(OPTIONS_ENUM, BOOST_PP_EMPTY, TREE_PANDA_GCC_OPTIONS)
               BOOST_PP_SEQ_FOR_EACH(OPTIONS_ENUM, BOOST_PP_EMPTY, ZEBU_OPTIONS)
};

class OptionMap : public std::map<std::string, std::string>
{
 public:
   /**
    * Constructor
    */
   OptionMap() = default;

   /**
    * Destructor
    */
   ~OptionMap() = default;
};

#define DEFAULT_OPT_BASE 512
#define OPT_READ_PARAMETERS_XML DEFAULT_OPT_BASE
#define OPT_WRITE_PARAMETERS_XML DEFAULT_OPT_BASE + 1
#define OPT_DEBUG_CLASSES DEFAULT_OPT_BASE + 2
#define OPT_BENCHMARK_NAME DEFAULT_OPT_BASE + 3
#define OPT_BENCHMARK_FAKE_PARAMETERS DEFAULT_OPT_BASE + 4
#define INPUT_OPT_ERROR_ON_WARNING DEFAULT_OPT_BASE + 5
#define OPT_OUTPUT_TEMPORARY_DIRECTORY DEFAULT_OPT_BASE + 6
#define INPUT_OPT_PRINT_DOT DEFAULT_OPT_BASE + 7
#define INPUT_OPT_SEED DEFAULT_OPT_BASE + 8
#define INPUT_OPT_NO_CLEAN DEFAULT_OPT_BASE + 9
#define INPUT_OPT_CONFIGURATION_NAME DEFAULT_OPT_BASE + 10
#define INPUT_OPT_CFG_MAX_TRANSFORMATIONS DEFAULT_OPT_BASE + 11
#define INPUT_OPT_PANDA_PARAMETER DEFAULT_OPT_BASE + 12

/// define the default tool short option string
#define COMMON_SHORT_OPTIONS_STRING "hVv:d:"

/// define default TOOL long options
#define COMMON_LONG_OPTIONS                                                                                                                                                                                                                                  \
   {"help", no_argument, nullptr, 'h'}, {"verbosity", required_argument, nullptr, 'v'}, {"version", no_argument, nullptr, 'V'}, {"read-parameters-XML", required_argument, nullptr, OPT_READ_PARAMETERS_XML},                                                \
       {"write-parameters-XML", required_argument, nullptr, OPT_WRITE_PARAMETERS_XML}, {"debug", required_argument, nullptr, 'd'}, {"debug-classes", required_argument, nullptr, OPT_DEBUG_CLASSES}, {"no-clean", no_argument, nullptr, INPUT_OPT_NO_CLEAN}, \
       {"benchmark-name", required_argument, nullptr, OPT_BENCHMARK_NAME}, {"configuration-name", required_argument, nullptr, INPUT_OPT_CONFIGURATION_NAME}, {"benchmark-fake-parameters", required_argument, nullptr, OPT_BENCHMARK_FAKE_PARAMETERS},       \
       {"output-temporary-directory", required_argument, nullptr, OPT_OUTPUT_TEMPORARY_DIRECTORY}, {"error-on-warning", no_argument, nullptr, INPUT_OPT_ERROR_ON_WARNING}, {"print-dot", no_argument, nullptr, INPUT_OPT_PRINT_DOT},                         \
       {"seed", required_argument, nullptr, INPUT_OPT_SEED}, {"cfg-max-transformations", required_argument, nullptr, INPUT_OPT_CFG_MAX_TRANSFORMATIONS},                                                                                                     \
   {                                                                                                                                                                                                                                                         \
      "panda-parameter", required_argument, nullptr, INPUT_OPT_PANDA_PARAMETER                                                                                                                                                                               \
   }

#define INPUT_OPT_CUSTOM_OPTIONS 1024
#define INPUT_OPT_COMPUTE_SIZEOF 1 + INPUT_OPT_CUSTOM_OPTIONS
#define INPUT_OPT_COMPILER 1 + INPUT_OPT_COMPUTE_SIZEOF
#define INPUT_OPT_GCC_CONFIG 1 + INPUT_OPT_COMPILER
#define INPUT_OPT_INCLUDE_SYSDIR 1 + INPUT_OPT_GCC_CONFIG
#define INPUT_OPT_PARAM 1 + INPUT_OPT_INCLUDE_SYSDIR
#define INPUT_OPT_READ_GCC_XML 1 + INPUT_OPT_PARAM
#define INPUT_OPT_STD 1 + INPUT_OPT_READ_GCC_XML
#define INPUT_OPT_USE_RAW 1 + INPUT_OPT_STD
#define INPUT_OPT_WRITE_GCC_XML 1 + INPUT_OPT_USE_RAW
#define LAST_GCC_OPT INPUT_OPT_WRITE_GCC_XML

/// define the GCC short option string
#define GCC_SHORT_OPTIONS_STRING "cf:I:D:U:O::l:L:W:Em:g::"

#if !RELEASE
#define GCC_LONG_OPTIONS_RAW_XML {"use-raw", no_argument, nullptr, INPUT_OPT_USE_RAW}, {"read-GCC-XML", required_argument, nullptr, INPUT_OPT_READ_GCC_XML}, {"write-GCC-XML", required_argument, nullptr, INPUT_OPT_WRITE_GCC_XML},
#else
#define GCC_LONG_OPTIONS_RAW_XML {"use-raw", no_argument, nullptr, INPUT_OPT_USE_RAW},
#endif
#define GCC_LONG_OPTIONS_COMPILER {"compiler", required_argument, nullptr, INPUT_OPT_COMPILER},

#define GCC_LONG_OPTIONS                                                                                                                                                                                                            \
   GCC_LONG_OPTIONS_COMPILER{"std", required_argument, nullptr, INPUT_OPT_STD}, GCC_LONG_OPTIONS_RAW_XML{"param", required_argument, nullptr, INPUT_OPT_PARAM}, {"Include-sysdir", no_argument, nullptr, INPUT_OPT_INCLUDE_SYSDIR}, \
       {"gcc-config", no_argument, nullptr, INPUT_OPT_GCC_CONFIG}, {"compute-sizeof", no_argument, nullptr, INPUT_OPT_COMPUTE_SIZEOF},                                                                                              \
   {                                                                                                                                                                                                                                \
      "extra-gcc-options", required_argument, nullptr, INPUT_OPT_CUSTOM_OPTIONS                                                                                                                                                     \
   }

/**
 * File formats
 */
enum class Parameters_FileFormat
{
   FF_UNKNOWN = 0, /**< UNKNOWN */
#if HAVE_FROM_AADL_ASN_BUILT
   FF_AADL, /**< (Input) Aadl file */
   FF_ASN,  /**< (Input) Asn file */
#endif
#if HAVE_FROM_C_BUILT
   FF_C,            /**< (Input/Output) C source file */
   FF_OBJECTIVEC,   /**< (Input/Output) Objective C source file */
   FF_CPP,          /**< (Input/Output) C++ source file */
   FF_OBJECTIVECPP, /**< (Input/Output) Objective C++ source file */
   FF_FORTRAN,      /**< (Input/Output) Fortran source file */
#endif
<<<<<<< HEAD
#if HAVE_EXPERIMENTAL
   FF_CSV,     /**< (Input) comma separated value */
   FF_CSV_RTL, /**< (Output) comma separated value rtl sequences */
   FF_CSV_TRE, /**< (Output) comma seperated value tree sequences */
=======
   FF_CSV,                     /**< (Input) comma separated value */
#if HAVE_EXPERIMENTAL
   FF_CSV_RTL,                 /**< (Output) comma separated value rtl sequences */
   FF_CSV_TRE,                 /**< (Output) comma seperated value tree sequences */
>>>>>>> d09917d3
#endif
#if HAVE_FROM_LIBERTY
   FF_LIB, /**< (Input) Liberty file */
#endif
#if HAVE_EXPERIMENTAL
   FF_LOG, /**< (Input) log file */
   FF_PA,  /**< (Input) Profiling analysis */
#endif
#if HAVE_FROM_PSPLIB_BUILT
   FF_PSPLIB_MM, /**< (Input) Multi-mode Project Scheduling Problem */
   FF_PSPLIB_SM, /**< (Input) Single-mode Project Scheduling Problem */
#endif
#if HAVE_FROM_C_BUILT
   FF_RAW, /**< (Input/Output) raw file */
#endif
   FF_TEX,     /**< (Output) Latex table */
   FF_TGFF,    /**< (Input) task graph for free */
   FF_VERILOG, /**< (Input) verilog */
   FF_VHDL,    /**< (Input) vhdl */
   FF_XML,     /**< (Input/Output) XML */
#if HAVE_REGRESSORS_BUILT
   FF_XML_AGG, /**< (Input) XML aggregated features */
#endif
#if HAVE_FROM_ARCH_BUILT
   FF_XML_ARCHITECTURE, /**< (Input) XML architecture file */
#endif
#if HAVE_BAMBU_RESULTS_XML
   FF_XML_BAMBU_RESULTS, /**< (Input) XML bambu results*/
#endif
#if HAVE_FROM_LIBERTY
   FF_XML_CELLS, /**< (Input) XML describing list of cells */
#endif
#if HAVE_HLS_BUILT
   FF_XML_CON, /**< (Input) XML storing constraints */
#endif
#if HAVE_DESIGN_ANALYSIS_BUILT
   FF_XML_DESIGN_HIERARCHY, /**< (Input) XML storing hierarchy of a design */
#endif
   FF_XML_EXPERIMENTAL_SETUP, /**< (Input) XML storing experimental setup */
   FF_XML_IP_XACT_COMPONENT,  /**< (Input) XML storing IP-XACT component */
   FF_XML_IP_XACT_DESIGN,     /**< (Input) XML storing IP-XACT design */
   FF_XML_IP_XACT_GENERATOR,  /**< (Input) XML storing IP-XACT generator chain */
   FF_XML_IP_XACT_CONFIG,     /**< (Input) XML storing IP-XACT design configuration */
#if HAVE_FROM_SDF3_BUILT
   FF_XML_SDF3, /**< (Input) XML storing synchronous data flow graph */
#endif
   FF_XML_SKIP_ROW, /**< (Input) XML benchhmarks to be execluded from training set */
#if HAVE_SOURCE_CODE_STATISTICS_XML
   FF_XML_STAT, /**< (Input) XML statistics about source code files */
#endif
   FF_XML_SYM_SIM, /**< (Input) XML storing symbolic symulation results */
#if HAVE_TECHNOLOGY_BUILT
   FF_XML_TARGET, /**< (Input) XML storing information about a particular target device */
   FF_XML_TEC,    /**< (Input) XML storing technology libraries */
#endif
   FF_XML_TEX_TABLE, /**< (Input) XML storing format of latex table to be produced */
   FF_XML_WGT_GM,    /**< (Output) XML weights of single operations computed */
   FF_XML_WGT_SYM,   /**< (Input/Output) XML symbolic weights */
};

class Parameter
{
 protected:
   /// The number of input paramters
   int argc;

   /// The input parameters;
   char** const argv;

   /// Map between the name of the option and the related string-form value
   OptionMap Options;

   /// Map between the name of a parameter and the related string-form value
   CustomMap<std::string, std::string> panda_parameters;

   /// Map between an enum option and the related string-form value
   std::map<enum enum_option, std::string> enum_options;

   /// Name of the enum options
   std::map<enum enum_option, std::string> option_name;

   /// Classes to be debugged
   std::unordered_set<std::string> debug_classes;

   /// debug level
   int debug_level;

   /**
    * Loads an XML configuration file (recursive method)
    * @param node is the starting node for the analysis
    */
   void load_xml_configuration_file_rec(const xml_element* node);

   /**
    * Manage default options (common to all tools)
    * @param next_option is the index of the option to be analyzed
    * @param optarg_param is the optional argument of the option
    * @param exit_success is where the exit value is stored
    * @return true if the option has been recognized
    */
   bool ManageDefaultOptions(int next_option, char* optarg_param, bool& exit_success);

#if HAVE_FROM_C_BUILT
   /**
    * Manage Gcc options(common to zebu and bambu)
    * @param next_option is the index of the option to be analyzed
    * @param optarg_param is the optional argument of the option
    * @return true if the option has been recognized
    */
   bool ManageGccOptions(int next_option, char* optarg_param);
#endif

   /**
    * Print the usage of the general common options
    * @param os is the stream where to print
    */
   void PrintGeneralOptionsUsage(std::ostream& os) const;

   /**
    * Print the usage of the output common options
    * @param os is the stream
    */
   void PrintOutputOptionsUsage(std::ostream& os) const;

#if HAVE_FROM_C_BUILT
   /**
    * Print the gcc options usage
    * @param os is the stream where to print
    */
   void PrintGccOptionsUsage(std::ostream& os) const;
#endif

   /**
    * Sets the default values with respect to the tool
    */
   virtual void SetDefaults() = 0;

   /**
    * Sets the default values common to all tools
    */
   void SetCommonDefaults();

   /**
    * Print the name of the program to be included in the header
    * @param os is the stream on which the program name has to be printed
    */
   virtual void PrintProgramName(std::ostream& os) const = 0;

   /**
    * Print the help
    * @param os is the stream on which the help has to be printed
    */
   virtual void PrintHelp(std::ostream& os) const = 0;

 public:
   /**
    * Constructor
    * @param program_name is the name of the executable
    * @param argc is the number of arguments
    * @param argv is the array of arguments passed to program.
    * @param debug_level is the debug level
    */
   Parameter(const std::string& program_name, int argc, char** const argv, int debug_level = 0);

   /**
    * Copy Constructor
    * @param other is copy element
    */
   Parameter(const Parameter& other);

   /**
    * Destructor
    */
   virtual ~Parameter();

   /**
    * Loads an XML configuration file
    * @param filename is the configuration file name to be loaded
    */
   void load_xml_configuration_file(const std::string& filename);

   /**
    * Write an XML configuration file with the parameters actually stored
    * @param filename is the configuration file name where parameters have to be written
    */
   void write_xml_configuration_file(const std::string& filename);

   /**
    * Execute parameter parsing. It has to be specialized
    */
   virtual int Exec() = 0;

   /**
    * Checks the compatibility among the different parameters
    * and determines the implications
    */
   virtual void CheckParameters() = 0;

   /**
    * Friend definition of the << operator.
    */
   friend std::ostream& operator<<(std::ostream& os, const Parameter& s)
   {
      s.print(os);
      return os;
   }

   /**
    * Returns the value of an option
    * @param name is the name of the option
    * @param variable is the variable where the value of the option will be saved
    */
   template <typename G>
   void getOption(const std::string& name, G& variable) const
   {
      THROW_ASSERT(Options.find(name) != Options.end(), "Option \"" + name + "\" not stored");
      variable = boost::lexical_cast<G>(Options.find(name)->second);
   }

   /**
    * Returns the value of an option
    * @param name is the name of the option
    * @param variable is the variable where the value of the option will be saved
    */
   template <typename G>
   void getOption(const char* name, G& variable) const
   {
      getOption(std::string(name), variable);
   }

   /**
    * Returns the value of an option
    * @param name is the name of the option
    * @param return the value of the option
    */
   template <typename G>
   G getOption(const std::string& name) const
   {
      THROW_ASSERT(Options.find(name) != Options.end(), "Option \"" + name + "\" not stored");
      return boost::lexical_cast<G>(Options.find(name)->second);
   }

   /**
    * Returns the value of an option
    * @param name is the name of the option
    * @param return the value of the option
    */
   template <typename G>
   G getOption(const char* name) const
   {
      return getOption<G>(std::string(name));
   }

   /**
    * Returns the value of an option
    * @param name is the name of the option
    * @param return the value of the option
    */
   template <typename G>
   G getOption(const enum enum_option name) const
   {
      THROW_ASSERT(enum_options.find(name) != enum_options.end(), "Option \"" + (option_name.find(name))->second + "\" not stored");
      return boost::lexical_cast<G>(enum_options.find(name)->second);
   }

   /**
    * Sets the value of an option
    * @param name is the name of the option
    * @param value is the value of the option to be saved
    */
   template <typename G>
   void setOption(const std::string& name, const G value)
   {
      Options[name] = boost::lexical_cast<std::string>(value);
   }

   /**
    * Sets the value of an option
    * @param name is the name of the option
    * @param value is the value of the option to be saved
    */
   template <typename G>
   void setOption(const char* name, const G value)
   {
      Options[std::string(name)] = boost::lexical_cast<std::string>(value);
   }

   /**
    * Sets the value of an option
    * @param name is the name of the option
    * @param value is the value of the option to be saved
    */
   template <typename G>
   void setOption(const enum enum_option name, const G value)
   {
      enum_options[name] = boost::lexical_cast<std::string>(value);
   }

   /**
    * Tests if an option has been stored
    * @param name is the name of the option
    * @return true if the option is in the map, false otherwise
    */
   bool isOption(const std::string& name) const
   {
      return Options.find(name) != Options.end();
   }

   /**
    * Tests if an option has been stored
    * @param name is the name of the option
    * @return true if the option is in the map, false otherwise
    */
   bool isOption(const char* name) const
   {
      return isOption(std::string(name));
   }

   /**
    * Tests if an option has been stored
    * @param name is the name of the option
    * @return true if the option is in the map, false otherwise
    */
   bool isOption(const enum enum_option name) const
   {
      return enum_options.find(name) != enum_options.end();
   }

   /**
    * Remove an option
    * @param name is the name of the option
    * @return true if the option has been eliminated, false otherwise
    */
   bool removeOption(const enum enum_option name)
   {
      if(!isOption(name))
         return false;
      enum_options.erase(name);
      return true;
   }

   /**
    * Remove an option
    * @param name is the name of the option
    * @return true if the option has been eliminated, false otherwise
    */
   bool removeOption(const char* name)
   {
      return removeOption(std::string(name));
   }

   /**
    * Remove an option
    * @param name is the name of the option
    * @return true if the option has been eliminated, false otherwise
    */
   bool removeOption(const std::string& name)
   {
      if(!isOption(name))
         return false;
      Options.erase(name);
      return true;
   }

   /**
    * Return the debug level for a specific class
    * @param name is the name the class
    * @return the corresponding level
    */
   int get_class_debug_level(const std::string& class_name, int debug_level = -1) const;

   /**
    * Return the debug_level of a function
    * @param class_name is the name of the class
    * @param function_name is the name of the function
    * @return the debug_level
    */
   int GetFunctionDebugLevel(const std::string& class_name, const std::string& function_name) const;

   void print(std::ostream& os) const;

   /**
    * Add a class to be debugged
    */
   void add_debug_class(const std::string& class_name);

   /**
    * Print the usage of this tool = PrintHeader() + PrintHelp()
    * @param os is the stream where the message has to be printed
    */
   void PrintUsage(std::ostream& os) const;

   /**
    * This function prints the version of the tool
    */
   std::string PrintVersion() const;

   /**
    * This function prints the header of the tool = PrintProgramName() + PrintVersion()
    */
   virtual void PrintFullHeader(std::ostream& os) const;

   /**
    * Print the bug report request
    * @param os is the stream where the message has to be printed
    */
   void PrintBugReport(std::ostream& os) const;

   /**
    * Return the file format given the file name or the extension
    * @param file is the file name or the extension
    * @param check_cml_root_node tells xml file has to be analyzed
    * @return the type of the file format
    */
   Parameters_FileFormat GetFileFormat(const std::string& file, bool check_cml_root_node = false) const;

   /**
    * Returns the value of a parameter
    * @param name is the name of the parameter
    * @param return the value of the parameter
    */
   template <typename G>
   G GetParameter(const std::string& name) const
   {
      THROW_ASSERT(panda_parameters.find(name) != panda_parameters.end(), "Parameter \"" + name + "\" not stored");
      return boost::lexical_cast<G>(panda_parameters.find(name)->second);
   }

   /**
    * Return if a parameter has been set
    * @param name is the name of the parameter
    * @return true if the parameter has been set
    */
   bool IsParameter(const std::string& name) const;

   /**
    * Return argv
    */
   const std::vector<std::string> CGetArgv() const;
};

template <>
const CustomSet<std::string> Parameter::getOption(const enum enum_option name) const;

template <>
const std::list<std::string> Parameter::getOption(const enum enum_option name) const;

#if HAVE_TARGET_PROFILING
template <>
InstrumentWriter_Level Parameter::getOption(const enum enum_option name) const;
#endif

#if HAVE_HOST_PROFILING_BUILT
template <>
HostProfiling_Method Parameter::getOption(const enum enum_option name) const;
#endif

#if HAVE_TARGET_PROFILING
template <>
TargetArchitecture_Kind Parameter::getOption(const enum enum_option name) const;
#endif

template <>
Parameters_FileFormat Parameter::getOption(const enum enum_option name) const;

#if HAVE_FROM_C_BUILT
template <>
GccWrapper_CompilerTarget Parameter::getOption(const enum enum_option name) const;
#endif

#if HAVE_CODE_ESTIMATION_BUILT
template <>
std::unordered_set<ActorGraphEstimator_Algorithm> Parameter::getOption(const enum enum_option name) const;

template <>
ActorGraphEstimator_Algorithm Parameter::getOption(const enum enum_option name) const;
#endif

#if HAVE_DIOPSIS
template <>
DiopsisInstrumentWriter_Type Parameter::getOption(const enum enum_option name) const;
#endif

#if HAVE_DESIGN_ANALYSIS_BUILT
template <>
DesignAnalysis_Step Parameter::getOption(const enum enum_option name) const;
#endif

#if HAVE_FROM_C_BUILT
enum class GccWrapper_OptimizationSet;
template <>
GccWrapper_OptimizationSet Parameter::getOption(const enum enum_option name) const;
template <>
void Parameter::setOption(const enum enum_option name, const GccWrapper_OptimizationSet value);
#endif

#if HAVE_TO_C_BUILT
template <>
ActorGraphBackend_Type Parameter::getOption(const enum enum_option name) const;
#endif

#if HAVE_HLS_BUILT
template <>
HLSFlowStep_Type Parameter::getOption(const enum enum_option name) const;
template <>
void Parameter::setOption(const enum enum_option name, const HLSFlowStep_Type hls_flow_step_type);

template <>
MemoryAllocation_Policy Parameter::getOption(const enum enum_option name) const;
template <>
void Parameter::setOption(const enum enum_option name, const MemoryAllocation_Policy memory_allocation_policy);

template <>
MemoryAllocation_ChannelsType Parameter::getOption(const enum enum_option name) const;
template <>
void Parameter::setOption(const enum enum_option name, const MemoryAllocation_ChannelsType memory_allocation_channels_type);

template <>
CliqueCovering_Algorithm Parameter::getOption(const enum enum_option name) const;
template <>
void Parameter::setOption(const enum enum_option name, const CliqueCovering_Algorithm clique_covering_algorithm);

template <>
Evaluation_Mode Parameter::getOption(const enum enum_option name) const;
template <>
void Parameter::setOption(const enum enum_option name, const Evaluation_Mode evaluation_mode);

template <>
ParametricListBased_Metric Parameter::getOption(const enum enum_option name) const;
template <>
void Parameter::setOption(const enum enum_option name, const ParametricListBased_Metric parametric_list_based_metric);
#endif

typedef refcount<Parameter> ParameterRef;
typedef refcount<const Parameter> ParameterConstRef;

#endif<|MERGE_RESOLUTION|>--- conflicted
+++ resolved
@@ -115,57 +115,6 @@
 #define PARAMETER_PARSED INT_MIN
 #define PARAMETER_NOTPARSED INT_MAX
 
-<<<<<<< HEAD
-#define BAMBU_OPTIONS                                                                                                                                                                                                                                       \
-   (chaining)(chaining_algorithm)(constraints_file)(controller_architecture)(datapath_architecture)(distram_threshold)(DSP_allocation_coefficient)(DSP_margin_combinational)(DSP_margin_pipelined)(estimate_logic_and_connections)(evaluation)(             \
-       evaluation_mode)(evaluation_objectives)(experimental_setup)(export_core)(export_core_mode)(fsm_encoding)(fu_binding_algorithm)(generate_testbench)(generate_vcd)(hls_flow)(hls_div)(hls_fpdiv)(interface)(interface_type)(additional_top)(           \
-       data_bus_bitsize)(addr_bus_bitsize)(libm_std_rounding)(liveness_algorithm)(scheduling_mux_margins)(scheduling_priority)(scheduling_algorithm)(simulate)(simulator)(simulation_output)(speculative)(storage_value_insertion_algorithm)(stg)(          \
-       stg_algorithm)(register_allocation_algorithm)(register_grouping)(registered_inputs)(resp_model)(datapath_interconnection_algorithm)(insert_memory_profile)(timing_simulation)(top_file)(assert_debug)(memory_allocation_algorithm)(                  \
-       memory_allocation_policy)(xml_memory_allocation)(rom_duplication)(base_address)(sync_reset)(level_reset)(reg_init_value)(clock_period_resource_fraction)(channels_type)(channels_number)(memory_controller_type)(soft_float)(soft_fp)(               \
-       softfloat_subnormal)(max_sim_cycles)(sparse_memory)(max_ulp)(skip_pipe_parameter)(gcc_serialize_memory_accesses)(unaligned_access)(aligned_access)(backend_script_extensions)(backend_sdc_extensions)(VHDL_library)(bitvalue_ipa)(                   \
-       use_asynchronous_memories)(do_not_chain_memories)(bram_high_latency)(cdfc_module_binding_algorithm)(function_allocation_algorithm)(testbench_input_string)(testbench_input_xml)(weighted_clique_register_algorithm)(disable_function_proxy)(         \
-       memory_mapped_top)(do_not_expose_globals)(connect_iob)(profiling_output)(disable_bounded_function)(discrepancy)(discrepancy_force)(discrepancy_hw)(discrepancy_no_load_pointers)(discrepancy_only)(discrepancy_permissive_ptrs)(dry_run_evaluation)( \
-       find_max_cfg_transformations)(generate_taste_architecture)(initial_internal_address)(mem_delay_read)(mem_delay_write)(memory_banks_number)(mixed_design)(no_parse_c_python)(num_threads)(post_rescheduling)(technology_file)(                        \
-       testbench_extra_gcc_flags)(timing_violation_abort)(top_design_name)(visualizer)(serialize_output)
-
-#define FRAMEWORK_OPTIONS                                                                                                                                                                                                                                     \
-   (architecture)(benchmark_name)(cat_args)(cfg_max_transformations)(compatible_compilers)(compute_size_of)(configuration_name)(debug_level)(default_compiler)(dot_directory)(dump_profiling_data)(file_costs)(file_input_data)(host_compiler)(ilp_max_time)( \
-       ilp_solver)(input_file)(input_format)(model_costs)(no_clean)(no_parse_files)(no_return_zero)(output_file)(output_level)(output_temporary_directory)(output_directory)(panda_parameter)(parse_pragma)(pretty_print)(print_dot)(profiling_file)(         \
-       profiling_method)(program_name)(read_parameter_xml)(revision)(seed)(task_threshold)(test_multiple_non_deterministic_flows)(test_single_non_deterministic_flow)(top_functions_names)(use_rtl)(xml_input_configuration)(xml_output_configuration)(       \
-       write_parameter_xml)
-
-#define GCC_OPTIONS                                                                                                                                                                                                                                         \
-   (gcc_config)(gcc_costs)(gcc_defines)(gcc_extra_options)(gcc_include_sysdir)(gcc_includes)(gcc_libraries)(gcc_library_directories)(gcc_openmp_simd)(gcc_opt_level)(gcc_m32_mx32)(gcc_optimizations)(gcc_optimization_set)(gcc_parameters)(gcc_plugindir)( \
-       gcc_read_xml)(gcc_standard)(gcc_undefines)(gcc_warnings)(gcc_c)(gcc_E)(gcc_S)(gcc_write_xml)
-
-#define GECCO_OPTIONS (algorithms)(analyses)
-
-#define KOALA_OPTIONS                                                                                                                                                                                                                                         \
-   (aig_analysis)(aig_analysis_algorithm)(apply_reduction_to_standard_library)(characterization_with_DC)(circuit_debug_level)(complete_library_post_covering)(complete_library_pre_covering)(covering)(csv_file)(design_compiler_effort)(                     \
-       drive_strength_values)(equation)(evolutionary_reduction)(explore_cell_variants)(extract_features)(generated_library_name)(group_glue)(has_complete_characterization)(hdl_backend)(icarus_debug_level)(input_libraries)(library)(library_optimization)( \
-       library_optimization_algorithm)(lib_output_format)(max_area)(max_delay)(output_libraries)(output_name)(regularity_abstraction_level)(regularity_algorithm)(regularity_coloring_type)(regularity_covering)(regularity_extraction)(regularity_fast)(     \
-       regularity_forward)(regularity_hierarchical)(regularity_include_sequential)(regularity_max_inputs)(regularity_min_frequency)(regularity_min_size)(regularity_window_size)(reordering)(perform_resynthesis)(print_templates)(                           \
-       reimplement_standard_cells)(separate_templates)(set_constraint)(set_optimization_goal)(skew_values)(split_roots)(store_library_creator_db)(synthesis_tool_xml)(template_file)(xml_library_cells)(xml_library_statistics)
-
-#define SYNTHESIS_OPTIONS                                                                                                                                                                                                                           \
-   (clock_period)(clock_name)(reset_name)(start_name)(done_name)(design_analysis_steps)(design_compiler_compile_log)(design_compiler_split_log)(design_parameters)(design_hierarchy)(device_string)(dump_genlib)(estimate_library)(export_ip_core)( \
-       import_ip_core)(input_liberty_library_file)(ip_xact_architecture_template)(ip_xact_parameters)(is_structural)(lib2xml)(min_metric)(parse_edif)(rtl)(synthesis_flow)(structural_HDL)(target_device)(target_library)(target_library_source)(   \
-       target_technology)(target_technology_file)(target_device_file)(target_device_script)(target_device_type)(top_component)(uniquify)(writer_language)
-
-#define SPIDER_OPTIONS                                                                                                                                                                                                                              \
-   (accuracy)(aggregated_features)(cross_validation)(experimental_setup_file)(interval_level)(latex_format_file)(max_bound)(maximum_error)(min_bound)(minimum_significance)(normalization_file)(normalization_sequences)(output_format)(precision)( \
-       processing_element_type)(skip_rows)(surviving_benchmarks)
-
-#define EUCALIPTUS_OPTIONS (component_name)
-
-#define TREE_PANDA_GCC_OPTIONS (archive_files)(obj_files)(compress_archive)
-
-#define ZEBU_OPTIONS                                                                                                                                                                                                                                           \
-   (alternative_metrics)(analysis_level)(blackbox)(cache_analysis)(compare_model_max_iterations)(compare_measure_regions)(compare_models)(cpus_number)(cuda_optimization)(examined_model)(default_fork_cost)(diopsis_instrumentation)(driving_component_type)( \
-       driving_metric)(dump_schedule)(evaluate_pointed_size)(exec_argv)(frontend_statistics)(golden_model)(fork_join_backend)(hand_mapping)(ignore_mapping)(ignore_parallelism)(mapping)(measure_profile_overhead)(memory_profiling)(no_sequential)(           \
-       normalize_models)(partitioning)(partitioning_algorithm)(partitioning_functions)(path)(performance_estimation)(platform_base_dir)(prof_resolution)(profile_loop_max_iterations)(profile_minutes_timeout)(runs_number)(simit_fork_cost)(                  \
-       source_code_statistics)(resolution)(run)(sequence_length)(shorter_sequence)(symbolic_simulation)(trace_buffer_size)(tsim_instrumentation)(tollerance)(without_operating_system)(without_transformation)
-=======
 #define BAMBU_OPTIONS \
 (chaining) \
 (chaining_algorithm) \
@@ -523,7 +472,6 @@
 (tollerance) \
 (without_operating_system) \
 (without_transformation)
->>>>>>> d09917d3
 
 #define OPTIONS_ENUM(r, data, elem) BOOST_PP_CAT(OPT_, elem),
 
@@ -626,17 +574,10 @@
    FF_OBJECTIVECPP, /**< (Input/Output) Objective C++ source file */
    FF_FORTRAN,      /**< (Input/Output) Fortran source file */
 #endif
-<<<<<<< HEAD
-#if HAVE_EXPERIMENTAL
-   FF_CSV,     /**< (Input) comma separated value */
-   FF_CSV_RTL, /**< (Output) comma separated value rtl sequences */
-   FF_CSV_TRE, /**< (Output) comma seperated value tree sequences */
-=======
    FF_CSV,                     /**< (Input) comma separated value */
 #if HAVE_EXPERIMENTAL
    FF_CSV_RTL,                 /**< (Output) comma separated value rtl sequences */
    FF_CSV_TRE,                 /**< (Output) comma seperated value tree sequences */
->>>>>>> d09917d3
 #endif
 #if HAVE_FROM_LIBERTY
    FF_LIB, /**< (Input) Liberty file */
