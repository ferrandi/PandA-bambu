/*
 *
 *                   _/_/_/    _/_/   _/    _/ _/_/_/    _/_/
 *                  _/   _/ _/    _/ _/_/  _/ _/   _/ _/    _/
 *                 _/_/_/  _/_/_/_/ _/  _/_/ _/   _/ _/_/_/_/
 *                _/      _/    _/ _/    _/ _/   _/ _/    _/
 *               _/      _/    _/ _/    _/ _/_/_/  _/    _/
 *
 *             ***********************************************
 *                              PandA Project
 *                     URL: http://panda.dei.polimi.it
 *                       Politecnico di Milano - DEIB
 *                        System Architectures Group
 *             ***********************************************
 *              Copyright (C) 2004-2023 Politecnico di Milano
 *
 *   This file is part of the PandA framework.
 *
 *   The PandA framework is free software; you can redistribute it and/or modify
 *   it under the terms of the GNU General Public License as published by
 *   the Free Software Foundation; either version 3 of the License, or
 *   (at your option) any later version.
 *
 *   This program is distributed in the hope that it will be useful,
 *   but WITHOUT ANY WARRANTY; without even the implied warranty of
 *   MERCHANTABILITY or FITNESS FOR A PARTICULAR PURPOSE.  See the
 *   GNU General Public License for more details.
 *
 *   You should have received a copy of the GNU General Public License
 *   along with this program.  If not, see <http://www.gnu.org/licenses/>.
 *
 */
/**
 * @file Parameter.hpp
 * @brief this class is used to manage the command-line or XML options. It has to be specialized with respect to the
 * tool
 *
 *
 *
 * @author Christian Pilato <pilato@elet.polimi.it>
 * @author Marco Lattuada <lattuada@elet.polimi.it>
 *
 */
#ifndef PARAMETER_HPP
#define PARAMETER_HPP

/// Autoheader include
#include "config_HAVE_BAMBU_RESULTS_XML.hpp"
#include "config_HAVE_CODE_ESTIMATION_BUILT.hpp"
#include "config_HAVE_DESIGN_ANALYSIS_BUILT.hpp"
#include "config_HAVE_DIOPSIS.hpp"
#include "config_HAVE_FROM_AADL_ASN_BUILT.hpp"
#include "config_HAVE_FROM_ARCH_BUILT.hpp"
#include "config_HAVE_FROM_C_BUILT.hpp"
#include "config_HAVE_FROM_PSPLIB_BUILT.hpp"
#include "config_HAVE_FROM_SDF3_BUILT.hpp"
#include "config_HAVE_HLS_BUILT.hpp"
#include "config_HAVE_HOST_PROFILING_BUILT.hpp"
#include "config_HAVE_REGRESSORS_BUILT.hpp"
#include "config_HAVE_SOURCE_CODE_STATISTICS_XML.hpp"
#include "config_HAVE_TARGET_PROFILING.hpp"
#include "config_HAVE_TECHNOLOGY_BUILT.hpp"
#include "config_HAVE_TO_C_BUILT.hpp"
#include "config_RELEASE.hpp"

/// Utility include
#include "custom_map.hpp"
#include "custom_set.hpp"
#include "exceptions.hpp"
#include "refcount.hpp"

#include <boost/algorithm/string.hpp>
#include <boost/lexical_cast.hpp>
#include <boost/preprocessor/cat.hpp>
#include <boost/preprocessor/seq/for_each.hpp>
#include <climits>
#include <filesystem>
#include <list>
#include <string>
#include <vector>

/// forward decl of xml Element
class xml_element;
#if HAVE_HLS_BUILT
enum class CliqueCovering_Algorithm;
enum class Evaluation_Mode;
enum class HLSFlowStep_Type;
enum class MemoryAllocation_ChannelsType;
enum class MemoryAllocation_Policy;
enum class ParametricListBased_Metric;
enum class SDCScheduling_Algorithm;
#endif
#if HAVE_HOST_PROFILING_BUILT
enum class HostProfiling_Method;
#endif
#if HAVE_FROM_C_BUILT
enum class ActorGraphBackend_Type;
enum class CompilerWrapper_CompilerTarget;
#endif
#if HAVE_DESIGN_ANALYSIS_BUILT
enum class DesignAnalysis_Step;
#endif
#if HAVE_CODE_ESTIMATION_BUILT
enum class ActorGraphEstimator_Algorithm;
#endif
#if HAVE_TARGET_PROFILING
enum class InstrumentWriter_Level;
enum class TargetArchitecture_Kind;
#endif
#if HAVE_DIOPSIS
enum class DiopsisInstrumentWriter_Type;
#endif

/// An integer value to return if parameters have been right parsed
#define PARAMETER_PARSED INT_MIN
#define PARAMETER_NOTPARSED INT_MAX

#define BAMBU_OPTIONS                                                                                                  \
   (chaining)(chaining_algorithm)(constraints_file)(context_switch)(controller_architecture)(datapath_architecture)(   \
       distram_threshold)(DSP_allocation_coefficient)(DSP_margin_combinational)(DSP_margin_pipelined)(                 \
       estimate_logic_and_connections)(evaluation)(evaluation_mode)(evaluation_objectives)(experimental_setup)(        \
       export_core)(export_core_mode)(fsm_encoding)(fu_binding_algorithm)(generate_testbench)(generate_vcd)(hls_flow)( \
       hls_div)(hls_fpdiv)(interface)(interface_type)(additional_top)(data_bus_bitsize)(addr_bus_bitsize)(             \
       libm_std_rounding)(liveness_algorithm)(scheduling_mux_margins)(scheduling_priority)(scheduling_algorithm)(      \
<<<<<<< HEAD
       simulate)(simulator)(simulation_output)(pipelining)(storage_value_insertion_algorithm)(stg)(stg_algorithm)(     \
       register_allocation_algorithm)(register_grouping)(registered_inputs)(resp_model)(                               \
       datapath_interconnection_algorithm)(insert_memory_profile)(timing_simulation)(top_file)(assert_debug)(          \
=======
       simulate)(simulator)(simulation_output)(speculative)(pipelining)(storage_value_insertion_algorithm)(stg)(       \
       stg_algorithm)(register_allocation_algorithm)(register_grouping)(registered_inputs)(resp_model)(                \
       datapath_interconnection_algorithm)(insert_memory_profile)(top_file)(assert_debug)(                             \
>>>>>>> c5a5a459
       memory_allocation_algorithm)(memory_allocation_policy)(xml_memory_allocation)(rom_duplication)(base_address)(   \
       reset_type)(reset_level)(reg_init_value)(clock_period_resource_fraction)(channels_type)(channels_number)(       \
       memory_controller_type)(soft_float)(soft_fp)(fp_subnormal)(max_sim_cycles)(sparse_memory)(max_ulp)(             \
       skip_pipe_parameter)(gcc_serialize_memory_accesses)(unaligned_access)(aligned_access)(                          \
       backend_script_extensions)(backend_sdc_extensions)(VHDL_library)(bitvalue_ipa)(use_asynchronous_memories)(      \
       do_not_chain_memories)(bram_high_latency)(cdfc_module_binding_algorithm)(function_allocation_algorithm)(        \
       testbench_input_string)(testbench_input_file)(testbench_argv)(testbench_param_size)(                            \
       weighted_clique_register_algorithm)(disable_function_proxy)(memory_mapped_top)(expose_globals)(connect_iob)(    \
       profiling_output)(disable_bounded_function)(discrepancy)(discrepancy_force)(discrepancy_hw)(                    \
       discrepancy_no_load_pointers)(discrepancy_only)(discrepancy_permissive_ptrs)(generate_taste_architecture)(      \
       initial_internal_address)(mem_delay_read)(mem_delay_write)(memory_banks_number)(mixed_design)(                  \
       no_parse_c_python)(num_accelerators)(post_rescheduling)(technology_file)(testbench_extra_gcc_flags)(            \
       timing_violation_abort)(top_design_name)(visualizer)(serialize_output)(use_ALUs)(range_analysis_mode)(          \
       fp_format)(fp_format_propagate)(fp_format_interface)(fp_rounding_mode)(fp_exception_mode)(parallel_backend)(    \
       interface_xml_filename)(lattice_root)(lattice_settings)(lattice_pmi_def)(lattice_pmi_tdpbe)(lattice_pmi_mul)(   \
       xilinx_root)(xilinx_settings)(xilinx_vivado_settings)(xilinx_glbl)(mentor_root)(mentor_modelsim_bin)(           \
       mentor_visualizer)(mentor_optimizer)(verilator)(verilator_l2_name)(verilator_timescale_override)(               \
       verilator_parallel)(icarus)(altera_root)(quartus_settings)(quartus_13_settings)(quartus_13_64bit)(              \
       nanoxplore_root)(nanoxplore_settings)(nanoxplore_bypass)(shared_input_registers)(inline_functions)(             \
       constraints_functions)

#define FRAMEWORK_OPTIONS                                                                                            \
   (benchmark_name)(cat_args)(find_max_transformations)(max_transformations)(compatible_compilers)(compute_size_of)( \
       configuration_name)(debug_level)(default_compiler)(dot_directory)(host_compiler)(ilp_max_time)(ilp_solver)(   \
       input_file)(input_format)(no_clean)(no_parse_files)(no_return_zero)(output_file)(output_level)(               \
       output_temporary_directory)(output_directory)(panda_parameter)(parse_pragma)(pretty_print)(print_dot)(        \
       profiling_method)(program_name)(read_parameter_xml)(revision)(seed)(test_multiple_non_deterministic_flows)(   \
       test_single_non_deterministic_flow)(top_functions_names)(use_rtl)(xml_input_configuration)(                   \
       xml_output_configuration)(write_parameter_xml)(ignore_parallelism)(ignore_mapping)(mapping)(sequence_length)( \
       without_transformation)(blackbox)(compare_models)(normalize_models)(compare_measure_regions)(hand_mapping)(   \
       input_libraries)(frontend_statistics)(exec_argv)(path)

#define COMPILER_OPTIONS                                                                                              \
   (gcc_config)(gcc_costs)(gcc_defines)(gcc_extra_options)(gcc_include_sysdir)(gcc_includes)(gcc_libraries)(          \
       gcc_library_directories)(gcc_openmp_simd)(compiler_opt_level)(gcc_m32_mx32)(gcc_optimizations)(                \
       gcc_optimization_set)(gcc_parameters)(gcc_plugindir)(gcc_read_xml)(gcc_standard)(gcc_undefines)(gcc_warnings)( \
       gcc_c)(gcc_E)(gcc_S)(gcc_write_xml)

#define SYNTHESIS_OPTIONS                                                                                            \
   (clock_period)(clock_name)(reset_name)(start_name)(done_name)(device_string)(synthesis_flow)(target_device_file)( \
       target_device_script)(top_component)(writer_language)

#define SPIDER_OPTIONS                                                                                            \
   (accuracy)(aggregated_features)(cross_validation)(experimental_setup_file)(interval_level)(latex_format_file)( \
       max_bound)(maximum_error)(min_bound)(minimum_significance)(normalization_file)(normalization_sequences)(   \
       output_format)(precision)(processing_element_type)(skip_rows)(surviving_benchmarks)

#define EUCALIPTUS_OPTIONS (component_name)

#define TREE_PANDA_COMPILER_OPTIONS (archive_files)(obj_files)(compress_archive)

#define OPTIONS_ENUM(r, data, elem) BOOST_PP_CAT(OPT_, elem),

/// Possible options
// cppcheck-suppress syntaxError
enum enum_option
{
   BOOST_PP_SEQ_FOR_EACH(OPTIONS_ENUM, BOOST_PP_EMPTY, BAMBU_OPTIONS)
       BOOST_PP_SEQ_FOR_EACH(OPTIONS_ENUM, BOOST_PP_EMPTY, EUCALIPTUS_OPTIONS)
           BOOST_PP_SEQ_FOR_EACH(OPTIONS_ENUM, BOOST_PP_EMPTY, FRAMEWORK_OPTIONS)
               BOOST_PP_SEQ_FOR_EACH(OPTIONS_ENUM, BOOST_PP_EMPTY, COMPILER_OPTIONS)
                   BOOST_PP_SEQ_FOR_EACH(OPTIONS_ENUM, BOOST_PP_EMPTY, SPIDER_OPTIONS)
                       BOOST_PP_SEQ_FOR_EACH(OPTIONS_ENUM, BOOST_PP_EMPTY, SYNTHESIS_OPTIONS)
                           BOOST_PP_SEQ_FOR_EACH(OPTIONS_ENUM, BOOST_PP_EMPTY, TREE_PANDA_COMPILER_OPTIONS)
};

class OptionMap : public std::map<std::string, std::string>
{
 public:
   /**
    * Constructor
    */
   OptionMap() = default;

   /**
    * Destructor
    */
   ~OptionMap() = default;
};

#define DEFAULT_OPT_BASE 512
#define OPT_READ_PARAMETERS_XML DEFAULT_OPT_BASE
#define OPT_WRITE_PARAMETERS_XML (1 + OPT_READ_PARAMETERS_XML)
#define OPT_DEBUG_CLASSES (1 + OPT_WRITE_PARAMETERS_XML)
#define OPT_BENCHMARK_NAME (1 + OPT_DEBUG_CLASSES)
#define OPT_BENCHMARK_FAKE_PARAMETERS (1 + OPT_BENCHMARK_NAME)
#define INPUT_OPT_ERROR_ON_WARNING (1 + OPT_BENCHMARK_FAKE_PARAMETERS)
#define OPT_OUTPUT_TEMPORARY_DIRECTORY (1 + INPUT_OPT_ERROR_ON_WARNING)
#define INPUT_OPT_PRINT_DOT (1 + OPT_OUTPUT_TEMPORARY_DIRECTORY)
#define INPUT_OPT_SEED (1 + INPUT_OPT_PRINT_DOT)
#define INPUT_OPT_NO_CLEAN (1 + INPUT_OPT_SEED)
#define INPUT_OPT_CONFIGURATION_NAME (1 + INPUT_OPT_NO_CLEAN)
#define INPUT_OPT_MAX_TRANSFORMATIONS (1 + INPUT_OPT_CONFIGURATION_NAME)
#define INPUT_OPT_FIND_MAX_TRANSFORMATIONS (1 + INPUT_OPT_MAX_TRANSFORMATIONS)
#define INPUT_OPT_PANDA_PARAMETER (1 + INPUT_OPT_FIND_MAX_TRANSFORMATIONS)

/// define the default tool short option string
#define COMMON_SHORT_OPTIONS_STRING "hVv:d:"

/// define default TOOL long options
#define COMMON_LONG_OPTIONS                                                                                            \
   {"help", no_argument, nullptr, 'h'}, {"verbosity", required_argument, nullptr, 'v'},                                \
       {"version", no_argument, nullptr, 'V'},                                                                         \
       {"read-parameters-XML", required_argument, nullptr, OPT_READ_PARAMETERS_XML},                                   \
       {"write-parameters-XML", required_argument, nullptr, OPT_WRITE_PARAMETERS_XML},                                 \
       {"debug", required_argument, nullptr, 'd'}, {"debug-classes", required_argument, nullptr, OPT_DEBUG_CLASSES},   \
       {"no-clean", no_argument, nullptr, INPUT_OPT_NO_CLEAN},                                                         \
       {"benchmark-name", required_argument, nullptr, OPT_BENCHMARK_NAME},                                             \
       {"configuration-name", required_argument, nullptr, INPUT_OPT_CONFIGURATION_NAME},                               \
       {"benchmark-fake-parameters", required_argument, nullptr, OPT_BENCHMARK_FAKE_PARAMETERS},                       \
       {"output-temporary-directory", required_argument, nullptr, OPT_OUTPUT_TEMPORARY_DIRECTORY},                     \
       {"error-on-warning", no_argument, nullptr, INPUT_OPT_ERROR_ON_WARNING},                                         \
       {"print-dot", no_argument, nullptr, INPUT_OPT_PRINT_DOT}, {"seed", required_argument, nullptr, INPUT_OPT_SEED}, \
       {"max-transformations", required_argument, nullptr, INPUT_OPT_MAX_TRANSFORMATIONS},                             \
       {"find-max-transformations", no_argument, nullptr, INPUT_OPT_FIND_MAX_TRANSFORMATIONS},                         \
   {                                                                                                                   \
      "panda-parameter", required_argument, nullptr, INPUT_OPT_PANDA_PARAMETER                                         \
   }

#define INPUT_OPT_CUSTOM_OPTIONS 1024
#define INPUT_OPT_COMPUTE_SIZEOF (1 + INPUT_OPT_CUSTOM_OPTIONS)
#define INPUT_OPT_COMPILER (1 + INPUT_OPT_COMPUTE_SIZEOF)
#define INPUT_OPT_GCC_CONFIG (1 + INPUT_OPT_COMPILER)
#define INPUT_OPT_INCLUDE_SYSDIR (1 + INPUT_OPT_GCC_CONFIG)
#define INPUT_OPT_PARAM (1 + INPUT_OPT_INCLUDE_SYSDIR)
#define INPUT_OPT_READ_GCC_XML (1 + INPUT_OPT_PARAM)
#define INPUT_OPT_STD (1 + INPUT_OPT_READ_GCC_XML)
#define INPUT_OPT_USE_RAW (1 + INPUT_OPT_STD)
#define INPUT_OPT_WRITE_GCC_XML (1 + INPUT_OPT_USE_RAW)
#define LAST_GCC_OPT INPUT_OPT_WRITE_GCC_XML

/// define the GCC short option string
#define GCC_SHORT_OPTIONS_STRING "cf:I:D:U:O::l:L:W:Em:g::"

#if !RELEASE
#define GCC_LONG_OPTIONS_RAW_XML                                             \
   {"use-raw", no_argument, nullptr, INPUT_OPT_USE_RAW},                     \
       {"read-GCC-XML", required_argument, nullptr, INPUT_OPT_READ_GCC_XML}, \
       {"write-GCC-XML", required_argument, nullptr, INPUT_OPT_WRITE_GCC_XML},
#else
#define GCC_LONG_OPTIONS_RAW_XML {"use-raw", no_argument, nullptr, INPUT_OPT_USE_RAW},
#endif
#define GCC_LONG_OPTIONS_COMPILER {"compiler", required_argument, nullptr, INPUT_OPT_COMPILER},

#define GCC_LONG_OPTIONS                                                               \
   GCC_LONG_OPTIONS_COMPILER{"std", required_argument, nullptr, INPUT_OPT_STD},        \
       GCC_LONG_OPTIONS_RAW_XML{"param", required_argument, nullptr, INPUT_OPT_PARAM}, \
       {"Include-sysdir", no_argument, nullptr, INPUT_OPT_INCLUDE_SYSDIR},             \
       {"gcc-config", no_argument, nullptr, INPUT_OPT_GCC_CONFIG},                     \
       {"compute-sizeof", no_argument, nullptr, INPUT_OPT_COMPUTE_SIZEOF},             \
   {                                                                                   \
      "extra-gcc-options", required_argument, nullptr, INPUT_OPT_CUSTOM_OPTIONS        \
   }

/**
 * File formats
 */
enum class Parameters_FileFormat
{
   FF_UNKNOWN = 0, /**< UNKNOWN */
#if HAVE_FROM_AADL_ASN_BUILT
   FF_AADL, /**< (Input) Aadl file */
   FF_ASN,  /**< (Input) Asn file */
#endif
#if HAVE_FROM_C_BUILT
   FF_C,            /**< (Input/Output) C source file */
   FF_OBJECTIVEC,   /**< (Input/Output) Objective C source file */
   FF_CPP,          /**< (Input/Output) C++ source file */
   FF_OBJECTIVECPP, /**< (Input/Output) Objective C++ source file */
   FF_FORTRAN,      /**< (Input/Output) Fortran source file */
   FF_LLVM,         /**< (Input/Output) LLVM source bitcode file */
   FF_LLVM_CPP,     /**< (Input/Output) LLVM source bitcode file generated from c++ source code*/
#endif
   FF_CSV, /**< (Input) comma separated value */
#if HAVE_FROM_PSPLIB_BUILT
   FF_PSPLIB_MM, /**< (Input) Multi-mode Project Scheduling Problem */
   FF_PSPLIB_SM, /**< (Input) Single-mode Project Scheduling Problem */
#endif
#if HAVE_FROM_C_BUILT
   FF_RAW, /**< (Input/Output) raw file */
#endif
   FF_TEX,     /**< (Output) Latex table */
   FF_TGFF,    /**< (Input) task graph for free */
   FF_VERILOG, /**< (Input) verilog */
   FF_VHDL,    /**< (Input) vhdl */
   FF_XML,     /**< (Input/Output) XML */
#if HAVE_REGRESSORS_BUILT
   FF_XML_AGG, /**< (Input) XML aggregated features */
#endif
#if HAVE_FROM_ARCH_BUILT
   FF_XML_ARCHITECTURE, /**< (Input) XML architecture file */
#endif
#if HAVE_BAMBU_RESULTS_XML
   FF_XML_BAMBU_RESULTS, /**< (Input) XML bambu results*/
#endif
#if HAVE_HLS_BUILT
   FF_XML_CON, /**< (Input) XML storing constraints */
#endif
#if HAVE_DESIGN_ANALYSIS_BUILT
   FF_XML_DESIGN_HIERARCHY, /**< (Input) XML storing hierarchy of a design */
#endif
   FF_XML_EXPERIMENTAL_SETUP, /**< (Input) XML storing experimental setup */
#if HAVE_FROM_SDF3_BUILT
   FF_XML_SDF3, /**< (Input) XML storing synchronous data flow graph */
#endif
   FF_XML_SKIP_ROW, /**< (Input) XML benchhmarks to be execluded from training set */
#if HAVE_SOURCE_CODE_STATISTICS_XML
   FF_XML_STAT, /**< (Input) XML statistics about source code files */
#endif
   FF_XML_SYM_SIM, /**< (Input) XML storing symbolic symulation results */
#if HAVE_TECHNOLOGY_BUILT
   FF_XML_TARGET, /**< (Input) XML storing information about a particular target device */
   FF_XML_TEC,    /**< (Input) XML storing technology libraries */
#endif
   FF_XML_TEX_TABLE, /**< (Input) XML storing format of latex table to be produced */
   FF_XML_WGT_GM,    /**< (Output) XML weights of single operations computed */
   FF_XML_WGT_SYM,   /**< (Input/Output) XML symbolic weights */
};

class Parameter
{
 protected:
   /// The number of input paramters
   int argc;

   /// The input parameters;
   char** const argv;

   /// Map between the name of the option and the related string-form value
   OptionMap Options;

   /// Map between the name of a parameter and the related string-form value
   CustomMap<std::string, std::string> panda_parameters;

   /// Map between an enum option and the related string-form value
   std::map<enum enum_option, std::string> enum_options;

   /// Name of the enum options
   std::map<enum enum_option, std::string> option_name;

   /// Classes to be debugged
   CustomUnorderedSet<std::string> debug_classes;

   /// debug level
   int debug_level;

   /**
    * Loads an XML configuration file (recursive method)
    * @param node is the starting node for the analysis
    */
   void load_xml_configuration_file_rec(const xml_element* node);

   /**
    * Manage default options (common to all tools)
    * @param next_option is the index of the option to be analyzed
    * @param optarg_param is the optional argument of the option
    * @param exit_success is where the exit value is stored
    * @return true if the option has been recognized
    */
   bool ManageDefaultOptions(int next_option, char* optarg_param, bool& exit_success);

#if HAVE_FROM_C_BUILT
   /**
    * Manage Gcc options
    * @param next_option is the index of the option to be analyzed
    * @param optarg_param is the optional argument of the option
    * @return true if the option has been recognized
    */
   bool ManageGccOptions(int next_option, char* optarg_param);
#endif

   /**
    * Print the usage of the general common options
    * @param os is the stream where to print
    */
   void PrintGeneralOptionsUsage(std::ostream& os) const;

   /**
    * Print the usage of the output common options
    * @param os is the stream
    */
   void PrintOutputOptionsUsage(std::ostream& os) const;

#if HAVE_FROM_C_BUILT
   /**
    * Print the gcc options usage
    * @param os is the stream where to print
    */
   void PrintGccOptionsUsage(std::ostream& os) const;
#endif

   /**
    * Sets the default values with respect to the tool
    */
   virtual void SetDefaults() = 0;

   /**
    * Sets the default values common to all tools
    */
   void SetCommonDefaults();

   /**
    * Print the name of the program to be included in the header
    * @param os is the stream on which the program name has to be printed
    */
   virtual void PrintProgramName(std::ostream& os) const = 0;

   /**
    * Print the help
    * @param os is the stream on which the help has to be printed
    */
   virtual void PrintHelp(std::ostream& os) const = 0;

 public:
   /**
    * Constructor
    * @param program_name is the name of the executable
    * @param argc is the number of arguments
    * @param argv is the array of arguments passed to program.
    * @param debug_level is the debug level
    */
   Parameter(const std::string& program_name, int argc, char** const argv, int debug_level = 0);

   /**
    * Copy Constructor
    * @param other is copy element
    */
   Parameter(const Parameter& other);

   /**
    * Destructor
    */
   virtual ~Parameter();

   /**
    * Loads an XML configuration file
    * @param filename is the configuration file name to be loaded
    */
   void load_xml_configuration_file(const std::string& filename);

   /**
    * Write an XML configuration file with the parameters actually stored
    * @param filename is the configuration file name where parameters have to be written
    */
   void write_xml_configuration_file(const std::string& filename);

   /**
    * Execute parameter parsing. It has to be specialized
    */
   virtual int Exec() = 0;

   /**
    * Checks the compatibility among the different parameters
    * and determines the implications
    */
   virtual void CheckParameters() = 0;

   /**
    * Friend definition of the << operator.
    */
   friend std::ostream& operator<<(std::ostream& os, const Parameter& s)
   {
      s.print(os);
      return os;
   }

   /**
    * Returns the value of an option
    * @param name is the name of the option
    * @param variable is the variable where the value of the option will be saved
    */
   template <typename G>
   void getOption(const std::string& name, G& variable) const
   {
      THROW_ASSERT(Options.find(name) != Options.end(), "Option \"" + name + "\" not stored");
      variable = boost::lexical_cast<G>(Options.find(name)->second);
   }

   /**
    * Returns the value of an option
    * @param name is the name of the option
    * @param variable is the variable where the value of the option will be saved
    */
   template <typename G>
   void getOption(const char* name, G& variable) const
   {
      getOption(std::string(name), variable);
   }

   /**
    * Returns the value of an option
    * @param name is the name of the option
    * @param return the value of the option
    */
   template <typename G>
   G getOption(const std::string& name) const
   {
      THROW_ASSERT(Options.find(name) != Options.end(), "Option \"" + name + "\" not stored");
      return boost::lexical_cast<G>(Options.find(name)->second);
   }

   /**
    * Returns the value of an option
    * @param name is the name of the option
    * @param return the value of the option
    */
   template <typename G>
   G getOption(const char* name) const
   {
      return getOption<G>(std::string(name));
   }

   /**
    * Returns the value of an option
    * @param name is the name of the option
    * @param return the value of the option
    */
   template <typename G>
   G getOption(const enum enum_option name) const
   {
      THROW_ASSERT(enum_options.find(name) != enum_options.end(),
                   "Option \"" + (option_name.find(name))->second + "\" not stored");
      return boost::lexical_cast<G>(enum_options.find(name)->second);
   }

   /**
    * Sets the value of an option
    * @param name is the name of the option
    * @param value is the value of the option to be saved
    */
   template <typename G>
   void setOption(const std::string& name, const G value)
   {
      Options[name] = boost::lexical_cast<std::string>(value);
   }

   /**
    * Sets the value of an option
    * @param name is the name of the option
    * @param value is the value of the option to be saved
    */
   template <typename G>
   void setOption(const char* name, const G value)
   {
      Options[std::string(name)] = boost::lexical_cast<std::string>(value);
   }

   /**
    * Sets the value of an option
    * @param name is the name of the option
    * @param value is the value of the option to be saved
    */
   template <typename G>
   void setOption(const enum enum_option name, const G value)
   {
      enum_options[name] = boost::lexical_cast<std::string>(value);
   }

   /**
    * Tests if an option has been stored
    * @param name is the name of the option
    * @return true if the option is in the map, false otherwise
    */
   bool isOption(const std::string& name) const
   {
      return Options.find(name) != Options.end();
   }

   /**
    * Tests if an option has been stored
    * @param name is the name of the option
    * @return true if the option is in the map, false otherwise
    */
   bool isOption(const char* name) const
   {
      return isOption(std::string(name));
   }

   /**
    * Tests if an option has been stored
    * @param name is the name of the option
    * @return true if the option is in the map, false otherwise
    */
   bool isOption(const enum enum_option name) const
   {
      return enum_options.find(name) != enum_options.end();
   }

   /**
    * Remove an option
    * @param name is the name of the option
    * @return true if the option has been eliminated, false otherwise
    */
   bool removeOption(const enum enum_option name)
   {
      if(!isOption(name))
      {
         return false;
      }
      enum_options.erase(name);
      return true;
   }

   /**
    * Remove an option
    * @param name is the name of the option
    * @return true if the option has been eliminated, false otherwise
    */
   bool removeOption(const char* name)
   {
      return removeOption(std::string(name));
   }

   /**
    * Remove an option
    * @param name is the name of the option
    * @return true if the option has been eliminated, false otherwise
    */
   bool removeOption(const std::string& name)
   {
      if(!isOption(name))
      {
         return false;
      }
      Options.erase(name);
      return true;
   }

   /**
    * Return the debug level for a specific class
    * @param name is the name the class
    * @return the corresponding level
    */
   int get_class_debug_level(const std::string& class_name, int debug_level = -1) const;

   /**
    * Return the debug_level of a function
    * @param class_name is the name of the class
    * @param function_name is the name of the function
    * @return the debug_level
    */
   int GetFunctionDebugLevel(const std::string& class_name, const std::string& function_name) const;

   void print(std::ostream& os) const;

   /**
    * Add a class to be debugged
    */
   void add_debug_class(const std::string& class_name);

   /**
    * Print the usage of this tool = PrintHeader() + PrintHelp()
    * @param os is the stream where the message has to be printed
    */
   void PrintUsage(std::ostream& os) const;

   /**
    * This function prints the version of the tool
    */
   std::string PrintVersion() const;

   /**
    * This function prints the header of the tool = PrintProgramName() + PrintVersion()
    */
   virtual void PrintFullHeader(std::ostream& os) const;

   /**
    * Print the bug report request
    * @param os is the stream where the message has to be printed
    */
   void PrintBugReport(std::ostream& os) const;

   /**
    * Return the file format given the file name or the extension
    * @param file is the file name or the extension
    * @param check_cml_root_node tells xml file has to be analyzed
    * @return the type of the file format
    */
   Parameters_FileFormat GetFileFormat(const std::filesystem::path& file, bool check_cml_root_node = false) const;

   /**
    * Returns the value of a parameter
    * @param name is the name of the parameter
    * @param return the value of the parameter
    */
   template <typename G>
   G GetParameter(const std::string& name) const
   {
      THROW_ASSERT(panda_parameters.find(name) != panda_parameters.end(), "Parameter \"" + name + "\" not stored");
      return boost::lexical_cast<G>(panda_parameters.find(name)->second);
   }

   /**
    * Return if a parameter has been set
    * @param name is the name of the parameter
    * @return true if the parameter has been set
    */
   bool IsParameter(const std::string& name) const;

   /**
    * Return argv
    */
   const std::vector<std::string> CGetArgv() const;
};

template <>
const CustomSet<std::string> Parameter::getOption(const enum enum_option name) const;

template <>
const std::list<std::string> Parameter::getOption(const enum enum_option name) const;

#if HAVE_TARGET_PROFILING
template <>
InstrumentWriter_Level Parameter::getOption(const enum enum_option name) const;
#endif

#if HAVE_HOST_PROFILING_BUILT
template <>
HostProfiling_Method Parameter::getOption(const enum enum_option name) const;
#endif

#if HAVE_TARGET_PROFILING
template <>
TargetArchitecture_Kind Parameter::getOption(const enum enum_option name) const;
#endif

template <>
Parameters_FileFormat Parameter::getOption(const enum enum_option name) const;

#if HAVE_FROM_C_BUILT
template <>
CompilerWrapper_CompilerTarget Parameter::getOption(const enum enum_option name) const;
#endif

#if HAVE_CODE_ESTIMATION_BUILT
template <>
CustomUnorderedSet<ActorGraphEstimator_Algorithm> Parameter::getOption(const enum enum_option name) const;

template <>
ActorGraphEstimator_Algorithm Parameter::getOption(const enum enum_option name) const;
#endif

#if HAVE_DIOPSIS
template <>
DiopsisInstrumentWriter_Type Parameter::getOption(const enum enum_option name) const;
#endif

#if HAVE_DESIGN_ANALYSIS_BUILT
template <>
DesignAnalysis_Step Parameter::getOption(const enum enum_option name) const;
#endif

#if HAVE_FROM_C_BUILT
enum class CompilerWrapper_OptimizationSet;
template <>
CompilerWrapper_OptimizationSet Parameter::getOption(const enum enum_option name) const;
template <>
void Parameter::setOption(const enum enum_option name, const CompilerWrapper_OptimizationSet value);
#endif

#if HAVE_TO_C_BUILT
template <>
ActorGraphBackend_Type Parameter::getOption(const enum enum_option name) const;
#endif

#if HAVE_HLS_BUILT
template <>
HLSFlowStep_Type Parameter::getOption(const enum enum_option name) const;
template <>
void Parameter::setOption(const enum enum_option name, const HLSFlowStep_Type hls_flow_step_type);

template <>
MemoryAllocation_Policy Parameter::getOption(const enum enum_option name) const;
template <>
void Parameter::setOption(const enum enum_option name, const MemoryAllocation_Policy memory_allocation_policy);

template <>
MemoryAllocation_ChannelsType Parameter::getOption(const enum enum_option name) const;
template <>
void Parameter::setOption(const enum enum_option name,
                          const MemoryAllocation_ChannelsType memory_allocation_channels_type);

template <>
CliqueCovering_Algorithm Parameter::getOption(const enum enum_option name) const;
template <>
void Parameter::setOption(const enum enum_option name, const CliqueCovering_Algorithm clique_covering_algorithm);

template <>
Evaluation_Mode Parameter::getOption(const enum enum_option name) const;
template <>
void Parameter::setOption(const enum enum_option name, const Evaluation_Mode evaluation_mode);

template <>
ParametricListBased_Metric Parameter::getOption(const enum enum_option name) const;
template <>
void Parameter::setOption(const enum enum_option name, const ParametricListBased_Metric parametric_list_based_metric);
#endif

using ParameterRef = refcount<Parameter>;
using ParameterConstRef = refcount<const Parameter>;

#endif<|MERGE_RESOLUTION|>--- conflicted
+++ resolved
@@ -122,15 +122,9 @@
        export_core)(export_core_mode)(fsm_encoding)(fu_binding_algorithm)(generate_testbench)(generate_vcd)(hls_flow)( \
        hls_div)(hls_fpdiv)(interface)(interface_type)(additional_top)(data_bus_bitsize)(addr_bus_bitsize)(             \
        libm_std_rounding)(liveness_algorithm)(scheduling_mux_margins)(scheduling_priority)(scheduling_algorithm)(      \
-<<<<<<< HEAD
        simulate)(simulator)(simulation_output)(pipelining)(storage_value_insertion_algorithm)(stg)(stg_algorithm)(     \
        register_allocation_algorithm)(register_grouping)(registered_inputs)(resp_model)(                               \
-       datapath_interconnection_algorithm)(insert_memory_profile)(timing_simulation)(top_file)(assert_debug)(          \
-=======
-       simulate)(simulator)(simulation_output)(speculative)(pipelining)(storage_value_insertion_algorithm)(stg)(       \
-       stg_algorithm)(register_allocation_algorithm)(register_grouping)(registered_inputs)(resp_model)(                \
        datapath_interconnection_algorithm)(insert_memory_profile)(top_file)(assert_debug)(                             \
->>>>>>> c5a5a459
        memory_allocation_algorithm)(memory_allocation_policy)(xml_memory_allocation)(rom_duplication)(base_address)(   \
        reset_type)(reset_level)(reg_init_value)(clock_period_resource_fraction)(channels_type)(channels_number)(       \
        memory_controller_type)(soft_float)(soft_fp)(fp_subnormal)(max_sim_cycles)(sparse_memory)(max_ulp)(             \
