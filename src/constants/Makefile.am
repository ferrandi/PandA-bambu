--- conflicted
+++ resolved
@@ -49,20 +49,11 @@
    noinst_HEADERS += experimental_setup_xml.hpp
 endif
 
-<<<<<<< HEAD
-if BUILD_TSIM
-   noinst_HEADERS += tsim_profiling_constants.hpp tsim_profiling_xml.hpp
-endif
 
 if BUILD_SYNTHESIS
    noinst_HEADERS += synthesis_constants.hpp
-if BUILD_LIB_EXPERIMENTAL
-   noinst_HEADERS += design_compiler_constants.hpp
-endif
 endif
 
-=======
->>>>>>> c04ff8c1
 if BUILD_TASTE
    noinst_HEADERS += taste_constants.hpp
 endif
