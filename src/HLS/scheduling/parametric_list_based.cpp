--- conflicted
+++ resolved
@@ -346,11 +346,11 @@
                                              unsigned int _funId, const DesignFlowManagerConstRef _design_flow_manager,
                                              const HLSFlowStepSpecializationConstRef _hls_flow_step_specialization)
     : schedulingBaseStep(_parameters, _HLSMgr, _funId, _design_flow_manager, HLSFlowStep_Type::LIST_BASED_SCHEDULING,
-                         _hls_flow_step_specialization ?
-                             _hls_flow_step_specialization :
-                             HLSFlowStepSpecializationConstRef(
-                                 new ParametricListBasedSpecialization(static_cast<ParametricListBased_Metric>(
-                                     _parameters->getOption<unsigned int>(OPT_scheduling_priority))))),
+                 _hls_flow_step_specialization ?
+                     _hls_flow_step_specialization :
+                     HLSFlowStepSpecializationConstRef(
+                         new ParametricListBasedSpecialization(static_cast<ParametricListBased_Metric>(
+                             _parameters->getOption<unsigned int>(OPT_scheduling_priority))))),
       parametric_list_based_metric(GetPointer<const ParametricListBasedSpecialization>(hls_flow_step_specialization)
                                        ->parametric_list_based_metric),
       ending_time(OpGraphConstRef()),
@@ -463,10 +463,10 @@
    MultiCond0 =
        (n_cycles > 1 && (unbounded_RW || unbounded)) ||
        (seeMulticycle && !HLS->allocation_information->is_operation_bounded(flow_graph, current_vertex, fu_type)) ||
-       ((!is_pipelined && n_cycles > 0 && current_starting_time > (current_cycle_starting_time)) &&
-        current_ending_time - (n_cycles - 1) * clock_cycle + setup_hold_time + phi_extra_time +
-                (complex_op ? scheduling_mux_margins : 0) >
-            current_cycle_ending_time);
+                ((!is_pipelined && n_cycles > 0 && current_starting_time > (current_cycle_starting_time)) &&
+                 current_ending_time - (n_cycles - 1) * clock_cycle + setup_hold_time + phi_extra_time +
+                         (complex_op ? scheduling_mux_margins : 0) >
+                     current_cycle_ending_time);
    if(MultiCond0)
    {
       return;
@@ -893,8 +893,8 @@
    /// select the type of graph
    PRINT_DBG_MEX(DEBUG_LEVEL_VERBOSE, debug_level, "   Selecting the type of the graph...");
 
-   flow_graph = FB->CGetOpGraph(FunctionBehavior::FLSAODG);
-   flow_graph_with_feedbacks = FB->CGetOpGraph(FunctionBehavior::FFLSAODG);
+      flow_graph = FB->CGetOpGraph(FunctionBehavior::FLSAODG);
+      flow_graph_with_feedbacks = FB->CGetOpGraph(FunctionBehavior::FFLSAODG);
 
    /// Number of operation to be scheduled
    size_t operations_number = Operations.size();
@@ -1019,17 +1019,11 @@
    {
       bool unbounded = false;
       bool unbounded_RW = false;
-<<<<<<< HEAD
-      unsigned int n_scheduled_ops = 0;
-      cstep_has_RET_conflict =
-=======
-      bool LoadStoreOp = false;
       bool seeMulticycle = false;
       unsigned int n_scheduled_ops = 0;
       const auto current_cycle_starting_time = from_strongtype_cast<double>(current_cycle) * clock_cycle;
       const auto current_cycle_ending_time = from_strongtype_cast<double>(current_cycle + 1) * clock_cycle;
-      seen_cstep_has_RET_conflict = cstep_has_RET_conflict =
->>>>>>> a71068fa
+      cstep_has_RET_conflict =
           ((schedule->num_scheduled() - already_sch) != operations_number - 1) ? registering_output_p : false;
       std::set<std::string> proxy_functions_used;
       PRINT_DBG_MEX(DEBUG_LEVEL_VERY_PEDANTIC, debug_level,
@@ -1039,16 +1033,8 @@
                     "      operations_number " + std::to_string(operations_number));
       PRINT_DBG_MEX(DEBUG_LEVEL_VERY_PEDANTIC, debug_level,
                     "      Scheduling in control step " + STR(current_cycle) +
-<<<<<<< HEAD
-                        " (Time: " + STR(from_strongtype_cast<double>(current_cycle) * clock_cycle) + ")");
+                        " (Time: " + STR(current_cycle_starting_time) + ")");
       used_resources.init(current_cycle - initialCycle, LP_II);
-=======
-                        " (Time: " + STR(current_cycle_starting_time) + ")");
-      /// definition of the data structure used to check if a resource is available given a vertex
-      /// in case a vertex is not included in a map this mean that the used resources are zero.
-      /// First index is the functional unit type, second index is the controller node, third index is the condition
-      CustomMap<unsigned int, unsigned int> used_resources;
->>>>>>> a71068fa
 
       /// Operations which can be scheduled in this control step because precedences are satisfied, but they can't be
       /// scheduled in this control step for some reasons Index is the functional unit type
@@ -1104,7 +1090,7 @@
                }
                schedulable =
                    BB_update_resources_use(used_resources.getRefResource(res_binding->get_assign(*live_vertex_it)),
-                                           res_binding->get_assign(*live_vertex_it));
+                                                     res_binding->get_assign(*live_vertex_it));
                auto is_a_RWFunctions = (live_vertex_type & TYPE_EXTERNAL) && (live_vertex_type & TYPE_RW) &&
                                        RW_stmts.find(*live_vertex_it) == RW_stmts.end();
                auto& attrib = used_resources.getRefAttribute();
@@ -1233,7 +1219,7 @@
                   if(!schedulable)
                   {
                      if(update_Infeasible())
-                     {
+               {
                         INDENT_DBG_MEX(DEBUG_LEVEL_VERY_PEDANTIC, debug_level,
                                        "<--Schedule of operation " + GET_NAME(flow_graph, current_vertex) +
                                            " not feasible given this II=" + STR(LP_II));
@@ -1344,8 +1330,8 @@
                   continue;
                }
                else if((curr_vertex_type & TYPE_RET) &&
-                       ((schedule->num_scheduled() - already_sch) == operations_number - 1) && n_scheduled_ops != 0 &&
-                       registering_output_p)
+                  ((schedule->num_scheduled() - already_sch) == operations_number - 1) && n_scheduled_ops != 0 &&
+                  registering_output_p)
                {
                   if(black_list.find(fu_type) == black_list.end())
                   {
@@ -1359,7 +1345,7 @@
                   continue;
                }
                else if(!HLS->allocation_information->is_operation_bounded(flow_graph, current_vertex, fu_type) &&
-                       RW_stmts.find(current_vertex) == RW_stmts.end() && (unbounded_RW || is_live))
+                  RW_stmts.find(current_vertex) == RW_stmts.end() && (unbounded_RW || is_live))
                {
                   if(black_list.find(fu_type) == black_list.end())
                   {
@@ -1372,7 +1358,7 @@
                   schedulable = false;
                }
                else if(!HLS->allocation_information->is_operation_bounded(flow_graph, current_vertex, fu_type) &&
-                       RW_stmts.find(current_vertex) != RW_stmts.end() && unbounded)
+                  RW_stmts.find(current_vertex) != RW_stmts.end() && unbounded)
                {
                   if(black_list.find(fu_type) == black_list.end())
                   {
@@ -1947,11 +1933,11 @@
       /// move to the next cycle
       ++current_cycle;
       if(LPBB_predicate && !LPBB_satisfied && from_strongtype_cast<unsigned>(current_cycle - initialCycle) / LP_II)
-      {
+   {
          for(const auto& op : toBeScheduled)
-         {
+      {
             if(op.first != NULL_VERTEX && op.second == NULL_VERTEX && !schedule->is_scheduled(op.first))
-            {
+         {
                INDENT_DBG_MEX(DEBUG_LEVEL_VERY_PEDANTIC, debug_level,
                               "operation " + GET_NAME(flow_graph, op.first) + " not scheduled before the last stage");
                return false;
@@ -1959,13 +1945,13 @@
          }
          LPBB_satisfied = true;
       }
-   }
+         }
    if(LPBB_predicate && (from_strongtype_cast<unsigned>(current_cycle - initialCycle) + 1) <= LP_II)
    {
       INDENT_DBG_MEX(DEBUG_LEVEL_VERY_PEDANTIC, debug_level, "number of control steps equal to the II " + STR(LP_II));
       stopSearch = true;
       return false;
-   }
+      }
    /// check if FB edge meet the loop pipelining constraints
    if(LPBB_predicate)
    {
@@ -1982,15 +1968,15 @@
                                         from_strongtype_cast<unsigned>(schedule->get_cstep_end(last_vertex).second) -
                                         cs_last_vertex;
             if(cs_first_vertex + LP_II < cs_last_vertex + last_vertex_n_cycles)
-            {
+      {
                if((GET_TYPE(flow_graph, first_vertex) & (TYPE_PHI | TYPE_VPHI)) == 0)
-               {
+         {
                   INDENT_DBG_MEX(DEBUG_LEVEL_VERY_PEDANTIC, debug_level,
                                  "operation pair " + GET_NAME(flow_graph, first_vertex) + " <- " +
                                      GET_NAME(flow_graph, last_vertex) +
                                      " not satisfying the loop pipelining constraints-1");
                   return false;
-               }
+         }
                /// first vertex is a PHI vertex so we may move as we wish
                /// try to legalize PHIs
                /// compute ALAP of first_vertex
@@ -2008,7 +1994,7 @@
                   schedule->set_execution_end(p, ControlStep(latest_cs));
                   INDENT_DBG_MEX(DEBUG_LEVEL_VERY_PEDANTIC, debug_level,
                                  "vertex=" + GET_NAME(flow_graph, p) + " rescheduled at pos=" + STR(latest_cs));
-               }
+      }
 
                auto cs_ratio = (latest_cs - from_strongtype_cast<unsigned>(initialCycle)) / LP_II;
                if(cs_ratio != 0 && (latest_cs > (cs_ratio * LP_II + from_strongtype_cast<unsigned>(initialCycle))))
@@ -2025,7 +2011,7 @@
                                      " rescheduled at pos=" + STR(latest_cs));
                }
                else
-               {
+      {
                   INDENT_DBG_MEX(DEBUG_LEVEL_VERY_PEDANTIC, debug_level,
                                  "operation pair " + GET_NAME(flow_graph, first_vertex) + " <- " +
                                      GET_NAME(flow_graph, last_vertex) +
