--- conflicted
+++ resolved
@@ -346,19 +346,11 @@
                                              unsigned int _funId, const DesignFlowManagerConstRef _design_flow_manager,
                                              const HLSFlowStepSpecializationConstRef _hls_flow_step_specialization)
     : schedulingBaseStep(_parameters, _HLSMgr, _funId, _design_flow_manager, HLSFlowStep_Type::LIST_BASED_SCHEDULING,
-<<<<<<< HEAD
-                 _hls_flow_step_specialization ?
-                     _hls_flow_step_specialization :
-                     HLSFlowStepSpecializationConstRef(
-                         new ParametricListBasedSpecialization(static_cast<ParametricListBased_Metric>(
-                             _parameters->getOption<unsigned int>(OPT_scheduling_priority))))),
-=======
                          _hls_flow_step_specialization ?
                              _hls_flow_step_specialization :
                              HLSFlowStepSpecializationConstRef(
                                  new ParametricListBasedSpecialization(static_cast<ParametricListBased_Metric>(
                                      _parameters->getOption<unsigned int>(OPT_scheduling_priority))))),
->>>>>>> 08fd75ef
       parametric_list_based_metric(GetPointer<const ParametricListBasedSpecialization>(hls_flow_step_specialization)
                                        ->parametric_list_based_metric),
       ending_time(OpGraphConstRef()),
@@ -901,13 +893,8 @@
    /// select the type of graph
    PRINT_DBG_MEX(DEBUG_LEVEL_VERBOSE, debug_level, "   Selecting the type of the graph...");
 
-<<<<<<< HEAD
-      flow_graph = FB->CGetOpGraph(FunctionBehavior::FLSAODG);
-      flow_graph_with_feedbacks = FB->CGetOpGraph(FunctionBehavior::FFLSAODG);
-=======
    flow_graph = FB->CGetOpGraph(FunctionBehavior::FLSAODG);
    flow_graph_with_feedbacks = FB->CGetOpGraph(FunctionBehavior::FFLSAODG);
->>>>>>> 08fd75ef
 
    /// Number of operation to be scheduled
    size_t operations_number = Operations.size();
@@ -1098,30 +1085,6 @@
             {
                bool schedulable;
                if(!used_resources.hasResource(res_binding->get_assign(*live_vertex_it)))
-<<<<<<< HEAD
-               {
-                  used_resources.initResource(res_binding->get_assign(*live_vertex_it), 0);
-               }
-               schedulable =
-                   BB_update_resources_use(used_resources.getRefResource(res_binding->get_assign(*live_vertex_it)),
-                                                     res_binding->get_assign(*live_vertex_it));
-               auto is_a_RWFunctions = (live_vertex_type & TYPE_EXTERNAL) && (live_vertex_type & TYPE_RW) &&
-                                       RW_stmts.find(*live_vertex_it) == RW_stmts.end();
-               auto& attrib = used_resources.getRefAttribute();
-               if((attrib & ResourceAttribute::RW_F) && is_a_RWFunctions)
-               {
-                  schedulable = false;
-               }
-               else if(schedulable && is_a_RWFunctions)
-               {
-                  attrib = attrib | ResourceAttribute::RW_F;
-               }
-               auto is_LoadStoreOp = live_vertex_type & (TYPE_LOAD | TYPE_STORE);
-               if((attrib & ResourceAttribute::LOAD_STORE_OP) && is_LoadStoreOp)
-               {
-                  schedulable = false;
-               }
-=======
                {
                   used_resources.initResource(res_binding->get_assign(*live_vertex_it), 0);
                }
@@ -1144,7 +1107,6 @@
                {
                   schedulable = false;
                }
->>>>>>> 08fd75ef
                else if(schedulable && is_LoadStoreOp)
                {
                   attrib = attrib | ResourceAttribute::LOAD_STORE_OP;
@@ -1253,19 +1215,11 @@
                };
 
                if(LPBB_predicate)
-<<<<<<< HEAD
-               {
-                  if(!schedulable)
-                  {
-                     if(update_Infeasible())
-               {
-=======
                {
                   if(!schedulable)
                   {
                      if(update_Infeasible())
                      {
->>>>>>> 08fd75ef
                         INDENT_DBG_MEX(DEBUG_LEVEL_VERY_PEDANTIC, debug_level,
                                        "<--Schedule of operation " + GET_NAME(flow_graph, current_vertex) +
                                            " not feasible given this II=" + STR(LP_II));
@@ -1376,13 +1330,8 @@
                   continue;
                }
                else if((curr_vertex_type & TYPE_RET) &&
-<<<<<<< HEAD
-                  ((schedule->num_scheduled() - already_sch) == operations_number - 1) && n_scheduled_ops != 0 &&
-                  registering_output_p)
-=======
                        ((schedule->num_scheduled() - already_sch) == operations_number - 1) && n_scheduled_ops != 0 &&
                        registering_output_p)
->>>>>>> 08fd75ef
                {
                   if(black_list.find(fu_type) == black_list.end())
                   {
@@ -1396,11 +1345,7 @@
                   continue;
                }
                else if(!HLS->allocation_information->is_operation_bounded(flow_graph, current_vertex, fu_type) &&
-<<<<<<< HEAD
-                  RW_stmts.find(current_vertex) == RW_stmts.end() && (unbounded_RW || is_live))
-=======
                        RW_stmts.find(current_vertex) == RW_stmts.end() && (unbounded_RW || is_live))
->>>>>>> 08fd75ef
                {
                   if(black_list.find(fu_type) == black_list.end())
                   {
@@ -1413,11 +1358,7 @@
                   schedulable = false;
                }
                else if(!HLS->allocation_information->is_operation_bounded(flow_graph, current_vertex, fu_type) &&
-<<<<<<< HEAD
-                  RW_stmts.find(current_vertex) != RW_stmts.end() && unbounded)
-=======
                        RW_stmts.find(current_vertex) != RW_stmts.end() && unbounded)
->>>>>>> 08fd75ef
                {
                   if(black_list.find(fu_type) == black_list.end())
                   {
@@ -1992,19 +1933,11 @@
       /// move to the next cycle
       ++current_cycle;
       if(LPBB_predicate && !LPBB_satisfied && from_strongtype_cast<unsigned>(current_cycle - initialCycle) / LP_II)
-<<<<<<< HEAD
-   {
+      {
          for(const auto& op : toBeScheduled)
-      {
+         {
             if(op.first != NULL_VERTEX && op.second == NULL_VERTEX && !schedule->is_scheduled(op.first))
-         {
-=======
-      {
-         for(const auto& op : toBeScheduled)
-         {
-            if(op.first != NULL_VERTEX && op.second == NULL_VERTEX && !schedule->is_scheduled(op.first))
-            {
->>>>>>> 08fd75ef
+            {
                INDENT_DBG_MEX(DEBUG_LEVEL_VERY_PEDANTIC, debug_level,
                               "operation " + GET_NAME(flow_graph, op.first) + " not scheduled before the last stage");
                return false;
@@ -2012,21 +1945,13 @@
          }
          LPBB_satisfied = true;
       }
-<<<<<<< HEAD
-         }
-=======
-   }
->>>>>>> 08fd75ef
+   }
    if(LPBB_predicate && (from_strongtype_cast<unsigned>(current_cycle - initialCycle) + 1) <= LP_II)
    {
       INDENT_DBG_MEX(DEBUG_LEVEL_VERY_PEDANTIC, debug_level, "number of control steps equal to the II " + STR(LP_II));
       stopSearch = true;
       return false;
-<<<<<<< HEAD
-      }
-=======
-   }
->>>>>>> 08fd75ef
+   }
    /// check if FB edge meet the loop pipelining constraints
    if(LPBB_predicate)
    {
@@ -2043,25 +1968,15 @@
                                         from_strongtype_cast<unsigned>(schedule->get_cstep_end(last_vertex).second) -
                                         cs_last_vertex;
             if(cs_first_vertex + LP_II < cs_last_vertex + last_vertex_n_cycles)
-<<<<<<< HEAD
-      {
+            {
                if((GET_TYPE(flow_graph, first_vertex) & (TYPE_PHI | TYPE_VPHI)) == 0)
-         {
-=======
-            {
-               if((GET_TYPE(flow_graph, first_vertex) & (TYPE_PHI | TYPE_VPHI)) == 0)
-               {
->>>>>>> 08fd75ef
+               {
                   INDENT_DBG_MEX(DEBUG_LEVEL_VERY_PEDANTIC, debug_level,
                                  "operation pair " + GET_NAME(flow_graph, first_vertex) + " <- " +
                                      GET_NAME(flow_graph, last_vertex) +
                                      " not satisfying the loop pipelining constraints-1");
                   return false;
-<<<<<<< HEAD
-         }
-=======
-               }
->>>>>>> 08fd75ef
+               }
                /// first vertex is a PHI vertex so we may move as we wish
                /// try to legalize PHIs
                /// compute ALAP of first_vertex
@@ -2079,11 +1994,7 @@
                   schedule->set_execution_end(p, ControlStep(latest_cs));
                   INDENT_DBG_MEX(DEBUG_LEVEL_VERY_PEDANTIC, debug_level,
                                  "vertex=" + GET_NAME(flow_graph, p) + " rescheduled at pos=" + STR(latest_cs));
-<<<<<<< HEAD
-      }
-=======
-               }
->>>>>>> 08fd75ef
+               }
 
                auto cs_ratio = (latest_cs - from_strongtype_cast<unsigned>(initialCycle)) / LP_II;
                if(cs_ratio != 0 && (latest_cs > (cs_ratio * LP_II + from_strongtype_cast<unsigned>(initialCycle))))
@@ -2100,11 +2011,7 @@
                                      " rescheduled at pos=" + STR(latest_cs));
                }
                else
-<<<<<<< HEAD
-      {
-=======
-               {
->>>>>>> 08fd75ef
+               {
                   INDENT_DBG_MEX(DEBUG_LEVEL_VERY_PEDANTIC, debug_level,
                                  "operation pair " + GET_NAME(flow_graph, first_vertex) + " <- " +
                                      GET_NAME(flow_graph, last_vertex) +
@@ -2529,13 +2436,10 @@
          }
       }
    }
-<<<<<<< HEAD
-=======
    if(FB->is_function_pipelined() && vertices.size() != 3)
    {
       THROW_ERROR("Function pipelining is not possible when one or more loops are present");
    }
->>>>>>> 08fd75ef
    if(FB->is_function_pipelined())
    {
       const vertex bb_entry = bbg->CGetBBGraphInfo()->entry_vertex;
