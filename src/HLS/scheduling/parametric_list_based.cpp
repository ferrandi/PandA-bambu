--- conflicted
+++ resolved
@@ -44,16 +44,6 @@
 
 #include "config_HAVE_ASSERTS.hpp"
 
-<<<<<<< HEAD
-#include <utility>
-// #include "call_graph.hpp"
-#include "DAG_SSSP.hpp"
-#include "exceptions.hpp"
-#include "function_behavior.hpp"
-#include "utility.hpp"
-
-=======
->>>>>>> b9563eb2
 #include "ASLAP.hpp"
 #include "DAG_SSSP.hpp"
 #include "Parameter.hpp"
@@ -80,51 +70,14 @@
 #include "string_manipulation.hpp"
 #include "structural_objects.hpp"
 #include "technology_node.hpp"
-<<<<<<< HEAD
-
-#include "basic_block.hpp"
-#include "loop.hpp"
-#include "loops.hpp"
-=======
->>>>>>> b9563eb2
 #include "tree_basic_block.hpp"
 #include "tree_helper.hpp"
 #include "tree_manager.hpp"
 #include "tree_node.hpp"
-<<<<<<< HEAD
-
-#include "cpu_time.hpp"
-#include "functions.hpp"
-#include "memory.hpp"
-
-/// circuit include
-#include "structural_objects.hpp"
-
-/// design_flows includes
-#include "design_flow_graph.hpp"
-#include "design_flow_manager.hpp"
-
-/// frontend_flow include
-#include "function_frontend_flow_step.hpp"
-
-/// HLS/module_allocation include
-#include "allocation_information.hpp"
-
-/// polixml include
-#include "xml_document.hpp"
-
-#include "Parameter.hpp"
-#include "behavioral_helper.hpp"
-#include "call_graph_manager.hpp" // for CallGraphManager, CallGrap...
-#include "fileIO.hpp"
-#include "string_manipulation.hpp" // for GET_CLASS
-#include "utility.hpp"
-=======
 #include "utility.hpp"
 #include "xml_document.hpp"
 
 #include <utility>
->>>>>>> b9563eb2
 
 #if !HAVE_UNORDERED
 PrioritySorter::PrioritySorter(refcount<priority_data<int>> _priority, const OpGraphConstRef _op_graph)
@@ -1137,7 +1090,6 @@
                   schedulable = false;
                }
                else if(schedulable && is_a_RWFunctions)
-<<<<<<< HEAD
                {
                   attrib = attrib | ResourceAttribute::RW_F;
                }
@@ -1146,16 +1098,6 @@
                {
                   schedulable = false;
                }
-=======
-               {
-                  attrib = attrib | ResourceAttribute::RW_F;
-               }
-               auto is_LoadStoreOp = live_vertex_type & (TYPE_LOAD | TYPE_STORE);
-               if((attrib & ResourceAttribute::LOAD_STORE_OP) && is_LoadStoreOp)
-               {
-                  schedulable = false;
-               }
->>>>>>> b9563eb2
                else if(schedulable && is_LoadStoreOp)
                {
                   attrib = attrib | ResourceAttribute::LOAD_STORE_OP;
@@ -2009,14 +1951,9 @@
             auto last_vertex = op.first;
             const auto cs_first_vertex = from_strongtype_cast<unsigned>(schedule->get_cstep(first_vertex).second);
             const auto cs_last_vertex = from_strongtype_cast<unsigned>(schedule->get_cstep(last_vertex).second);
-<<<<<<< HEAD
             auto last_vertex_n_cycles = (GET_TYPE(flow_graph, last_vertex) & (TYPE_PHI | TYPE_VPHI) ? 0 : 1) +
                                         from_strongtype_cast<unsigned>(schedule->get_cstep_end(last_vertex).second) -
                                         cs_last_vertex;
-=======
-            auto last_vertex_n_cycles =
-                1 + from_strongtype_cast<unsigned>(schedule->get_cstep_end(last_vertex).second) - cs_last_vertex;
->>>>>>> b9563eb2
             if(cs_first_vertex + LP_II < cs_last_vertex + last_vertex_n_cycles)
             {
                if((GET_TYPE(flow_graph, first_vertex) & (TYPE_PHI | TYPE_VPHI)) == 0)
@@ -2031,7 +1968,6 @@
                /// try to legalize PHIs
                /// compute ALAP of first_vertex
                const OpGraphConstRef opDFG = FB->CGetOpGraph(FunctionBehavior::DFG);
-<<<<<<< HEAD
                INDENT_DBG_MEX(DEBUG_LEVEL_VERY_PEDANTIC, debug_level,
                               "starting computeLatestStep from vertex=" + GET_NAME(flow_graph, first_vertex) +
                                   " to vertex" + GET_NAME(flow_graph, last_vertex));
@@ -2047,9 +1983,6 @@
                                  "vertex=" + GET_NAME(flow_graph, p) + " rescheduled at pos=" + STR(latest_cs));
                }
 
-=======
-               auto latest_cs = computeLatestStep(cs_last_vertex, opDFG, first_vertex, Operations, schedule);
->>>>>>> b9563eb2
                auto cs_ratio = (latest_cs - from_strongtype_cast<unsigned>(initialCycle)) / LP_II;
                if(cs_ratio != 0 && (latest_cs > (cs_ratio * LP_II + from_strongtype_cast<unsigned>(initialCycle))))
                {
@@ -2060,12 +1993,9 @@
                   schedule->remove_sched(first_vertex);
                   schedule->set_execution(first_vertex, ControlStep(latest_cs));
                   schedule->set_execution_end(first_vertex, ControlStep(latest_cs));
-<<<<<<< HEAD
                   INDENT_DBG_MEX(DEBUG_LEVEL_VERY_PEDANTIC, debug_level,
                                  "vertex=" + GET_NAME(flow_graph, first_vertex) +
                                      " rescheduled at pos=" + STR(latest_cs));
-=======
->>>>>>> b9563eb2
                }
                else
                {
@@ -2086,58 +2016,6 @@
    schedule->set_csteps(steps);
    PRINT_DBG_MEX(DEBUG_LEVEL_VERBOSE, debug_level, "   List Based finished");
    return true;
-<<<<<<< HEAD
-=======
-}
-
-// approximate function. It works in most of the cases. A more complex function is needed.
-unsigned parametric_list_based::computeLatestStep(unsigned cs_last_vertex, const OpGraphConstRef opDFG,
-                                                  vertex first_vertex, const OpVertexSet& Operations,
-                                                  const ScheduleRef schedule)
-{
-   OutEdgeIterator eo, eo_end;
-   auto latest_cs = cs_last_vertex;
-   for(boost::tie(eo, eo_end) = boost::out_edges(first_vertex, *opDFG); eo != eo_end; eo++)
-   {
-      vertex target = boost::target(*eo, *opDFG);
-      if(Operations.find(target) != Operations.end())
-      {
-         const auto target_index = opDFG->CGetOpNodeInfo(target)->GetNodeId();
-         const auto target_starting_time = schedule->GetStartingTime(target_index);
-         const auto target_ending_time = schedule->GetEndingTime(target_index);
-         if((target_ending_time - target_starting_time) < 10 * EPSILON)
-         {
-            unsigned fu_id;
-            unsigned int number_fu = INFINITE_UINT;
-            // in case it is bounded then it is equivalent to having infinite resources
-            if(!HLS->allocation_information->is_vertex_bounded_with(target, fu_id))
-            {
-               number_fu = HLS->allocation_information->min_number_of_resources(target);
-            }
-            if(number_fu == INFINITE_UINT)
-            {
-               auto currentCSTarget = from_strongtype_cast<unsigned>(schedule->get_cstep(target).second);
-               auto latestCSTarget = computeLatestStep(cs_last_vertex, opDFG, target, Operations, schedule);
-               if(latestCSTarget > currentCSTarget)
-               {
-                  schedule->remove_sched(target);
-                  schedule->set_execution(target, ControlStep(latestCSTarget));
-                  schedule->set_execution_end(target, ControlStep(latestCSTarget));
-               }
-            }
-         }
-         auto cs_tgt_vertex = from_strongtype_cast<unsigned>(schedule->get_cstep(target).second);
-         INDENT_DBG_MEX(DEBUG_LEVEL_VERY_PEDANTIC, debug_level,
-                        "cs_tgt_vertex " + STR(cs_tgt_vertex) + " of vertex " + GET_NAME(flow_graph, target) +
-                            " latest_cs=" + STR(latest_cs));
-         if(cs_tgt_vertex < latest_cs)
-         {
-            latest_cs = cs_tgt_vertex;
-         }
-      }
-   }
-   return latest_cs;
->>>>>>> b9563eb2
 }
 
 // approximate function. It works in most of the cases. A more complex function is needed.
@@ -2800,19 +2678,11 @@
       if(current_vertex_cstep == static_cast<unsigned int>(floor(ending_time.find(current_op)->second / clock_cycle)))
       {
          if(GET_TYPE(flow_graph, current_op) & (TYPE_LOAD | TYPE_STORE))
-<<<<<<< HEAD
          {
             return true;
          }
          for(boost::tie(eo, eo_end) = boost::in_edges(current_op, *flow_graph); eo != eo_end; eo++)
          {
-=======
-         {
-            return true;
-         }
-         for(boost::tie(eo, eo_end) = boost::in_edges(current_op, *flow_graph); eo != eo_end; eo++)
-         {
->>>>>>> b9563eb2
             auto s = boost::source(*eo, *flow_graph);
             if(operations.find(s) != operations.end())
             {
