--- conflicted
+++ resolved
@@ -2376,15 +2376,9 @@
       case DEPENDENCE_RELATIONSHIP:
       {
 #if HAVE_ILP_BUILT
-<<<<<<< HEAD
-         if(parameters->getOption<HLSFlowStep_Type>(OPT_scheduling_algorithm) == HLSFlowStep_Type::SDC_SCHEDULING
-#if HAVE_EXPERIMENTAL && HAVE_FROM_PRAGMA_BUILT && HAVE_BAMBU_BUILT
-            and HLSMgr->get_HLS(funId) and HLSMgr->CGetFunctionBehavior(funId)->CGetBehavioralHelper()->GetOmpForDegree() == 0
-=======
             if(parameters->getOption<HLSFlowStep_Type>(OPT_scheduling_algorithm) == HLSFlowStep_Type::SDC_SCHEDULING
 #if HAVE_FROM_PRAGMA_BUILT && HAVE_BAMBU_BUILT
                and HLSMgr->get_HLS(funId) and HLSMgr->CGetFunctionBehavior(funId)->CGetBehavioralHelper()->GetOmpForDegree() == 0
->>>>>>> d09917d3
 #endif
          )
          {
