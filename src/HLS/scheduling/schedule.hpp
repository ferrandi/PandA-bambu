--- conflicted
+++ resolved
@@ -45,14 +45,7 @@
 #ifndef SCHEDULE_HPP
 #define SCHEDULE_HPP
 
-<<<<<<< HEAD
-/// Autoheader include
-#include "config_HAVE_EXPERIMENTAL.hpp"
-
-/// graph include
-=======
 ///graph include
->>>>>>> d09917d3
 #include "graph.hpp"
 
 /// STD include
