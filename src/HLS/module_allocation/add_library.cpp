--- conflicted
+++ resolved
@@ -240,54 +240,16 @@
       TechM->add_operation(WORK_LIBRARY, module_name, function_name);
       const auto op = GetPointerS<operation>(fu->get_operation(function_name));
       op->primary_inputs_registered = HLS->registered_inputs;
-<<<<<<< HEAD
       const auto is_function_pipelined = FB->is_function_pipelined();
-      /// First computing if operation is bounded, then computing call_delay; call_delay depends on the value of bounded
       THROW_ASSERT(HLS->STG, "unexpected condition");
       if(is_function_pipelined)
       {
          op->bounded = true;
       }
-      else if(HLS->STG->CGetStg()->CGetStateTransitionGraphInfo()->is_a_dag)
-      {
-         auto is_bounded = !HLSMgr->Rmem->has_proxied_internal_variables(funId) &&
-                           !parameters->getOption<bool>(OPT_disable_bounded_function);
-         const auto cir = HLS->top->get_circ();
-         const auto mod = GetPointerS<module>(cir);
-         for(auto i = 0U; i < mod->get_in_port_size() && is_bounded; i++)
-         {
-            const auto port_obj = mod->get_in_port(i);
-            if(GetPointerS<port_o>(port_obj)->get_is_memory())
-            {
-               is_bounded = false; /// functions accessing memory are classified as unbounded
-            }
-         }
-         if(is_bounded)
-         {
-            const auto min_cycles = HLS->STG->CGetStg()->CGetStateTransitionGraphInfo()->min_cycles;
-            const auto max_cycles = HLS->STG->CGetStg()->CGetStateTransitionGraphInfo()->max_cycles;
-            /// pipelined functions are always bounded
-            if((max_cycles == min_cycles && min_cycles > 0 && (min_cycles < 8)))
-            {
-               op->bounded = true;
-            }
-            else
-            {
-               op->bounded = false;
-            }
-         }
-         else
-         {
-            op->bounded = false;
-         }
-      }
       else
       {
-         op->bounded = false;
-      }
-=======
-      op->bounded = HLS->STG && HLS->STG->CGetStg()->CGetStateTransitionGraphInfo()->bounded;
->>>>>>> 9f345016
+         op->bounded = HLS->STG && HLS->STG->CGetStg()->CGetStateTransitionGraphInfo()->bounded;
+      }
       const auto call_delay =
           HLS->allocation_information ? HLS->allocation_information->estimate_call_delay() : clock_period_value;
       INDENT_DBG_MEX(DEBUG_LEVEL_VERY_PEDANTIC, debug_level, "---Estimated call delay " + STR(call_delay));
@@ -306,11 +268,7 @@
          op->time_m->set_execution_time(exec_time, min_cycles);
          if(max_cycles > 1)
          {
-<<<<<<< HEAD
             if(is_function_pipelined)
-=======
-            if(FB->is_simple_pipeline())
->>>>>>> 9f345016
             {
                op->time_m->set_stage_period(call_delay);
                const ControlStep jj(1);
