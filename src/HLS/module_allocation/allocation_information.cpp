--- conflicted
+++ resolved
@@ -1899,49 +1899,10 @@
       const auto right_kind = GET_CONST_NODE(ga->op1)->get_kind();
       if(right_kind == widen_mult_expr_K || right_kind == mult_expr_K)
       {
-<<<<<<< HEAD
-         const auto right_kind = GET_CONST_NODE(ga->op1)->get_kind();
-         if(right_kind == widen_mult_expr_K || right_kind == mult_expr_K)
-         {
-            INDENT_DBG_MEX(DEBUG_LEVEL_VERY_PEDANTIC, debug_level,
-                           "<--Latency of not allocated fu is 1: possibly inaccurate");
-            const auto data_bitsize = tree_helper::Size(ga->op0);
-            const auto fu_prec = resize_1_8_pow2(data_bitsize);
-            const auto in_prec = right_kind == mult_expr_K ? fu_prec : (fu_prec / 2);
-            const auto fu_name = tree_node::GetString(right_kind) + "_FU_" + STR(in_prec) + "_" + STR(in_prec) + "_" +
-                                 STR(fu_prec) + "_0";
-            const auto new_stmt_temp = HLS_T->get_technology_manager()->get_fu(fu_name, LIBRARY_STD_FU);
-            THROW_ASSERT(new_stmt_temp, "Functional unit '" + fu_name + "' not found");
-            const auto new_stmt_fu = GetPointer<const functional_unit>(new_stmt_temp);
-            const auto new_stmt_op_temp = new_stmt_fu->get_operation(tree_node::GetString(right_kind));
-            const auto new_stmt_op = GetPointer<operation>(new_stmt_op_temp);
-            return new_stmt_op->time_m->get_cycles();
-         }
-         else if(right_kind == ssa_name_K || right_kind == integer_cst_K || right_kind == cond_expr_K ||
-                 right_kind == vec_cond_expr_K || right_kind == nop_expr_K || right_kind == convert_expr_K ||
-                 right_kind == lut_expr_K || right_kind == extract_bit_expr_K || right_kind == bit_ior_concat_expr_K ||
-                 right_kind == truth_not_expr_K || right_kind == bit_not_expr_K || right_kind == negate_expr_K ||
-                 right_kind == truth_and_expr_K || right_kind == truth_or_expr_K || right_kind == truth_xor_expr_K ||
-                 right_kind == bit_and_expr_K || right_kind == bit_ior_expr_K || right_kind == bit_xor_expr_K ||
-                 right_kind == rshift_expr_K || right_kind == lshift_expr_K || right_kind == plus_expr_K ||
-                 right_kind == minus_expr_K || right_kind == eq_expr_K || right_kind == ne_expr_K ||
-                 right_kind == lt_expr_K || right_kind == le_expr_K || right_kind == gt_expr_K ||
-                 right_kind == ge_expr_K || right_kind == ternary_plus_expr_K || right_kind == ternary_mp_expr_K ||
-                 right_kind == ternary_pm_expr_K || right_kind == ternary_mm_expr_K)
-         {
-            INDENT_DBG_MEX(DEBUG_LEVEL_VERY_PEDANTIC, debug_level, "<--Latency of not allocated fu is 1");
-            return 1;
-         }
-         else
-         {
-            THROW_UNREACHABLE("Unsupported right part (" + tree_node::GetString(right_kind) +
-                              ") of gimple assignment " + ga->ToString());
-         }
-=======
          INDENT_DBG_MEX(DEBUG_LEVEL_VERY_PEDANTIC, debug_level,
                         "<--Latency of not allocated fu is 1: possibly inaccurate");
          const auto data_bitsize = tree_helper::Size(ga->op0);
-         const auto fu_prec = resize_to_1_8_16_32_64_128_256_512(data_bitsize);
+         const auto fu_prec = resize_1_8_pow2(data_bitsize);
          const auto in_prec = right_kind == mult_expr_K ? fu_prec : (fu_prec / 2);
          const auto fu_name =
              tree_node::GetString(right_kind) + "_FU_" + STR(in_prec) + "_" + STR(in_prec) + "_" + STR(fu_prec) + "_0";
@@ -1955,7 +1916,6 @@
       else if(right_kind == call_expr_K)
       {
          return 0;
->>>>>>> 883d4091
       }
       else if(right_kind == ssa_name_K || right_kind == integer_cst_K || right_kind == cond_expr_K ||
               right_kind == vec_cond_expr_K || right_kind == nop_expr_K || right_kind == addr_expr_K ||
