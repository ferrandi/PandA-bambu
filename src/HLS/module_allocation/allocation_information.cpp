--- conflicted
+++ resolved
@@ -1642,17 +1642,13 @@
                max_size_in = out_prec;
             }
          }
-<<<<<<< HEAD
-         info->output_prec = resize_1_8_pow2(out_prec);
-=======
          else if(current_op == "bit_and_expr" || current_op == "bit_ior_expr" || current_op == "bit_xor_expr" ||
                  current_op == "bit_not_expr" || current_op == "bit_ior_concat_expr")
          {
             /// timing does not change for these operations
             out_prec = std::min(out_prec, 64ull);
          }
-         info->output_prec = resize_to_1_8_16_32_64_128_256_512(out_prec);
->>>>>>> 2e11ec21
+         info->output_prec = resize_1_8_pow2(out_prec);
          info->real_output_nelem = 0;
          info->base128_output_nelem = 0;
       }
