/*
 *
 *                   _/_/_/    _/_/   _/    _/ _/_/_/    _/_/
 *                  _/   _/ _/    _/ _/_/  _/ _/   _/ _/    _/
 *                 _/_/_/  _/_/_/_/ _/  _/_/ _/   _/ _/_/_/_/
 *                _/      _/    _/ _/    _/ _/   _/ _/    _/
 *               _/      _/    _/ _/    _/ _/_/_/  _/    _/
 *
 *             ***********************************************
 *                              PandA Project
 *                     URL: http://panda.dei.polimi.it
 *                       Politecnico di Milano - DEIB
 *                        System Architectures Group
 *             ***********************************************
 *              Copyright (C) 2004-2022 Politecnico di Milano
 *
 *   This file is part of the PandA framework.
 *
 *   The PandA framework is free software; you can redistribute it and/or modify
 *   it under the terms of the GNU General Public License as published by
 *   the Free Software Foundation; either version 3 of the License, or
 *   (at your option) any later version.
 *
 *   This program is distributed in the hope that it will be useful,
 *   but WITHOUT ANY WARRANTY; without even the implied warranty of
 *   MERCHANTABILITY or FITNESS FOR A PARTICULAR PURPOSE.  See the
 *   GNU General Public License for more details.
 *
 *   You should have received a copy of the GNU General Public License
 *   along with this program.  If not, see <http://www.gnu.org/licenses/>.
 *
 */
/**
 * @file allocation_information.cpp
 * @brief This package is used by all HLS packages to manage resource constraints and characteristics.
 *
 * @author Marco Lattuada <marco.lattuada@polimi.it>
 * @author Fabrizio Ferrandi <fabrizio.ferrandi@polimi.it>
 *
 */
#include "allocation_information.hpp"
#include "Parameter.hpp"            // for ParameterConstRef
#include "allocation.hpp"           // for Allocation_MinMax, Allocation_Mi...
#include "allocation_constants.hpp" // for NUM_CST_allocation_default_conne...
#include "behavioral_helper.hpp"    // for OpGraphConstRef, tree_nodeRef
#include "dbgPrintHelper.hpp"       // for DEBUG_LEVEL_VERY_PEDANTIC, INDEN...
#include "exceptions.hpp"           // for THROW_ASSERT, THROW_UNREACHABLE
#include "fu_binding.hpp"           // for fu_binding, fu_binding::UNKNOWN
#include "hls_manager.hpp"          // for HLS_manager, HLS_manager::io_bin...
#include "hls_step.hpp"             // for hlsRef
#include "math_function.hpp"        // for resize_to_1_8_16_32_64_128_256_512
#include "schedule.hpp"             // for ControlStep, AbsControlStep, HLS...
#include "string_manipulation.hpp"  // for STR GET_CLASS
#include "structural_manager.hpp"
#include "technology_manager.hpp" // for LIBRARY_STD_FU
#include "technology_node.hpp"    // for technology_nodeRef, MEMORY_CTRL_...
#include "tree_node.hpp"          // for GET_NODE, GET_CONST_NODE, TreeNo...
#include "typed_node_info.hpp"    // for GET_NAME
#include <cmath>                  // for exp, ceil
#include <limits>                 // for numeric_limits

#include "basic_block.hpp"
#include "clb_model.hpp"
#include "ext_tree_node.hpp"
#include "hls.hpp"
#include "hls_constraints.hpp"
#include "hls_target.hpp"
#include "memory.hpp"
#include "state_transition_graph_manager.hpp"
#include "time_model.hpp"
#include "tree_basic_block.hpp"
#include "tree_helper.hpp"
#include "tree_manager.hpp"
#include "tree_reindex.hpp"

/// STL includes
#include <algorithm>
#include <tuple>

#include "custom_map.hpp"
#include "custom_set.hpp"

const std::pair<const CustomMap<unsigned long long, CustomUnorderedMapStable<unsigned int, double>>&,
                const CustomMap<unsigned long long, CustomUnorderedMapStable<unsigned int, double>>&>
AllocationInformation::InitializeMuxDB(const AllocationInformationConstRef allocation_information)
{
   static CustomMap<unsigned long long, CustomUnorderedMapStable<unsigned int, double>> mux_timing_db;
   static CustomMap<unsigned long long, CustomUnorderedMapStable<unsigned int, double>> mux_area_db;
   if(mux_timing_db.empty() || mux_area_db.empty())
   {
      // const unsigned int debug_level = 0;
      // INDENT_DBG_MEX(DEBUG_LEVEL_VERY_PEDANTIC, debug_level, "-->Initializing mux databases");
      /// initialize mux DBs
      const technology_managerRef TM = allocation_information->hls_manager->get_HLS_target()->get_technology_manager();
      technology_nodeRef f_unit_mux = TM->get_fu(MUX_N_TO_1, LIBRARY_STD_FU);
      THROW_ASSERT(f_unit_mux, "Library miss component: " + std::string(MUX_N_TO_1));
      auto* fu_br = GetPointer<functional_unit_template>(f_unit_mux);
      technology_nodeRef op_mux_node = GetPointer<functional_unit>(fu_br->FU)->get_operation(MUX_N_TO_1);
      auto* op_mux = GetPointer<operation>(op_mux_node);
      std::string temp_portsize_parameters = op_mux->portsize_parameters;
      std::vector<unsigned int> mux_precisions;
      mux_precisions.push_back(1);
      mux_precisions.push_back(8);
      mux_precisions.push_back(16);
      mux_precisions.push_back(32);
      mux_precisions.push_back(64);
      std::vector<std::string> parameters_split = SplitString(temp_portsize_parameters, "|");
      THROW_ASSERT(parameters_split.size() > 0, "unexpected portsize_parameter format");
      for(auto module_prec : mux_precisions)
      {
         for(auto& el_indx : parameters_split)
         {
            std::vector<std::string> parameters_pairs = SplitString(el_indx, ":");
            if(parameters_pairs[0] == "*")
            {
               temp_portsize_parameters = parameters_pairs[1];
               break;
            }
            else if(boost::lexical_cast<unsigned int>(parameters_pairs[0]) == module_prec)
            {
               temp_portsize_parameters = parameters_pairs[1];
               break;
            }
         }
         THROW_ASSERT(temp_portsize_parameters != "",
                      "expected some portsize0_parameters for the the template operation");
         std::vector<std::string> portsize_parameters = SplitString(temp_portsize_parameters, ",");
         for(const auto& n_inputs : portsize_parameters)
         {
            const technology_nodeRef fu_cur_obj =
                allocation_information->hls_manager->get_HLS_target()->get_technology_manager()->get_fu(
                    std::string(MUX_N_TO_1) + "_" + STR(module_prec) + "_" + STR(module_prec) + "_" + STR(module_prec) +
                        "_" + n_inputs,
                    LIBRARY_STD_FU);
            if(fu_cur_obj)
            {
               const functional_unit* fu_cur = GetPointer<functional_unit>(fu_cur_obj);
               area_modelRef a_m = fu_cur->area_m;
               double cur_area = GetPointer<clb_model>(a_m)->get_resource_value(clb_model::SLICE_LUTS);
               if(cur_area == 0.0)
               {
                  cur_area = GetPointer<clb_model>(a_m)->get_area_value();
               }
               auto n_inputs_value = boost::lexical_cast<unsigned int>(n_inputs);
               mux_area_db[module_prec][n_inputs_value] = cur_area;
               auto* fu_cur_operation = GetPointer<operation>(fu_cur->get_operation(MUX_N_TO_1));
               mux_timing_db[module_prec][n_inputs_value] = fu_cur_operation->time_m->get_execution_time() *
                                                            allocation_information->time_multiplier *
                                                            allocation_information->mux_time_multiplier;
            }
         }
      }
#define MAX_MUX_N_INPUTS 65
      for(auto module_prec : mux_precisions)
      {
         if(mux_area_db.find(module_prec) == mux_area_db.end())
         {
            THROW_ASSERT(mux_timing_db.find(module_prec) == mux_timing_db.end(), "unexpected condition");
            for(unsigned int n_ins = 2; n_ins <= MAX_MUX_N_INPUTS; ++n_ins)
            {
               unsigned int n_levels;
               for(n_levels = 1; n_ins > (1ULL << n_levels); ++n_levels)
               {
                  ;
               }
               mux_area_db[module_prec][n_ins] = (n_ins - 1) * allocation_information->mux_area_unit_raw(module_prec);
               mux_timing_db[module_prec][n_ins] = n_levels *
                                                   (allocation_information->mux_time_unit_raw(module_prec) +
                                                    allocation_information->get_setup_hold_time()) *
                                                   allocation_information->mux_time_multiplier;
            }
         }
         else
         {
            THROW_ASSERT(mux_timing_db.find(module_prec) != mux_timing_db.end(), "unexpected condition");
            THROW_ASSERT(mux_area_db.find(module_prec)->second.find(2) != mux_area_db.find(module_prec)->second.end(),
                         "unexpected condition");
            THROW_ASSERT(mux_timing_db.find(module_prec)->second.find(2) !=
                             mux_timing_db.find(module_prec)->second.end(),
                         "unexpected condition");
            unsigned int prev_non_null = 2;
            for(unsigned int n_ins = 3; n_ins <= MAX_MUX_N_INPUTS; ++n_ins)
            {
               if(mux_area_db.find(module_prec)->second.find(n_ins) != mux_area_db.find(module_prec)->second.end())
               {
                  if(prev_non_null + 1 != n_ins)
                  {
                     for(; prev_non_null + 1 < n_ins; ++prev_non_null)
                     {
                        mux_area_db[module_prec][prev_non_null + 1] =
                            mux_area_db.find(module_prec)->second.find(prev_non_null)->second +
                            (mux_area_db.find(module_prec)->second.find(n_ins)->second -
                             mux_area_db.find(module_prec)->second.find(prev_non_null)->second) /
                                (n_ins - prev_non_null);
                        mux_timing_db[module_prec][prev_non_null + 1] =
                            mux_timing_db.find(module_prec)->second.find(prev_non_null)->second +
                            (mux_timing_db.find(module_prec)->second.find(n_ins)->second -
                             mux_timing_db.find(module_prec)->second.find(prev_non_null)->second) /
                                (n_ins - prev_non_null);
                     }
                  }
                  prev_non_null = n_ins;
               }
            }
         }
      }
      THROW_ASSERT(mux_area_db.find(64) != mux_area_db.end(), "unexpected condition");
      THROW_ASSERT(!mux_area_db.at(64).empty(), "unexpected condition");
      THROW_ASSERT(mux_timing_db.find(64) != mux_timing_db.end(), "unexpected condition");
      THROW_ASSERT(!mux_timing_db.at(64).empty(), "unexpected condition");
      mux_area_db[128].insert(mux_area_db.at(64).begin(), mux_area_db.at(64).end());
      mux_timing_db[128].insert(mux_timing_db.at(64).begin(), mux_timing_db.at(64).end());
      // THROW_WARNING(STR(mux_timing_db.size()));
      // INDENT_DBG_MEX(DEBUG_LEVEL_VERY_PEDANTIC, debug_level, "<--Initialized mux databases");
   }
   return std::pair<const CustomMap<unsigned long long, CustomUnorderedMapStable<unsigned int, double>>&,
                    const CustomMap<unsigned long long, CustomUnorderedMapStable<unsigned int, double>>&>(mux_timing_db,
                                                                                                          mux_area_db);
}

const std::tuple<const std::vector<unsigned int>&, const std::vector<unsigned int>&>
AllocationInformation::InitializeDSPDB(const AllocationInformationConstRef allocation_information)
{
   static std::vector<unsigned int> DSP_x_db;
   static std::vector<unsigned int> DSP_y_db;
   if(!(DSP_x_db.size() || DSP_y_db.size()))
   {
      /// initialize DSP x and y db
      const auto hls_target = allocation_information->hls_manager->get_HLS_target();
      if(hls_target->get_target_device()->has_parameter("DSPs_x_sizes"))
      {
         THROW_ASSERT(hls_target->get_target_device()->has_parameter("DSPs_y_sizes"),
                      "device description is not complete");
         auto DSPs_x_sizes = hls_target->get_target_device()->get_parameter<std::string>("DSPs_x_sizes");
         auto DSPs_y_sizes = hls_target->get_target_device()->get_parameter<std::string>("DSPs_y_sizes");
         std::vector<std::string> DSPs_x_sizes_vec = SplitString(DSPs_x_sizes, ",");
         std::vector<std::string> DSPs_y_sizes_vec = SplitString(DSPs_y_sizes, ",");
         size_t n_elements = DSPs_x_sizes_vec.size();
         DSP_x_db.resize(n_elements);
         DSP_y_db.resize(n_elements);
         for(size_t index = 0; index < n_elements; ++index)
         {
            DSP_x_db[index] = boost::lexical_cast<unsigned int>(DSPs_x_sizes_vec[index]);
            DSP_y_db[index] = boost::lexical_cast<unsigned int>(DSPs_y_sizes_vec[index]);
         }
      }
   }
   return std::tuple<const std::vector<unsigned int>&, const std::vector<unsigned int>&>(DSP_x_db, DSP_y_db);
}

static const double epsilon = 0.000000001;

AllocationInformation::AllocationInformation(const HLS_managerRef _hls_manager, const unsigned int _function_index,
                                             const ParameterConstRef _parameters)
    : HLSFunctionIR(_hls_manager, _function_index, _parameters), address_bitsize(_hls_manager->Rget_address_bitsize())
{
   debug_level = _parameters->get_class_debug_level(GET_CLASS(*this));
}

AllocationInformation::~AllocationInformation() = default;

double AllocationInformation::time_m_execution_time(operation* op) const
{
   return op->time_m->get_execution_time() * time_multiplier;
}

double AllocationInformation::time_m_stage_period(operation* op) const
{
   return op->time_m->get_stage_period() * time_multiplier;
}

std::pair<std::string, std::string> AllocationInformation::get_fu_name(unsigned int id) const
{
   THROW_ASSERT(id_to_fu_names.find(id) != id_to_fu_names.end(), "Functional unit name not stored!");
   return id_to_fu_names.find(id)->second;
}

unsigned int AllocationInformation::get_number_fu_types() const
{
   return static_cast<unsigned int>(list_of_FU.size());
}

unsigned int AllocationInformation::get_number_fu(unsigned int fu_name) const
{
   THROW_ASSERT(fu_name < get_number_fu_types(), "functional unit id not meaningful");
   return tech_constraints[fu_name];
}

const CustomOrderedSet<unsigned int>& AllocationInformation::can_implement_set(const vertex v) const
{
   return can_implement_set(op_graph->CGetOpNodeInfo(v)->GetNodeId());
}

const CustomOrderedSet<unsigned int>& AllocationInformation::can_implement_set(const unsigned int v) const
{
   const auto entry_string_cst = std::string("Entry");
   const auto exit_string_cst = std::string("Exit");
   const auto node_operation = [&]() -> std::string
   {
      if(v == ENTRY_ID)
      {
         return entry_string_cst;
      }
      if(v == EXIT_ID)
      {
         return exit_string_cst;
      }
      return GetPointer<const gimple_node>(TreeM->CGetTreeNode(v))->operation;
   }();
   const auto vtf_it = node_id_to_fus.find(std::pair<unsigned int, std::string>(v, node_operation));
   THROW_ASSERT(vtf_it != node_id_to_fus.end(), "unmapped operation " + TreeM->CGetTreeNode(v)->ToString());
   return vtf_it->second;
}

bool AllocationInformation::CanImplementSetNotEmpty(const unsigned int v) const
{
   if(v == ENTRY_ID)
   {
      return true;
   }
   if(v == EXIT_ID)
   {
      return true;
   }
   const auto node_operation = GetPointer<const gimple_node>(TreeM->CGetTreeNode(v))->operation;
   return node_id_to_fus.find(std::pair<unsigned int, std::string>(v, node_operation)) != node_id_to_fus.end();
}

double AllocationInformation::get_execution_time(const unsigned int fu_name, const vertex v,
                                                 const OpGraphConstRef g) const
{
   return get_execution_time(fu_name, g->CGetOpNodeInfo(v)->GetNodeId());
}

double AllocationInformation::get_execution_time(const unsigned int fu_name, unsigned int v) const
{
   if(v == ENTRY_ID || v == EXIT_ID)
   {
      return 0.0;
   }
   THROW_ASSERT(can_implement_set(v).find(fu_name) != can_implement_set(v).end(),
                "This function (" + get_string_name(fu_name) + ") cannot implement the operation " + STR(v));
   if(!has_to_be_synthetized(fu_name))
   {
      return 0.0;
   }
   const auto operation_name =
       tree_helper::NormalizeTypename(GetPointer<const gimple_node>(TreeM->CGetTreeNode(v))->operation);
   technology_nodeRef node_op = GetPointer<functional_unit>(list_of_FU[fu_name])->get_operation(operation_name);
   THROW_ASSERT(GetPointer<operation>(node_op)->time_m,
                "Timing information not specified for unit " + id_to_fu_names.find(fu_name)->second.first);
   double clock_budget = HLS_C->get_clock_period() * HLS_C->get_clock_period_resource_fraction();
   auto n_cycles = GetPointer<operation>(node_op)->time_m->get_cycles();
   if(n_cycles)
   {
      const double stage_time = [&]() -> double
      {
         /// first check for component_timing_alias
         if(GetPointer<functional_unit>(list_of_FU[fu_name])->component_timing_alias != "")
         {
            std::string component_name = GetPointer<functional_unit>(list_of_FU[fu_name])->component_timing_alias;
            std::string library = HLS_T->get_technology_manager()->get_library(component_name);
            technology_nodeRef f_unit_alias = HLS_T->get_technology_manager()->get_fu(component_name, library);
            THROW_ASSERT(f_unit_alias, "Library miss component: " + component_name);
            auto* fu_alias = GetPointer<functional_unit>(f_unit_alias);
            technology_nodeRef op_alias_node = fu_alias->get_operation(operation_name);
            operation* op_alias = op_alias_node ? GetPointer<operation>(op_alias_node) :
                                                  GetPointer<operation>(fu_alias->get_operations().front());
            const auto ret = time_m_stage_period(op_alias);
            return ret;
         }
         else
         {
            return time_m_stage_period(GetPointer<operation>(node_op));
         }
      }();
      if(stage_time < clock_budget && stage_time > 0)
      {
         return (n_cycles - 1) * clock_budget + stage_time;
      }
      else
      {
         double exec_time = get_execution_time_dsp_modified(fu_name, node_op);
         if(exec_time > (n_cycles - 1) * clock_budget && exec_time < n_cycles * clock_budget)
         {
            return exec_time;
         }
         else
         {
            return n_cycles * clock_budget;
         }
      }
   }
   /// DSP based components are underestimated when the RTL synthesis backend converts in LUTs, so we slightly increase
   /// the execution time
   if(GetPointer<functional_unit>(list_of_FU[fu_name])->component_timing_alias != "")
   {
      INDENT_DBG_MEX(DEBUG_LEVEL_VERY_PEDANTIC, debug_level, "---Using alias");
      std::string component_name = GetPointer<functional_unit>(list_of_FU[fu_name])->component_timing_alias;
      std::string library = HLS_T->get_technology_manager()->get_library(component_name);
      technology_nodeRef f_unit_alias = HLS_T->get_technology_manager()->get_fu(component_name, library);
      THROW_ASSERT(f_unit_alias, "Library miss component: " + component_name);
      auto* fu_alias = GetPointer<functional_unit>(f_unit_alias);
      /// FIXME: here we are passing fu_name and not the index of the alias function which does not exists; however
      /// fu_name is used to identifiy if the operation is mapped on the DSP, so for non DSP operations works
      technology_nodeRef op_alias_node = fu_alias->get_operation(operation_name);
      op_alias_node = op_alias_node ? op_alias_node : fu_alias->get_operations().front();
      return get_execution_time_dsp_modified(fu_name, op_alias_node);
   }

   return get_execution_time_dsp_modified(fu_name, node_op);
}

double AllocationInformation::get_attribute_of_fu_per_op(const vertex v, const OpGraphConstRef g,
                                                         Allocation_MinMax allocation_min_max,
                                                         AllocationInformation::op_target target) const
{
   unsigned int fu_name;
   bool flag;
   double res = get_attribute_of_fu_per_op(v, g, allocation_min_max, target, fu_name, flag);
   THROW_ASSERT(flag, "something of wrong happen");
   return res;
}

double AllocationInformation::get_attribute_of_fu_per_op(const vertex v, const OpGraphConstRef g,
                                                         Allocation_MinMax allocation_min_max,
                                                         AllocationInformation::op_target target, unsigned int& fu_name,
                                                         bool& flag, const updatecopy_HLS_constraints_functor* CF) const
{
   const unsigned int node_id = g->CGetOpNodeInfo(v)->GetNodeId();
   const auto node_operation = [&]() -> std::string
   {
      if(node_id == ENTRY_ID)
      {
         return "Entry";
      }
      if(node_id == EXIT_ID)
      {
         return "Exit";
      }
      return GetPointer<const gimple_node>(TreeM->CGetTreeNode(node_id))->operation;
   }();
   const CustomOrderedSet<unsigned int>& fu_set =
       node_id_to_fus.find(std::pair<unsigned int, std::string>(node_id, node_operation))->second;

   std::string op_name = tree_helper::NormalizeTypename(g->CGetOpNodeInfo(v)->GetOperation());
   const CustomOrderedSet<unsigned int>::const_iterator f_end = fu_set.end();
   auto f_i = fu_set.begin();
   flag = false;
   while(CF && f_i != f_end &&
         ((*CF)(*f_i) <= 0 || (binding.find(node_id) != binding.end() && binding.find(node_id)->second.second != *f_i)))
   {
      ++f_i;
   }
   if(f_i == f_end)
   {
      return -1.0;
   }
   flag = true;

   switch(target)
   {
      case initiation_time:
      {
         ControlStep temp(0u);
         fu_name = *f_i;
         if(!has_to_be_synthetized(fu_name))
         {
            return 1.0;
         }

         THROW_ASSERT(
             GetPointer<operation>(GetPointer<functional_unit>(list_of_FU[fu_name])->get_operation(op_name))->time_m,
             "Timing information not specified for operation " + op_name + " on unit " +
                 id_to_fu_names.find(fu_name)->second.first);
         auto int_value =
             GetPointer<operation>(GetPointer<functional_unit>(list_of_FU[fu_name])->get_operation(op_name))
                 ->time_m->get_initiation_time();

         if(binding.find(node_id) != binding.end() && binding.find(node_id)->second.second == fu_name)
         {
            return from_strongtype_cast<double>(int_value);
         }
         ++f_i;

         for(; f_i != f_end; ++f_i)
         {
            if(CF && (*CF)(*f_i) <= 0)
            {
               continue;
            }
            switch(allocation_min_max)
            {
               case Allocation_MinMax::MAX:
                  THROW_ASSERT(
                      GetPointer<operation>(GetPointer<functional_unit>(list_of_FU[*f_i])->get_operation(op_name))
                          ->time_m,
                      "Timing information not specified for operation " + op_name + " on unit " +
                          id_to_fu_names.find(*f_i)->second.first);
                  temp = std::max(int_value, GetPointer<operation>(
                                                 GetPointer<functional_unit>(list_of_FU[*f_i])->get_operation(op_name))
                                                 ->time_m->get_initiation_time());
                  break;
               case Allocation_MinMax::MIN:
                  THROW_ASSERT(
                      GetPointer<operation>(GetPointer<functional_unit>(list_of_FU[*f_i])->get_operation(op_name))
                          ->time_m,
                      "Timing information not specified for operation " + op_name + " on unit " +
                          id_to_fu_names.find(*f_i)->second.first);
                  temp = std::min(int_value, GetPointer<operation>(
                                                 GetPointer<functional_unit>(list_of_FU[*f_i])->get_operation(op_name))
                                                 ->time_m->get_initiation_time());
                  break;
               default:
                  temp = ControlStep(0u);
                  THROW_ERROR(std::string("Not supported AllocationInformation::op_performed"));
                  break;
            }
            if(temp != int_value)
            {
               fu_name = *f_i;
               int_value = temp;
            }
         }
         return from_strongtype_cast<double>(int_value);
      }
      case execution_time:
      {
         double temp;
         fu_name = *f_i;
         if(!has_to_be_synthetized(fu_name))
         {
            return 0.0;
         }
         INDENT_DBG_MEX(DEBUG_LEVEL_VERY_PEDANTIC, debug_level, "-->Get Execution time " + GET_NAME(g, v));
         THROW_ASSERT(GetPointer<functional_unit>(list_of_FU[fu_name]), "");
         THROW_ASSERT(GetPointer<operation>(GetPointer<functional_unit>(list_of_FU[fu_name])->get_operation(op_name)),
                      op_name + " not provided by " + list_of_FU[fu_name]->get_name());
         THROW_ASSERT(
             GetPointer<operation>(GetPointer<functional_unit>(list_of_FU[fu_name])->get_operation(op_name))->time_m,
             "Timing information not specified for operation " + op_name + " on unit " +
                 id_to_fu_names.find(fu_name)->second.first);
         double double_value = get_execution_time_dsp_modified(
             fu_name, GetPointer<functional_unit>(list_of_FU[fu_name])->get_operation(op_name));
         if(binding.find(node_id) != binding.end() && binding.find(node_id)->second.second == fu_name)
         {
            INDENT_DBG_MEX(DEBUG_LEVEL_VERY_PEDANTIC, debug_level, "<--Got Execution time: " + STR(double_value));
            return double_value;
         }
         ++f_i;
         for(; f_i != f_end; ++f_i)
         {
            if(CF && (*CF)(*f_i) <= 0)
            {
               continue;
            }
            switch(allocation_min_max)
            {
               case Allocation_MinMax::MAX:
                  THROW_ASSERT(
                      GetPointer<operation>(GetPointer<functional_unit>(list_of_FU[*f_i])->get_operation(op_name))
                          ->time_m,
                      "Timing information not specified for operation " + op_name + " on unit " +
                          id_to_fu_names.find(*f_i)->second.first);
                  temp = std::max(double_value,
                                  get_execution_time_dsp_modified(
                                      fu_name, GetPointer<functional_unit>(list_of_FU[*f_i])->get_operation(op_name)));
                  break;
               case Allocation_MinMax::MIN:
                  THROW_ASSERT(
                      GetPointer<operation>(GetPointer<functional_unit>(list_of_FU[*f_i])->get_operation(op_name))
                          ->time_m,
                      "Timing information not specified for operation " + op_name + " on unit " +
                          id_to_fu_names.find(*f_i)->second.first);
                  temp = std::min(double_value,
                                  get_execution_time_dsp_modified(
                                      fu_name, GetPointer<functional_unit>(list_of_FU[*f_i])->get_operation(op_name)));
                  break;
               default:
                  temp = 0;
                  THROW_ERROR(std::string("Not supported AllocationInformation::op_performed"));
                  break;
            }
            if(temp != double_value)
            {
               fu_name = *f_i;
               double_value = temp;
            }
         }
         INDENT_DBG_MEX(DEBUG_LEVEL_VERY_PEDANTIC, debug_level, "<--Got Execution time: " + STR(double_value));
         return double_value;
      }
      case(power_consumption):
      default:
         THROW_ERROR(std::string("Not supported AllocationInformation::op_target"));
         break;
   }
   return -1.0;
}

unsigned int AllocationInformation::min_number_of_resources(const vertex v) const
{
   const auto operation = GET_NAME(op_graph, v);
   const auto node_id = op_graph->CGetOpNodeInfo(v)->GetNodeId();
   const CustomOrderedSet<unsigned int>& fu_set =
       node_id_to_fus.find(std::pair<unsigned int, std::string>(node_id, operation))->second;

   unsigned int min_num_res = INFINITE_UINT;
   const CustomOrderedSet<unsigned int>::const_iterator f_end = fu_set.end();

   for(auto f_i = fu_set.begin(); f_i != f_end; ++f_i)
   {
      unsigned int num_res = tech_constraints[*f_i];
      THROW_ASSERT(num_res != 0, "something of wrong happen");
      min_num_res = min_num_res > num_res ? num_res : min_num_res;
   }
   return min_num_res;
}

double AllocationInformation::get_setup_hold_time() const
{
   return HLS_T->get_technology_manager()->CGetSetupHoldTime() * time_multiplier * setup_multiplier;
}

bool AllocationInformation::is_indirect_access_memory_unit(unsigned int fu_type) const
{
   technology_nodeRef current_fu = get_fu(fu_type);
   std::string memory_ctrl_type = GetPointer<functional_unit>(current_fu)->memory_ctrl_type;
   return memory_ctrl_type != "" && memory_ctrl_type != MEMORY_CTRL_TYPE_PROXY &&
          memory_ctrl_type != MEMORY_CTRL_TYPE_PROXYN && memory_ctrl_type != MEMORY_CTRL_TYPE_DPROXY &&
          memory_ctrl_type != MEMORY_CTRL_TYPE_DPROXYN;
}

double AllocationInformation::get_worst_execution_time(const unsigned int fu_name) const
{
   if(!has_to_be_synthetized(fu_name))
   {
      return 0.0;
   }
   const functional_unit::operation_vec node_ops = GetPointer<functional_unit>(list_of_FU[fu_name])->get_operations();
   double max_value = 0.0;
   auto no_it_end = node_ops.end();
   for(auto no_it = node_ops.begin(); no_it != no_it_end; ++no_it)
   {
      max_value = std::max(max_value, get_execution_time_dsp_modified(fu_name, *no_it));
   }
   return max_value;
}

double AllocationInformation::get_area(const unsigned int fu_name) const
{
   THROW_ASSERT(fu_name < get_number_fu_types(), "functional unit id not meaningful");
   if(!has_to_be_synthetized(fu_name))
   {
      return 0.0;
   }
   area_modelRef a_m = GetPointer<functional_unit>(list_of_FU[fu_name])->area_m;
   THROW_ASSERT(a_m, "Area information not specified for unit " + id_to_fu_names.find(fu_name)->second.first);
   double area = GetPointer<clb_model>(a_m)->get_resource_value(clb_model::SLICE_LUTS);
   if(area == 0.0)
   {
      area = a_m->get_area_value();
   }
   return area;
}

double AllocationInformation::GetStatementArea(const unsigned int statement_index) const
{
   if(CanImplementSetNotEmpty(statement_index))
   {
      return get_area(GetFuType(statement_index));
   }

   const auto stmt = TreeM->CGetTreeNode(statement_index);
   const auto stmt_kind = stmt->get_kind();
   if(stmt_kind == gimple_assign_K)
   {
      const auto ga = GetPointerS<const gimple_assign>(stmt);
      const auto op1_kind = GET_CONST_NODE(ga->op1)->get_kind();
      if(op1_kind == ssa_name_K || op1_kind == integer_cst_K || op1_kind == convert_expr_K || op1_kind == nop_expr_K ||
         op1_kind == bit_ior_concat_expr_K || op1_kind == extract_bit_expr_K)
      {
         return 0.0;
      }
      else if((op1_kind == rshift_expr_K || op1_kind == lshift_expr_K) &&
              GET_CONST_NODE(GetPointerS<const binary_expr>(GET_CONST_NODE(ga->op1))->op1)->get_kind() == integer_cst_K)
      {
         return 0.0;
      }
      else if(op1_kind == cond_expr_K || op1_kind == vec_cond_expr_K)
      {
         THROW_ASSERT(tree_helper::Size(GetPointerS<const cond_expr>(GET_NODE(ga->op1))->op0) == 1,
                      "Cond expr not allocated " + ga->op1->ToString());
         /// Computing time of cond_expr as time of cond_expr_FU - setup_time
         const auto data_bitsize = tree_helper::Size(ga->op0);
         const auto fu_prec = resize_to_1_8_16_32_64_128_256_512(data_bitsize);
         const auto op_area = mux_area_unit_raw(fu_prec);
         return op_area;
      }

      const auto data_bitsize = tree_helper::Size(ga->op0);
      const auto fu_prec = resize_to_1_8_16_32_64_128_256_512(data_bitsize);
      std::string fu_name;
      if(op1_kind == widen_mult_expr_K || op1_kind == mult_expr_K)
      {
         const auto in_prec = op1_kind == mult_expr_K ? fu_prec : (fu_prec / 2);
         fu_name =
             tree_node::GetString(op1_kind) + "_FU_" + STR(in_prec) + "_" + STR(in_prec) + "_" + STR(fu_prec) + "_0";
      }
      else if(op1_kind == lut_expr_K)
      {
         fu_name = tree_node::GetString(op1_kind) + "_FU";
      }
      else if(GetPointer<const unary_expr>(GET_CONST_NODE(ga->op1)))
      {
         fu_name = tree_node::GetString(op1_kind) + "_FU_" + STR(fu_prec) + "_" + STR(fu_prec);
      }
      else if(GetPointer<const binary_expr>(GET_CONST_NODE(ga->op1)))
      {
         fu_name = tree_node::GetString(op1_kind) + "_FU_" + STR(fu_prec) + "_" + STR(fu_prec) + "_" + STR(fu_prec);
      }
      else if(GetPointer<const ternary_expr>(GET_CONST_NODE(ga->op1)))
      {
         fu_name = tree_node::GetString(op1_kind) + "_FU_" + STR(fu_prec) + "_" + STR(fu_prec) + "_" + STR(fu_prec) +
                   "_" + STR(fu_prec);
      }
      else
      {
         THROW_UNREACHABLE("Unhandled operation (" + GET_CONST_NODE(ga->op1)->get_kind_text() + ")" + STR(stmt));
      }
      const auto new_stmt_temp = HLS_T->get_technology_manager()->get_fu(fu_name, LIBRARY_STD_FU);
      THROW_ASSERT(new_stmt_temp, "Functional unit '" + fu_name + "' not found");
      const auto new_stmt_fu = GetPointerS<const functional_unit>(new_stmt_temp);
      return new_stmt_fu->area_m->get_area_value();
   }
   else if(stmt_kind == gimple_multi_way_if_K || stmt_kind == gimple_cond_K || stmt_kind == gimple_return_K)
   {
      return 0.0;
   }
   THROW_UNREACHABLE(STR(statement_index) + " - " + STR(stmt));
   return 0.0;
}

double AllocationInformation::get_DSPs(const unsigned int fu_name) const
{
   THROW_ASSERT(fu_name < get_number_fu_types(), "functional unit id not meaningful");
   if(!has_to_be_synthetized(fu_name))
   {
      return 0.0;
   }
   area_modelRef a_m = GetPointer<functional_unit>(list_of_FU[fu_name])->area_m;
   THROW_ASSERT(a_m, "Area information not specified for unit " + id_to_fu_names.find(fu_name)->second.first);
   if(GetPointer<clb_model>(a_m))
   {
      return GetPointer<clb_model>(a_m)->get_resource_value(clb_model::DSP);
   }
   else
   {
      return 0;
   }
}

ControlStep AllocationInformation::get_initiation_time(const unsigned int fu_name, const vertex v) const
{
   return get_initiation_time(fu_name, op_graph->CGetOpNodeInfo(v)->GetNodeId());
}

ControlStep AllocationInformation::get_initiation_time(const unsigned int fu_name,
                                                       const unsigned int statement_index) const
{
   if(statement_index == ENTRY_ID || statement_index == EXIT_ID)
   {
      return ControlStep(0u);
   }
   const auto operation_name = GetPointer<const gimple_node>(TreeM->CGetTreeNode(statement_index))->operation;
   THROW_ASSERT(can_implement_set(statement_index).find(fu_name) != can_implement_set(statement_index).end(),
                "This function (" + get_string_name(fu_name) + ") cannot implement the operation " + operation_name);
   if(!has_to_be_synthetized(fu_name))
   {
      return ControlStep(0u);
   }
   technology_nodeRef node_op =
       GetPointer<functional_unit>(list_of_FU[fu_name])->get_operation(tree_helper::NormalizeTypename(operation_name));
   THROW_ASSERT(GetPointer<operation>(node_op)->time_m,
                "Timing information not specified for unit " + id_to_fu_names.find(fu_name)->second.first);
   return GetPointer<operation>(node_op)->time_m->get_initiation_time();
}

bool AllocationInformation::is_operation_bounded(const OpGraphConstRef g, const vertex& op, unsigned int fu_type) const
{
   const technology_nodeRef node = get_fu(fu_type);
   std::string op_string = tree_helper::NormalizeTypename(g->CGetOpNodeInfo(op)->GetOperation());
   const functional_unit* fu = GetPointer<functional_unit>(node);
   const technology_nodeRef op_node = fu->get_operation(op_string);
   THROW_ASSERT(GetPointer<operation>(op_node), "Op node is not an operation");
   return GetPointer<operation>(op_node)->is_bounded();
}

bool AllocationInformation::is_operation_bounded(const unsigned int index, unsigned int fu_type) const
{
   const technology_nodeRef node = get_fu(fu_type);
   std::string op_string =
       tree_helper::NormalizeTypename(GetPointer<const gimple_node>(TreeM->CGetTreeNode(index))->operation);
   const functional_unit* fu = GetPointer<functional_unit>(node);
   const technology_nodeRef op_node = fu->get_operation(op_string);
   THROW_ASSERT(op_node, get_fu_name(fu_type).first + " cannot execute " + op_string);
   THROW_ASSERT(GetPointer<operation>(op_node), "Op node is not an operation: " + op_string);
   return GetPointer<operation>(op_node)->is_bounded();
}

bool AllocationInformation::is_operation_PI_registered(const OpGraphConstRef g, const vertex& op,
                                                       unsigned int fu_type) const
{
   const technology_nodeRef node = get_fu(fu_type);
   std::string op_string = tree_helper::NormalizeTypename(g->CGetOpNodeInfo(op)->GetOperation());
   const functional_unit* fu = GetPointer<functional_unit>(node);
   const technology_nodeRef op_node = fu->get_operation(op_string);
   THROW_ASSERT(GetPointer<operation>(op_node), "Op node is not an operation");
   return GetPointer<operation>(op_node)->is_primary_inputs_registered();
}

bool AllocationInformation::is_operation_PI_registered(const unsigned int index, unsigned int fu_type) const
{
   const technology_nodeRef node = get_fu(fu_type);
   std::string op_string =
       tree_helper::NormalizeTypename(GetPointer<const gimple_node>(TreeM->CGetTreeNode(index))->operation);
   const functional_unit* fu = GetPointer<functional_unit>(node);
   const technology_nodeRef op_node = fu->get_operation(op_string);
   THROW_ASSERT(GetPointer<operation>(op_node), "Op node is not an operation");
   return GetPointer<operation>(op_node)->is_primary_inputs_registered();
}

bool AllocationInformation::is_operation_PI_registered(const unsigned int index) const
{
   if(CanImplementSetNotEmpty(index))
   {
      return is_operation_PI_registered(index, GetFuType(index));
   }
   return false;
}

bool AllocationInformation::is_operation_bounded(const unsigned int index) const
{
   if(CanImplementSetNotEmpty(index))
   {
      return is_operation_bounded(index, GetFuType(index));
   }
   auto tn = TreeM->CGetTreeNode(index);
   const auto ga = GetPointer<const gimple_assign>(tn);

   /// currently all the operations introduced after the allocation has been performed are bounded
   if(ga)
   {
      const auto right_kind = GET_CONST_NODE(ga->op1)->get_kind();
      /// currently all the operations introduced after the allocation has been performed are bounded
      // BEAWARE: when adding operations here, check they are correctly handled by GetTimeLatency and GetCycleLatency
      THROW_ASSERT(GetPointer<const cst_node>(GET_CONST_NODE(ga->op1)) || right_kind == ssa_name_K ||
                       right_kind == cond_expr_K || right_kind == vec_cond_expr_K || right_kind == convert_expr_K ||
                       right_kind == nop_expr_K || right_kind == bit_ior_concat_expr_K ||
                       right_kind == extract_bit_expr_K || right_kind == lut_expr_K || right_kind == truth_not_expr_K ||
                       right_kind == bit_not_expr_K || right_kind == negate_expr_K || right_kind == bit_xor_expr_K ||
                       right_kind == bit_ior_expr_K || right_kind == bit_and_expr_K || right_kind == truth_and_expr_K ||
                       right_kind == truth_or_expr_K || right_kind == truth_xor_expr_K || right_kind == lshift_expr_K ||
                       right_kind == rshift_expr_K || right_kind == widen_mult_expr_K || right_kind == mult_expr_K ||
                       right_kind == plus_expr_K || right_kind == minus_expr_K || right_kind == ternary_plus_expr_K ||
                       right_kind == eq_expr_K || right_kind == ne_expr_K || right_kind == lt_expr_K ||
                       right_kind == le_expr_K || right_kind == gt_expr_K || right_kind == ge_expr_K ||
                       right_kind == ternary_mp_expr_K || right_kind == ternary_pm_expr_K ||
                       right_kind == ternary_mm_expr_K,
                   "Unexpected right part: " + tree_node::GetString(right_kind));
      return true;
   }
   if(GetPointer<const gimple_nop>(tn))
   {
      return true;
   }
   if(GetPointer<const gimple_phi>(tn))
   {
      return true;
   }
   THROW_ERROR("Unexpected operation in AllocationInformation::is_operation_bounded: " + tn->get_kind_text());
   return false;
}

bool AllocationInformation::is_direct_access_memory_unit(unsigned int fu_type) const
{
   technology_nodeRef current_fu = get_fu(fu_type);
   std::string memory_type = GetPointer<functional_unit>(current_fu)->memory_type;
   std::string memory_ctrl_type = GetPointer<functional_unit>(current_fu)->memory_ctrl_type;
   return memory_type != "" || memory_ctrl_type == MEMORY_CTRL_TYPE_PROXY ||
          memory_ctrl_type == MEMORY_CTRL_TYPE_PROXYN || memory_ctrl_type == MEMORY_CTRL_TYPE_DPROXY ||
          memory_ctrl_type == MEMORY_CTRL_TYPE_DPROXYN;
}

bool AllocationInformation::is_direct_proxy_memory_unit(unsigned int fu_type) const
{
   technology_nodeRef current_fu = get_fu(fu_type);
   std::string memory_ctrl_type = GetPointer<functional_unit>(current_fu)->memory_ctrl_type;
   return memory_ctrl_type == MEMORY_CTRL_TYPE_PROXY || memory_ctrl_type == MEMORY_CTRL_TYPE_PROXYN ||
          memory_ctrl_type == MEMORY_CTRL_TYPE_DPROXY || memory_ctrl_type == MEMORY_CTRL_TYPE_DPROXYN;
}

bool AllocationInformation::is_memory_unit(const unsigned int fu_name) const
{
   THROW_ASSERT(fu_name < get_number_fu_types(), "functional unit id not meaningful");
   return memory_units.find(fu_name) != memory_units.end();
}

bool AllocationInformation::is_proxy_unit(const unsigned int fu_name) const
{
   THROW_ASSERT(fu_name < get_number_fu_types(), "functional unit id not meaningful");
   return is_proxy_function_unit(fu_name) || is_proxy_wrapped_unit(fu_name);
}

bool AllocationInformation::is_proxy_function_unit(const unsigned int fu_name) const
{
   THROW_ASSERT(fu_name < get_number_fu_types(), "functional unit id not meaningful");
   return proxy_function_units.find(fu_name) != proxy_function_units.end();
}

bool AllocationInformation::is_proxy_wrapped_unit(const unsigned int fu_name) const
{
   THROW_ASSERT(fu_name < get_number_fu_types(), "functional unit id not meaningful");
   return proxy_wrapped_units.find(fu_name) != proxy_wrapped_units.end();
}

bool AllocationInformation::is_vertex_bounded(const unsigned int fu_name) const
{
   THROW_ASSERT(fu_name < get_number_fu_types(), "functional unit id not meaningful");
   return is_vertex_bounded_rel.find(fu_name) != is_vertex_bounded_rel.end();
}

bool AllocationInformation::is_vertex_bounded_with(const vertex v, unsigned int& fu_name) const
{
   return is_vertex_bounded_with(op_graph->CGetOpNodeInfo(v)->GetNodeId(), fu_name);
}

bool AllocationInformation::is_vertex_bounded_with(const unsigned int v, unsigned int& fu_name) const
{
   if(binding.find(v) == binding.end())
   {
      return false;
   }
   else
   {
      /// If this codition is true, the operation changed type from last time it was performed allocation; we do not
      /// invalidate binding since this function is const
      if(v != ENTRY_ID && v != EXIT_ID &&
         GetPointer<const gimple_node>(TreeM->CGetTreeNode(v))->operation != binding.find(v)->second.first)
      {
         return false;
      }
      fu_name = binding.find(v)->second.second;
      return true;
   }
}

bool AllocationInformation::is_artificial_fu(const unsigned int fu_name) const
{
   THROW_ASSERT(fu_name < get_number_fu_types(), "functional unit id not meaningful");
   std::string fu_string_name = list_of_FU[fu_name]->get_name();
   if(fu_string_name == ASSIGN_UNSIGNED_STD || fu_string_name == ASSIGN_SIGNED_STD ||
      fu_string_name == ASSIGN_REAL_STD || !has_to_be_synthetized(fu_name))
   {
      return true;
   }
   else
   {
      return false;
   }
}

unsigned int AllocationInformation::get_memory_var(const unsigned int fu_name) const
{
   THROW_ASSERT(is_memory_unit(fu_name), "functional unit id not meaningful");
   return memory_units.find(fu_name)->second;
}

std::map<unsigned int, unsigned int> AllocationInformation::get_memory_units() const
{
   return memory_units;
}

const std::map<unsigned int, unsigned int>& AllocationInformation::get_proxy_memory_units() const
{
   return proxy_memory_units;
}

unsigned int AllocationInformation::get_proxy_memory_var(const unsigned int fu_name) const
{
   THROW_ASSERT(proxy_memory_units.find(fu_name) != proxy_memory_units.end(), "functional unit id not meaningful");
   return proxy_memory_units.find(fu_name)->second;
}

const std::map<unsigned int, std::string>& AllocationInformation::get_proxy_function_units() const
{
   return proxy_function_units;
}

const std::map<unsigned int, std::string>& AllocationInformation::get_proxy_wrapped_units() const
{
   return proxy_wrapped_units;
}

bool AllocationInformation::has_to_be_synthetized(const unsigned int fu_name) const
{
   THROW_ASSERT(fu_name < get_number_fu_types(), "functional unit id not meaningful");
   std::string fu_string_name = list_of_FU[fu_name]->get_name();
   if(fu_string_name == GIMPLE_RETURN_STD || fu_string_name == ENTRY_STD || fu_string_name == EXIT_STD ||
      fu_string_name == NOP_STD || fu_string_name == GIMPLE_PHI_STD || fu_string_name == GIMPLE_ASM_STD ||
      fu_string_name == GIMPLE_LABEL_STD || fu_string_name == GIMPLE_GOTO_STD || fu_string_name == GIMPLE_NOP_STD ||
      fu_string_name == GIMPLE_PRAGMA_STD)
   {
      return false;
   }
   else
   {
      return true;
   }
}

double AllocationInformation::get_stage_period(const unsigned int fu_name, const vertex v,
                                               const OpGraphConstRef g) const
{
   return get_stage_period(fu_name, g->CGetOpNodeInfo(v)->GetNodeId());
}

double AllocationInformation::get_stage_period(const unsigned int fu_name, const unsigned int v) const
{
   if(v == ENTRY_ID || v == EXIT_ID)
   {
      return 0.0;
   }
   const std::string operation_t = GetPointer<const gimple_node>(TreeM->CGetTreeNode(v))->operation;
   THROW_ASSERT(can_implement_set(v).find(fu_name) != can_implement_set(v).end(),
                "This function (" + get_string_name(fu_name) + ") cannot implement the operation " +
                    tree_helper::NormalizeTypename(operation_t));
   if(!has_to_be_synthetized(fu_name))
   {
      return 0.0;
   }
   technology_nodeRef node_op =
       GetPointer<functional_unit>(list_of_FU[fu_name])->get_operation(tree_helper::NormalizeTypename(operation_t));
   THROW_ASSERT(GetPointer<operation>(node_op)->time_m,
                "Timing information not specified for unit " + id_to_fu_names.find(fu_name)->second.first);
   /// DSP based components are underestimated when the RTL synthesis backend converts in LUTs, so we slightly increase
   /// the stage period first check for component_timing_alias
   if(GetPointer<functional_unit>(list_of_FU[fu_name])->component_timing_alias != "")
   {
      std::string component_name = GetPointer<functional_unit>(list_of_FU[fu_name])->component_timing_alias;
      std::string library = HLS_T->get_technology_manager()->get_library(component_name);
      technology_nodeRef f_unit_alias = HLS_T->get_technology_manager()->get_fu(component_name, library);
      THROW_ASSERT(f_unit_alias, "Library miss component: " + component_name);
      auto* fu_alias = GetPointer<functional_unit>(f_unit_alias);
      technology_nodeRef op_alias_node = fu_alias->get_operation(operation_t);
      operation* op_alias = op_alias_node ? GetPointer<operation>(op_alias_node) :
                                            GetPointer<operation>(fu_alias->get_operations().front());
      return time_m_stage_period(op_alias);
   }
   else
   {
      THROW_ASSERT(GetPointer<operation>(node_op), "");
      return time_m_stage_period(GetPointer<operation>(node_op));
   }
}

double AllocationInformation::estimate_mux_time(unsigned int fu_name) const
{
   auto fu_prec = get_prec(fu_name);
   fu_prec = resize_to_1_8_16_32_64_128_256_512(fu_prec);
   return mux_time_unit(fu_prec);
}

double AllocationInformation::estimate_muxNto1_delay(unsigned long long fu_prec, unsigned int mux_ins) const
{
   if(mux_ins < 2)
   {
      return 0;
   }
   fu_prec = resize_to_1_8_16_32_64_128_256_512(fu_prec);
   if(mux_ins > MAX_MUX_N_INPUTS)
   {
      mux_ins = MAX_MUX_N_INPUTS;
   }
   if(fu_prec > 128)
   {
      fu_prec = 128;
   }
   THROW_ASSERT(mux_timing_db.find(fu_prec) != mux_timing_db.end(),
                STR(fu_prec) + " not found in mux database of " + STR(mux_timing_db.size()) + " elements");
   while(mux_timing_db.find(fu_prec)->second.find(mux_ins) == mux_timing_db.find(fu_prec)->second.end() &&
         mux_ins <= MAX_MUX_N_INPUTS)
   {
      ++mux_ins;
   }
   THROW_ASSERT(mux_timing_db.find(fu_prec)->second.find(mux_ins) != mux_timing_db.find(fu_prec)->second.end(),
                "fu_prec:" + STR(fu_prec) + " mux_ins: " + STR(mux_ins));
   double ret = mux_timing_db.at(fu_prec).at(mux_ins) - get_setup_hold_time();
   // INDENT_DBG_MEX(DEBUG_LEVEL_VERY_PEDANTIC, debug_level, "---delay of MUX with " + STR(mux_ins) + " inputs and with
   // " + STR(fu_prec) + " bits: " + STR(ret));
   return ret;
}

double AllocationInformation::estimate_muxNto1_area(unsigned long long fu_prec, unsigned int mux_ins) const
{
   if(mux_ins < 2)
   {
      return 0;
   }
   fu_prec = resize_to_1_8_16_32_64_128_256_512(fu_prec);
   if(mux_ins > MAX_MUX_N_INPUTS)
   {
      mux_ins = MAX_MUX_N_INPUTS;
   }
   while(mux_area_db.find(fu_prec)->second.find(mux_ins) == mux_area_db.find(fu_prec)->second.end() &&
         mux_ins <= MAX_MUX_N_INPUTS)
   {
      ++mux_ins;
   }
   double ret = mux_area_db.at(fu_prec).at(mux_ins);
   // INDENT_DBG_MEX(DEBUG_LEVEL_VERY_PEDANTIC, debug_level, "---area of MUX with " + STR(mux_ins) + " inputs and with "
   // + STR(fu_prec) + " bits: " + STR(ret));
   THROW_ASSERT(ret != 0.0, "unexpected condition");
   return ret;
}

unsigned int AllocationInformation::get_cycles(const unsigned int fu_name, const vertex v,
                                               const OpGraphConstRef g) const
{
   return get_cycles(fu_name, g->CGetOpNodeInfo(v)->GetNodeId());
}

unsigned int AllocationInformation::get_cycles(const unsigned int fu_name, const unsigned int v) const
{
   if(v == ENTRY_ID || v == EXIT_ID)
   {
      return 0;
   }
   const std::string operation_t = GetPointer<const gimple_node>(TreeM->CGetTreeNode(v))->operation;
   THROW_ASSERT(can_implement_set(v).find(fu_name) != can_implement_set(v).end(),
                "This function (" + get_string_name(fu_name) + ") cannot implement the operation " +
                    tree_helper::NormalizeTypename(operation_t));
   if(!has_to_be_synthetized(fu_name))
   {
      return 0;
   }
   technology_nodeRef node_op = GetPointer<functional_unit>(list_of_FU[fu_name])->get_operation(operation_t);
   THROW_ASSERT(GetPointer<operation>(node_op), id_to_fu_names.at(fu_name).first);
   THROW_ASSERT(GetPointer<operation>(node_op)->time_m, "Timing information not specified for operation " +
                                                            node_op->get_name() + " on unit " +
                                                            id_to_fu_names.find(fu_name)->second.first);
   return GetPointer<operation>(node_op)->time_m->get_cycles();
}

technology_nodeRef AllocationInformation::get_fu(unsigned int fu_name) const
{
   THROW_ASSERT(fu_name < get_number_fu_types(), "functional unit id " + STR(fu_name) + " is not meaningful");
   return list_of_FU[fu_name];
}

unsigned int AllocationInformation::get_number_channels(unsigned int fu_name) const
{
   if(nports_map.find(fu_name) == nports_map.end())
   {
      return 0;
   }
   else
   {
      return nports_map.find(fu_name)->second;
   }
}

/// ToBeCompleted
std::string AllocationInformation::get_string_name(unsigned int fu_name) const
{
   THROW_ASSERT(fu_name < get_number_fu_types(), "functional unit id not meaningful");
   return list_of_FU[fu_name]->get_name() + "_" + STR(fu_name);
}

bool AllocationInformation::can_implement(const unsigned int fu_id, const vertex v) const
{
   return can_implement_set(v).find(fu_id) != can_implement_set(v).end();
}

bool AllocationInformation::is_read_cond(const unsigned int fu_name) const
{
   THROW_ASSERT(fu_name < get_number_fu_types(), "functional unit id not meaningful");
   return list_of_FU[fu_name]->get_name() == READ_COND_STD;
}

bool AllocationInformation::is_assign(const unsigned int fu_name) const
{
   THROW_ASSERT(fu_name < get_number_fu_types(), "functional unit id not meaningful");
   return list_of_FU[fu_name]->get_name() == ASSIGN_UNSIGNED_STD ||
          list_of_FU[fu_name]->get_name() == ASSIGN_SIGNED_STD || list_of_FU[fu_name]->get_name() == ASSIGN_REAL_STD;
}

bool AllocationInformation::is_return(const unsigned int fu_name) const
{
   THROW_ASSERT(fu_name < get_number_fu_types(), "functional unit id not meaningful");
   return list_of_FU[fu_name]->get_name() == GIMPLE_RETURN_STD;
}

double AllocationInformation::get_execution_time_dsp_modified(const unsigned int fu_name,
                                                              const technology_nodeRef& node_op) const
{
   if(get_DSPs(fu_name) > 0)
   {
      THROW_ASSERT(GetPointer<operation>(node_op), "");
      return DSPs_margin * time_m_execution_time(GetPointer<operation>(node_op));
   }
   else
   {
      return time_m_execution_time(GetPointer<operation>(node_op));
   }
}

double AllocationInformation::get_stage_period_dsp_modified(const unsigned int fu_name,
                                                            const technology_nodeRef& node_op) const
{
   if(get_DSPs(fu_name) > 0)
   {
      return DSPs_margin_stage * time_m_stage_period(GetPointer<operation>(node_op));
   }
   else
   {
      return time_m_stage_period(GetPointer<operation>(node_op));
   }
}

double AllocationInformation::get_worst_stage_period(const unsigned int fu_name) const
{
   if(!has_to_be_synthetized(fu_name))
   {
      return 0.0;
   }
   const functional_unit::operation_vec node_ops = GetPointer<functional_unit>(list_of_FU[fu_name])->get_operations();
   double max_value = 0.0;
   auto no_it_end = node_ops.end();
   for(auto no_it = node_ops.begin(); no_it != no_it_end; ++no_it)
   {
      max_value = std::max(max_value, get_stage_period_dsp_modified(fu_name, *no_it));
   }
   return max_value;
}

void AllocationInformation::set_number_channels(unsigned int fu_name, unsigned int n_ports)
{
   nports_map[fu_name] = n_ports;
}

unsigned int AllocationInformation::max_number_of_resources(const vertex v) const
{
   const auto operation = GET_NAME(op_graph, v);
   const auto node_id = op_graph->CGetOpNodeInfo(v)->GetNodeId();
   const CustomOrderedSet<unsigned int>& fu_set =
       node_id_to_fus.find(std::pair<unsigned int, std::string>(node_id, operation))->second;

   unsigned int tot_num_res = 0;
   const CustomOrderedSet<unsigned int>::const_iterator f_end = fu_set.end();

   for(auto f_i = fu_set.begin(); f_i != f_end; ++f_i)
   {
      auto num_res = tech_constraints[*f_i];
      THROW_ASSERT(num_res != 0, "something of wrong happen");
      if(num_res == INFINITE_UINT)
      {
         return num_res;
      }
      else
      {
         tot_num_res += num_res;
      }
   }
   return tot_num_res;
}

unsigned int AllocationInformation::max_number_of_operations(unsigned int fu) const
{
   THROW_ASSERT(fu < get_number_fu_types(), "functional unit id not meaningful");
   THROW_ASSERT(fus_to_node_id.find(fu) != fus_to_node_id.end(),
                "no operation can be mapped on the given functional unit");
   return static_cast<unsigned int>(fus_to_node_id.find(fu)->second.size());
}

bool AllocationInformation::is_one_cycle_direct_access_memory_unit(unsigned int fu_type) const
{
   technology_nodeRef current_fu = get_fu(fu_type);
   return GetPointer<functional_unit>(current_fu)->memory_type == MEMORY_TYPE_ASYNCHRONOUS ||
          GetPointer<functional_unit>(current_fu)->memory_ctrl_type == MEMORY_CTRL_TYPE_DPROXY;
}

void AllocationInformation::GetNodeTypePrec(const vertex node, const OpGraphConstRef g, node_kind_prec_infoRef info,
                                            HLS_manager::io_binding_type& constant_id, bool is_constrained) const
{
   std::vector<HLS_manager::io_binding_type> vars_read = hls_manager->get_required_values(function_index, node);
   unsigned int first_valid_id = 0;
   unsigned int index = 0;
   constant_id = HLS_manager::io_binding_type(0, 0);
   if(vars_read.empty())
   {
      return;
   }
   INDENT_DBG_MEX(DEBUG_LEVEL_VERY_PEDANTIC, debug_level, "-->Getting node type precision of " + GET_NAME(g, node));
   std::string current_op = tree_helper::NormalizeTypename(g->CGetOpNodeInfo(node)->GetOperation());

   bool is_a_pointer = false;
   tree_nodeConstRef type;
   bool is_second_constant = false;
   tree_nodeConstRef formal_parameter_type;
   unsigned long long max_size_in = 0;
   unsigned long long min_n_elements = 0;
   bool is_cond_expr_bool_test = false;
   for(auto itr = vars_read.begin(), end = vars_read.end(); itr != end; ++itr, ++index)
   {
      const auto id = std::get<0>(*itr);
      if(id && !first_valid_id)
      {
         first_valid_id = id;
      }
      if(current_op == "cond_expr" && id && !tree_helper::IsConstant(TreeM->CGetTreeReindex(id)))
      {
         if(tree_helper::Size(TreeM->CGetTreeReindex(id)) == 1)
         {
            is_cond_expr_bool_test = true;
         }
      }
      if((current_op == "cond_expr" || current_op == "vec_cond_expr") && index != 0 && id)
      {
         first_valid_id = id;
      }
      if(current_op == "cond_expr" || current_op == "vec_cond_expr")
      { /// no constant characterization for cond expr
         is_second_constant = true;
      }
      if(id == 0 || ((tree_helper::IsConstant(TreeM->CGetTreeReindex(id)) ||
                      tree_helper::is_concat_bit_ior_expr(TreeM, g->CGetOpNodeInfo(node)->GetNodeId())) &&
                     !is_constrained && !is_second_constant && vars_read.size() != 1 && current_op != "mult_expr" &&
                     current_op != "widen_mult_expr" && current_op != "insertelement_expr" &&
                     current_op != "extractelement_expr" &&
                     (index == 1 || current_op != "lut_expr" || current_op != "extract_bit_expr")))
      {
         info->input_prec.push_back(0);
         info->real_input_nelem.push_back(0);
         info->base128_input_nelem.push_back(0);
         is_second_constant = true;
         constant_id = *itr;
         if(id)
         {
            const auto var_node = TreeM->CGetTreeReindex(id);
            type = tree_helper::CGetType(var_node);
            if(tree_helper::IsVectorType(type))
            {
               const auto element_type = tree_helper::CGetElements(type);
               const auto element_size = tree_helper::Size(element_type);
               max_size_in = std::max(max_size_in, element_size);
               if(min_n_elements == 0 || ((128 / element_size) < min_n_elements))
               {
                  min_n_elements = 128 / element_size;
               }
            }
            else
            {
               max_size_in = std::max(max_size_in, tree_helper::Size(var_node));
            }
         }
      }
      else
      {
         const auto var_node = TreeM->CGetTreeReindex(id);
         type = tree_helper::CGetType(var_node);
         if(tree_helper::IsArrayType(type) || tree_helper::IsStructType(type) ||
            tree_helper::IsUnionType(type) /*|| tree_helper::IsComplexType(type)*/)
         {
            info->input_prec.push_back(32);
            info->real_input_nelem.push_back(0);
            info->base128_input_nelem.push_back(0);
         }
         else
         {
            const auto& op_node = g->CGetOpNodeInfo(node)->node;
            const auto form_par_type = tree_helper::GetFormalIth(op_node, index);
            const auto size_tree_var = tree_helper::Size(var_node);
            const auto size_form_par = form_par_type ? tree_helper::Size(form_par_type) : 0;
            const auto size_value = size_form_par ? size_form_par : size_tree_var;
            if(form_par_type && index == 0)
            {
               formal_parameter_type = form_par_type;
            }
            if(tree_helper::IsVectorType(type))
            {
               const auto element_type = tree_helper::CGetElements(type);
               const auto vector_size = tree_helper::Size(type);
               const auto element_size = tree_helper::Size(element_type);
               info->real_input_nelem.push_back(vector_size / element_size);
               info->base128_input_nelem.push_back(128 / element_size);
               info->input_prec.push_back(element_size);
               INDENT_DBG_MEX(DEBUG_LEVEL_VERY_PEDANTIC, debug_level,
                              "---Type is " + STR(type->index) + " " + STR(type) +
                                  " - Number of input elements (base128): " + STR(128 / element_size) +
                                  " - Number of real input elements: " + STR(vector_size / element_size) +
                                  " - Input precision: " + STR(element_size));
            }
            else
            {
               info->real_input_nelem.push_back(0);
               info->base128_input_nelem.push_back(0);
               info->input_prec.push_back(size_value);
            }
         }
      }
   }

   THROW_ASSERT(first_valid_id, "Unexpected pattern");
   if(formal_parameter_type)
   {
      type = formal_parameter_type;
      is_a_pointer = tree_helper::IsPointerType(type);
   }
   else
   {
      type = tree_helper::CGetType(TreeM->CGetTreeReindex(first_valid_id));
      is_a_pointer = tree_helper::IsPointerType(type);
   }
   if(is_a_pointer || tree_helper::IsArrayType(type) || tree_helper::IsStructType(type) ||
      tree_helper::IsUnionType(type) || tree_helper::IsComplexType(type))
   {
      info->node_kind = "VECTOR_BOOL";
   }
   else if(tree_helper::IsSignedIntegerType(type))
   {
      info->node_kind = "INT";
   }
   else if(tree_helper::IsRealType(type))
   {
      info->node_kind = "REAL";
   }
   else if(tree_helper::IsUnsignedIntegerType(type))
   {
      info->node_kind = "UINT";
   }
   else if(tree_helper::IsBooleanType(type))
   {
      info->node_kind = "VECTOR_BOOL";
   }
   else if(tree_helper::IsVectorType(type))
   {
      const auto element_type = tree_helper::CGetElements(type);
      if(tree_helper::IsSignedIntegerType(element_type))
      {
         info->node_kind = "VECTOR_INT";
      }
      else if(tree_helper::IsUnsignedIntegerType(element_type))
      {
         info->node_kind = "VECTOR_UINT";
      }
      else if(tree_helper::IsRealType(element_type))
      {
         info->node_kind = "VECTOR_REAL";
      }
   }
   else
   {
      THROW_UNREACHABLE("not supported type: " + STR(type->index) + " - " + STR(type));
   }

   const auto max_size_in_true =
       std::max(max_size_in, *std::max_element(info->input_prec.begin(), info->input_prec.end()));
   for(const auto n_elements : info->base128_input_nelem)
   {
      if(n_elements && (min_n_elements == 0 || (n_elements < min_n_elements)))
      {
         min_n_elements = n_elements;
      }
   }
   /// Now we need to normalize the size to be compliant with the technology library assumptions
   if(is_cond_expr_bool_test)
   {
      info->is_single_bool_test_cond_expr = true;
   }
   // if(tree_helper::is_simple_pointer_plus_test(TreeM, g->CGetOpNodeInfo(node)->GetNodeId()))
   // info->is_simple_pointer_plus_expr = true;
   max_size_in = resize_to_1_8_16_32_64_128_256_512(max_size_in_true);
   /// DSPs based components have to be managed in a different way
   if(current_op == "widen_mult_expr" || current_op == "mult_expr")
   {
      const auto nodeOutput_id = hls_manager->get_produced_value(function_index, node);
      const auto out_node = TreeM->CGetTreeReindex(nodeOutput_id);
      type = tree_helper::CGetType(out_node);
      if(tree_helper::IsVectorType(type))
      {
         const auto element_type = tree_helper::CGetElements(type);
         const auto element_size = tree_helper::Size(element_type);
         const auto output_size = resize_to_1_8_16_32_64_128_256_512(tree_helper::Size(out_node));
         info->real_output_nelem = output_size / element_size;
         info->base128_output_nelem = 128 / element_size;
         info->output_prec = element_size;
         info->input_prec[0] = max_size_in;
         info->input_prec[1] = max_size_in;
      }
      else
      {
         THROW_ASSERT(info->input_prec.size() == 2, "unexpected number of inputs");
         const auto output_size_true = tree_helper::Size(out_node);
         if(output_size_true < info->input_prec[0])
         {
            info->input_prec[0] = output_size_true;
         }
         if(output_size_true < info->input_prec[1])
         {
            info->input_prec[1] = output_size_true;
         }
         if(info->input_prec[0] > info->input_prec[1])
         {
            std::swap(info->input_prec[0], info->input_prec[1]);
         }
         bool resized = false;

         const auto resized_second_index = resize_to_1_8_16_32_64_128_256_512(info->input_prec[1]);
         /// After first match we exit to prevent matching with larger mults
         for(size_t ind = 0; ind < DSP_y_db.size() && !resized; ind++)
         {
            const auto y_dsp_size = DSP_y_db[ind];
            const auto resized_y_dsp_size = resize_to_1_8_16_32_64_128_256_512(y_dsp_size);
            if(info->input_prec[1] < y_dsp_size && resized_y_dsp_size == resized_second_index)
            {
               if(info->input_prec[0] < DSP_x_db[ind])
               {
                  resized = true;
                  info->input_prec[1] = y_dsp_size;
                  info->input_prec[0] = DSP_x_db[ind];
               }
            }
         }
         if(!resized)
         {
            max_size_in = std::max(info->input_prec[0], info->input_prec[1]);
            max_size_in = resize_to_1_8_16_32_64_128_256_512(max_size_in);
            info->input_prec[0] = max_size_in;
            info->input_prec[1] = max_size_in;
            info->output_prec = max_size_in;
         }
         else
         {
            if(resize_to_1_8_16_32_64_128_256_512(output_size_true) < max_size_in)
            {
               max_size_in = resize_to_1_8_16_32_64_128_256_512(output_size_true);
            }
            info->output_prec = max_size_in;
         }
         if(current_op == "widen_mult_expr")
         {
            info->output_prec = info->input_prec[0] + info->input_prec[1];
         }
         info->real_output_nelem = info->base128_output_nelem = 0;
      }
   }
   else if(boost::algorithm::starts_with(current_op, "float_expr_") ||
           boost::algorithm::starts_with(current_op, "fix_trunc_expr_") || current_op == "dot_prod_expr" ||
           current_op == "widen_sum_expr" || current_op == "widen_mult_hi_expr" || current_op == "widen_mult_lo_expr" ||
           current_op == "vec_unpack_hi_expr" || current_op == "vec_unpack_lo_expr")
   {
      /// ad hoc correction for float_expr conversion
      if(boost::algorithm::starts_with(current_op, "float_expr_") && max_size_in < 32)
      {
         max_size_in = 32;
      }
      auto nodeOutput_id = hls_manager->get_produced_value(function_index, node);
      if(nodeOutput_id)
      {
         const auto out_node = TreeM->CGetTreeReindex(nodeOutput_id);
         type = tree_helper::CGetType(out_node);
         if(tree_helper::IsArrayType(type) || tree_helper::IsStructType(type) ||
            tree_helper::IsUnionType(type) /*|| tree_helper::IsComplexType(type)*/)
         {
            INDENT_DBG_MEX(DEBUG_LEVEL_VERY_PEDANTIC, debug_level, "---Output precision is 32");
            info->output_prec = 32;
         }
         else
         {
            info->output_prec = resize_to_1_8_16_32_64_128_256_512(tree_helper::Size(out_node));
            if(tree_helper::IsVectorType(type))
            {
               const auto element_type = tree_helper::CGetElements(type);
               const auto element_size = tree_helper::Size(element_type);
               info->base128_output_nelem = 128 / element_size;
               info->real_output_nelem = info->output_prec / element_size;
               info->output_prec = element_size;
               INDENT_DBG_MEX(DEBUG_LEVEL_VERY_PEDANTIC, debug_level,
                              "---Number of output elements (base128): " + STR(info->base128_output_nelem) +
                                  " - Number of real output elements: " + STR(info->real_output_nelem) +
                                  " - Output precision: " + STR(info->output_prec));
            }
            else
            {
               INDENT_DBG_MEX(DEBUG_LEVEL_VERY_PEDANTIC, debug_level, "---Output is not a vector");
               info->real_output_nelem = 0;
               info->base128_output_nelem = 0;
            }
         }

         /// ad hoc correction for fix_trunc_expr
         if(boost::algorithm::starts_with(current_op, "fix_trunc_expr_") && info->output_prec < 32)
         {
            info->output_prec = 32;
         }
      }
      if(current_op == "dot_prod_expr")
      {
         max_size_in = info->output_prec / 2;
         min_n_elements = info->base128_output_nelem * 2;
      }
   }
   else if(current_op == "plus_expr" || current_op == "minus_expr" || current_op == "pointer_plus_expr" ||
           current_op == "ternary_plus_expr" || current_op == "ternary_pm_expr" || current_op == "ternary_mp_expr" ||
           current_op == "ternary_mm_expr" || current_op == "negate_expr" || current_op == "bit_and_expr" ||
           current_op == "bit_ior_expr" || current_op == "bit_xor_expr" || current_op == "bit_not_expr" ||
           current_op == "bit_ior_concat_expr" || current_op == "cond_expr" ||
           current_op == "vec_cond_expr" /// these ops never have info->output_prec > max_size_in
   )
   {
      auto nodeOutput_id = hls_manager->get_produced_value(function_index, node);
      THROW_ASSERT(nodeOutput_id, "unexpected condition");
      const auto out_node = TreeM->CGetTreeReindex(nodeOutput_id);
      type = tree_helper::CGetType(out_node);
      auto out_prec = tree_helper::Size(out_node);
      if(tree_helper::IsVectorType(type))
      {
         const auto element_type = tree_helper::CGetElements(type);
         const auto element_size = tree_helper::Size(element_type);
         const auto output_size = resize_to_1_8_16_32_64_128_256_512(out_prec);
         info->real_output_nelem = output_size / element_size;
         info->base128_output_nelem = 128 / element_size;
         info->output_prec = element_size;
      }
      else
      {
         if(current_op == "plus_expr" || current_op == "minus_expr" || current_op == "pointer_plus_expr" ||
            current_op == "ternary_plus_expr" || current_op == "ternary_pm_expr" || current_op == "ternary_mp_expr" ||
            current_op == "ternary_mm_expr" || current_op == "negate_expr")
         {
            if(out_prec == 9 || out_prec == 17 || out_prec == 33)
            {
               --out_prec;
               max_size_in = out_prec;
            }
         }
         info->output_prec = resize_to_1_8_16_32_64_128_256_512(out_prec);
         info->real_output_nelem = 0;
         info->base128_output_nelem = 0;
      }
      if(current_op == "cond_expr" && max_size_in > 64 && info->node_kind == "VECTOR_BOOL")
      {
         max_size_in = 64;
      }

      if(info->output_prec >= max_size_in)
      {
         info->output_prec = max_size_in;
         info->base128_output_nelem = min_n_elements;
         info->real_output_nelem = min_n_elements;
      }
      else
      {
         max_size_in = info->output_prec;
         min_n_elements = info->base128_output_nelem;
         /// NOT really managed real_output_nelem
      }
   }
   else if(current_op == "lshift_expr")
   {
      auto nodeOutput_id = hls_manager->get_produced_value(function_index, node);
      THROW_ASSERT(nodeOutput_id, "unexpected condition");
      const auto out_node = TreeM->CGetTreeReindex(nodeOutput_id);
      type = tree_helper::CGetType(out_node);
      info->output_prec = resize_to_1_8_16_32_64_128_256_512(tree_helper::Size(out_node));
      if(tree_helper::IsVectorType(type))
      {
         const auto element_type = tree_helper::CGetElements(type);
         const auto element_size = tree_helper::Size(element_type);
         info->real_output_nelem = info->output_prec / element_size;
         info->base128_output_nelem = 128 / element_size;
         info->output_prec = element_size;
         INDENT_DBG_MEX(DEBUG_LEVEL_VERY_PEDANTIC, debug_level,
                        "---Type is " + STR(type->index) + " " + STR(type) +
                            " - Number of output elements (base128): " + STR(info->base128_output_nelem) +
                            " - Number of real output elements: " + STR(info->real_output_nelem) +
                            " - Output precision: " + STR(info->output_prec));
      }
      else
      {
         info->real_output_nelem = 0;
         info->base128_output_nelem = 0;
         INDENT_DBG_MEX(DEBUG_LEVEL_VERY_PEDANTIC, debug_level, "---Output is not a vector");
      }
      if(info->output_prec >= max_size_in)
      {
         max_size_in = info->output_prec;
         min_n_elements = info->base128_output_nelem;
         /// NOT really managed real_output_nelem
      }
      else
      {
         info->output_prec = max_size_in;
         info->base128_output_nelem = min_n_elements;
         info->real_output_nelem = min_n_elements;
      }
   }
   else
   {
      info->output_prec = max_size_in;
      info->base128_output_nelem = min_n_elements;
      info->real_output_nelem = min_n_elements;
   }
   size_t n_inputs = info->input_prec.size();
   if(current_op != "widen_mult_expr" && current_op != "mult_expr")
   {
      for(unsigned int i = 0; i < n_inputs; ++i)
      {
         if(info->input_prec[i] != 0)
         {
            info->input_prec[i] = max_size_in;
         }
      }
   }
   for(auto& n_elements : info->base128_input_nelem)
   {
      if(n_elements)
      {
         n_elements = min_n_elements;
      }
   }

   /// fix for vec_perm_expr
   if(current_op == "vec_perm_expr")
   {
      if(info->input_prec[2] == 0)
      {
         std::swap(info->input_prec[2], info->input_prec[1]);
         std::swap(info->base128_input_nelem[2], info->base128_input_nelem[1]);
         std::swap(info->real_input_nelem[2], info->real_input_nelem[1]);
      }
   }
   INDENT_DBG_MEX(DEBUG_LEVEL_VERY_PEDANTIC, debug_level, "<--Got node type precision of " + GET_NAME(g, node));
}

unsigned int updatecopy_HLS_constraints_functor::operator()(const unsigned int name) const
{
   return tech[name];
}

void updatecopy_HLS_constraints_functor::update(const unsigned int name, int delta)
{
   if(tech[name] == INFINITE_UINT)
   {
      return;
   }
   tech[name] = static_cast<unsigned int>(static_cast<int>(tech[name]) + delta);
}

updatecopy_HLS_constraints_functor::updatecopy_HLS_constraints_functor(
    const AllocationInformationRef allocation_information)
    : tech(allocation_information->tech_constraints)
{
}

unsigned long long AllocationInformation::get_prec(const unsigned int fu_name) const
{
   THROW_ASSERT(fu_name < get_number_fu_types(), "functional unit id not meaningful");
   THROW_ASSERT(precision_map.find(fu_name) != precision_map.end(), "missing the precision of " + STR(fu_name));
   return precision_map.find(fu_name)->second != 0 ? precision_map.find(fu_name)->second : 32;
}

double AllocationInformation::mux_time_unit(unsigned long long fu_prec) const
{
   return estimate_muxNto1_delay(fu_prec, 2);
}

double AllocationInformation::mux_time_unit_raw(unsigned long long fu_prec) const
{
   const technology_managerRef TM = HLS_T->get_technology_manager();
   technology_nodeRef f_unit_mux =
       TM->get_fu(MUX_GATE_STD + STR("_1_") + STR(fu_prec) + "_" + STR(fu_prec) + "_" + STR(fu_prec), LIBRARY_STD_FU);
   THROW_ASSERT(f_unit_mux, "Library miss component: " + std::string(MUX_GATE_STD) + STR("_1_") + STR(fu_prec) + "_" +
                                STR(fu_prec) + "_" + STR(fu_prec));
   auto* fu_br = GetPointer<functional_unit>(f_unit_mux);
   technology_nodeRef op_mux_node = fu_br->get_operation(MUX_GATE_STD);
   auto* op_mux = GetPointer<operation>(op_mux_node);
   double mux_delay = time_m_execution_time(op_mux) - get_setup_hold_time();
   if(mux_delay <= 0.0)
   {
      mux_delay = get_setup_hold_time() / 2;
   }
   //#define MUX_MARGIN 1.3
   //   return mux_delay*ALLOCATION_MUX_MARGIN+get_setup_hold_time();
   //   return mux_delay+get_setup_hold_time()*ALLOCATION_MUX_MARGIN;
   return mux_delay;
}

void AllocationInformation::print(std::ostream& os) const
{
   auto fu_end = list_of_FU.end();
   unsigned int index = 0;
   for(auto fu = list_of_FU.begin(); fu != fu_end; ++fu)
   {
      os << index << " ";
      index++;
      (*fu)->print(os);
   }
   if(!node_id_to_fus.empty())
   {
      os << "Op_name relation with functional unit name and operations.\n";
      for(const auto& node_id : node_id_to_fus)
      {
         for(const auto fu : node_id.second)
         {
            os << "  [" << STR(node_id.first.first) << ", <" << list_of_FU[fu]->get_name() << ">]" << std::endl;
         }
      }
   }
}

#ifndef NDEBUG
void AllocationInformation::print_allocated_resources() const
{
   if(debug_level >= DEBUG_LEVEL_VERBOSE)
   {
      PRINT_DBG_MEX(DEBUG_LEVEL_PEDANTIC, debug_level, "\nDumping the list of all the fixed bindings FU <-> node");
      for(const auto& bind : binding)
      {
         if(bind.first == ENTRY_ID || bind.first == EXIT_ID)
         {
            continue;
         }
         PRINT_DBG_MEX(DEBUG_LEVEL_PEDANTIC, debug_level, "  Vertex " + STR(bind.first));
         PRINT_DBG_MEX(DEBUG_LEVEL_PEDANTIC, debug_level,
                       "    Corresponding operation: " +
                           tree_helper::NormalizeTypename(
                               GetPointer<const gimple_node>(TreeM->CGetTreeNode(bind.first))->operation) +
                           "(" + STR(bind.second.second) + ")");
         auto* fu = dynamic_cast<functional_unit*>(GetPointer<functional_unit>(list_of_FU[bind.second.second]));
         PRINT_DBG_MEX(DEBUG_LEVEL_PEDANTIC, debug_level, "    Vertex bound to: " + fu->get_name());
      }

      PRINT_DBG_MEX(DEBUG_LEVEL_VERBOSE, debug_level, "Dumping the list of all the possible bindings FU <-> node");
      for(const auto& bind : node_id_to_fus)
      {
         if(bind.first.first == ENTRY_ID || bind.first.first == EXIT_ID || bind.first.first)
         {
            continue;
         }
         PRINT_DBG_MEX(DEBUG_LEVEL_VERBOSE, debug_level,
                       "  Vertex " + STR(bind.first.first) + "(" +
                           GetPointer<const gimple_node>(TreeM->CGetTreeNode(bind.first.first))->operation + ")");
         PRINT_DBG_MEX(DEBUG_LEVEL_VERBOSE, debug_level, "    Operation can be implemented by the following FUs:");
         for(const auto fu_id : bind.second)
         {
            auto* fu = dynamic_cast<functional_unit*>(GetPointer<functional_unit>(list_of_FU[fu_id]));
            PRINT_DBG_MEX(DEBUG_LEVEL_VERBOSE, debug_level,
                          "      FU name: " + fu->get_name() + "(" + STR(fu_id) + ")");
         }
      }
   }
}
#endif

technology_nodeRef AllocationInformation::get_fu(const std::string& fu_name, const HLS_managerConstRef hls_manager)
{
   const HLS_targetRef HLS_T = hls_manager->get_HLS_target();
   std::string library_name = HLS_T->get_technology_manager()->get_library(fu_name);
   if(library_name == "")
   {
      return technology_nodeRef();
   }
   return HLS_T->get_technology_manager()->get_fu(fu_name, library_name);
}

unsigned int AllocationInformation::GetCycleLatency(const vertex operationID) const
{
   return GetCycleLatency(op_graph->CGetOpNodeInfo(operationID)->GetNodeId());
}

unsigned int AllocationInformation::GetCycleLatency(const unsigned int operationID) const
{
   INDENT_DBG_MEX(DEBUG_LEVEL_VERY_PEDANTIC, debug_level,
                  "-->Get cycle latency of " + ((operationID != ENTRY_ID && operationID != EXIT_ID) ?
                                                    STR(TreeM->CGetTreeNode(operationID)) :
                                                    "Entry/Exit"));
   if(CanImplementSetNotEmpty(operationID))
   {
      const auto actual_latency = get_cycles(GetFuType(operationID), operationID);
      const auto ret_value = actual_latency != 0 ? actual_latency : 1;
      INDENT_DBG_MEX(DEBUG_LEVEL_VERY_PEDANTIC, debug_level, "<--Latency of allocation fu is " + STR(ret_value));
      return ret_value;
   }
   else
   {
      THROW_ASSERT(operationID != ENTRY_ID && operationID != EXIT_ID, "Entry or exit not allocated");
      const auto tn = TreeM->CGetTreeNode(operationID);
      const auto ga = GetPointer<const gimple_assign>(tn);
      if(ga)
      {
         const auto right_kind = GET_CONST_NODE(ga->op1)->get_kind();
         if(right_kind == widen_mult_expr_K || right_kind == mult_expr_K)
         {
            INDENT_DBG_MEX(DEBUG_LEVEL_VERY_PEDANTIC, debug_level,
                           "<--Latency of not allocated fu is 1: possibly inaccurate");
            const auto data_bitsize = tree_helper::Size(ga->op0);
            const auto fu_prec = resize_to_1_8_16_32_64_128_256_512(data_bitsize);
            const auto in_prec = right_kind == mult_expr_K ? fu_prec : (fu_prec / 2);
            const auto fu_name = tree_node::GetString(right_kind) + "_FU_" + STR(in_prec) + "_" + STR(in_prec) + "_" +
                                 STR(fu_prec) + "_0";
            const auto new_stmt_temp = HLS_T->get_technology_manager()->get_fu(fu_name, LIBRARY_STD_FU);
            THROW_ASSERT(new_stmt_temp, "Functional unit '" + fu_name + "' not found");
            const auto new_stmt_fu = GetPointer<const functional_unit>(new_stmt_temp);
            const auto new_stmt_op_temp = new_stmt_fu->get_operation(tree_node::GetString(right_kind));
            const auto new_stmt_op = GetPointer<operation>(new_stmt_op_temp);
            return new_stmt_op->time_m->get_cycles();
         }
         else if(right_kind == ssa_name_K || right_kind == integer_cst_K || right_kind == cond_expr_K ||
                 right_kind == vec_cond_expr_K || right_kind == nop_expr_K || right_kind == convert_expr_K ||
                 right_kind == lut_expr_K || right_kind == extract_bit_expr_K || right_kind == bit_ior_concat_expr_K ||
                 right_kind == truth_not_expr_K || right_kind == bit_not_expr_K || right_kind == negate_expr_K ||
                 right_kind == truth_and_expr_K || right_kind == truth_or_expr_K || right_kind == truth_xor_expr_K ||
                 right_kind == bit_and_expr_K || right_kind == bit_ior_expr_K || right_kind == bit_xor_expr_K ||
                 right_kind == rshift_expr_K || right_kind == lshift_expr_K || right_kind == plus_expr_K ||
                 right_kind == minus_expr_K || right_kind == eq_expr_K || right_kind == ne_expr_K ||
                 right_kind == lt_expr_K || right_kind == le_expr_K || right_kind == gt_expr_K ||
                 right_kind == ge_expr_K || right_kind == ternary_plus_expr_K || right_kind == ternary_mp_expr_K ||
                 right_kind == ternary_pm_expr_K || right_kind == ternary_mm_expr_K)
         {
            INDENT_DBG_MEX(DEBUG_LEVEL_VERY_PEDANTIC, debug_level, "<--Latency of not allocated fu is 1");
            return 1;
         }
         else
         {
            THROW_UNREACHABLE("Unsupported right part (" + tree_node::GetString(right_kind) +
                              ") of gimple assignment " + ga->ToString());
         }
      }
      if(tn->get_kind() == gimple_multi_way_if_K || tn->get_kind() == gimple_cond_K || tn->get_kind() == gimple_phi_K ||
         tn->get_kind() == gimple_nop_K || tn->get_kind() == gimple_return_K)
      {
         INDENT_DBG_MEX(DEBUG_LEVEL_VERY_PEDANTIC, debug_level, "<--Latency of not allocated fu is 1");
         return 1;
      }
   }
   return 0;
}

std::pair<double, double> AllocationInformation::GetTimeLatency(const vertex operationID,
                                                                const unsigned int functional_unit,
                                                                const unsigned int stage) const
{
   return GetTimeLatency(op_graph->CGetOpNodeInfo(operationID)->GetNodeId(), functional_unit, stage);
}

std::pair<double, double> AllocationInformation::GetTimeLatency(const unsigned int operation_index,
                                                                const unsigned int functional_unit_type,
                                                                const unsigned int stage) const
{
   if(operation_index == ENTRY_ID || operation_index == EXIT_ID)
   {
      return std::pair<double, double>(0.0, 0.0);
   }
   INDENT_DBG_MEX(DEBUG_LEVEL_VERY_PEDANTIC, debug_level, "-->Computing time latency of " + STR(operation_index));

<<<<<<< HEAD
   const unsigned int time_operation_index = [&]() -> unsigned int
   {
=======
   const auto time_operation_index = [&]() -> unsigned int {
>>>>>>> 67da4e63
      if(operation_index == ENTRY_ID || operation_index == EXIT_ID)
      {
         return operation_index;
      }
      if(CanImplementSetNotEmpty(operation_index))
      {
         return operation_index;
      }
      return operation_index;
   }();
   /// For the intermediate stage of multi-cycle the latency is the clock cycle
   const auto num_cycles = GetCycleLatency(time_operation_index);
   if(stage > 0 && stage < num_cycles - 1)
   {
      const double ret_value = HLS_C->get_clock_period_resource_fraction() * HLS_C->get_clock_period();
      INDENT_DBG_MEX(DEBUG_LEVEL_VERY_PEDANTIC, debug_level, "<--Time is " + STR(ret_value) + "," + STR(ret_value));
      return std::pair<double, double>(ret_value, ret_value);
   }

   if(CanImplementSetNotEmpty(time_operation_index))
   {
      unsigned int fu_type;
      if(functional_unit_type != fu_binding::UNKNOWN)
      {
         fu_type = functional_unit_type;
      }
      else
      {
         fu_type = GetFuType(time_operation_index);
      }
      INDENT_DBG_MEX(DEBUG_LEVEL_VERY_PEDANTIC, debug_level,
                     "---Functional unit name is " + get_fu_name(fu_type).first);
      double connection_contribute = 0;
      /// The operation execution  time
      double actual_execution_time = get_execution_time(fu_type, time_operation_index);
      INDENT_DBG_MEX(DEBUG_LEVEL_VERY_PEDANTIC, debug_level, "---Initial execution time " + STR(actual_execution_time));
      auto n_ins = [&]() -> unsigned
      {
         unsigned res = 0;
         auto tn = TreeM->CGetTreeNode(time_operation_index);
         const auto ga = GetPointer<const gimple_assign>(tn);
         if(ga && GET_NODE(ga->op1)->get_kind() == lut_expr_K)
         {
            auto le = GetPointer<lut_expr>(GET_NODE(ga->op1));
            if(le->op8)
            {
               res = 8;
            }
            else if(le->op7)
            {
               res = 7;
            }
            else if(le->op6)
            {
               res = 6;
            }
            else if(le->op5)
            {
               res = 5;
            }
            else if(le->op4)
            {
               res = 4;
            }
            else if(le->op3)
            {
               res = 3;
            }
            else if(le->op2)
            {
               res = 2;
            }
            else if(le->op1)
            {
               res = 1;
            }
            else
            {
               THROW_ERROR("unexpected condition");
            }
         }
         return res;
      }();
      double initial_execution_time =
          actual_execution_time -
          get_correction_time(
              fu_type, GetPointer<const gimple_node>(TreeM->CGetTreeNode(time_operation_index))->operation, n_ins);
      INDENT_DBG_MEX(DEBUG_LEVEL_VERY_PEDANTIC, debug_level,
                     "---Initial corrected execution time " + STR(initial_execution_time));
      double op_execution_time = initial_execution_time;
      if(op_execution_time <= 0.0)
      {
         op_execution_time = epsilon;
      }

      /// The stage period
      double actual_stage_period;
      actual_stage_period = get_stage_period(fu_type, time_operation_index);
      INDENT_DBG_MEX(DEBUG_LEVEL_VERY_PEDANTIC, debug_level, "---actual_stage_period=" + STR(actual_stage_period));
      double initial_stage_period = 0.0;
      if(get_initiation_time(fu_type, time_operation_index) > 0)
      {
         if(actual_stage_period > HLS_C->get_clock_period_resource_fraction() * HLS_C->get_clock_period())
         {
            actual_stage_period = HLS_C->get_clock_period_resource_fraction() * HLS_C->get_clock_period();
         }
         initial_stage_period =
             actual_stage_period -
             get_correction_time(
                 fu_type, GetPointer<const gimple_node>(TreeM->CGetTreeNode(time_operation_index))->operation, n_ins);
      }
      double stage_period = initial_stage_period;

      THROW_ASSERT(get_initiation_time(fu_type, time_operation_index) == 0 || stage_period > 0.0,
                   "unexpected condition: " + get_fu_name(fu_type).first + " Initiation time " +
                       STR(get_initiation_time(fu_type, time_operation_index)) + " Stage period " + STR(stage_period));

      if(stage_period > 0)
      {
         stage_period += connection_contribute;
      }
      else
      {
         op_execution_time += connection_contribute;
      }
      INDENT_DBG_MEX(DEBUG_LEVEL_VERY_PEDANTIC, debug_level,
                     "<--Time is " + STR(op_execution_time) + "," + STR(stage_period));
      return std::make_pair(op_execution_time, stage_period);
   }
   else
   {
      INDENT_DBG_MEX(DEBUG_LEVEL_VERY_PEDANTIC, debug_level, "---Not yet available: building time model");
      THROW_ASSERT(time_operation_index != ENTRY_ID && time_operation_index != EXIT_ID, "Entry or exit not allocated");
      const auto op_stmt = TreeM->CGetTreeNode(time_operation_index);
      const auto op_stmt_kind = op_stmt->get_kind();
      if(op_stmt_kind == gimple_assign_K)
      {
         const auto ga = GetPointerS<const gimple_assign>(op_stmt);
         const auto op1_kind = GET_CONST_NODE(ga->op1)->get_kind();
         if(op1_kind == ssa_name_K || op1_kind == integer_cst_K || op1_kind == convert_expr_K ||
            op1_kind == nop_expr_K || op1_kind == bit_ior_concat_expr_K || op1_kind == extract_bit_expr_K)
         {
            INDENT_DBG_MEX(DEBUG_LEVEL_VERY_PEDANTIC, debug_level, "<--Time is 0.0,0.0");
            return std::make_pair(0.0, 0.0);
         }
         else if((op1_kind == rshift_expr_K || op1_kind == lshift_expr_K) &&
                 GET_CONST_NODE(GetPointerS<const binary_expr>(GET_CONST_NODE(ga->op1))->op1)->get_kind() ==
                     integer_cst_K)
         {
            INDENT_DBG_MEX(DEBUG_LEVEL_VERY_PEDANTIC, debug_level, "<--Time is 0.0,0.0");
            return std::make_pair(0.0, 0.0);
         }
         else if(op1_kind == cond_expr_K || op1_kind == vec_cond_expr_K)
         {
            THROW_ASSERT(tree_helper::Size(GetPointerS<const ternary_expr>(GET_CONST_NODE(ga->op1))->op0) == 1,
                         "Cond expr not allocated " + ga->op1->ToString());
            /// Computing time of cond_expr as time of cond_expr_FU - setup_time
            const auto data_bitsize = tree_helper::Size(ga->op0);
            const auto fu_prec = resize_to_1_8_16_32_64_128_256_512(data_bitsize);
            const auto op_execution_time = mux_time_unit(fu_prec);
            INDENT_DBG_MEX(DEBUG_LEVEL_VERY_PEDANTIC, debug_level,
                           "<--Time is mux time (precision is " + STR(fu_prec) + ") " + STR(op_execution_time) +
                               ",0.0");
            return std::make_pair(op_execution_time, 0.0);
         }

         const auto data_bitsize = tree_helper::Size(ga->op0);
         const auto fu_prec = resize_to_1_8_16_32_64_128_256_512(data_bitsize);
         std::string fu_name;
         if(op1_kind == widen_mult_expr_K || op1_kind == mult_expr_K)
         {
            const auto in_prec = op1_kind == mult_expr_K ? fu_prec : (fu_prec / 2);
            fu_name =
                tree_node::GetString(op1_kind) + "_FU_" + STR(in_prec) + "_" + STR(in_prec) + "_" + STR(fu_prec) + "_0";
            const auto new_stmt_temp = HLS_T->get_technology_manager()->get_fu(fu_name, LIBRARY_STD_FU);
            THROW_ASSERT(new_stmt_temp, "Functional unit '" + fu_name + "' not found");
            const auto new_stmt_fu = GetPointerS<const functional_unit>(new_stmt_temp);
            const auto new_stmt_op_temp = new_stmt_fu->get_operation(tree_node::GetString(op1_kind));
            const auto new_stmt_op = GetPointerS<operation>(new_stmt_op_temp);
            auto op_execution_time = time_m_execution_time(new_stmt_op);
            INDENT_DBG_MEX(DEBUG_LEVEL_VERY_PEDANTIC, debug_level,
                           "---Uncorrected execution time is " + STR(op_execution_time));
            op_execution_time = op_execution_time - get_setup_hold_time();
            double actual_stage_period;
            actual_stage_period = time_m_stage_period(new_stmt_op);
            INDENT_DBG_MEX(DEBUG_LEVEL_VERY_PEDANTIC, debug_level,
                           "---actual_stage_period=" + STR(actual_stage_period));
            double initial_stage_period = 0.0;
            if(new_stmt_op->time_m->get_initiation_time() > 0)
            {
               if(actual_stage_period > HLS_C->get_clock_period_resource_fraction() * HLS_C->get_clock_period())
               {
                  actual_stage_period = HLS_C->get_clock_period_resource_fraction() * HLS_C->get_clock_period();
               }
               initial_stage_period = actual_stage_period - get_setup_hold_time();
            }
            double stage_period = initial_stage_period;
            INDENT_DBG_MEX(DEBUG_LEVEL_VERY_PEDANTIC, debug_level,
                           "<--Time is " + STR(op_execution_time) + "," + STR(stage_period));
            return std::make_pair(op_execution_time, stage_period);
         }
         else if(op1_kind == lut_expr_K)
         {
            fu_name = tree_node::GetString(op1_kind) + "_FU";
         }
         else if(GetPointer<const unary_expr>(GET_CONST_NODE(ga->op1)))
         {
            fu_name = tree_node::GetString(op1_kind) + "_FU_" + STR(fu_prec) + "_" + STR(fu_prec);
         }
         else if(GetPointer<const binary_expr>(GET_CONST_NODE(ga->op1)))
         {
            fu_name = tree_node::GetString(op1_kind) + "_FU_" + STR(fu_prec) + "_" + STR(fu_prec) + "_" + STR(fu_prec);
         }
         else if(GetPointer<const ternary_expr>(GET_CONST_NODE(ga->op1)))
         {
            fu_name = tree_node::GetString(op1_kind) + "_FU_" + STR(fu_prec) + "_" + STR(fu_prec) + "_" + STR(fu_prec) +
                      "_" + STR(fu_prec);
         }
         else
         {
            THROW_UNREACHABLE("Latency of " + op_stmt->ToString() + " cannot be computed");
         }
         const auto new_stmt_temp = HLS_T->get_technology_manager()->get_fu(fu_name, LIBRARY_STD_FU);
         THROW_ASSERT(new_stmt_temp, "Functional unit '" + fu_name + "' not found");
         const auto new_stmt_fu = GetPointerS<const functional_unit>(new_stmt_temp);
         const auto new_stmt_op_temp = new_stmt_fu->get_operation(tree_node::GetString(op1_kind));
         const auto new_stmt_op = GetPointerS<operation>(new_stmt_op_temp);
         auto op_execution_time = time_m_execution_time(new_stmt_op);
         INDENT_DBG_MEX(DEBUG_LEVEL_VERY_PEDANTIC, debug_level,
                        "---Uncorrected execution time is " + STR(op_execution_time));
         op_execution_time = op_execution_time - get_setup_hold_time();
         INDENT_DBG_MEX(DEBUG_LEVEL_VERY_PEDANTIC, debug_level, "<--Time is " + STR(op_execution_time) + ",0.0");
         return std::make_pair(op_execution_time, 0.0);
      }
      else if(op_stmt_kind == gimple_multi_way_if_K || op_stmt_kind == gimple_cond_K)
      {
         auto controller_delay = estimate_controller_delay_fb();
         INDENT_DBG_MEX(DEBUG_LEVEL_VERY_PEDANTIC, debug_level, "<--Time is " + STR(controller_delay) + ",0.0");
         return std::make_pair(controller_delay, 0.0);
      }
      else if(op_stmt_kind == gimple_phi_K || op_stmt_kind == gimple_nop_K || op_stmt_kind == gimple_return_K)
      {
         INDENT_DBG_MEX(DEBUG_LEVEL_VERY_PEDANTIC, debug_level, "<--Time is 0.0,0.0");
         return std::make_pair(0.0, 0.0);
      }
      THROW_UNREACHABLE("Latency of " + op_stmt->ToString() + " cannot be computed");
      return std::make_pair(0.0, 0.0);
   }
}

double AllocationInformation::GetPhiConnectionLatency(const unsigned int statement_index) const
{
   INDENT_DBG_MEX(DEBUG_LEVEL_VERY_PEDANTIC, debug_level,
                  "-->Computing phi connection delay of " + STR(statement_index));
   /// Checking for output phi
   const auto phi_in_degree = [&]() -> size_t
   {
      size_t ret_value = 0;
      if(statement_index == ENTRY_ID || statement_index == EXIT_ID)
      {
         return 0;
      }
      const auto tn = TreeM->CGetTreeNode(statement_index);
      if(tn->get_kind() != gimple_assign_K)
      {
         return 0;
      }
      const auto ga = GetPointer<const gimple_assign>(tn);
      if(GET_NODE(ga->op0)->get_kind() != ssa_name_K)
      {
         return 0;
      }
      const auto sn = GetPointer<const ssa_name>(GET_NODE(ga->op0));
      INDENT_DBG_MEX(DEBUG_LEVEL_VERY_PEDANTIC, debug_level, "---Analyzing uses of " + sn->ToString());
      for(const auto& use : sn->CGetUseStmts())
      {
         const auto target = GET_NODE(use.first);
         if(target->get_kind() == gimple_phi_K)
         {
            INDENT_DBG_MEX(DEBUG_LEVEL_VERY_PEDANTIC, debug_level, "---Phi: " + target->ToString());
            const auto gp = GetPointer<const gimple_phi>(target);
            CustomOrderedSet<unsigned int> phi_inputs;
            for(const auto& def_edge : gp->CGetDefEdgesList())
            {
               if(def_edge.first->index && !behavioral_helper->is_a_constant(def_edge.first->index))
               {
                  phi_inputs.insert(def_edge.first->index);
               }
            }
            auto curr_in_degree = static_cast<size_t>(phi_inputs.size());
            if(curr_in_degree > 4)
            {
               curr_in_degree = 4;
            }
            ret_value = std::max(ret_value, curr_in_degree);
         }
      }
      return ret_value;
   }();
   if(phi_in_degree == 0)
   {
      INDENT_DBG_MEX(DEBUG_LEVEL_VERY_PEDANTIC, debug_level, "<--Delay is 0.0");
      return 0.0;
   }
   const auto statement = TreeM->CGetTreeNode(statement_index);
   THROW_ASSERT(statement->get_kind() == gimple_assign_K, statement->ToString());
   const auto sn = GetPointerS<const gimple_assign>(statement)->op0;
   THROW_ASSERT(sn, "");
   const auto precision = resize_to_1_8_16_32_64_128_256_512(tree_helper::Size(sn));
   const auto mux_time = estimate_muxNto1_delay(precision, static_cast<unsigned int>(phi_in_degree));
   INDENT_DBG_MEX(DEBUG_LEVEL_VERY_PEDANTIC, debug_level,
                  "<--Delay (" + STR(phi_in_degree) + " with " + STR(precision) + " bits) is " + STR(mux_time));
   return mux_time;
}

double AllocationInformation::GetCondExprTimeLatency(const unsigned int operation_index) const
{
   const auto tn = TreeM->CGetTreeReindex(operation_index);
   const auto gp = GetPointer<const gimple_phi>(GET_CONST_NODE(tn));
   THROW_ASSERT(gp, "Tree node is " + STR(tn));
   /// Computing time of cond_expr as time of cond_expr_FU - setup_time
   /// In this way we are correctly estimating only phi with two inputs
   const auto type = tree_helper::CGetType(tn);
   const auto data_bitsize = tree_helper::Size(type);
   const auto fu_prec = resize_to_1_8_16_32_64_128_256_512(data_bitsize);
   return mux_time_unit(fu_prec);
}

unsigned int AllocationInformation::GetFuType(const vertex operation) const
{
   return GetFuType(op_graph->CGetOpNodeInfo(operation)->GetNodeId());
}

unsigned int AllocationInformation::GetFuType(const unsigned int operation) const
{
   unsigned int fu_type = 0;
   if(not is_vertex_bounded_with(operation, fu_type))
   {
      const CustomOrderedSet<unsigned int>& fu_set = can_implement_set(operation);
      if(fu_set.size() > 1)
      {
         for(const auto fu : fu_set)
         {
            INDENT_OUT_MEX(0, 0, get_fu_name(fu).first);
         }
         THROW_UNREACHABLE("Multiple fus not supported: " + STR(TreeM->CGetTreeNode(operation)));
      }
      else
      {
         return *(fu_set.begin());
      }
   }
   return fu_type;
}

double AllocationInformation::mux_area_unit_raw(unsigned long long fu_prec) const
{
   const technology_managerRef TM = HLS_T->get_technology_manager();
   technology_nodeRef f_unit_mux =
       TM->get_fu(MUX_GATE_STD + STR("_1_") + STR(fu_prec) + "_" + STR(fu_prec) + "_" + STR(fu_prec), LIBRARY_STD_FU);
   THROW_ASSERT(f_unit_mux, "Library miss component: " + std::string(MUX_GATE_STD) + STR("_1_") + STR(fu_prec) + "_" +
                                STR(fu_prec) + "_" + STR(fu_prec));
   auto* fu_mux = GetPointer<functional_unit>(f_unit_mux);
   double area = GetPointer<clb_model>(fu_mux->area_m)->get_resource_value(clb_model::SLICE_LUTS);
   if(area == 0.0)
   {
      area = fu_mux->area_m->get_area_value() - 1.0;
   }
   return area;
}

double AllocationInformation::estimate_mux_area(unsigned int fu_name) const
{
   auto fu_prec = get_prec(fu_name);
   fu_prec = resize_to_1_8_16_32_64_128_256_512(fu_prec);
   return estimate_muxNto1_area(fu_prec, 2);
}

double AllocationInformation::estimate_controller_delay_fb() const
{
   return 0.5 * EstimateControllerDelay();
}

double AllocationInformation::EstimateControllerDelay() const
{
   const double states_number_normalization = parameters->IsParameter("StatesNumberNormalization") ?
                                                  parameters->GetParameter<double>("StatesNumberNormalization") :
                                                  NUM_CST_allocation_default_states_number_normalization;
   if(not parameters->getOption<bool>(OPT_estimate_logic_and_connections))
   {
      return 0.0;
   }
   size_t n_states =
       boost::num_vertices(*hls_manager->CGetFunctionBehavior(function_index)->CGetBBGraph(FunctionBehavior::BB)) +
       get_n_complex_operations();
   double n_states_factor = static_cast<double>(n_states) / NUM_CST_allocation_default_states_number_normalization_BB;
   if(hls->STG && hls->STG->get_number_of_states())
   {
      n_states = hls->STG->get_number_of_states();
      if(n_states == 1)
      {
         return 0.0;
      }
      n_states_factor = static_cast<double>(n_states) / states_number_normalization;
   }
   unsigned int fu_prec = 16;
   const technology_managerRef TM = HLS_T->get_technology_manager();
   technology_nodeRef f_unit =
       TM->get_fu(MULTIPLIER_STD + std::string("_") + STR(fu_prec) + "_" + STR(fu_prec) + "_" + STR(fu_prec) + "_0",
                  LIBRARY_STD_FU);
   THROW_ASSERT(f_unit, "Library miss component: " + std::string(MULTIPLIER_STD) + std::string("_") + STR(fu_prec) +
                            "_" + STR(fu_prec) + "_" + STR(fu_prec) + "_0");
   auto* fu = GetPointer<functional_unit>(f_unit);
   technology_nodeRef op_node = fu->get_operation("mult_expr");
   auto* op = GetPointer<operation>(op_node);
   double delay = time_m_execution_time(op);
   delay = delay * controller_delay_multiplier *
           ((1 - exp(-n_states_factor)) +
            n_states_factor / NUM_CST_allocation_default_states_number_normalization_linear_factor);
   if(delay < 2 * get_setup_hold_time())
   {
      delay = 2 * get_setup_hold_time();
   }
   INDENT_DBG_MEX(DEBUG_LEVEL_VERY_PEDANTIC, debug_level,
                  "---Controller delay is " + STR(delay) + " while n_states is " + STR(n_states));
   return delay;
}

std::string AllocationInformation::get_latency_string(const std::string& lat) const
{
   if(lat == "2")
   {
      return std::string("");
   }
   else if(lat == "3")
   {
      return std::string("_3");
   }
   else if(lat == "4")
   {
      return std::string("_4");
   }
   else
   {
      THROW_ERROR("unexpected BRAM latency:" + lat);
   }
   return "";
}

#define ARRAY_CORRECTION 0
double AllocationInformation::get_correction_time(unsigned int fu, const std::string& operation_name,
                                                  unsigned int n_ins) const
{
   double res_value = get_setup_hold_time();
   technology_nodeRef current_fu = get_fu(fu);
   std::string memory_type = GetPointer<functional_unit>(current_fu)->memory_type;
   std::string memory_ctrl_type = GetPointer<functional_unit>(current_fu)->memory_ctrl_type;
   INDENT_DBG_MEX(DEBUG_LEVEL_VERY_PEDANTIC, debug_level,
                  "-->Computing correction time of '" + operation_name + "'" +
                      (memory_type != "" ? "(" + memory_type + ")" : "") +
                      (memory_ctrl_type != "" ? "(" + memory_ctrl_type + ")" : ""));
   INDENT_DBG_MEX(DEBUG_LEVEL_VERY_PEDANTIC, debug_level, "---Setup-Hold-time: " + STR(res_value));
   unsigned long long elmt_bitsize = 0;
   bool is_read_only_correction = false;
   bool is_proxied_correction = false;
   bool is_a_proxy = false;
   bool is_private_correction = false;
   bool is_single_variable = false;
<<<<<<< HEAD
   auto single_var_lambda = [&](unsigned var) -> bool
   {
      unsigned int type_index = tree_helper::get_type_index(TreeM, var);
=======
   auto single_var_lambda = [&](unsigned var) -> bool {
      auto type_index = tree_helper::get_type_index(TreeM, var);
>>>>>>> 67da4e63
      if(tree_helper::is_an_array(TreeM, type_index) || tree_helper::is_a_struct(TreeM, type_index) ||
         tree_helper::is_an_union(TreeM, type_index))
      {
         return false;
      }
      else
      {
         return true;
      }
   };

#if 0
   /// first check for component_timing_alias
   if(GetPointer<functional_unit>(current_fu)->component_timing_alias != "")
   {
      std::string component_name = GetPointer<functional_unit>(current_fu)->component_timing_alias;
      std::string library = HLS_T->get_technology_manager()->get_library(component_name);
      technology_nodeRef f_unit_alias = HLS_T->get_technology_manager()->get_fu(component_name, library);
      THROW_ASSERT(f_unit_alias, "Library miss component: " + component_name);
      functional_unit * fu_alias = GetPointer<functional_unit>(f_unit_alias);
      technology_nodeRef op_alias_node = fu_alias->get_operation(operation_name);
      operation * op_alias = op_alias_node ? GetPointer<operation>(op_alias_node) : GetPointer<operation>(fu_alias->get_operations().front());
      double alias_exec_time = op_alias->time_m->get_initiation_time() != 0u ? time_m_stage_period(op_alias) : time_m_execution_time(op_alias);
      functional_unit * fu_cur = GetPointer<functional_unit>(current_fu);
      technology_nodeRef op_cur_node = fu_cur->get_operation(operation_name);
      operation * op_cur = GetPointer<operation>(op_cur_node);
      double cur_exec_time = op_cur->time_m->get_initiation_time() != 0u ? time_m_stage_period(op_cur) : time_m_execution_time(op_cur);
      res_value += cur_exec_time - alias_exec_time;
   }
#endif
   if(memory_type == MEMORY_TYPE_SYNCHRONOUS_UNALIGNED)
   {
      INDENT_DBG_MEX(DEBUG_LEVEL_VERY_PEDANTIC, debug_level,
                     "---Applying memory correction for MEMORY_TYPE_SYNCHRONOUS_UNALIGNED");
      unsigned var = get_memory_var(fu);
      if(!Rmem->is_a_proxied_variable(var))
      {
         is_proxied_correction = true;
      }
      else if(Rmem->is_private_memory(var))
      {
         is_private_correction = true;
      }
      if(Rmem->is_read_only_variable(var))
      {
         is_read_only_correction = true;
      }
      is_single_variable = single_var_lambda(var);

      elmt_bitsize = Rmem->get_bram_bitsize();

#if ARRAY_CORRECTION
      auto type_index = tree_helper::get_type_index(TreeM, var);
      if(tree_helper::is_an_array(TreeM, type_index))
      {
         std::vector<unsigned int> dims;
         tree_helper::get_array_dimensions(TreeM, type_index, dims);
         unsigned int n_not_power_of_two = 0;
         for(auto idx : dims)
            if(idx & (idx - 1))
               ++n_not_power_of_two;
         if(dims.size() > 1 && n_not_power_of_two > 0)
         {
            const technology_managerRef TM = HLS_T->get_technology_manager();
            auto bus_addr_bitsize = resize_to_1_8_16_32_64_128_256_512(address_bitsize);
            technology_nodeRef f_unit =
                TM->get_fu(ADDER_STD + std::string("_" + STR(bus_addr_bitsize) + "_" + STR(bus_addr_bitsize) + "_" +
                                                   STR(bus_addr_bitsize)),
                           LIBRARY_STD_FU);
            THROW_ASSERT(f_unit, "Library miss component: " + std::string(ADDER_STD) +
                                     std::string("_" + STR(bus_addr_bitsize) + "_" + STR(bus_addr_bitsize) + "_" +
                                                 STR(bus_addr_bitsize)));
            functional_unit* Fu = GetPointer<functional_unit>(f_unit);
            technology_nodeRef op_node = Fu->get_operation("plus_expr");
            operation* op = GetPointer<operation>(op_node);
            double delay = time_m_execution_time(op) - get_setup_hold_time();
            unsigned int n_levels = 0;
            for(; dims.size() >= (1u << n_levels); ++n_levels)
               ;
            res_value -= (n_levels - 1) * delay;
         }
      }
#endif
   }
   else if(memory_type == MEMORY_TYPE_ASYNCHRONOUS)
   {
      INDENT_DBG_MEX(DEBUG_LEVEL_VERY_PEDANTIC, debug_level,
                     "---Applying memory correction for MEMORY_TYPE_ASYNCHRONOUS");
      unsigned var = get_memory_var(fu);
      if(!Rmem->is_a_proxied_variable(var))
      {
         is_proxied_correction = true;
      }
      if(Rmem->is_read_only_variable(var))
      {
         is_read_only_correction = true;
      }
      is_single_variable = single_var_lambda(var);

      const auto type_node = tree_helper::CGetType(TreeM->CGetTreeReindex(var));
      elmt_bitsize = tree_helper::AccessedMaximumBitsize(type_node, 1);
#if ARRAY_CORRECTION
      if(tree_helper::IsArrayType(type_node))
      {
         const auto dims = tree_helper::GetArrayDimensions(type_node);
         unsigned int n_not_power_of_two = 0;
         for(auto idx : dims)
            if(idx & (idx - 1))
               ++n_not_power_of_two;
         if((dims.size() > 1 && n_not_power_of_two > 0))
         {
            const technology_managerRef TM = HLS_T->get_technology_manager();
            auto bus_addr_bitsize = resize_to_1_8_16_32_64_128_256_512(address_bitsize);
            technology_nodeRef f_unit =
                TM->get_fu(ADDER_STD + std::string("_" + STR(bus_addr_bitsize) + "_" + STR(bus_addr_bitsize) + "_" +
                                                   STR(bus_addr_bitsize)),
                           LIBRARY_STD_FU);
            THROW_ASSERT(f_unit, "Library miss component: " + std::string(ADDER_STD) +
                                     std::string("_" + STR(bus_addr_bitsize) + "_" + STR(bus_addr_bitsize) + "_" +
                                                 STR(bus_addr_bitsize)));
            functional_unit* Fu = GetPointer<functional_unit>(f_unit);
            technology_nodeRef op_node = Fu->get_operation("plus_expr");
            operation* op = GetPointer<operation>(op_node);
            double delay = time_m_execution_time(op) - get_setup_hold_time();
            unsigned int n_levels = 0;
            for(; dims.size() >= (1u << n_levels); ++n_levels)
               ;
            res_value -= (n_levels - 1) * delay;
         }
      }
#endif
   }
   else if(memory_type == MEMORY_TYPE_SYNCHRONOUS_SDS || memory_type == MEMORY_TYPE_SYNCHRONOUS_SDS_BUS)
   {
      INDENT_DBG_MEX(
          DEBUG_LEVEL_VERY_PEDANTIC, debug_level,
          "---Applying memory correction for MEMORY_TYPE_SYNCHRONOUS_SDS and MEMORY_TYPE_SYNCHRONOUS_SDS_BUS");
      unsigned var = get_memory_var(fu);
      is_single_variable = single_var_lambda(var);

      const auto type_node = tree_helper::CGetType(TreeM->CGetTreeReindex(var));
      elmt_bitsize = tree_helper::AccessedMaximumBitsize(type_node, 1);
#if ARRAY_CORRECTION
      if(tree_helper::IsArrayType(type_node))
      {
         const auto dims = tree_helper::GetArrayDimensions(type_node);
         unsigned int n_not_power_of_two = 0;
         for(auto idx : dims)
            if(idx & (idx - 1))
               ++n_not_power_of_two;
         if((dims.size() > 1 && n_not_power_of_two > 0))
         {
            const technology_managerRef TM = HLS_T->get_technology_manager();
            auto bus_addr_bitsize = resize_to_1_8_16_32_64_128_256_512(address_bitsize);
            technology_nodeRef f_unit =
                TM->get_fu(ADDER_STD + std::string("_" + STR(bus_addr_bitsize) + "_" + STR(bus_addr_bitsize) + "_" +
                                                   STR(bus_addr_bitsize)),
                           LIBRARY_STD_FU);
            THROW_ASSERT(f_unit, "Library miss component: " + std::string(ADDER_STD) +
                                     std::string("_" + STR(bus_addr_bitsize) + "_" + STR(bus_addr_bitsize) + "_" +
                                                 STR(bus_addr_bitsize)));
            functional_unit* Fu = GetPointer<functional_unit>(f_unit);
            technology_nodeRef op_node = Fu->get_operation("plus_expr");
            operation* op = GetPointer<operation>(op_node);
            double delay = time_m_execution_time(op) - get_setup_hold_time();
            unsigned int n_levels = 0;
            for(; dims.size() >= (1u << n_levels); ++n_levels)
               ;
            res_value -= (n_levels - 1) * delay;
         }
      }
#endif
   }
   else if(memory_ctrl_type == MEMORY_CTRL_TYPE_PROXY || memory_ctrl_type == MEMORY_CTRL_TYPE_PROXYN ||
           memory_ctrl_type == MEMORY_CTRL_TYPE_DPROXY || memory_ctrl_type == MEMORY_CTRL_TYPE_DPROXYN)
   {
      is_a_proxy = true;
      unsigned var = proxy_memory_units.find(fu)->second;
      INDENT_DBG_MEX(DEBUG_LEVEL_VERY_PEDANTIC, debug_level,
                     "---Applying memory correction for PROXY for var:" + STR(var));
      if(Rmem->is_read_only_variable(var))
      {
         is_read_only_correction = true;
      }
      is_single_variable = single_var_lambda(var);

      auto* fu_cur = GetPointerS<functional_unit>(current_fu);
      technology_nodeRef op_cur_node = fu_cur->get_operation(operation_name);
      std::string latency_postfix =
          (memory_ctrl_type == MEMORY_CTRL_TYPE_DPROXY || memory_ctrl_type == MEMORY_CTRL_TYPE_DPROXYN) ?
              "" :
              get_latency_string(fu_cur->bram_load_latency);

      auto* op_cur = GetPointerS<operation>(op_cur_node);
      double cur_exec_time =
          op_cur->time_m->get_initiation_time() != 0u ? time_m_stage_period(op_cur) : time_m_execution_time(op_cur);
      double cur_exec_delta;
      technology_nodeRef f_unit_sds;
      if(Rmem->is_sds_var(var))
      {
         if(memory_ctrl_type == MEMORY_CTRL_TYPE_PROXY || memory_ctrl_type == MEMORY_CTRL_TYPE_DPROXY)
         {
            if(Rmem->is_private_memory(var))
            {
               if(memory_ctrl_type == MEMORY_CTRL_TYPE_DPROXY)
               {
                  f_unit_sds = HLS_T->get_technology_manager()->get_fu(ARRAY_1D_STD_DISTRAM_SDS, LIBRARY_STD_FU);
               }
               else
               {
                  f_unit_sds =
                      HLS_T->get_technology_manager()->get_fu(ARRAY_1D_STD_BRAM_SDS + latency_postfix, LIBRARY_STD_FU);
               }
            }
            else
            {
               f_unit_sds =
                   HLS_T->get_technology_manager()->get_fu(ARRAY_1D_STD_BRAM_SDS_BUS + latency_postfix, LIBRARY_STD_FU);
            }
         }
         else
         {
            if(Rmem->is_private_memory(var))
            {
               if(memory_ctrl_type == MEMORY_CTRL_TYPE_DPROXYN)
               {
                  f_unit_sds = HLS_T->get_technology_manager()->get_fu(ARRAY_1D_STD_DISTRAM_NN_SDS, LIBRARY_STD_FU);
               }
               else
               {
                  f_unit_sds = HLS_T->get_technology_manager()->get_fu(ARRAY_1D_STD_BRAM_NN_SDS + latency_postfix,
                                                                       LIBRARY_STD_FU);
               }
            }
            else
            {
               f_unit_sds = HLS_T->get_technology_manager()->get_fu(ARRAY_1D_STD_BRAM_NN_SDS_BUS + latency_postfix,
                                                                    LIBRARY_STD_FU);
            }
         }

         const auto type_node = tree_helper::CGetType(TreeM->CGetTreeReindex(var));
         elmt_bitsize = tree_helper::AccessedMaximumBitsize(type_node, 1);
      }
      else
      {
         f_unit_sds = HLS_T->get_technology_manager()->get_fu(ARRAY_1D_STD_BRAM_NN + latency_postfix, LIBRARY_STD_FU);
         if(Rmem->is_private_memory(var))
         {
            is_private_correction = true;
         }
         elmt_bitsize = Rmem->get_bram_bitsize();
      }
      THROW_ASSERT(f_unit_sds, "Library miss component");
      auto* fu_sds = GetPointer<functional_unit>(f_unit_sds);
      technology_nodeRef op_sds_node = fu_sds->get_operation(operation_name);
      auto* op_sds = GetPointer<operation>(op_sds_node);
      double cur_sds_exec_time =
          op_sds->time_m->get_initiation_time() != 0u ? time_m_stage_period(op_sds) : time_m_execution_time(op_sds);
      cur_exec_delta = cur_exec_time - cur_sds_exec_time;
      res_value = res_value + cur_exec_delta;

#if ARRAY_CORRECTION
      const auto type_node = tree_helper::CGetType(TreeM->CGetTreeReindex(var));
      if(tree_helper::IsArrayType(type_node))
      {
         const auto dims = tree_helper::GetArrayDimensions(type_node);
         unsigned int n_not_power_of_two = 0;
         for(auto idx : dims)
            if(idx & (idx - 1))
               ++n_not_power_of_two;
         if(dims.size() > 1 && n_not_power_of_two > 0)
         {
            const technology_managerRef TM = HLS_T->get_technology_manager();
            auto bus_addr_bitsize = resize_to_1_8_16_32_64_128_256_512(address_bitsize);
            technology_nodeRef f_unit =
                TM->get_fu(ADDER_STD + std::string("_" + STR(bus_addr_bitsize) + "_" + STR(bus_addr_bitsize) + "_" +
                                                   STR(bus_addr_bitsize)),
                           LIBRARY_STD_FU);
            functional_unit* Fu = GetPointer<functional_unit>(f_unit);
            technology_nodeRef op_node = Fu->get_operation("plus_expr");
            operation* op = GetPointer<operation>(op_node);
            double delay = time_m_execution_time(op) - get_setup_hold_time();
            unsigned int n_levels = 0;
            for(; dims.size() >= (1u << n_levels); ++n_levels)
               ;
            res_value -= (n_levels - 1) * delay;
         }
      }
#endif
   }
   else if(memory_ctrl_type == MEMORY_CTRL_TYPE_D00)
   {
      elmt_bitsize = Rmem->get_bram_bitsize();
   }
   else if(is_single_bool_test_cond_expr_units(fu))
   {
      auto prec = get_prec(fu);
      auto fu_prec = resize_to_1_8_16_32_64_128_256_512(prec);
      if(fu_prec > 1)
      {
         const technology_managerRef TM = HLS_T->get_technology_manager();
         auto true_delay = [&]() -> double
         {
            technology_nodeRef f_unit_ce = TM->get_fu(COND_EXPR_STD "_1_1_1_1", LIBRARY_STD_FU);
            auto* fu_ce = GetPointer<functional_unit>(f_unit_ce);
            technology_nodeRef op_ce_node = fu_ce->get_operation("cond_expr");
            auto* op_ce = GetPointer<operation>(op_ce_node);
            double setup_time = get_setup_hold_time();
            return time_m_execution_time(op_ce) - setup_time;
         }();
         technology_nodeRef f_unit_ce = TM->get_fu(get_fu_name(fu).first, LIBRARY_STD_FU);
         auto* fu_ce = GetPointer<functional_unit>(f_unit_ce);
         technology_nodeRef op_ce_node = fu_ce->get_operation("cond_expr");
         auto* op_ce = GetPointer<operation>(op_ce_node);
         double setup_time = get_setup_hold_time();
         double ce_delay = time_m_execution_time(op_ce) - setup_time;
         double correction = ce_delay - true_delay;
         res_value = res_value + correction;
      }
   }
   else if(is_simple_pointer_plus_expr(fu))
   {
      const technology_managerRef TM = HLS_T->get_technology_manager();
      technology_nodeRef f_unit_ce = TM->get_fu(get_fu_name(fu).first, LIBRARY_STD_FU);
      auto* fu_ce = GetPointer<functional_unit>(f_unit_ce);
      technology_nodeRef op_ce_node = fu_ce->get_operation(operation_name);
      auto* op_ce = GetPointer<operation>(op_ce_node);
      double setup_time = get_setup_hold_time();
      double ce_delay = time_m_execution_time(op_ce) - setup_time;
      double correction = ce_delay;
      res_value = res_value + correction;
   }
   else if(operation_name == "lut_expr")
   {
      // std::cerr << "get_correction_time " << operation_name << " - " << n_ins << "\n";
      if(HLS_T->get_target_device()->has_parameter("max_lut_size") &&
         HLS_T->get_target_device()->get_parameter<size_t>("max_lut_size") != 0)
      {
         const technology_managerRef TM = HLS_T->get_technology_manager();
         technology_nodeRef f_unit_lut = TM->get_fu(LUT_EXPR_STD, LIBRARY_STD_FU);
         auto* fu_lut = GetPointer<functional_unit>(f_unit_lut);
         technology_nodeRef op_lut_node = fu_lut->get_operation(operation_name);
         auto* op_lut = GetPointer<operation>(op_lut_node);
         double setup_time = get_setup_hold_time();
         double lut_delay = time_m_execution_time(op_lut) - setup_time;
         res_value = res_value + lut_delay;
         auto max_lut_size = HLS_T->get_target_device()->get_parameter<size_t>("max_lut_size");
         if(n_ins > max_lut_size)
         {
            THROW_ERROR("unexpected condition");
         }
         else
         {
            auto delta_delay = (lut_delay * 1.) / static_cast<double>(max_lut_size);
            // std::cerr << "correction value = " << (max_lut_size-n_ins)*delta_delay << "\n";
            res_value = res_value - static_cast<double>(n_ins) * delta_delay;
         }
      }
   }

   INDENT_DBG_MEX(DEBUG_LEVEL_VERY_PEDANTIC, debug_level,
                  "---Correction value after first correction " + STR(res_value));
   double bus_multiplier = 0;
   if(elmt_bitsize == 128)
   {
      bus_multiplier = -1.0;
   }
   else if(elmt_bitsize == 64)
   {
      bus_multiplier = -0.5;
   }
   else if(elmt_bitsize == 32)
   {
      bus_multiplier = 0;
   }
   else if(elmt_bitsize == 16)
   {
      bus_multiplier = +0;
   }
   else if(elmt_bitsize == 8)
   {
      bus_multiplier = +0;
   }
   res_value = res_value + bus_multiplier * (get_setup_hold_time() / time_multiplier);
   if(is_read_only_correction)
   {
      INDENT_DBG_MEX(DEBUG_LEVEL_VERY_PEDANTIC, debug_level, "---Applying read only correction");
      res_value = res_value + memory_correction_coefficient * 0.5 * (get_setup_hold_time() / time_multiplier);
   }
   if(is_proxied_correction)
   {
      INDENT_DBG_MEX(DEBUG_LEVEL_VERY_PEDANTIC, debug_level, "---Applying proxy correction");
      res_value =
          res_value + memory_correction_coefficient * (estimate_mux_time(fu) / (mux_time_multiplier * time_multiplier));
   }
   if(is_private_correction)
   {
      INDENT_DBG_MEX(DEBUG_LEVEL_VERY_PEDANTIC, debug_level, "---Applying private correction");
      res_value =
          res_value + memory_correction_coefficient * (estimate_mux_time(fu) / (mux_time_multiplier * time_multiplier));
   }
   if(is_single_variable)
   {
      INDENT_DBG_MEX(DEBUG_LEVEL_VERY_PEDANTIC, debug_level, "---Applying single variable correction");
      const technology_managerRef TM = HLS_T->get_technology_manager();
      auto fname = get_fu_name(fu).first;
      technology_nodeRef f_unit_sv = TM->get_fu(fname, TM->get_library(fname));
      auto* fu_sv = GetPointer<functional_unit>(f_unit_sv);
      technology_nodeRef op_sv_node = fu_sv->get_operation(operation_name);
      auto* op_sv = GetPointer<operation>(op_sv_node);
      double setup_time = get_setup_hold_time();
      double cur_sv_exec_time =
          op_sv->time_m->get_initiation_time() != 0u ? time_m_stage_period(op_sv) : time_m_execution_time(op_sv);
      if(is_a_proxy || is_proxied_correction)
      {
         res_value = cur_sv_exec_time - setup_time;
      }
      else
      {
         double sv_delay = cur_sv_exec_time - 2 * setup_time;
         double correction = sv_delay;
         res_value = res_value + correction;
      }
   }
   INDENT_DBG_MEX(DEBUG_LEVEL_VERY_PEDANTIC, debug_level, "<--Correction is " + STR(res_value));
   return res_value;
}

double AllocationInformation::estimate_call_delay() const
{
   INDENT_DBG_MEX(DEBUG_LEVEL_VERY_PEDANTIC, debug_level, "-->Estimating call delay");
   double clock_budget = HLS_C->get_clock_period_resource_fraction() * HLS_C->get_clock_period();
   double scheduling_mux_margins = parameters->getOption<double>(OPT_scheduling_mux_margins) * mux_time_unit(32);
   double call_delay = clock_budget;
   INDENT_DBG_MEX(DEBUG_LEVEL_VERY_PEDANTIC, debug_level,
                  "---Minimum slack " +
                      STR(minimumSlack > 0.0 && minimumSlack != std::numeric_limits<double>::max() ? minimumSlack : 0));
   call_delay -= minimumSlack > 0.0 && minimumSlack != std::numeric_limits<double>::max() ? minimumSlack : 0;
   INDENT_DBG_MEX(DEBUG_LEVEL_VERY_PEDANTIC, debug_level, "---Call delay without slack " + STR(call_delay));
   if(call_delay < 0.0)
   {
      call_delay = get_setup_hold_time();
   }
   auto ctrl_delay = EstimateControllerDelay();
   if(call_delay < ctrl_delay)
   {
      call_delay = ctrl_delay;
   }
   /// Check if the operation mapped on this fu is bounded
   std::string function_name = behavioral_helper->get_function_name();
   auto module_name = hls->top->get_circ()->get_typeRef()->id_type;
   auto* fu = GetPointer<functional_unit>(HLS_T->get_technology_manager()->get_fu(module_name, WORK_LIBRARY));
   auto* op = GetPointer<operation>(fu->get_operation(function_name));
   if(not op->bounded)
   {
      /// Add delay due to multiplexer in front of the input; the multiplexer has as input the actual input used in
      /// first clock cycle and the registered input used in the following cycles
      call_delay += EstimateControllerDelay();
   }
   if(call_delay >= clock_budget - scheduling_mux_margins)
   {
      call_delay = clock_budget - scheduling_mux_margins;
   }
   INDENT_DBG_MEX(DEBUG_LEVEL_VERY_PEDANTIC, debug_level, "<--Estimated call delay " + STR(call_delay));
   return call_delay;
}

double AllocationInformation::compute_normalized_area(unsigned int fu_s1) const
{
   double mux_area = estimate_mux_area(fu_s1);
   double resource_area =
       is_single_bool_test_cond_expr_units(fu_s1) ? (mux_area > 1 ? (mux_area - 1) : 0) : get_area(fu_s1);
   if(resource_area > mux_area && resource_area - mux_area < 4)
   {
      resource_area = mux_area;
   }
   const auto fu_name = list_of_FU[fu_s1]->get_name();
   if(parameters->IsParameter("no-share-max") && parameters->GetParameter<int>("no-share-max") &&
      (fu_name.find("max_expr_FU_") != std::string::npos || fu_name.find("min_expr_FU_") != std::string::npos))
   {
      resource_area = 0.0;
   }
   return (resource_area / mux_area) + 3 * get_DSPs(fu_s1);
}

unsigned int AllocationInformation::get_n_complex_operations() const
{
   return n_complex_operations;
}

std::string AllocationInformation::extract_bambu_provided_name(unsigned long long prec_in, unsigned long long prec_out,
                                                               const HLS_managerConstRef hls_manager,
                                                               technology_nodeRef& current_fu)
{
   std::string unit_name;
   if(prec_in == 32 && prec_out == 64)
   {
      unit_name = SF_FFDATA_CONVERTER_32_64_STD;
   }
   else if(prec_in == 64 && prec_out == 32)
   {
      unit_name = SF_FFDATA_CONVERTER_64_32_STD;
   }
   else
   {
      THROW_ERROR("not supported float to float conversion: " + STR(prec_in) + " " + STR(prec_out));
   }
   current_fu = get_fu(unit_name, hls_manager);
   return unit_name;
}

bool AllocationInformation::has_constant_in(unsigned int fu_name) const
{
   if(!has_to_be_synthetized(fu_name))
   {
      return false;
   }
   return GetPointer<functional_unit>(list_of_FU[fu_name])->characterizing_constant_value != "";
}

bool AllocationInformation::is_proxy_memory_unit(const unsigned int fu_name) const
{
   THROW_ASSERT(fu_name < get_number_fu_types(), "functional unit id not meaningful");
   return proxy_memory_units.find(fu_name) != proxy_memory_units.end();
}

bool AllocationInformation::is_readonly_memory_unit(const unsigned int fu_name) const
{
   THROW_ASSERT(fu_name < get_number_fu_types(), "functional unit id not meaningful");
   return (is_memory_unit(fu_name) && Rmem->is_read_only_variable(get_memory_var(fu_name))) ||
          (is_proxy_memory_unit(fu_name) && Rmem->is_read_only_variable(get_proxy_memory_var(fu_name)));
}

bool AllocationInformation::is_single_bool_test_cond_expr_units(const unsigned int fu_name) const
{
   THROW_ASSERT(fu_name < get_number_fu_types(), "functional unit id not meaningful");
   return single_bool_test_cond_expr_units.find(fu_name) != single_bool_test_cond_expr_units.end();
}

bool AllocationInformation::is_simple_pointer_plus_expr(const unsigned int fu_name) const
{
   THROW_ASSERT(fu_name < get_number_fu_types(), "functional unit id not meaningful");
   return simple_pointer_plus_expr.find(fu_name) != simple_pointer_plus_expr.end();
}

unsigned int AllocationInformation::get_worst_number_of_cycles(const unsigned int fu_name) const
{
   if(!has_to_be_synthetized(fu_name))
   {
      return 0;
   }
   const functional_unit::operation_vec node_ops = GetPointer<functional_unit>(list_of_FU[fu_name])->get_operations();
   unsigned int max_value = 0;
   auto no_it_end = node_ops.end();
   for(auto no_it = node_ops.begin(); no_it != no_it_end; ++no_it)
   {
      max_value = std::max(max_value, GetPointer<operation>(*no_it)->time_m->get_cycles());
   }
   return max_value;
}

double AllocationInformation::GetClockPeriodMargin() const
{
   auto clock_period = HLS_C->get_clock_period();
   auto clock_period_resource_fraction = HLS_C->get_clock_period_resource_fraction();
   auto scheduling_mux_margins = parameters->getOption<double>(OPT_scheduling_mux_margins) * mux_time_unit(32);
   auto setup_hold_time = get_setup_hold_time();

   return clock_period - ((clock_period * clock_period_resource_fraction) - scheduling_mux_margins - setup_hold_time);
}

CustomSet<unsigned int> AllocationInformation::ComputeRoots(const unsigned int ssa, const AbsControlStep cs) const
{
   const auto bb_version = hls_manager->CGetFunctionBehavior(function_index)->GetBBVersion();
   if(ssa_bb_versions.find(ssa) != ssa_bb_versions.end() &&
      ssa_bb_versions.find(ssa)->second == std::pair<unsigned int, AbsControlStep>(bb_version, cs))
   {
      INDENT_DBG_MEX(DEBUG_LEVEL_VERY_PEDANTIC, debug_level,
                     "---Compute roots - Using cached values of " + STR(ssa) + " at version " + STR(bb_version));
      return ssa_roots.find(ssa)->second;
   }
   else
   {
      const auto schedule = hls->Rsch;
      CustomSet<unsigned int> already_analyzed_ssas;
      CustomSet<unsigned int> ssa_to_be_analyzeds;
      CustomSet<unsigned int> roots;
      ssa_to_be_analyzeds.insert(ssa);
      INDENT_DBG_MEX(DEBUG_LEVEL_VERY_PEDANTIC, debug_level,
                     "-->Computing roots of " + STR(ssa) + " at version " + STR(bb_version));
      while(ssa_to_be_analyzeds.size())
      {
         const auto current_tn_index = *(ssa_to_be_analyzeds.begin());
         ssa_to_be_analyzeds.erase(ssa_to_be_analyzeds.begin());
         if(already_analyzed_ssas.find(current_tn_index) != already_analyzed_ssas.end())
         {
            continue;
         }
         already_analyzed_ssas.insert(current_tn_index);
         INDENT_DBG_MEX(DEBUG_LEVEL_VERY_PEDANTIC, debug_level,
                        "-->Considering " + STR(TreeM->CGetTreeNode(current_tn_index)));
         const auto current_sn = GetPointer<const ssa_name>(TreeM->CGetTreeNode(current_tn_index));
         if(not current_sn)
         {
            INDENT_DBG_MEX(DEBUG_LEVEL_VERY_PEDANTIC, debug_level, "<--Ignored since not ssa");
            continue;
         }
         const auto current_sn_def = current_sn->CGetDefStmt();
#if 0
         if(schedule->is_scheduled(current_sn_def->index) && schedule->get_cstep(current_sn_def->index) != cs && cs.second != AbsControlStep::UNKNOWN)
         {
            INDENT_DBG_MEX(DEBUG_LEVEL_VERY_PEDANTIC, debug_level, "<--Ignored since defined in different control step " + STR(schedule->get_cstep(current_sn_def->index).second) + " vs. " + STR(cs.second));
            continue;
         }
#endif
         if(cs.second == AbsControlStep::UNKNOWN &&
            cs.first != GetPointer<const gimple_node>(GET_NODE(current_sn_def))->bb_index)
         {
            INDENT_DBG_MEX(DEBUG_LEVEL_VERY_PEDANTIC, debug_level, "<--Ignored since defined in different basic block");
            continue;
         }
         const auto current_def_ga = GetPointer<const gimple_assign>(GET_NODE(current_sn_def));
         if(not current_def_ga)
         {
            INDENT_DBG_MEX(DEBUG_LEVEL_VERY_PEDANTIC, debug_level, "<--Adding as root " + current_sn->ToString());
            roots.insert(current_tn_index);
            continue;
         }
         const auto be = GetPointer<const binary_expr>(GET_NODE(current_def_ga->op1));
         if(be &&
            (be->get_kind() == rshift_expr_K || be->get_kind() == lshift_expr_K || be->get_kind() == bit_and_expr_K))
         {
            if(GET_NODE(be->op1)->get_kind() != integer_cst_K)
            {
               INDENT_DBG_MEX(DEBUG_LEVEL_VERY_PEDANTIC, debug_level,
                              "<--Adding as root " + current_sn->ToString() +
                                  " which is defined in a shift by variable or in an and with a variable");
               roots.insert(current_tn_index);
               continue;
            }
            else
            {
               INDENT_DBG_MEX(DEBUG_LEVEL_VERY_PEDANTIC, debug_level,
                              "<--Defined in a shift by constant or in an and with a constant");
               if(already_analyzed_ssas.find(be->op0->index) == already_analyzed_ssas.end())
               {
                  ssa_to_be_analyzeds.insert(be->op0->index);
               }
               continue;
            }
         }
         if(be && (be->get_kind() == gt_expr_K || be->get_kind() == ge_expr_K || be->get_kind() == lt_expr_K ||
                   be->get_kind() == le_expr_K || be->get_kind() == eq_expr_K || be->get_kind() == ne_expr_K ||
                   be->get_kind() == truth_and_expr_K || be->get_kind() == truth_or_expr_K ||
                   be->get_kind() == truth_xor_expr_K))
         {
            INDENT_DBG_MEX(DEBUG_LEVEL_VERY_PEDANTIC, debug_level, "<--Defined in a comparison");
            if(already_analyzed_ssas.find(be->op0->index) == already_analyzed_ssas.end())
            {
               ssa_to_be_analyzeds.insert(be->op0->index);
            }
            if(already_analyzed_ssas.find(be->op1->index) == already_analyzed_ssas.end())
            {
               ssa_to_be_analyzeds.insert(be->op1->index);
            }
            continue;
         }
         const auto ue = GetPointer<const unary_expr>(GET_NODE(current_def_ga->op1));
         if(ue && (ue->get_kind() == truth_not_expr_K || ue->get_kind() == nop_expr_K))
         {
            INDENT_DBG_MEX(DEBUG_LEVEL_VERY_PEDANTIC, debug_level, "<--Defined in not or nop");
            if(already_analyzed_ssas.find(ue->op->index) == already_analyzed_ssas.end())
            {
               ssa_to_be_analyzeds.insert(ue->op->index);
            }
            continue;
         }
         const auto ce = GetPointer<const cond_expr>(GET_NODE(current_def_ga->op1));
         if(ce)
         {
            INDENT_DBG_MEX(DEBUG_LEVEL_VERY_PEDANTIC, debug_level, "<--Defined in cond expr");
            if(already_analyzed_ssas.find(ce->op0->index) == already_analyzed_ssas.end())
            {
               ssa_to_be_analyzeds.insert(ce->op0->index);
            }
            if(already_analyzed_ssas.find(ce->op1->index) == already_analyzed_ssas.end())
            {
               ssa_to_be_analyzeds.insert(ce->op1->index);
            }
            if(already_analyzed_ssas.find(ce->op2->index) == already_analyzed_ssas.end())
            {
               ssa_to_be_analyzeds.insert(ce->op2->index);
            }
            continue;
         }
         INDENT_DBG_MEX(DEBUG_LEVEL_VERY_PEDANTIC, debug_level, "<--Adding as root " + current_sn->ToString());
         roots.insert(current_tn_index);
      }
      ssa_bb_versions[ssa] = std::pair<unsigned int, AbsControlStep>(bb_version, cs);
      ssa_roots[ssa] = roots;
      INDENT_DBG_MEX(DEBUG_LEVEL_VERY_PEDANTIC, debug_level,
                     "<--Computed roots of " + STR(ssa) + " at version " + STR(bb_version) + ": " + STR(roots.size()) +
                         " elements");
      return roots;
   }
}

CustomSet<unsigned int> AllocationInformation::ComputeDrivenCondExpr(const unsigned int ssa) const
{
   const auto bb_version = hls_manager->CGetFunctionBehavior(function_index)->GetBBVersion();
   if(cond_expr_bb_versions.find(ssa) != cond_expr_bb_versions.end() &&
      cond_expr_bb_versions.find(ssa)->second == bb_version)
   {
      INDENT_DBG_MEX(DEBUG_LEVEL_VERY_PEDANTIC, debug_level,
                     "---Computing cond_exprs starting from " + STR(TreeM->CGetTreeNode(ssa)) +
                         " - Using cached values");
      return ssa_cond_exprs.find(ssa)->second;
   }
   else
   {
      INDENT_DBG_MEX(DEBUG_LEVEL_VERY_PEDANTIC, debug_level,
                     "-->Computing cond_exprs starting from " + STR(TreeM->CGetTreeNode(ssa)));
      CustomSet<unsigned int> cond_expr_ga_indices;
      CustomSet<unsigned int> ssa_to_be_analyzeds;
      CustomSet<unsigned int> already_analyzed_ssas;
      ssa_to_be_analyzeds.insert(ssa);
      while(ssa_to_be_analyzeds.size())
      {
         const auto current_tn_index = *(ssa_to_be_analyzeds.begin());
         ssa_to_be_analyzeds.erase(ssa_to_be_analyzeds.begin());
         INDENT_DBG_MEX(DEBUG_LEVEL_VERY_PEDANTIC, debug_level,
                        "-->Considering " + STR(TreeM->CGetTreeNode(current_tn_index)));
         const auto current_sn = GetPointer<const ssa_name>(TreeM->CGetTreeNode(current_tn_index));
         if(!current_sn)
         {
            INDENT_DBG_MEX(DEBUG_LEVEL_VERY_PEDANTIC, debug_level, "<--Ignored since not ssa");
            continue;
         }
         for(const auto& use_stmt : current_sn->CGetUseStmts())
         {
            INDENT_DBG_MEX(DEBUG_LEVEL_VERY_PEDANTIC, debug_level, "-->Considering use in " + STR(use_stmt.first));
            if(GET_NODE(use_stmt.first)->get_kind() != gimple_assign_K)
            {
               INDENT_DBG_MEX(DEBUG_LEVEL_VERY_PEDANTIC, debug_level, "<--Skipping since not gimple assignment");
               continue;
            }
            const auto current_use_ga = GetPointer<const gimple_assign>(GET_NODE(use_stmt.first));
            const auto be = GetPointer<const binary_expr>(GET_NODE(current_use_ga->op1));
            if(be &&
               (be->get_kind() == rshift_expr_K || be->get_kind() == lshift_expr_K || be->get_kind() == bit_and_expr_K))
            {
               if(GET_NODE(be->op1)->get_kind() != integer_cst_K)
               {
                  INDENT_DBG_MEX(DEBUG_LEVEL_VERY_PEDANTIC, debug_level,
                                 "<--Used in a shift by a variable or in an and with a variable");
                  continue;
               }
               else
               {
                  INDENT_DBG_MEX(DEBUG_LEVEL_VERY_PEDANTIC, debug_level,
                                 "<--Used in a shift by constant or in an and with a constant");
                  if(already_analyzed_ssas.find(current_use_ga->op0->index) == already_analyzed_ssas.end())
                  {
                     ssa_to_be_analyzeds.insert(current_use_ga->op0->index);
                  }
                  continue;
               }
            }
            if(be && (be->get_kind() == gt_expr_K || be->get_kind() == ge_expr_K || be->get_kind() == lt_expr_K ||
                      be->get_kind() == le_expr_K || be->get_kind() == eq_expr_K || be->get_kind() == ne_expr_K ||
                      be->get_kind() == truth_and_expr_K || be->get_kind() == truth_or_expr_K ||
                      be->get_kind() == truth_xor_expr_K))
            {
               INDENT_DBG_MEX(DEBUG_LEVEL_VERY_PEDANTIC, debug_level, "<--Used in a comparison");
               if(already_analyzed_ssas.find(current_use_ga->op0->index) == already_analyzed_ssas.end())
               {
                  ssa_to_be_analyzeds.insert(current_use_ga->op0->index);
               }
               continue;
            }
            const auto ue = GetPointer<const unary_expr>(GET_NODE(current_use_ga->op1));
            if(ue && ue->get_kind() == truth_not_expr_K)
            {
               INDENT_DBG_MEX(DEBUG_LEVEL_VERY_PEDANTIC, debug_level, "<--Used in not");
               if(already_analyzed_ssas.find(current_use_ga->op0->index) == already_analyzed_ssas.end())
               {
                  ssa_to_be_analyzeds.insert(current_use_ga->op0->index);
               }
               continue;
            }
            if(ue && ue->get_kind() == nop_expr_K)
            {
               INDENT_DBG_MEX(DEBUG_LEVEL_VERY_PEDANTIC, debug_level, "<--Used in nop");
               if(already_analyzed_ssas.find(current_use_ga->op0->index) == already_analyzed_ssas.end())
               {
                  ssa_to_be_analyzeds.insert(current_use_ga->op0->index);
               }
               continue;
            }
            if(GET_NODE(current_use_ga->op1)->get_kind() == cond_expr_K)
            {
               const auto ce = GetPointer<const cond_expr>(GET_NODE(current_use_ga->op1));
               if(ce->op0->index != current_tn_index)
               {
                  INDENT_DBG_MEX(DEBUG_LEVEL_VERY_PEDANTIC, debug_level,
                                 "<--Used as operand of a cond_expr, but not as condition");
                  continue;
               }
               cond_expr_ga_indices.insert(current_use_ga->index);
               INDENT_DBG_MEX(DEBUG_LEVEL_VERY_PEDANTIC, debug_level, "<--Adding cond expr " + STR(current_use_ga));
               continue;
            }
            else
            {
               INDENT_DBG_MEX(DEBUG_LEVEL_VERY_PEDANTIC, debug_level, "<--Skipping");
               continue;
            }
         }
         INDENT_DBG_MEX(DEBUG_LEVEL_VERY_PEDANTIC, debug_level,
                        "<--Considered " + STR(TreeM->CGetTreeNode(current_tn_index)));
      }
      cond_expr_bb_versions[ssa] = bb_version;
      ssa_cond_exprs[ssa] = cond_expr_ga_indices;
      INDENT_DBG_MEX(DEBUG_LEVEL_VERY_PEDANTIC, debug_level,
                     "<--Computed cond_exprs starting from " + STR(TreeM->CGetTreeNode(ssa)));
      return cond_expr_ga_indices;
   }
}

double AllocationInformation::GetConnectionTime(const vertex first_operation, const vertex second_operation,
                                                const AbsControlStep cs) const
{
   const auto first_operation_index = op_graph->CGetOpNodeInfo(first_operation)->GetNodeId();
   const auto second_operation_index = second_operation ? op_graph->CGetOpNodeInfo(second_operation)->GetNodeId() : 0;
   return GetConnectionTime(first_operation_index, second_operation_index, cs);
}

double AllocationInformation::GetConnectionTime(const unsigned int first_operation, const unsigned int second_operation,
                                                const AbsControlStep cs) const
{
   if(!parameters->getOption<bool>(OPT_estimate_logic_and_connections))
   {
      return 0;
   }
   if(second_operation == 0)
   {
      if(first_operation == ENTRY_ID || first_operation == EXIT_ID)
      {
         return 0.0;
      }
      INDENT_DBG_MEX(DEBUG_LEVEL_VERY_PEDANTIC, debug_level, "-->Get end delay of " + STR(first_operation));
      double end_delay = 0.0;
      const auto first_operation_tn = TreeM->CGetTreeNode(first_operation);
      if(GetPointer<const gimple_multi_way_if>(first_operation_tn) ||
         GetPointer<const gimple_switch>(first_operation_tn) || GetPointer<const gimple_cond>(first_operation_tn))
      {
         end_delay = estimate_controller_delay_fb();
      }
      else
      {
         double phi_delay = GetPhiConnectionLatency(first_operation);
         if(phi_delay > end_delay)
         {
            end_delay = phi_delay;
         }
         double to_dsp_register_delay = GetToDspRegisterDelay(first_operation);
         if(to_dsp_register_delay > end_delay)
         {
            end_delay = to_dsp_register_delay;
         }
      }
      INDENT_DBG_MEX(DEBUG_LEVEL_VERY_PEDANTIC, debug_level,
                     "<--Got end delay of " + STR(first_operation) + ": " + STR(end_delay));
      return end_delay;
   }
   if(is_operation_PI_registered(second_operation))
   {
      INDENT_DBG_MEX(DEBUG_LEVEL_VERY_PEDANTIC, debug_level,
                     "-->Computing overall connection time " + STR(first_operation) + "-->" + STR(second_operation) +
                         " Second operation has registered inputs");
      const auto second_operation_tn = TreeM->CGetTreeNode(second_operation);
      const auto second_operation_name = GetPointer<const gimple_node>(second_operation_tn)->operation;
      const auto called_function = TreeM->GetFunction(second_operation_name);
      THROW_ASSERT(called_function, STR(second_operation_tn) + " has registered inputs but it is not a call");
      const auto called_hls = hls_manager->get_HLS(called_function->index);
      const auto called_sites_number = called_hls->call_sites_number;

      double mux_delay = 0.0;
      unsigned int n_levels = 0;
      for(; called_sites_number > (1u << n_levels); ++n_levels)
      {
         ;
      }
      mux_delay = (n_levels * mux_time_unit(32));
      INDENT_DBG_MEX(DEBUG_LEVEL_VERY_PEDANTIC, debug_level,
                     "<--Got connection time " + STR(first_operation) + "-->" + STR(second_operation) + ": " +
                         STR(mux_delay));
      return mux_delay;
   }
   else if(first_operation != ENTRY_ID && first_operation != EXIT_ID && second_operation != ENTRY_ID &&
           second_operation != EXIT_ID &&
           (behavioral_helper->IsLut(first_operation) || behavioral_helper->IsLut(second_operation)))
   {
      return 0;
   }
   else
   {
      const auto second_operation_tn = TreeM->CGetTreeNode(second_operation);
      tree_nodeRef cond_def;

      double connection_time = 0.0;
      INDENT_DBG_MEX(DEBUG_LEVEL_VERY_PEDANTIC, debug_level,
                     "-->Computing overall connection time " + STR(first_operation) + "-->" + STR(second_operation));

      INDENT_DBG_MEX(DEBUG_LEVEL_VERY_PEDANTIC, debug_level,
                     "-->Computing connection time due to fanout " + STR(first_operation) + "-->" +
                         STR(second_operation));
      for(const auto& used_ssa : tree_helper::ComputeSsaUses(TreeM->CGetTreeReindex(second_operation)))
      {
         const auto used_ssa_sn = GetPointer<const ssa_name>(GET_NODE(used_ssa.first));
         if(used_ssa_sn && used_ssa_sn->CGetDefStmt()->index == first_operation)
         {
            INDENT_DBG_MEX(DEBUG_LEVEL_VERY_PEDANTIC, debug_level, "---Transferred data is " + STR(used_ssa.first));
            const auto roots = ComputeRoots(used_ssa_sn->index, cs);
            if(roots.find(used_ssa_sn->index) != roots.end())
            {
               CustomSet<unsigned int> cond_expr_ga_indices;
               const auto this_cond_expr = ComputeDrivenCondExpr(used_ssa_sn->index);
               cond_expr_ga_indices.insert(this_cond_expr.begin(), this_cond_expr.end());

               INDENT_DBG_MEX(DEBUG_LEVEL_VERY_PEDANTIC, debug_level, "-->Computing fan out");
               size_t n_fo = 0;
               for(const auto cond_expr_ga_index : cond_expr_ga_indices)
               {
                  const auto current_ga = GetPointer<const gimple_assign>(TreeM->CGetTreeNode(cond_expr_ga_index));
                  const auto cond_def_sn = GetPointer<const ssa_name>(GET_NODE(current_ga->op0));
                  const auto local_fo = tree_helper::Size(current_ga->op0) * cond_def_sn->CGetNumberUses();
                  INDENT_DBG_MEX(DEBUG_LEVEL_VERY_PEDANTIC, debug_level,
                                 "---Incrementing fan out of " + STR(local_fo) + " because of " +
                                     STR(TreeM->CGetTreeNode(cond_expr_ga_index)));
                  n_fo += local_fo;
               }
               INDENT_DBG_MEX(DEBUG_LEVEL_VERY_PEDANTIC, debug_level,
                              "<--Estimated FO of " + STR(first_operation) + "-->" + STR(second_operation) + " = " +
                                  STR(n_fo));
               if(n_fo)
               {
                  double fo_correction = fanout_coefficient * get_setup_hold_time() * static_cast<double>(n_fo);
                  if(fo_correction < connection_offset)
                  {
                     fo_correction = connection_offset;
                  }
                  else if(fo_correction > 1.1 * (connection_offset + get_setup_hold_time()))
                  {
                     fo_correction = 1.1 * (connection_offset + get_setup_hold_time());
                  }
                  INDENT_DBG_MEX(DEBUG_LEVEL_VERY_PEDANTIC, debug_level,
                                 "---Computed connection time due to fanout " + STR(first_operation) + "-->" +
                                     STR(second_operation) + ": " + STR(fo_correction));
                  connection_time += fo_correction;
               }
               else
               {
                  INDENT_DBG_MEX(DEBUG_LEVEL_VERY_PEDANTIC, debug_level,
                                 "---Computed connection time due to fanout" + STR(first_operation) + "-->" +
                                     STR(second_operation) + ": 0.0");
               }
            }
         }
         else
         {
            INDENT_DBG_MEX(DEBUG_LEVEL_VERY_PEDANTIC, debug_level,
                           "---Input data (coming from other operation) is " + STR(used_ssa.first));
         }
      }
      INDENT_DBG_MEX(DEBUG_LEVEL_VERY_PEDANTIC, debug_level, "<--");
      const bool is_load_store =
          behavioral_helper->IsLoad(second_operation) || behavioral_helper->IsStore(second_operation);
      if(is_load_store)
      {
         INDENT_DBG_MEX(DEBUG_LEVEL_VERY_PEDANTIC, debug_level,
                        "-->Computing connection time for load and store" + STR(first_operation) + "-->" +
                            STR(second_operation));
         const auto fu_type = GetFuType(second_operation);
         bool is_array = is_direct_access_memory_unit(fu_type);
         unsigned var =
             is_array ? (is_memory_unit(fu_type) ? get_memory_var(fu_type) : get_proxy_memory_var(fu_type)) : 0;
         auto nchannels = get_number_channels(fu_type);
         if(var && hls_manager->Rmem->get_maximum_references(var) > (2 * nchannels))
         {
            if(nchannels == 0)
            {
               THROW_ERROR("nchannels should be different than zero");
            }
            const auto ret = estimate_muxNto1_delay(
                get_prec(fu_type),
                static_cast<unsigned int>(hls_manager->Rmem->get_maximum_references(var)) / (2 * nchannels));
            connection_time += ret;
         }
         INDENT_DBG_MEX(DEBUG_LEVEL_VERY_PEDANTIC, debug_level,
                        "<--Computed connection time for load and store " + STR(first_operation) + "-->" +
                            STR(second_operation) + ": 0.0");
      }
      if(first_operation != ENTRY_ID)
      {
         const auto first_operation_tn = TreeM->CGetTreeNode(first_operation);
         const bool is_first_load = behavioral_helper->IsLoad(first_operation);
         if(is_first_load)
         {
            INDENT_DBG_MEX(DEBUG_LEVEL_VERY_PEDANTIC, debug_level,
                           "-->Computing connection time of load " + STR(first_operation) + "-->" +
                               STR(second_operation));
            const auto fu_type = GetFuType(first_operation);
            bool is_array = is_direct_access_memory_unit(fu_type);
            unsigned var =
                is_array ? (is_memory_unit(fu_type) ? get_memory_var(fu_type) : get_proxy_memory_var(fu_type)) : 0;
            auto nchannels = get_number_channels(fu_type);
            if(var && hls_manager->Rmem->get_maximum_loads(var) > (nchannels))
            {
               if(nchannels == 0)
               {
                  THROW_ERROR("nchannels should be different than zero");
               }
               auto ret = estimate_muxNto1_delay(get_prec(fu_type),
                                                 static_cast<unsigned int>(hls_manager->Rmem->get_maximum_loads(var)) /
                                                     (nchannels));
               if(ret > (2.5 * get_setup_hold_time()))
               {
                  ret = 2.5 * get_setup_hold_time();
               }
               INDENT_DBG_MEX(DEBUG_LEVEL_VERY_PEDANTIC, debug_level,
                              "<--Computed connection time of load " + STR(first_operation) + "-->" +
                                  STR(second_operation) + ": " + STR(ret) + " var=" + STR(var));
               connection_time += ret;
            }
            else
            {
               INDENT_DBG_MEX(DEBUG_LEVEL_VERY_PEDANTIC, debug_level,
                              "<--Computed connection time of load " + STR(first_operation) + "-->" +
                                  STR(second_operation) + ": 0.0");
            }
         }
         else if(GetPointer<const gimple_node>(first_operation_tn)->operation != "STORE")
         {
            if(CanImplementSetNotEmpty(first_operation))
            {
               const auto fu_type = GetFuType(first_operation);
               const auto n_resources = get_number_fu(fu_type);
               if(n_resources != INFINITE_UINT)
               {
                  auto ret = estimate_muxNto1_delay(get_prec(fu_type), max_number_of_operations(fu_type) / n_resources);
                  if(ret != 0.0)
                  {
                     connection_time += ret;
                  }
               }
            }
         }
      }
      if(first_operation != ENTRY_ID && TreeM->CGetTreeNode(first_operation)->get_kind() == gimple_assign_K)
      {
         const auto first_operation_tn = TreeM->CGetTreeNode(first_operation);
         const auto ga = GetPointer<const gimple_assign>(first_operation_tn);
         const auto ne = GetPointer<const nop_expr>(GET_CONST_NODE(ga->op1));
         if(ne)
         {
            INDENT_DBG_MEX(DEBUG_LEVEL_VERY_PEDANTIC, debug_level, "-->Computing connection time due to conversion");
            const auto bool_input_ne = tree_helper::is_int(TreeM, ne->op->index);
            // cppcheck-suppress variableScope
            double fo_correction = 0.0;
            // cppcheck-suppress variableScope
            size_t fanout = 0;
            if(bool_input_ne)
            {
               INDENT_DBG_MEX(DEBUG_LEVEL_VERY_PEDANTIC, debug_level, "---Not expr with signed input in right part");
               const auto output_sn =
                   GetPointer<const ssa_name>(GET_CONST_NODE(GetPointer<const gimple_assign>(first_operation_tn)->op0));
               const auto input_sn = GetPointer<const ssa_name>(GET_CONST_NODE(ne->op));
               if(output_sn && input_sn && tree_helper::Size(ga->op0) > tree_helper::Size(ne->op))
               {
                  fanout = (tree_helper::Size(ga->op0) - tree_helper::Size(ne->op) + 1) * output_sn->CGetNumberUses();
                  fo_correction = fanout_coefficient * get_setup_hold_time() * static_cast<double>(fanout);
                  if(fo_correction < connection_offset)
                  {
                     fo_correction = connection_offset;
                  }
                  else if(fo_correction > 1.1 * (connection_offset + get_setup_hold_time()))
                  {
                     fo_correction = 1.1 * (connection_offset + get_setup_hold_time());
                  }
                  connection_time += fo_correction;
               }
            }
            INDENT_DBG_MEX(DEBUG_LEVEL_VERY_PEDANTIC, debug_level,
                           "<--Computed connection time due to conversion " + STR(first_operation) + "-->" +
                               STR(second_operation) + "(fanout " + STR(fanout) + ") : " + STR(fo_correction));
         }
      }
      if(CanImplementSetNotEmpty(first_operation) && get_DSPs(GetFuType(first_operation)) != 0.0)
      {
         connection_time += output_DSP_connection_time;
         INDENT_DBG_MEX(DEBUG_LEVEL_VERY_PEDANTIC, debug_level,
                        "---Connection time due to DSP connection " + STR(output_DSP_connection_time));
      }
      if(first_operation != ENTRY_ID && TreeM->CGetTreeNode(first_operation)->get_kind() == gimple_assign_K)
      {
         const auto first_operation_tn = TreeM->CGetTreeNode(first_operation);
         const auto op1_kind = GET_CONST_NODE(GetPointer<const gimple_assign>(first_operation_tn)->op1)->get_kind();
         if(op1_kind == plus_expr_K || op1_kind == minus_expr_K || op1_kind == ternary_plus_expr_K ||
            op1_kind == ternary_pm_expr_K || op1_kind == ternary_mp_expr_K || op1_kind == ternary_mm_expr_K ||
            op1_kind == eq_expr_K || op1_kind == ne_expr_K || op1_kind == gt_expr_K || op1_kind == ge_expr_K ||
            op1_kind == lt_expr_K || op1_kind == le_expr_K || op1_kind == pointer_plus_expr_K)
         {
            const bool adding_connection = [&]() -> bool
            {
               const auto second_delay = GetTimeLatency(second_operation, fu_binding::UNKNOWN);
               if(second_delay.first > epsilon)
               {
                  return true;
               }
               const auto first_bb_index =
                   GetPointer<const gimple_assign>(TreeM->CGetTreeNode(first_operation))->bb_index;
               const auto zero_distance_operations = GetZeroDistanceOperations(second_operation);
               for(const auto zero_distance_operation : zero_distance_operations)
               {
                  if(GetPointer<const gimple_node>(TreeM->CGetTreeNode(zero_distance_operation))->bb_index ==
                     first_bb_index)
                  {
                     const auto other_delay = GetTimeLatency(zero_distance_operation, fu_binding::UNKNOWN);
                     if(other_delay.first > epsilon || other_delay.second > epsilon)
                     {
                        return true;
                     }
                  }
               }
               return false;
            }();
            if(adding_connection)
            {
               connection_time += output_carry_connection_time;
               INDENT_DBG_MEX(DEBUG_LEVEL_VERY_PEDANTIC, debug_level,
                              "---Connection time due to carry connection " + STR(output_carry_connection_time));
            }
         }
      }
#if 0
      ///Add delay due to bus
      if(CanImplementSetNotEmpty(first_operation) && is_indirect_access_memory_unit(GetFuType(first_operation)))
      {
         const auto bus_delay = get_setup_hold_time() * 2.5;
         INDENT_DBG_MEX(DEBUG_LEVEL_VERY_PEDANTIC, debug_level, "---Bus delay is " + STR(bus_delay));
         connection_time += bus_delay;
      }
#endif
#if 0
      const bool is_second_ternary_plus =
              GetPointer<const gimple_node>(second_operation_tn)->operation == "ternary_plus_expr" ||
              GetPointer<const gimple_node>(second_operation_tn)->operation == "ternary_pm_expr" ||
              GetPointer<const gimple_node>(second_operation_tn)->operation == "ternary_mp_expr" ||
              GetPointer<const gimple_node>(second_operation_tn)->operation == "ternary_mm_expr";
      if(is_second_ternary_plus)
      {
         INDENT_DBG_MEX(DEBUG_LEVEL_VERY_PEDANTIC, debug_level, "-->Computing connection time " + STR(first_operation) + "-->" + STR(second_operation));
         auto ret = get_setup_hold_time()/3;
         INDENT_DBG_MEX(DEBUG_LEVEL_VERY_PEDANTIC, debug_level, "<--Computed connection time " + STR(first_operation) + "-->" + STR(second_operation) + ": " + STR(ret));
         return ret;
      }
      const bool is_second_plus_minus = GetPointer<const gimple_node>(second_operation_tn)->operation == "plus_expr" ||  GetPointer<const gimple_node>(second_operation_tn)->operation == "minus_expr";
      if(is_second_plus_minus)
      {
          const auto fu_type = GetFuType(second_operation);
          if(get_prec(fu_type) > 32)
          {
            INDENT_DBG_MEX(DEBUG_LEVEL_VERY_PEDANTIC, debug_level, "-->Computing connection time " + STR(first_operation) + "-->" + STR(second_operation));
            auto ret = get_setup_hold_time()/3;
            INDENT_DBG_MEX(DEBUG_LEVEL_VERY_PEDANTIC, debug_level, "<--Computed connection time " + STR(first_operation) + "-->" + STR(second_operation) + ": " + STR(ret));
            return ret;
          }
      }
#endif
      if(!CanBeMerged(first_operation, second_operation))
      {
         connection_time = std::max(connection_time, connection_offset);
      }

      INDENT_DBG_MEX(DEBUG_LEVEL_VERY_PEDANTIC, debug_level,
                     "<--Computed overall connection time " + STR(first_operation) + "-->" + STR(second_operation) +
                         ": " + STR(connection_time));
      return connection_time;
   }
}

bool AllocationInformation::can_be_asynchronous_ram(tree_managerConstRef TM, unsigned int var, unsigned int threshold,
                                                    bool is_read_only_variable)
{
   tree_nodeRef var_node = TM->get_tree_node_const(var);
   auto* vd = GetPointer<const var_decl>(var_node);
   auto var_bitsize = tree_helper::Size(var_node);
   if(is_read_only_variable)
   {
      threshold = 32 * threshold;
   }
   if(vd)
   {
      const auto array_type_node = tree_helper::CGetType(var_node);
      if(GetPointer<const array_type>(GET_CONST_NODE(array_type_node)))
      {
         std::vector<unsigned long long> dims;
         unsigned long long elts_size;
         tree_helper::get_array_dim_and_bitsize(TM, array_type_node->index, dims, elts_size);
         unsigned long long meaningful_bits = 0;
         if(vd->bit_values.size() != 0)
         {
            for(auto bit_el : vd->bit_values)
            {
               if(bit_el == 'U')
               {
                  ++meaningful_bits;
               }
            }
         }
         else
         {
            meaningful_bits = elts_size;
         }
         if(elts_size == 0)
         {
            THROW_ERROR("elts_size cannot be equal to zero");
         }
         if(meaningful_bits != elts_size)
         {
            return (((var_bitsize / elts_size) * meaningful_bits <= threshold) ||
                    (is_read_only_variable && var_bitsize / elts_size <= 2048)) &&
                   (is_read_only_variable || var_bitsize / elts_size < 127);
         }
         else
         {
            return ((var_bitsize <= threshold) || (is_read_only_variable && var_bitsize / elts_size <= 2048)) &&
                   (is_read_only_variable || threshold / elts_size < 127);
         }
      }
      else
      {
         return var_bitsize <= threshold;
      }
   }
   else
   {
      return var_bitsize <= threshold;
   }
}

bool AllocationInformation::IsVariableExecutionTime(const unsigned int) const
{
#if 1
   return false;
#else
   if(operation == ENTRY_ID || operation == EXIT_ID)
   {
      return false;
   }
   else if(GetPointer<const gimple_node>(TreeM->CGetTreeNode(operation))->operation == LOAD)
   {
      return true;
   }
   else if(CanImplementSetNotEmpty(operation))
   {
      for(const auto candidate_functional_unit : can_implement_set(operation))
      {
         if(get_DSPs(candidate_functional_unit))
         {
            return true;
         }
      }
   }
   return false;
#endif
}

ControlStep AllocationInformation::op_et_to_cycles(double et, double clock_period) const
{
   return ControlStep(static_cast<unsigned int>(ceil(et / clock_period)));
}

bool AllocationInformation::CanBeMerged(const unsigned int first_operation, const unsigned int second_operation) const
{
   if(first_operation == ENTRY_ID || second_operation == EXIT_ID)
   {
      return true;
   }
   INDENT_DBG_MEX(DEBUG_LEVEL_VERY_PEDANTIC, debug_level,
                  "-->Checking if " + STR(TreeM->CGetTreeNode(first_operation)) + " can be fused in " +
                      STR(TreeM->CGetTreeNode(second_operation)));
   //   const auto first_delay = GetTimeLatency(first_operation, fu_binding::UNKNOWN);
   const auto second_delay = GetTimeLatency(second_operation, fu_binding::UNKNOWN);
   if(/*(first_delay.first <= epsilon and first_delay.second <= epsilon) || */ (second_delay.first <= epsilon &&
                                                                                second_delay.second <= epsilon))
   {
      INDENT_DBG_MEX(DEBUG_LEVEL_VERY_PEDANTIC, debug_level, "<--Yes because one of the operations has zero delay");
      return true;
   }
   const auto ga0 = GetPointer<const gimple_assign>(TreeM->CGetTreeNode(first_operation));
   const auto ga1 = GetPointer<const gimple_assign>(TreeM->CGetTreeNode(second_operation));
#if 0
   if(ga0 && tree_helper::Size(ga0->op0) == 1 && ga1 && tree_helper::Size(ga1->op1) == 1 && (!CanImplementSetNotEmpty(second_operation) || get_DSPs(GetFuType(second_operation)) == 0.0) && ga0->operation != "plus_expr" && ga0->operation != "minus_expr" && ga0->operation != "ternary_plus_expr" && ga0->operation != "ternary_mm_expr" && ga0->operation != "ternary_mp_expr" && ga0->operation != "ternary_pm_expr")
#endif

   if(ga0 && tree_helper::Size(ga0->op0) == 1 && ga1 && tree_helper::Size(ga1->op1) == 1 &&
      (!CanImplementSetNotEmpty(second_operation) || get_DSPs(GetFuType(second_operation)) == 0.0))
   {
      INDENT_DBG_MEX(DEBUG_LEVEL_VERY_PEDANTIC, debug_level, "<--Yes because single bit");
      return true;
   }
   INDENT_DBG_MEX(DEBUG_LEVEL_VERY_PEDANTIC, debug_level, "<--No");
   return false;
}

bool AllocationInformation::CanBeChained(const vertex first_statement, const vertex second_statement) const
{
   const auto first_statement_index = op_graph->CGetOpNodeInfo(first_statement)->GetNodeId();
   const auto second_statement_index = op_graph->CGetOpNodeInfo(second_statement)->GetNodeId();
   const auto ret = CanBeChained(first_statement_index, second_statement_index);
   return ret;
}

bool AllocationInformation::CanBeChained(const unsigned int first_statement_index,
                                         const unsigned int second_statement_index) const
{
   if(first_statement_index == ENTRY_ID || first_statement_index == EXIT_ID || second_statement_index == ENTRY_ID ||
      second_statement_index == EXIT_ID)
   {
      return true;
   }
   const auto first_tree_node = TreeM->CGetTreeNode(first_statement_index);
   const auto second_tree_node = TreeM->CGetTreeNode(second_statement_index);
   INDENT_DBG_MEX(DEBUG_LEVEL_VERY_PEDANTIC, debug_level,
                  "-->Checking if (" + STR(second_statement_index) + ") " + STR(second_tree_node) +
                      " can be chained with (" + STR(first_statement_index) + ") " + STR(first_tree_node));
   const auto first_operation = GetPointer<const gimple_node>(first_tree_node)->operation;
   const auto second_operation = GetPointer<const gimple_node>(second_tree_node)->operation;
   // auto fu_type_first = GetFuType(first_statement_index);
   // bool is_array_first = is_direct_access_memory_unit(fu_type_first);
   // unsigned var_first = is_array_first ? (is_memory_unit(fu_type_first) ? get_memory_var(fu_type_first) :
   // get_proxy_memory_var(fu_type_first)) : 0;

   if(behavioral_helper->IsStore(first_statement_index) /*&& (!var_first || !Rmem->is_private_memory(var_first))*/)
   {
      INDENT_DBG_MEX(DEBUG_LEVEL_VERY_PEDANTIC, debug_level, "<--No because first is a store");
      return false;
   }
   else if(not is_operation_bounded(first_statement_index))
   {
      INDENT_DBG_MEX(DEBUG_LEVEL_VERY_PEDANTIC, debug_level, "<--No because first is unbounded");
      return false;
   }
   /// Load/Store from distributed memory cannot be chained with non-zero delay operations
   else if(GetTimeLatency(first_statement_index,
                          CanImplementSetNotEmpty(first_statement_index) ? GetFuType(first_statement_index) :
                                                                           fu_binding::UNKNOWN,
                          0)
                   .first > 0.001 &&
           behavioral_helper->IsLoad(second_statement_index) &&
           is_one_cycle_direct_access_memory_unit(GetFuType(second_statement_index)) &&
           (!is_readonly_memory_unit(GetFuType(second_statement_index)) ||
            (!parameters->isOption(OPT_rom_duplication) || !parameters->getOption<bool>(OPT_rom_duplication))) &&
           ((Rmem->get_maximum_references(is_memory_unit(GetFuType(second_statement_index)) ?
                                              get_memory_var(GetFuType(second_statement_index)) :
                                              get_proxy_memory_var(GetFuType(second_statement_index)))) >
            get_number_channels(GetFuType(second_statement_index))))
   {
      INDENT_DBG_MEX(DEBUG_LEVEL_VERY_PEDANTIC, debug_level, "<--No because second is a load from distributed memory");
      return false;
   }
   /// STORE cannot be executed in the same clock cycle of the condition which controls it
   else if((first_tree_node->get_kind() == gimple_cond_K || first_tree_node->get_kind() == gimple_multi_way_if_K) &&
           behavioral_helper->IsStore(second_statement_index))
   {
      INDENT_DBG_MEX(
          DEBUG_LEVEL_VERY_PEDANTIC, debug_level,
          "<--No because stores cannot be executed in the same clock cycle of the condition which controls it");
      return false;
   }
   /// UNBOUNDED operations cannot be executed in the same clock cycle of the condition which controls it
   else if((first_tree_node->get_kind() == gimple_cond_K || first_tree_node->get_kind() == gimple_multi_way_if_K) &&
           !is_operation_bounded(second_statement_index))
   {
      INDENT_DBG_MEX(DEBUG_LEVEL_VERY_PEDANTIC, debug_level,
                     "<--No because unbounded operations cannot be executed in the same clock cycle of the condition "
                     "which controls it");
      return false;
   }
   /// labels cannot be executed in the same clock cycle of the condition which controls it
   else if((first_tree_node->get_kind() == gimple_cond_K || first_tree_node->get_kind() == gimple_multi_way_if_K) &&
           (second_tree_node->get_kind() == gimple_label_K))
   {
      INDENT_DBG_MEX(DEBUG_LEVEL_VERY_PEDANTIC, debug_level,
                     "<--No because labels and nops cannot be executed in the same clock cycle of the condition which "
                     "controls it");
      return false;
   }
   /// Operations with side effect cannot be executed in the same clock cycle of the control_step which controls them
   else if((first_tree_node->get_kind() == gimple_cond_K || first_tree_node->get_kind() == gimple_multi_way_if_K) &&
           (GetPointer<const gimple_node>(second_tree_node)->vdef))
   {
      INDENT_DBG_MEX(DEBUG_LEVEL_VERY_PEDANTIC, debug_level,
                     "<--No because operations with side effect cannot be executed in the same clock cycle of the "
                     "condition which controls it");
      return false;
   }
   else if(behavioral_helper->IsStore(first_statement_index) && !(!is_operation_bounded(second_statement_index)) &&
           is_operation_PI_registered(second_statement_index, GetFuType(second_statement_index)))
   {
      INDENT_DBG_MEX(DEBUG_LEVEL_VERY_PEDANTIC, debug_level, "<--");
      return false;
   }
   /// Load and store from bus cannot be chained (if param is enabled)
   else if(parameters->IsParameter("bus-no-chain") && parameters->GetParameter<int>("bus-no-chain") == 1 &&
           ((CanImplementSetNotEmpty(first_statement_index) &&
             is_indirect_access_memory_unit(GetFuType(first_statement_index))) ||
            (CanImplementSetNotEmpty(second_statement_index) &&
             is_indirect_access_memory_unit(GetFuType(second_statement_index)))))
   {
      INDENT_DBG_MEX(DEBUG_LEVEL_VERY_PEDANTIC, debug_level,
                     "<--No because one of the operations is an access through bus");
      return false;
   }
   else if(parameters->IsParameter("load-store-no-chain") &&
           parameters->GetParameter<int>("load-store-no-chain") == 1 &&
           (behavioral_helper->IsLoad(first_statement_index) || behavioral_helper->IsLoad(second_statement_index) ||
            behavioral_helper->IsStore(first_statement_index) || behavioral_helper->IsStore(second_statement_index)))
   {
      INDENT_DBG_MEX(DEBUG_LEVEL_VERY_PEDANTIC, debug_level,
                     "<--No because one of the operations is a load or a store");
      return false;
   }
   /// Load from bus cannot be chained with READ_COND and MULTI_READ_COND
   /*else if((((GET_TYPE(op_graph, other) & (TYPE_STORE | TYPE_LOAD)) != 0) &&
     !is_direct_access_memory_unit(GetFuType(other))) && ((GET_TYPE(op_graph, current) & (TYPE_IF | TYPE_MULTIIF)) !=
     0))
     {
     constraint_to_be_added = true;
     }*/
   INDENT_DBG_MEX(DEBUG_LEVEL_VERY_PEDANTIC, debug_level, "<--Yes");
   return true;
}

void AllocationInformation::Initialize()
{
   HLSIR::Initialize();
   op_graph = hls_manager->CGetFunctionBehavior(function_index)->CGetOpGraph(FunctionBehavior::CFG);
   HLS_C = hls->HLS_C;
   HLS_T = hls->HLS_T;
   behavioral_helper = hls_manager->CGetFunctionBehavior(function_index)->CGetBehavioralHelper();
   Rmem = hls_manager->Rmem;
   TreeM = hls_manager->get_tree_manager();
   connection_time_ratio = HLS_T->get_target_device()->has_parameter("connection_time_ratio") ?
                               HLS_T->get_target_device()->get_parameter<double>("connection_time_ratio") :
                               1;
   controller_delay_multiplier = HLS_T->get_target_device()->has_parameter("controller_delay_multiplier") ?
                                     HLS_T->get_target_device()->get_parameter<double>("controller_delay_multiplier") :
                                     1;
   setup_multiplier = HLS_T->get_target_device()->has_parameter("setup_multiplier") ?
                          HLS_T->get_target_device()->get_parameter<double>("setup_multiplier") :
                          1.0;
   time_multiplier = HLS_T->get_target_device()->has_parameter("time_multiplier") ?
                         HLS_T->get_target_device()->get_parameter<double>("time_multiplier") :
                         1.0;
   mux_time_multiplier = HLS_T->get_target_device()->has_parameter("mux_time_multiplier") ?
                             HLS_T->get_target_device()->get_parameter<double>("mux_time_multiplier") :
                             1.0;
   memory_correction_coefficient =
       HLS_T->get_target_device()->has_parameter("memory_correction_coefficient") ?
           HLS_T->get_target_device()->get_parameter<double>("memory_correction_coefficient") :
           0.7;

   connection_offset =
       parameters->IsParameter("ConnectionOffset") ?
           parameters->GetParameter<double>("ConnectionOffset") :
       parameters->IsParameter("RelativeConnectionOffset") ?
           parameters->GetParameter<double>("RelativeConnectionOffset") * get_setup_hold_time() :
       HLS_T->get_target_device()->has_parameter("RelativeConnectionOffset") ?
           HLS_T->get_target_device()->get_parameter<double>("RelativeConnectionOffset") * get_setup_hold_time() :
       HLS_T->get_target_device()->has_parameter("ConnectionOffset") ?
           HLS_T->get_target_device()->get_parameter<double>("ConnectionOffset") :
           NUM_CST_allocation_default_connection_offset;

   output_DSP_connection_time =
       parameters->IsParameter("OutputDSPConnectionRatio") ?
           parameters->GetParameter<double>("OutputDSPConnectionRatio") * get_setup_hold_time() :
       HLS_T->get_target_device()->has_parameter("OutputDSPConnectionRatio") ?
           HLS_T->get_target_device()->get_parameter<double>("OutputDSPConnectionRatio") * get_setup_hold_time() :
           NUM_CST_allocation_default_output_DSP_connection_ratio * get_setup_hold_time();
   output_carry_connection_time =
       parameters->IsParameter("OutputCarryConnectionRatio") ?
           parameters->GetParameter<double>("OutputCarryConnectionRatio") * get_setup_hold_time() :
       HLS_T->get_target_device()->has_parameter("OutputCarryConnectionRatio") ?
           HLS_T->get_target_device()->get_parameter<double>("OutputCarryConnectionRatio") * get_setup_hold_time() :
           NUM_CST_allocation_default_output_carry_connection_ratio * get_setup_hold_time();
   fanout_coefficient = parameters->IsParameter("FanOutCoefficient") ?
                            parameters->GetParameter<double>("FanOutCoefficient") :
                            NUM_CST_allocation_default_fanout_coefficent;
   max_fanout_size = parameters->IsParameter("MaxFanOutSize") ? parameters->GetParameter<size_t>("MaxFanOutSize") :
                                                                NUM_CST_allocation_default_max_fanout_size;
   DSPs_margin = HLS_T->get_target_device()->has_parameter("DSPs_margin") &&
                         parameters->getOption<double>(OPT_DSP_margin_combinational) == 1.0 ?
                     HLS_T->get_target_device()->get_parameter<double>("DSPs_margin") :
                     parameters->getOption<double>(OPT_DSP_margin_combinational);
   DSPs_margin_stage = HLS_T->get_target_device()->has_parameter("DSPs_margin_stage") &&
                               parameters->getOption<double>(OPT_DSP_margin_pipelined) == 1.0 ?
                           HLS_T->get_target_device()->get_parameter<double>("DSPs_margin_stage") :
                           parameters->getOption<double>(OPT_DSP_margin_pipelined);
   DSP_allocation_coefficient = HLS_T->get_target_device()->has_parameter("DSP_allocation_coefficient") &&
                                        parameters->getOption<double>(OPT_DSP_allocation_coefficient) == 1.0 ?
                                    HLS_T->get_target_device()->get_parameter<double>("DSP_allocation_coefficient") :
                                    parameters->getOption<double>(OPT_DSP_allocation_coefficient);
   minimumSlack = std::numeric_limits<double>::max();
   n_complex_operations = 0;
   mux_timing_db = InitializeMuxDB(AllocationInformationConstRef(this, null_deleter())).first;
   mux_area_db = InitializeMuxDB(AllocationInformationConstRef(this, null_deleter())).second;
   DSP_x_db = std::get<0>(InitializeDSPDB(AllocationInformationConstRef(this, null_deleter())));
   DSP_y_db = std::get<1>(InitializeDSPDB(AllocationInformationConstRef(this, null_deleter())));
}

void AllocationInformation::Clear()
{
   HLSIR::Clear();
   op_graph = OpGraphConstRef();
   HLS_C = HLS_constraintsConstRef();
   HLS_T = HLS_targetConstRef();
   behavioral_helper = BehavioralHelperConstRef();
   Rmem = memoryConstRef();
   TreeM = tree_managerConstRef();

   minimumSlack = std::numeric_limits<double>::max();
   n_complex_operations = 0;
   id_to_fu_names.clear();
   is_vertex_bounded_rel.clear();
   list_of_FU.clear();
   memory_units.clear();
   nports_map.clear();
   precision_map.clear();
   proxy_function_units.clear();
   proxy_memory_units.clear();
   proxy_wrapped_units.clear();
   tech_constraints.clear();
   node_id_to_fus.clear();
   fus_to_node_id.clear();
   binding.clear();
   memory_units_sizes.clear();
   vars_to_memory_units.clear();
   precomputed_pipeline_unit.clear();
   single_bool_test_cond_expr_units.clear();
   simple_pointer_plus_expr.clear();
   vars_to_memory_units.clear();
   precomputed_pipeline_unit.clear();
   single_bool_test_cond_expr_units.clear();
   simple_pointer_plus_expr.clear();
   ssa_roots.clear();
   ssa_bb_versions.clear();
   ssa_cond_exprs.clear();
   cond_expr_bb_versions.clear();
}
double AllocationInformation::GetToDspRegisterDelay(const unsigned int statement_index) const
{
   if(statement_index == ENTRY_ID || statement_index == EXIT_ID)
   {
      return 0.0;
   }
   if(CanImplementSetNotEmpty(statement_index) && get_DSPs(GetFuType(statement_index)) != 0.0)
   {
      return 0.0;
   }
   INDENT_DBG_MEX(DEBUG_LEVEL_VERY_PEDANTIC, debug_level, "-->Checking path to DSP register");
   double ret = 0.0;
   const auto zero_distance_operations = GetZeroDistanceOperations(statement_index);
   const auto statement_bb_index = GetPointer<const gimple_node>(TreeM->CGetTreeNode(statement_index))->bb_index;
#if 0
   const auto fd = GetPointer<const function_decl>(TreeM->CGetTreeNode(function_id));
   const auto sl = GetPointer<const statement_list>(GET_CONST_NODE(fd->body));
   const auto blocks = sl->list_of_bloc;
   const auto statement_bb = blocks.find(statement_bb_index)->second;
#endif
   const auto tn = TreeM->CGetTreeNode(statement_index);
   const bool is_carry = [&]() -> bool
   {
      const auto ga = GetPointer<const gimple_assign>(tn);
      if(!ga)
      {
         return false;
      }
      const auto op1_kind = GET_CONST_NODE(ga->op1)->get_kind();
      if(op1_kind == plus_expr_K || op1_kind == minus_expr_K || op1_kind == ternary_plus_expr_K ||
         op1_kind == ternary_pm_expr_K || op1_kind == ternary_mp_expr_K || op1_kind == ternary_mm_expr_K ||
         op1_kind == eq_expr_K || op1_kind == ne_expr_K || op1_kind == gt_expr_K || op1_kind == ge_expr_K ||
         op1_kind == lt_expr_K || op1_kind == le_expr_K || op1_kind == pointer_plus_expr_K)
      {
         return true;
      }
      else
      {
         return false;
      }
   }();
   for(const auto zero_distance_operation : zero_distance_operations)
   {
      if(CanImplementSetNotEmpty(zero_distance_operation) && get_DSPs(GetFuType(zero_distance_operation)) != 0.0)
      {
         const auto zero_distance_operation_bb_index =
             GetPointer<const gimple_node>(TreeM->CGetTreeNode(zero_distance_operation))->bb_index;
         auto to_dsp_register_delay =
             (parameters->IsParameter("ToDSPRegisterDelay") ? parameters->GetParameter<double>("ToDSPRegisterDelay") :
                                                              0.6) *
             get_setup_hold_time();
         /// Add further delay if operations are faraway
         if(statement_bb_index != zero_distance_operation_bb_index)
         {
            INDENT_DBG_MEX(DEBUG_LEVEL_VERY_PEDANTIC, debug_level,
                           "---" + STR(zero_distance_operation) + " mapped on DSP on different BB");
            to_dsp_register_delay += 2 * ((parameters->IsParameter("ToDSPRegisterDelay") ?
                                               parameters->GetParameter<double>("ToDSPRegisterDelay") :
                                               0.6) *
                                          get_setup_hold_time());
         }
         else
         {
            INDENT_DBG_MEX(DEBUG_LEVEL_VERY_PEDANTIC, debug_level,
                           "---" + STR(zero_distance_operation) + " mapped on DSP on same BB");
         }
         if(is_carry)
         {
            to_dsp_register_delay += output_carry_connection_time;
         }
         if(to_dsp_register_delay > ret)
         {
            ret = to_dsp_register_delay;
         }
      }
      else
      {
         INDENT_DBG_MEX(DEBUG_LEVEL_VERY_PEDANTIC, debug_level,
                        "---" + STR(zero_distance_operation) + " not mapped on DSP");
      }
   }
   INDENT_DBG_MEX(DEBUG_LEVEL_VERY_PEDANTIC, debug_level, "<--Checked path to DSP register: " + STR(ret));
   return ret;
}

CustomSet<unsigned int> AllocationInformation::GetZeroDistanceOperations(const unsigned int statement_index) const
{
   const auto bb_version = hls_manager->CGetFunctionBehavior(function_index)->GetBBVersion();
   if(zero_distance_ops_bb_version.find(statement_index) != zero_distance_ops_bb_version.end() &&
      zero_distance_ops_bb_version.find(statement_index)->second == bb_version)
   {
      INDENT_DBG_MEX(DEBUG_LEVEL_VERY_PEDANTIC, debug_level,
                     "---Get Zero Distance Operations of " + STR(statement_index) + " - Using cached values");
      return zero_distance_ops.find(statement_index)->second;
   }
   else
   {
      INDENT_DBG_MEX(DEBUG_LEVEL_VERY_PEDANTIC, debug_level,
                     "-->Computing Zero Distance Operations of " + STR(statement_index));
      zero_distance_ops[statement_index].clear();
      zero_distance_ops_bb_version[statement_index] = bb_version;
      CustomSet<unsigned int> to_be_analyzed_ops;
      CustomSet<unsigned int> already_analyzed;
      to_be_analyzed_ops.insert(statement_index);
      while(to_be_analyzed_ops.size())
      {
         const auto current_tn_index = *(to_be_analyzed_ops.begin());
         to_be_analyzed_ops.erase(to_be_analyzed_ops.begin());
         already_analyzed.insert(current_tn_index);
         INDENT_DBG_MEX(DEBUG_LEVEL_VERY_PEDANTIC, debug_level,
                        "-->Considering " + STR(TreeM->CGetTreeNode(current_tn_index)));
         const auto current_ga = GetPointer<const gimple_assign>(TreeM->CGetTreeNode(current_tn_index));
         if(!current_ga)
         {
            INDENT_DBG_MEX(DEBUG_LEVEL_VERY_PEDANTIC, debug_level, "<--Not continuing since not gimple_assign ");
            continue;
         }
         const auto current_sn = GetPointer<const ssa_name>(GET_CONST_NODE(current_ga->op0));
         if(!current_sn)
         {
            INDENT_DBG_MEX(DEBUG_LEVEL_VERY_PEDANTIC, debug_level, "<--Not continuing since not ssa");
            continue;
         }
         if(current_tn_index != statement_index)
         {
            if(GetCycleLatency(statement_index) > 1)
            {
               INDENT_DBG_MEX(DEBUG_LEVEL_VERY_PEDANTIC, debug_level, "<--Not continuing since multi-cycle");
               continue;
            }
            if(GetTimeLatency(
                   current_tn_index,
                   CanImplementSetNotEmpty(current_tn_index) ? GetFuType(current_tn_index) : fu_binding::UNKNOWN, 0)
                   .first > 0.001)
            {
               INDENT_DBG_MEX(DEBUG_LEVEL_VERY_PEDANTIC, debug_level, "<--Not continuing since not zero delay");
               continue;
            }
         }
         for(const auto& use_stmt : current_sn->CGetUseStmts())
         {
            const auto use_stmt_index = use_stmt.first->index;
            if(already_analyzed.find(use_stmt_index) != already_analyzed.end())
            {
               continue;
            }
#if 0
            if(GetConnectionTime(current_tn_index, use_stmt_index, AbsControlStep(0, AbsControlStep::UNKNOWN)) > 0.0)
            {
               continue;
            }
#endif
            to_be_analyzed_ops.insert(use_stmt_index);
            zero_distance_ops[statement_index].insert(use_stmt_index);
         }
         INDENT_DBG_MEX(DEBUG_LEVEL_VERY_PEDANTIC, debug_level,
                        "<--Considered " + STR(TreeM->CGetTreeNode(current_tn_index)));
      }
      INDENT_DBG_MEX(DEBUG_LEVEL_VERY_PEDANTIC, debug_level,
                     "<--Computed Zero Distance Operations of " + STR(statement_index));
      return zero_distance_ops[statement_index];
   }
}

void node_kind_prec_info::print(std::ostream& os) const
{
   os << "node_kind: " << node_kind << "\n";
   os << "node_kind: " << node_kind << "\n";
   for(auto el : input_prec)
   {
      os << el << " ";
   }
   os << "\n";
   for(auto el : base128_input_nelem)
   {
      os << el << " ";
   }
   os << "\n";
   for(auto el : real_input_nelem)
   {
      os << el << " ";
   }
   os << "\n";
   os << "output_prec: " << output_prec << "\n";
   os << "base128_output_nelem: " << base128_output_nelem << "\n";
   os << "real_output_nelem: " << real_output_nelem << "\n";
   os << "is_single_bool_test_cond_expr: " << (is_single_bool_test_cond_expr ? "T" : "F") << "\n";
   os << "is_simple_pointer_plus_expr: " << (is_single_bool_test_cond_expr ? "T" : "F") << "\n";
}<|MERGE_RESOLUTION|>--- conflicted
+++ resolved
@@ -1965,12 +1965,8 @@
    }
    INDENT_DBG_MEX(DEBUG_LEVEL_VERY_PEDANTIC, debug_level, "-->Computing time latency of " + STR(operation_index));
 
-<<<<<<< HEAD
    const unsigned int time_operation_index = [&]() -> unsigned int
    {
-=======
-   const auto time_operation_index = [&]() -> unsigned int {
->>>>>>> 67da4e63
       if(operation_index == ENTRY_ID || operation_index == EXIT_ID)
       {
          return operation_index;
@@ -2439,14 +2435,9 @@
    bool is_a_proxy = false;
    bool is_private_correction = false;
    bool is_single_variable = false;
-<<<<<<< HEAD
    auto single_var_lambda = [&](unsigned var) -> bool
    {
       unsigned int type_index = tree_helper::get_type_index(TreeM, var);
-=======
-   auto single_var_lambda = [&](unsigned var) -> bool {
-      auto type_index = tree_helper::get_type_index(TreeM, var);
->>>>>>> 67da4e63
       if(tree_helper::is_an_array(TreeM, type_index) || tree_helper::is_a_struct(TreeM, type_index) ||
          tree_helper::is_an_union(TreeM, type_index))
       {
