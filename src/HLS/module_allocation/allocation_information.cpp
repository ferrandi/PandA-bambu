/*
 *
 *                   _/_/_/    _/_/   _/    _/ _/_/_/    _/_/
 *                  _/   _/ _/    _/ _/_/  _/ _/   _/ _/    _/
 *                 _/_/_/  _/_/_/_/ _/  _/_/ _/   _/ _/_/_/_/
 *                _/      _/    _/ _/    _/ _/   _/ _/    _/
 *               _/      _/    _/ _/    _/ _/_/_/  _/    _/
 *
 *             ***********************************************
 *                              PandA Project
 *                     URL: http://panda.dei.polimi.it
 *                       Politecnico di Milano - DEIB
 *                        System Architectures Group
 *             ***********************************************
 *              Copyright (C) 2004-2023 Politecnico di Milano
 *
 *   This file is part of the PandA framework.
 *
 *   The PandA framework is free software; you can redistribute it and/or modify
 *   it under the terms of the GNU General Public License as published by
 *   the Free Software Foundation; either version 3 of the License, or
 *   (at your option) any later version.
 *
 *   This program is distributed in the hope that it will be useful,
 *   but WITHOUT ANY WARRANTY; without even the implied warranty of
 *   MERCHANTABILITY or FITNESS FOR A PARTICULAR PURPOSE.  See the
 *   GNU General Public License for more details.
 *
 *   You should have received a copy of the GNU General Public License
 *   along with this program.  If not, see <http://www.gnu.org/licenses/>.
 *
 */
/**
 * @file allocation_information.cpp
 * @brief This package is used by all HLS packages to manage resource constraints and characteristics.
 *
 * @author Marco Lattuada <marco.lattuada@polimi.it>
 * @author Fabrizio Ferrandi <fabrizio.ferrandi@polimi.it>
 *
 */
#include "allocation_information.hpp"

#include "Parameter.hpp"            // for ParameterConstRef
#include "allocation.hpp"           // for Allocation_MinMax, Allocation_Mi...
#include "allocation_constants.hpp" // for NUM_CST_allocation_default_conne...
#include "area_info.hpp"
#include "basic_block.hpp"
#include "behavioral_helper.hpp" // for OpGraphConstRef, tree_nodeRef
#include "custom_map.hpp"
#include "custom_set.hpp"
#include "dbgPrintHelper.hpp" // for DEBUG_LEVEL_VERY_PEDANTIC, INDEN...
#include "exceptions.hpp"     // for THROW_ASSERT, THROW_UNREACHABLE
#include "ext_tree_node.hpp"
#include "fu_binding.hpp" // for fu_binding, fu_binding::UNKNOWN
#include "hls.hpp"
#include "hls_constraints.hpp"
#include "hls_device.hpp"
#include "hls_manager.hpp"   // for HLS_manager, HLS_manager::io_bin...
#include "hls_step.hpp"      // for hlsRef
#include "math_function.hpp" // for ceil_pow2
#include "memory.hpp"
#include "schedule.hpp" // for ControlStep, AbsControlStep, HLS...
#include "state_transition_graph_manager.hpp"
#include "string_manipulation.hpp" // for STR GET_CLASS
#include "structural_manager.hpp"
#include "technology_manager.hpp" // for LIBRARY_STD_FU
#include "technology_node.hpp"    // for technology_nodeRef, MEMORY_CTRL_...
#include "time_info.hpp"
#include "tree_basic_block.hpp"
#include "tree_helper.hpp"
#include "tree_manager.hpp"
#include "tree_node.hpp" // for GET_NODE, GET_CONST_NODE, TreeNo...
#include "tree_reindex.hpp"
#include "typed_node_info.hpp" // for GET_NAME
#include <algorithm>
#include <cmath>  // for exp, ceil
#include <limits> // for numeric_limits
#include <tuple>

const std::pair<const CustomMap<unsigned long long, CustomUnorderedMapStable<unsigned int, double>>&,
                const CustomMap<unsigned long long, CustomUnorderedMapStable<unsigned int, double>>&>
AllocationInformation::InitializeMuxDB(const AllocationInformationConstRef allocation_information)
{
   static CustomMap<unsigned long long, CustomUnorderedMapStable<unsigned int, double>> mux_timing_db;
   static CustomMap<unsigned long long, CustomUnorderedMapStable<unsigned int, double>> mux_area_db;
   if(mux_timing_db.empty() || mux_area_db.empty())
   {
      // const unsigned int debug_level = 0;
      // INDENT_DBG_MEX(DEBUG_LEVEL_VERY_PEDANTIC, debug_level, "-->Initializing mux databases");
      /// initialize mux DBs
      const technology_managerRef TM = allocation_information->hls_manager->get_HLS_device()->get_technology_manager();
      technology_nodeRef f_unit_mux = TM->get_fu(MUX_N_TO_1, LIBRARY_STD_FU);
      THROW_ASSERT(f_unit_mux, "Library miss component: " + std::string(MUX_N_TO_1));
      auto* fu_br = GetPointer<functional_unit_template>(f_unit_mux);
      technology_nodeRef op_mux_node = GetPointer<functional_unit>(fu_br->FU)->get_operation(MUX_N_TO_1);
      auto* op_mux = GetPointer<operation>(op_mux_node);
      std::string temp_portsize_parameters = op_mux->portsize_parameters;
      std::vector<unsigned int> mux_precisions;
      mux_precisions.push_back(1);
      mux_precisions.push_back(8);
      mux_precisions.push_back(16);
      mux_precisions.push_back(32);
      mux_precisions.push_back(64);
      std::vector<std::string> parameters_split = SplitString(temp_portsize_parameters, "|");
      THROW_ASSERT(parameters_split.size() > 0, "unexpected portsize_parameter format");
      for(auto module_prec : mux_precisions)
      {
         for(auto& el_indx : parameters_split)
         {
            std::vector<std::string> parameters_pairs = SplitString(el_indx, ":");
            if(parameters_pairs[0] == "*")
            {
               temp_portsize_parameters = parameters_pairs[1];
               break;
            }
            else if(boost::lexical_cast<unsigned int>(parameters_pairs[0]) == module_prec)
            {
               temp_portsize_parameters = parameters_pairs[1];
               break;
            }
         }
         THROW_ASSERT(temp_portsize_parameters != "",
                      "expected some portsize0_parameters for the the template operation");
         std::vector<std::string> portsize_parameters = SplitString(temp_portsize_parameters, ",");
         for(const auto& n_inputs : portsize_parameters)
         {
            const technology_nodeRef fu_cur_obj =
                allocation_information->hls_manager->get_HLS_device()->get_technology_manager()->get_fu(
                    std::string(MUX_N_TO_1) + "_" + STR(module_prec) + "_" + STR(module_prec) + "_" + STR(module_prec) +
                        "_" + n_inputs,
                    LIBRARY_STD_FU);
            if(fu_cur_obj)
            {
               const functional_unit* fu_cur = GetPointer<functional_unit>(fu_cur_obj);
               area_infoRef a_m = fu_cur->area_m;
               auto cur_area = a_m->get_resource_value(area_info::SLICE_LUTS);
               if(cur_area == 0.0)
               {
                  cur_area = a_m->get_area_value();
               }
               auto n_inputs_value = boost::lexical_cast<unsigned int>(n_inputs);
               mux_area_db[module_prec][n_inputs_value] = cur_area;
               auto* fu_cur_operation = GetPointer<operation>(fu_cur->get_operation(MUX_N_TO_1));
               mux_timing_db[module_prec][n_inputs_value] = fu_cur_operation->time_m->get_execution_time() *
                                                            allocation_information->time_multiplier *
                                                            allocation_information->mux_time_multiplier;
            }
         }
      }
#define MAX_MUX_N_INPUTS 65
      for(auto module_prec : mux_precisions)
      {
         if(mux_area_db.find(module_prec) == mux_area_db.end())
         {
            THROW_ASSERT(mux_timing_db.find(module_prec) == mux_timing_db.end(), "unexpected condition");
            for(unsigned int n_ins = 2; n_ins <= MAX_MUX_N_INPUTS; ++n_ins)
            {
               unsigned int n_levels;
               for(n_levels = 1; n_ins > (1ULL << n_levels); ++n_levels)
               {
                  ;
               }
               mux_area_db[module_prec][n_ins] = (n_ins - 1) * allocation_information->mux_area_unit_raw(module_prec);
               mux_timing_db[module_prec][n_ins] = n_levels *
                                                   (allocation_information->mux_time_unit_raw(module_prec) +
                                                    allocation_information->get_setup_hold_time()) *
                                                   allocation_information->mux_time_multiplier;
            }
         }
         else
         {
            THROW_ASSERT(mux_timing_db.find(module_prec) != mux_timing_db.end(), "unexpected condition");
            THROW_ASSERT(mux_area_db.find(module_prec)->second.find(2) != mux_area_db.find(module_prec)->second.end(),
                         "unexpected condition");
            THROW_ASSERT(mux_timing_db.find(module_prec)->second.find(2) !=
                             mux_timing_db.find(module_prec)->second.end(),
                         "unexpected condition");
            unsigned int prev_non_null = 2;
            for(unsigned int n_ins = 3; n_ins <= MAX_MUX_N_INPUTS; ++n_ins)
            {
               if(mux_area_db.find(module_prec)->second.find(n_ins) != mux_area_db.find(module_prec)->second.end())
               {
                  if(prev_non_null + 1 != n_ins)
                  {
                     for(; prev_non_null + 1 < n_ins; ++prev_non_null)
                     {
                        mux_area_db[module_prec][prev_non_null + 1] =
                            mux_area_db.find(module_prec)->second.find(prev_non_null)->second +
                            (mux_area_db.find(module_prec)->second.find(n_ins)->second -
                             mux_area_db.find(module_prec)->second.find(prev_non_null)->second) /
                                (n_ins - prev_non_null);
                        mux_timing_db[module_prec][prev_non_null + 1] =
                            mux_timing_db.find(module_prec)->second.find(prev_non_null)->second +
                            (mux_timing_db.find(module_prec)->second.find(n_ins)->second -
                             mux_timing_db.find(module_prec)->second.find(prev_non_null)->second) /
                                (n_ins - prev_non_null);
                     }
                  }
                  prev_non_null = n_ins;
               }
            }
         }
      }
      THROW_ASSERT(mux_area_db.find(64) != mux_area_db.end(), "unexpected condition");
      THROW_ASSERT(!mux_area_db.at(64).empty(), "unexpected condition");
      THROW_ASSERT(mux_timing_db.find(64) != mux_timing_db.end(), "unexpected condition");
      THROW_ASSERT(!mux_timing_db.at(64).empty(), "unexpected condition");
      mux_area_db[128].insert(mux_area_db.at(64).begin(), mux_area_db.at(64).end());
      mux_timing_db[128].insert(mux_timing_db.at(64).begin(), mux_timing_db.at(64).end());
      // THROW_WARNING(STR(mux_timing_db.size()));
      // INDENT_DBG_MEX(DEBUG_LEVEL_VERY_PEDANTIC, debug_level, "<--Initialized mux databases");
   }
   return std::pair<const CustomMap<unsigned long long, CustomUnorderedMapStable<unsigned int, double>>&,
                    const CustomMap<unsigned long long, CustomUnorderedMapStable<unsigned int, double>>&>(mux_timing_db,
                                                                                                          mux_area_db);
}

const std::tuple<const std::vector<unsigned int>&, const std::vector<unsigned int>&>
AllocationInformation::InitializeDSPDB(const AllocationInformationConstRef allocation_information)
{
   static std::vector<unsigned int> DSP_x_db;
   static std::vector<unsigned int> DSP_y_db;
   if(!(DSP_x_db.size() || DSP_y_db.size()))
   {
      /// initialize DSP x and y db
      const auto hls_d = allocation_information->hls_manager->get_HLS_device();
      if(hls_d->has_parameter("DSPs_x_sizes"))
      {
         THROW_ASSERT(hls_d->has_parameter("DSPs_y_sizes"), "device description is not complete");
         auto DSPs_x_sizes = hls_d->get_parameter<std::string>("DSPs_x_sizes");
         auto DSPs_y_sizes = hls_d->get_parameter<std::string>("DSPs_y_sizes");
         std::vector<std::string> DSPs_x_sizes_vec = SplitString(DSPs_x_sizes, ",");
         std::vector<std::string> DSPs_y_sizes_vec = SplitString(DSPs_y_sizes, ",");
         size_t n_elements = DSPs_x_sizes_vec.size();
         DSP_x_db.resize(n_elements);
         DSP_y_db.resize(n_elements);
         for(size_t index = 0; index < n_elements; ++index)
         {
            DSP_x_db[index] = boost::lexical_cast<unsigned int>(DSPs_x_sizes_vec[index]);
            DSP_y_db[index] = boost::lexical_cast<unsigned int>(DSPs_y_sizes_vec[index]);
         }
      }
   }
   return std::tuple<const std::vector<unsigned int>&, const std::vector<unsigned int>&>(DSP_x_db, DSP_y_db);
}

static const double epsilon = 0.000000001;

AllocationInformation::AllocationInformation(const HLS_managerRef _hls_manager, const unsigned int _function_index,
                                             const ParameterConstRef _parameters)
    : HLSFunctionIR(_hls_manager, _function_index, _parameters), address_bitsize(_hls_manager->Rget_address_bitsize())
{
   debug_level = _parameters->get_class_debug_level(GET_CLASS(*this));
}

AllocationInformation::~AllocationInformation() = default;

double AllocationInformation::time_m_execution_time(operation* op) const
{
   return op->time_m->get_execution_time() * time_multiplier;
}

double AllocationInformation::time_m_stage_period(operation* op) const
{
   return op->time_m->get_stage_period() * time_multiplier;
}

std::pair<std::string, std::string> AllocationInformation::get_fu_name(unsigned int id) const
{
   THROW_ASSERT(id_to_fu_names.find(id) != id_to_fu_names.end(), "Functional unit name not stored!");
   return id_to_fu_names.find(id)->second;
}

unsigned int AllocationInformation::get_number_fu_types() const
{
   return static_cast<unsigned int>(list_of_FU.size());
}

unsigned int AllocationInformation::get_number_fu(unsigned int fu_name) const
{
   THROW_ASSERT(fu_name < get_number_fu_types(), "functional unit id not meaningful");
   return tech_constraints[fu_name];
}

const CustomOrderedSet<unsigned int>& AllocationInformation::can_implement_set(const vertex v) const
{
   return can_implement_set(op_graph->CGetOpNodeInfo(v)->GetNodeId());
}

const CustomOrderedSet<unsigned int>& AllocationInformation::can_implement_set(const unsigned int v) const
{
   const auto entry_string_cst = std::string("Entry");
   const auto exit_string_cst = std::string("Exit");
   const auto node_operation = [&]() -> std::string {
      if(v == ENTRY_ID)
      {
         return entry_string_cst;
      }
      if(v == EXIT_ID)
      {
         return exit_string_cst;
      }
      return GetPointer<const gimple_node>(TreeM->CGetTreeNode(v))->operation;
   }();
   const auto vtf_it = node_id_to_fus.find(std::pair<unsigned int, std::string>(v, node_operation));
   THROW_ASSERT(vtf_it != node_id_to_fus.end(), "unmapped operation " + TreeM->CGetTreeNode(v)->ToString());
   return vtf_it->second;
}

bool AllocationInformation::CanImplementSetNotEmpty(const unsigned int v) const
{
   if(v == ENTRY_ID)
   {
      return true;
   }
   if(v == EXIT_ID)
   {
      return true;
   }
   const auto node_operation = GetPointer<const gimple_node>(TreeM->CGetTreeNode(v))->operation;
   return node_id_to_fus.find(std::pair<unsigned int, std::string>(v, node_operation)) != node_id_to_fus.end();
}

double AllocationInformation::get_execution_time(const unsigned int fu_name, const vertex v,
                                                 const OpGraphConstRef g) const
{
   return get_execution_time(fu_name, g->CGetOpNodeInfo(v)->GetNodeId());
}

double AllocationInformation::get_execution_time(const unsigned int fu_name, unsigned int v) const
{
   if(v == ENTRY_ID || v == EXIT_ID)
   {
      return 0.0;
   }
   THROW_ASSERT(can_implement_set(v).find(fu_name) != can_implement_set(v).end(),
                "This function (" + get_string_name(fu_name) + ") cannot implement the operation " + STR(v));
   if(!has_to_be_synthetized(fu_name))
   {
      return 0.0;
   }
   const auto operation_name =
       tree_helper::NormalizeTypename(GetPointer<const gimple_node>(TreeM->CGetTreeNode(v))->operation);
   technology_nodeRef node_op = GetPointer<functional_unit>(list_of_FU[fu_name])->get_operation(operation_name);
   THROW_ASSERT(GetPointer<operation>(node_op)->time_m,
                "Timing information not specified for unit " + id_to_fu_names.find(fu_name)->second.first);
   double clock_budget = HLS_C->get_clock_period() * HLS_C->get_clock_period_resource_fraction();
   auto n_cycles = GetPointer<operation>(node_op)->time_m->get_cycles();
   if(n_cycles)
   {
      const double stage_time = [&]() -> double {
         /// first check for component_timing_alias
         if(GetPointer<functional_unit>(list_of_FU[fu_name])->component_timing_alias != "")
         {
            std::string component_name = GetPointer<functional_unit>(list_of_FU[fu_name])->component_timing_alias;
            std::string library = HLS_D->get_technology_manager()->get_library(component_name);
            technology_nodeRef f_unit_alias = HLS_D->get_technology_manager()->get_fu(component_name, library);
            THROW_ASSERT(f_unit_alias, "Library miss component: " + component_name);
            auto* fu_alias = GetPointer<functional_unit>(f_unit_alias);
            technology_nodeRef op_alias_node = fu_alias->get_operation(operation_name);
            operation* op_alias = op_alias_node ? GetPointer<operation>(op_alias_node) :
                                                  GetPointer<operation>(fu_alias->get_operations().front());
            const auto ret = time_m_stage_period(op_alias);
            return ret;
         }
         else
         {
            return time_m_stage_period(GetPointer<operation>(node_op));
         }
      }();
      if(stage_time < clock_budget && stage_time > 0)
      {
         return (n_cycles - 1) * clock_budget + stage_time;
      }
      else
      {
         double exec_time = get_execution_time_dsp_modified(fu_name, node_op);
         if(exec_time > (n_cycles - 1) * clock_budget && exec_time < n_cycles * clock_budget)
         {
            return exec_time;
         }
         else
         {
            return n_cycles * clock_budget;
         }
      }
   }
   /// DSP based components are underestimated when the RTL synthesis backend converts in LUTs, so we slightly increase
   /// the execution time
   if(GetPointer<functional_unit>(list_of_FU[fu_name])->component_timing_alias != "")
   {
      INDENT_DBG_MEX(DEBUG_LEVEL_VERY_PEDANTIC, debug_level, "---Using alias");
      std::string component_name = GetPointer<functional_unit>(list_of_FU[fu_name])->component_timing_alias;
      std::string library = HLS_D->get_technology_manager()->get_library(component_name);
      technology_nodeRef f_unit_alias = HLS_D->get_technology_manager()->get_fu(component_name, library);
      THROW_ASSERT(f_unit_alias, "Library miss component: " + component_name);
      auto* fu_alias = GetPointer<functional_unit>(f_unit_alias);
      /// FIXME: here we are passing fu_name and not the index of the alias function which does not exists; however
      /// fu_name is used to identifiy if the operation is mapped on the DSP, so for non DSP operations works
      technology_nodeRef op_alias_node = fu_alias->get_operation(operation_name);
      op_alias_node = op_alias_node ? op_alias_node : fu_alias->get_operations().front();
      return get_execution_time_dsp_modified(fu_name, op_alias_node);
   }

   return get_execution_time_dsp_modified(fu_name, node_op);
}

double AllocationInformation::get_attribute_of_fu_per_op(const vertex v, const OpGraphConstRef g,
                                                         Allocation_MinMax allocation_min_max,
                                                         AllocationInformation::op_target target) const
{
   unsigned int fu_name;
   bool flag;
   double res = get_attribute_of_fu_per_op(v, g, allocation_min_max, target, fu_name, flag);
   THROW_ASSERT(flag, "something wrong happened");
   return res;
}

double AllocationInformation::get_attribute_of_fu_per_op(const vertex v, const OpGraphConstRef g,
                                                         Allocation_MinMax allocation_min_max,
                                                         AllocationInformation::op_target target, unsigned int& fu_name,
                                                         bool& flag, const updatecopy_HLS_constraints_functor* CF) const
{
   const unsigned int node_id = g->CGetOpNodeInfo(v)->GetNodeId();
   const auto node_operation = [&]() -> std::string {
      if(node_id == ENTRY_ID)
      {
         return "Entry";
      }
      if(node_id == EXIT_ID)
      {
         return "Exit";
      }
      return GetPointer<const gimple_node>(TreeM->CGetTreeNode(node_id))->operation;
   }();
   const CustomOrderedSet<unsigned int>& fu_set =
       node_id_to_fus.find(std::pair<unsigned int, std::string>(node_id, node_operation))->second;

   std::string op_name = tree_helper::NormalizeTypename(g->CGetOpNodeInfo(v)->GetOperation());
   const CustomOrderedSet<unsigned int>::const_iterator f_end = fu_set.end();
   auto f_i = fu_set.begin();
   flag = false;
   while(CF && f_i != f_end &&
         ((*CF)(*f_i) <= 0 || (binding.find(node_id) != binding.end() && binding.find(node_id)->second.second != *f_i)))
   {
      ++f_i;
   }
   if(f_i == f_end)
   {
      return -1.0;
   }
   flag = true;

   switch(target)
   {
      case initiation_time:
      {
         ControlStep temp(0u);
         fu_name = *f_i;
         if(!has_to_be_synthetized(fu_name))
         {
            return 1.0;
         }

         THROW_ASSERT(
             GetPointer<operation>(GetPointer<functional_unit>(list_of_FU[fu_name])->get_operation(op_name))->time_m,
             "Timing information not specified for operation " + op_name + " on unit " +
                 id_to_fu_names.find(fu_name)->second.first);
         auto int_value =
             GetPointer<operation>(GetPointer<functional_unit>(list_of_FU[fu_name])->get_operation(op_name))
                 ->time_m->get_initiation_time();

         if(binding.find(node_id) != binding.end() && binding.find(node_id)->second.second == fu_name)
         {
            return from_strongtype_cast<double>(int_value);
         }
         ++f_i;

         for(; f_i != f_end; ++f_i)
         {
            if(CF && (*CF)(*f_i) <= 0)
            {
               continue;
            }
            switch(allocation_min_max)
            {
               case Allocation_MinMax::MAX:
                  THROW_ASSERT(
                      GetPointer<operation>(GetPointer<functional_unit>(list_of_FU[*f_i])->get_operation(op_name))
                          ->time_m,
                      "Timing information not specified for operation " + op_name + " on unit " +
                          id_to_fu_names.find(*f_i)->second.first);
                  temp = std::max(int_value, GetPointer<operation>(
                                                 GetPointer<functional_unit>(list_of_FU[*f_i])->get_operation(op_name))
                                                 ->time_m->get_initiation_time());
                  break;
               case Allocation_MinMax::MIN:
                  THROW_ASSERT(
                      GetPointer<operation>(GetPointer<functional_unit>(list_of_FU[*f_i])->get_operation(op_name))
                          ->time_m,
                      "Timing information not specified for operation " + op_name + " on unit " +
                          id_to_fu_names.find(*f_i)->second.first);
                  temp = std::min(int_value, GetPointer<operation>(
                                                 GetPointer<functional_unit>(list_of_FU[*f_i])->get_operation(op_name))
                                                 ->time_m->get_initiation_time());
                  break;
               default:
                  temp = ControlStep(0u);
                  THROW_ERROR(std::string("Not supported AllocationInformation::op_performed"));
                  break;
            }
            if(temp != int_value)
            {
               fu_name = *f_i;
               int_value = temp;
            }
         }
         return from_strongtype_cast<double>(int_value);
      }
      case execution_time:
      {
         double temp;
         fu_name = *f_i;
         if(!has_to_be_synthetized(fu_name))
         {
            return 0.0;
         }
         INDENT_DBG_MEX(DEBUG_LEVEL_VERY_PEDANTIC, debug_level, "-->Get Execution time " + GET_NAME(g, v));
         THROW_ASSERT(GetPointer<functional_unit>(list_of_FU[fu_name]), "");
         THROW_ASSERT(GetPointer<operation>(GetPointer<functional_unit>(list_of_FU[fu_name])->get_operation(op_name)),
                      op_name + " not provided by " + list_of_FU[fu_name]->get_name());
         THROW_ASSERT(
             GetPointer<operation>(GetPointer<functional_unit>(list_of_FU[fu_name])->get_operation(op_name))->time_m,
             "Timing information not specified for operation " + op_name + " on unit " +
                 id_to_fu_names.find(fu_name)->second.first);
         double double_value = get_execution_time_dsp_modified(
             fu_name, GetPointer<functional_unit>(list_of_FU[fu_name])->get_operation(op_name));
         if(binding.find(node_id) != binding.end() && binding.find(node_id)->second.second == fu_name)
         {
            INDENT_DBG_MEX(DEBUG_LEVEL_VERY_PEDANTIC, debug_level, "<--Got Execution time: " + STR(double_value));
            return double_value;
         }
         ++f_i;
         for(; f_i != f_end; ++f_i)
         {
            if(CF && (*CF)(*f_i) <= 0)
            {
               continue;
            }
            switch(allocation_min_max)
            {
               case Allocation_MinMax::MAX:
                  THROW_ASSERT(
                      GetPointer<operation>(GetPointer<functional_unit>(list_of_FU[*f_i])->get_operation(op_name))
                          ->time_m,
                      "Timing information not specified for operation " + op_name + " on unit " +
                          id_to_fu_names.find(*f_i)->second.first);
                  temp = std::max(double_value,
                                  get_execution_time_dsp_modified(
                                      fu_name, GetPointer<functional_unit>(list_of_FU[*f_i])->get_operation(op_name)));
                  break;
               case Allocation_MinMax::MIN:
                  THROW_ASSERT(
                      GetPointer<operation>(GetPointer<functional_unit>(list_of_FU[*f_i])->get_operation(op_name))
                          ->time_m,
                      "Timing information not specified for operation " + op_name + " on unit " +
                          id_to_fu_names.find(*f_i)->second.first);
                  temp = std::min(double_value,
                                  get_execution_time_dsp_modified(
                                      fu_name, GetPointer<functional_unit>(list_of_FU[*f_i])->get_operation(op_name)));
                  break;
               default:
                  temp = 0;
                  THROW_ERROR(std::string("Not supported AllocationInformation::op_performed"));
                  break;
            }
            if(temp != double_value)
            {
               fu_name = *f_i;
               double_value = temp;
            }
         }
         INDENT_DBG_MEX(DEBUG_LEVEL_VERY_PEDANTIC, debug_level, "<--Got Execution time: " + STR(double_value));
         return double_value;
      }
      case(power_consumption):
      default:
         THROW_ERROR(std::string("Not supported AllocationInformation::op_target"));
         break;
   }
   return -1.0;
}

unsigned int AllocationInformation::min_number_of_resources(const vertex v) const
{
   const auto node_id = op_graph->CGetOpNodeInfo(v)->GetNodeId();
   if(node_id == ENTRY_ID)
   {
      return INFINITE_UINT;
   }
   if(node_id == EXIT_ID)
   {
      return INFINITE_UINT;
   }
   const auto operation = GetPointer<const gimple_node>(TreeM->CGetTreeNode(node_id))->operation;

   const CustomOrderedSet<unsigned int>& fu_set =
       node_id_to_fus.find(std::pair<unsigned int, std::string>(node_id, operation))->second;

   unsigned int min_num_res = INFINITE_UINT;
   const CustomOrderedSet<unsigned int>::const_iterator f_end = fu_set.end();

   for(auto f_i = fu_set.begin(); f_i != f_end; ++f_i)
   {
      unsigned int num_res = tech_constraints[*f_i];
      THROW_ASSERT(num_res != 0, "something wrong happened");
      min_num_res = min_num_res > num_res ? num_res : min_num_res;
   }
   return min_num_res;
}

double AllocationInformation::get_setup_hold_time() const
{
   return HLS_D->get_technology_manager()->CGetSetupHoldTime() * time_multiplier * setup_multiplier;
}

bool AllocationInformation::is_indirect_access_memory_unit(unsigned int fu_type) const
{
   technology_nodeRef current_fu = get_fu(fu_type);
   std::string memory_ctrl_type = GetPointer<functional_unit>(current_fu)->memory_ctrl_type;
   return memory_ctrl_type != "" && memory_ctrl_type != MEMORY_CTRL_TYPE_PROXY &&
          memory_ctrl_type != MEMORY_CTRL_TYPE_PROXYN && memory_ctrl_type != MEMORY_CTRL_TYPE_DPROXY &&
          memory_ctrl_type != MEMORY_CTRL_TYPE_DPROXYN;
}

double AllocationInformation::get_worst_execution_time(const unsigned int fu_name) const
{
   if(!has_to_be_synthetized(fu_name))
   {
      return 0.0;
   }
   const functional_unit::operation_vec node_ops = GetPointer<functional_unit>(list_of_FU[fu_name])->get_operations();
   double max_value = 0.0;
   auto no_it_end = node_ops.end();
   for(auto no_it = node_ops.begin(); no_it != no_it_end; ++no_it)
   {
      max_value = std::max(max_value, get_execution_time_dsp_modified(fu_name, *no_it));
   }
   return max_value;
}

double AllocationInformation::get_area(const unsigned int fu_name) const
{
   THROW_ASSERT(fu_name < get_number_fu_types(), "functional unit id not meaningful");
   if(!has_to_be_synthetized(fu_name))
   {
      return 0.0;
   }
   area_infoRef a_m = GetPointer<functional_unit>(list_of_FU[fu_name])->area_m;
   THROW_ASSERT(a_m, "Area information not specified for unit " + id_to_fu_names.find(fu_name)->second.first);
   auto area = a_m->get_resource_value(area_info::SLICE_LUTS);
   if(area == 0.0)
   {
      area = a_m->get_area_value();
   }
   return area;
}

double AllocationInformation::GetStatementArea(const unsigned int statement_index) const
{
   if(CanImplementSetNotEmpty(statement_index))
   {
      return get_area(GetFuType(statement_index));
   }

   const auto stmt = TreeM->CGetTreeNode(statement_index);
   const auto stmt_kind = stmt->get_kind();
   if(stmt_kind == gimple_assign_K)
   {
      const auto ga = GetPointerS<const gimple_assign>(stmt);
      const auto op1_kind = GET_CONST_NODE(ga->op1)->get_kind();
      if(op1_kind == ssa_name_K || op1_kind == integer_cst_K || op1_kind == convert_expr_K || op1_kind == nop_expr_K ||
         op1_kind == bit_ior_concat_expr_K || op1_kind == extract_bit_expr_K)
      {
         return 0.0;
      }
      else if((op1_kind == rshift_expr_K || op1_kind == lshift_expr_K) &&
              GET_CONST_NODE(GetPointerS<const binary_expr>(GET_CONST_NODE(ga->op1))->op1)->get_kind() == integer_cst_K)
      {
         return 0.0;
      }
      else if(op1_kind == cond_expr_K || op1_kind == vec_cond_expr_K)
      {
         THROW_ASSERT(tree_helper::Size(GetPointerS<const cond_expr>(GET_NODE(ga->op1))->op0) == 1,
                      "Cond expr not allocated " + ga->op1->ToString());
         /// Computing time of cond_expr as time of cond_expr_FU - setup_time
         const auto data_bitsize = tree_helper::Size(ga->op0);
         const auto fu_prec = resize_1_8_pow2(data_bitsize);
         const auto op_area = mux_area_unit_raw(fu_prec);
         return op_area;
      }

      const auto data_bitsize = tree_helper::Size(ga->op0);
      const auto fu_prec = resize_1_8_pow2(data_bitsize);
      std::string fu_name;
      if(op1_kind == widen_mult_expr_K || op1_kind == mult_expr_K)
      {
         const auto in_prec = op1_kind == mult_expr_K ? fu_prec : (fu_prec / 2);
         fu_name =
             tree_node::GetString(op1_kind) + "_FU_" + STR(in_prec) + "_" + STR(in_prec) + "_" + STR(fu_prec) + "_0";
      }
      else if(op1_kind == lut_expr_K)
      {
         fu_name = tree_node::GetString(op1_kind) + "_FU";
      }
      else if(GetPointer<const unary_expr>(GET_CONST_NODE(ga->op1)))
      {
         fu_name = tree_node::GetString(op1_kind) + "_FU_" + STR(fu_prec) + "_" + STR(fu_prec);
      }
      else if(GetPointer<const binary_expr>(GET_CONST_NODE(ga->op1)))
      {
         fu_name = tree_node::GetString(op1_kind) + "_FU_" + STR(fu_prec) + "_" + STR(fu_prec) + "_" + STR(fu_prec);
      }
      else if(GetPointer<const ternary_expr>(GET_CONST_NODE(ga->op1)))
      {
         fu_name = tree_node::GetString(op1_kind) + "_FU_" + STR(fu_prec) + "_" + STR(fu_prec) + "_" + STR(fu_prec) +
                   "_" + STR(fu_prec);
      }
      else
      {
         THROW_UNREACHABLE("Unhandled operation (" + GET_CONST_NODE(ga->op1)->get_kind_text() + ")" + STR(stmt));
      }
      const auto new_stmt_temp = HLS_D->get_technology_manager()->get_fu(fu_name, LIBRARY_STD_FU);
      THROW_ASSERT(new_stmt_temp, "Functional unit '" + fu_name + "' not found");
      const auto new_stmt_fu = GetPointerS<const functional_unit>(new_stmt_temp);
      return new_stmt_fu->area_m->get_area_value();
   }
   else if(stmt_kind == gimple_multi_way_if_K || stmt_kind == gimple_cond_K || stmt_kind == gimple_return_K)
   {
      return 0.0;
   }
   THROW_UNREACHABLE(STR(statement_index) + " - " + STR(stmt));
   return 0.0;
}

double AllocationInformation::get_DSPs(const unsigned int fu_name) const
{
   THROW_ASSERT(fu_name < get_number_fu_types(), "functional unit id not meaningful");
   if(!has_to_be_synthetized(fu_name))
   {
      return 0.0;
   }
   area_infoRef a_m = GetPointer<functional_unit>(list_of_FU[fu_name])->area_m;
   THROW_ASSERT(a_m, "Area information not specified for unit " + id_to_fu_names.find(fu_name)->second.first);
   if(a_m)
   {
      return a_m->get_resource_value(area_info::DSP);
   }
   else
   {
      return 0;
   }
}

ControlStep AllocationInformation::get_initiation_time(const unsigned int fu_name, const vertex v) const
{
   return get_initiation_time(fu_name, op_graph->CGetOpNodeInfo(v)->GetNodeId());
}

ControlStep AllocationInformation::get_initiation_time(const unsigned int fu_name,
                                                       const unsigned int statement_index) const
{
   if(statement_index == ENTRY_ID || statement_index == EXIT_ID)
   {
      return ControlStep(0u);
   }
   const auto operation_name = GetPointer<const gimple_node>(TreeM->CGetTreeNode(statement_index))->operation;
   THROW_ASSERT(can_implement_set(statement_index).find(fu_name) != can_implement_set(statement_index).end(),
                "This function (" + get_string_name(fu_name) + ") cannot implement the operation " + operation_name);
   if(!has_to_be_synthetized(fu_name))
   {
      return ControlStep(0u);
   }
   technology_nodeRef node_op =
       GetPointer<functional_unit>(list_of_FU[fu_name])->get_operation(tree_helper::NormalizeTypename(operation_name));
   THROW_ASSERT(GetPointer<operation>(node_op)->time_m,
                "Timing information not specified for unit " + id_to_fu_names.find(fu_name)->second.first);
   return GetPointer<operation>(node_op)->time_m->get_initiation_time();
}

bool AllocationInformation::is_operation_bounded(const OpGraphConstRef g, const vertex& op, unsigned int fu_type) const
{
   const technology_nodeRef node = get_fu(fu_type);
   std::string op_string = tree_helper::NormalizeTypename(g->CGetOpNodeInfo(op)->GetOperation());
   const functional_unit* fu = GetPointer<functional_unit>(node);
   const technology_nodeRef op_node = fu->get_operation(op_string);
   THROW_ASSERT(GetPointer<operation>(op_node), "Op node is not an operation");
   return GetPointer<operation>(op_node)->is_bounded();
}

bool AllocationInformation::is_operation_bounded(const unsigned int index, unsigned int fu_type) const
{
   const technology_nodeRef node = get_fu(fu_type);
   std::string op_string =
       tree_helper::NormalizeTypename(GetPointer<const gimple_node>(TreeM->CGetTreeNode(index))->operation);
   const functional_unit* fu = GetPointer<functional_unit>(node);
   const technology_nodeRef op_node = fu->get_operation(op_string);
   THROW_ASSERT(op_node, get_fu_name(fu_type).first + " cannot execute " + op_string);
   THROW_ASSERT(GetPointer<operation>(op_node), "Op node is not an operation: " + op_string);
   return GetPointer<operation>(op_node)->is_bounded();
}

bool AllocationInformation::is_operation_PI_registered(const OpGraphConstRef g, const vertex& op,
                                                       unsigned int fu_type) const
{
   const technology_nodeRef node = get_fu(fu_type);
   std::string op_string = tree_helper::NormalizeTypename(g->CGetOpNodeInfo(op)->GetOperation());
   const functional_unit* fu = GetPointer<functional_unit>(node);
   const technology_nodeRef op_node = fu->get_operation(op_string);
   THROW_ASSERT(GetPointer<operation>(op_node), "Op node is not an operation");
   return GetPointer<operation>(op_node)->is_primary_inputs_registered();
}

bool AllocationInformation::is_operation_PI_registered(const unsigned int index, unsigned int fu_type) const
{
   const technology_nodeRef node = get_fu(fu_type);
   std::string op_string =
       tree_helper::NormalizeTypename(GetPointer<const gimple_node>(TreeM->CGetTreeNode(index))->operation);
   const functional_unit* fu = GetPointer<functional_unit>(node);
   const technology_nodeRef op_node = fu->get_operation(op_string);
   THROW_ASSERT(GetPointer<operation>(op_node), "Op node is not an operation");
   return GetPointer<operation>(op_node)->is_primary_inputs_registered();
}

bool AllocationInformation::is_operation_PI_registered(const unsigned int index) const
{
   if(CanImplementSetNotEmpty(index))
   {
      return is_operation_PI_registered(index, GetFuType(index));
   }
   return false;
}

bool AllocationInformation::is_operation_bounded(const unsigned int index) const
{
   if(CanImplementSetNotEmpty(index))
   {
      return is_operation_bounded(index, GetFuType(index));
   }
   auto tn = TreeM->CGetTreeNode(index);
   const auto ga = GetPointer<const gimple_assign>(tn);

   /// currently all the operations introduced after the allocation has been performed are bounded
   if(ga)
   {
      const auto right_kind = GET_CONST_NODE(ga->op1)->get_kind();
      /// currently all the operations introduced after the allocation has been performed are bounded
      // BEAWARE: when adding operations here, check they are correctly handled by GetTimeLatency and GetCycleLatency
      THROW_ASSERT(GetPointer<const cst_node>(GET_CONST_NODE(ga->op1)) || right_kind == ssa_name_K ||
                       right_kind == cond_expr_K || right_kind == vec_cond_expr_K || right_kind == convert_expr_K ||
                       right_kind == nop_expr_K || right_kind == bit_ior_concat_expr_K ||
                       right_kind == extract_bit_expr_K || right_kind == lut_expr_K || right_kind == truth_not_expr_K ||
                       right_kind == bit_not_expr_K || right_kind == negate_expr_K || right_kind == bit_xor_expr_K ||
                       right_kind == bit_ior_expr_K || right_kind == bit_and_expr_K || right_kind == truth_and_expr_K ||
                       right_kind == truth_or_expr_K || right_kind == truth_xor_expr_K || right_kind == lshift_expr_K ||
                       right_kind == rshift_expr_K || right_kind == widen_mult_expr_K || right_kind == mult_expr_K ||
                       right_kind == plus_expr_K || right_kind == minus_expr_K || right_kind == ternary_plus_expr_K ||
                       right_kind == eq_expr_K || right_kind == ne_expr_K || right_kind == lt_expr_K ||
                       right_kind == le_expr_K || right_kind == gt_expr_K || right_kind == ge_expr_K ||
                       right_kind == ternary_mp_expr_K || right_kind == ternary_pm_expr_K ||
                       right_kind == ternary_mm_expr_K,
                   "Unexpected right part: " + tree_node::GetString(right_kind));
      return true;
   }
   if(GetPointer<const gimple_nop>(tn))
   {
      return true;
   }
   if(GetPointer<const gimple_phi>(tn))
   {
      return true;
   }
   THROW_ERROR("Unexpected operation in AllocationInformation::is_operation_bounded: " + tn->get_kind_text());
   return false;
}

bool AllocationInformation::is_direct_access_memory_unit(unsigned int fu_type) const
{
   technology_nodeRef current_fu = get_fu(fu_type);
   std::string memory_type = GetPointer<functional_unit>(current_fu)->memory_type;
   std::string memory_ctrl_type = GetPointer<functional_unit>(current_fu)->memory_ctrl_type;
   return memory_type != "" || memory_ctrl_type == MEMORY_CTRL_TYPE_PROXY ||
          memory_ctrl_type == MEMORY_CTRL_TYPE_PROXYN || memory_ctrl_type == MEMORY_CTRL_TYPE_DPROXY ||
          memory_ctrl_type == MEMORY_CTRL_TYPE_DPROXYN;
}

bool AllocationInformation::is_direct_proxy_memory_unit(unsigned int fu_type) const
{
   technology_nodeRef current_fu = get_fu(fu_type);
   std::string memory_ctrl_type = GetPointer<functional_unit>(current_fu)->memory_ctrl_type;
   return memory_ctrl_type == MEMORY_CTRL_TYPE_PROXY || memory_ctrl_type == MEMORY_CTRL_TYPE_PROXYN ||
          memory_ctrl_type == MEMORY_CTRL_TYPE_DPROXY || memory_ctrl_type == MEMORY_CTRL_TYPE_DPROXYN;
}

bool AllocationInformation::is_memory_unit(const unsigned int fu_name) const
{
   THROW_ASSERT(fu_name < get_number_fu_types(), "functional unit id not meaningful");
   return memory_units.find(fu_name) != memory_units.end();
}

bool AllocationInformation::is_proxy_unit(const unsigned int fu_name) const
{
   THROW_ASSERT(fu_name < get_number_fu_types(), "functional unit id not meaningful");
   return is_proxy_function_unit(fu_name) || is_proxy_wrapped_unit(fu_name);
}

bool AllocationInformation::is_proxy_function_unit(const unsigned int fu_name) const
{
   THROW_ASSERT(fu_name < get_number_fu_types(), "functional unit id not meaningful");
   return proxy_function_units.find(fu_name) != proxy_function_units.end();
}

bool AllocationInformation::is_proxy_wrapped_unit(const unsigned int fu_name) const
{
   THROW_ASSERT(fu_name < get_number_fu_types(), "functional unit id not meaningful");
   return proxy_wrapped_units.find(fu_name) != proxy_wrapped_units.end();
}

bool AllocationInformation::is_vertex_bounded(const unsigned int fu_name) const
{
   THROW_ASSERT(fu_name < get_number_fu_types(), "functional unit id not meaningful");
   return is_vertex_bounded_rel.find(fu_name) != is_vertex_bounded_rel.end();
}

bool AllocationInformation::is_vertex_bounded_with(const vertex v, unsigned int& fu_name) const
{
   return is_vertex_bounded_with(op_graph->CGetOpNodeInfo(v)->GetNodeId(), fu_name);
}

bool AllocationInformation::is_vertex_bounded_with(const unsigned int v, unsigned int& fu_name) const
{
   if(binding.find(v) == binding.end())
   {
      return false;
   }
   else
   {
      /// If this codition is true, the operation changed type from last time it was performed allocation; we do not
      /// invalidate binding since this function is const
      if(v != ENTRY_ID && v != EXIT_ID &&
         GetPointer<const gimple_node>(TreeM->CGetTreeNode(v))->operation != binding.find(v)->second.first)
      {
         return false;
      }
      fu_name = binding.find(v)->second.second;
      return true;
   }
}

bool AllocationInformation::is_artificial_fu(const unsigned int fu_name) const
{
   THROW_ASSERT(fu_name < get_number_fu_types(), "functional unit id not meaningful");
   std::string fu_string_name = list_of_FU[fu_name]->get_name();
   if(fu_string_name == ASSIGN_UNSIGNED_STD || fu_string_name == ASSIGN_SIGNED_STD ||
      fu_string_name == ASSIGN_REAL_STD || !has_to_be_synthetized(fu_name))
   {
      return true;
   }
   else
   {
      return false;
   }
}

unsigned int AllocationInformation::get_memory_var(const unsigned int fu_name) const
{
   THROW_ASSERT(is_memory_unit(fu_name), "functional unit id not meaningful");
   return memory_units.find(fu_name)->second;
}

std::map<unsigned int, unsigned int> AllocationInformation::get_memory_units() const
{
   return memory_units;
}

const std::map<unsigned int, unsigned int>& AllocationInformation::get_proxy_memory_units() const
{
   return proxy_memory_units;
}

unsigned int AllocationInformation::get_proxy_memory_var(const unsigned int fu_name) const
{
   THROW_ASSERT(proxy_memory_units.find(fu_name) != proxy_memory_units.end(), "functional unit id not meaningful");
   return proxy_memory_units.find(fu_name)->second;
}

const std::map<unsigned int, std::string>& AllocationInformation::get_proxy_function_units() const
{
   return proxy_function_units;
}

const std::map<unsigned int, std::string>& AllocationInformation::get_proxy_wrapped_units() const
{
   return proxy_wrapped_units;
}

bool AllocationInformation::has_to_be_synthetized(const unsigned int fu_name) const
{
   THROW_ASSERT(fu_name < get_number_fu_types(), "functional unit id not meaningful");
   std::string fu_string_name = list_of_FU[fu_name]->get_name();
   if(fu_string_name == GIMPLE_RETURN_STD || fu_string_name == ENTRY_STD || fu_string_name == EXIT_STD ||
      fu_string_name == NOP_STD || fu_string_name == GIMPLE_PHI_STD || fu_string_name == GIMPLE_ASM_STD ||
      fu_string_name == GIMPLE_LABEL_STD || fu_string_name == GIMPLE_GOTO_STD || fu_string_name == GIMPLE_NOP_STD ||
      fu_string_name == GIMPLE_PRAGMA_STD)
   {
      return false;
   }
   else
   {
      return true;
   }
}

double AllocationInformation::get_stage_period(const unsigned int fu_name, const vertex v,
                                               const OpGraphConstRef g) const
{
   return get_stage_period(fu_name, g->CGetOpNodeInfo(v)->GetNodeId());
}

double AllocationInformation::get_stage_period(const unsigned int fu_name, const unsigned int v) const
{
   if(v == ENTRY_ID || v == EXIT_ID)
   {
      return 0.0;
   }
   const std::string operation_t = GetPointer<const gimple_node>(TreeM->CGetTreeNode(v))->operation;
   THROW_ASSERT(can_implement_set(v).find(fu_name) != can_implement_set(v).end(),
                "This function (" + get_string_name(fu_name) + ") cannot implement the operation " +
                    tree_helper::NormalizeTypename(operation_t));
   if(!has_to_be_synthetized(fu_name))
   {
      return 0.0;
   }
   technology_nodeRef node_op =
       GetPointer<functional_unit>(list_of_FU[fu_name])->get_operation(tree_helper::NormalizeTypename(operation_t));
   THROW_ASSERT(GetPointer<operation>(node_op)->time_m,
                "Timing information not specified for unit " + id_to_fu_names.find(fu_name)->second.first);
   /// DSP based components are underestimated when the RTL synthesis backend converts in LUTs, so we slightly increase
   /// the stage period first check for component_timing_alias
   if(GetPointer<functional_unit>(list_of_FU[fu_name])->component_timing_alias != "")
   {
      std::string component_name = GetPointer<functional_unit>(list_of_FU[fu_name])->component_timing_alias;
      std::string library = HLS_D->get_technology_manager()->get_library(component_name);
      technology_nodeRef f_unit_alias = HLS_D->get_technology_manager()->get_fu(component_name, library);
      THROW_ASSERT(f_unit_alias, "Library miss component: " + component_name);
      auto* fu_alias = GetPointer<functional_unit>(f_unit_alias);
      technology_nodeRef op_alias_node = fu_alias->get_operation(operation_t);
      operation* op_alias = op_alias_node ? GetPointer<operation>(op_alias_node) :
                                            GetPointer<operation>(fu_alias->get_operations().front());
      return time_m_stage_period(op_alias);
   }
   else
   {
      THROW_ASSERT(GetPointer<operation>(node_op), "");
      return time_m_stage_period(GetPointer<operation>(node_op));
   }
}

double AllocationInformation::estimate_mux_time(unsigned int fu_name) const
{
   auto fu_prec = get_prec(fu_name);
   fu_prec = resize_1_8_pow2(fu_prec);
   return mux_time_unit(fu_prec);
}

double AllocationInformation::estimate_muxNto1_delay(unsigned long long fu_prec, unsigned int mux_ins) const
{
   if(mux_ins < 2)
   {
      return 0;
   }
   fu_prec = resize_1_8_pow2(fu_prec);
   if(mux_ins > MAX_MUX_N_INPUTS)
   {
      return HLS_C->get_clock_period();
   }
   if(fu_prec > 128)
   {
      fu_prec = 128;
   }
   THROW_ASSERT(mux_timing_db.find(fu_prec) != mux_timing_db.end(),
                STR(fu_prec) + " not found in mux database of " + STR(mux_timing_db.size()) + " elements");
   while(mux_timing_db.find(fu_prec)->second.find(mux_ins) == mux_timing_db.find(fu_prec)->second.end() &&
         mux_ins <= MAX_MUX_N_INPUTS)
   {
      ++mux_ins;
   }
   THROW_ASSERT(mux_timing_db.find(fu_prec)->second.find(mux_ins) != mux_timing_db.find(fu_prec)->second.end(),
                "fu_prec:" + STR(fu_prec) + " mux_ins: " + STR(mux_ins));
   double ret = mux_timing_db.at(fu_prec).at(mux_ins) - get_setup_hold_time();
   // INDENT_DBG_MEX(DEBUG_LEVEL_VERY_PEDANTIC, debug_level, "---delay of MUX with " + STR(mux_ins) + " inputs and with
   // " + STR(fu_prec) + " bits: " + STR(ret));
   return ret;
}

double AllocationInformation::estimate_muxNto1_area(unsigned long long fu_prec, unsigned int mux_ins) const
{
   if(mux_ins < 2)
   {
      return 0;
   }
   fu_prec = resize_1_8_pow2(fu_prec);
   if(mux_ins > MAX_MUX_N_INPUTS)
   {
      return std::numeric_limits<double>::max();
   }
   while(mux_area_db.find(fu_prec)->second.find(mux_ins) == mux_area_db.find(fu_prec)->second.end() &&
         mux_ins <= MAX_MUX_N_INPUTS)
   {
      ++mux_ins;
   }
   double ret = mux_area_db.at(fu_prec).at(mux_ins);
   // INDENT_DBG_MEX(DEBUG_LEVEL_VERY_PEDANTIC, debug_level, "---area of MUX with " + STR(mux_ins) + " inputs and with "
   // + STR(fu_prec) + " bits: " + STR(ret));
   THROW_ASSERT(ret != 0.0, "unexpected condition");
   return ret;
}

unsigned int AllocationInformation::get_cycles(const unsigned int fu_name, const vertex v,
                                               const OpGraphConstRef g) const
{
   return get_cycles(fu_name, g->CGetOpNodeInfo(v)->GetNodeId());
}

unsigned int AllocationInformation::get_cycles(const unsigned int fu_name, const unsigned int v) const
{
   if(v == ENTRY_ID || v == EXIT_ID)
   {
      return 0;
   }
   const std::string operation_t = GetPointer<const gimple_node>(TreeM->CGetTreeNode(v))->operation;
   THROW_ASSERT(can_implement_set(v).find(fu_name) != can_implement_set(v).end(),
                "This function (" + get_string_name(fu_name) + ") cannot implement the operation " +
                    tree_helper::NormalizeTypename(operation_t));
   if(!has_to_be_synthetized(fu_name))
   {
      return 0;
   }
   technology_nodeRef node_op = GetPointer<functional_unit>(list_of_FU[fu_name])->get_operation(operation_t);
   THROW_ASSERT(GetPointer<operation>(node_op), id_to_fu_names.at(fu_name).first);
   THROW_ASSERT(GetPointer<operation>(node_op)->time_m, "Timing information not specified for operation " +
                                                            node_op->get_name() + " on unit " +
                                                            id_to_fu_names.find(fu_name)->second.first);
   return GetPointer<operation>(node_op)->time_m->get_cycles();
}

technology_nodeRef AllocationInformation::get_fu(unsigned int fu_name) const
{
   THROW_ASSERT(fu_name < get_number_fu_types(), "functional unit id " + STR(fu_name) + " is not meaningful");
   return list_of_FU[fu_name];
}

unsigned int AllocationInformation::get_number_channels(unsigned int fu_name) const
{
   if(nports_map.find(fu_name) == nports_map.end())
   {
      return 0;
   }
   else
   {
      return nports_map.find(fu_name)->second;
   }
}

/// ToBeCompleted
std::string AllocationInformation::get_string_name(unsigned int fu_name) const
{
   THROW_ASSERT(fu_name < get_number_fu_types(), "functional unit id not meaningful");
   return list_of_FU[fu_name]->get_name() + "_" + STR(fu_name);
}

bool AllocationInformation::can_implement(const unsigned int fu_id, const vertex v) const
{
   return can_implement_set(v).find(fu_id) != can_implement_set(v).end();
}

bool AllocationInformation::is_read_cond(const unsigned int fu_name) const
{
   THROW_ASSERT(fu_name < get_number_fu_types(), "functional unit id not meaningful");
   return list_of_FU[fu_name]->get_name() == READ_COND_STD;
}

bool AllocationInformation::is_assign(const unsigned int fu_name) const
{
   THROW_ASSERT(fu_name < get_number_fu_types(), "functional unit id not meaningful");
   return list_of_FU[fu_name]->get_name() == ASSIGN_UNSIGNED_STD ||
          list_of_FU[fu_name]->get_name() == ASSIGN_SIGNED_STD || list_of_FU[fu_name]->get_name() == ASSIGN_REAL_STD;
}

bool AllocationInformation::is_return(const unsigned int fu_name) const
{
   THROW_ASSERT(fu_name < get_number_fu_types(), "functional unit id not meaningful");
   return list_of_FU[fu_name]->get_name() == GIMPLE_RETURN_STD;
}

double AllocationInformation::get_execution_time_dsp_modified(const unsigned int fu_name,
                                                              const technology_nodeRef& node_op) const
{
   if(get_DSPs(fu_name) > 0)
   {
      THROW_ASSERT(GetPointer<operation>(node_op), "");
      return DSPs_margin * time_m_execution_time(GetPointer<operation>(node_op));
   }
   else
   {
      return time_m_execution_time(GetPointer<operation>(node_op));
   }
}

double AllocationInformation::get_stage_period_dsp_modified(const unsigned int fu_name,
                                                            const technology_nodeRef& node_op) const
{
   if(get_DSPs(fu_name) > 0)
   {
      return DSPs_margin_stage * time_m_stage_period(GetPointer<operation>(node_op));
   }
   else
   {
      return time_m_stage_period(GetPointer<operation>(node_op));
   }
}

double AllocationInformation::get_worst_stage_period(const unsigned int fu_name) const
{
   if(!has_to_be_synthetized(fu_name))
   {
      return 0.0;
   }
   const functional_unit::operation_vec node_ops = GetPointer<functional_unit>(list_of_FU[fu_name])->get_operations();
   double max_value = 0.0;
   auto no_it_end = node_ops.end();
   for(auto no_it = node_ops.begin(); no_it != no_it_end; ++no_it)
   {
      max_value = std::max(max_value, get_stage_period_dsp_modified(fu_name, *no_it));
   }
   return max_value;
}

void AllocationInformation::set_number_channels(unsigned int fu_name, unsigned int n_ports)
{
   nports_map[fu_name] = n_ports;
}

unsigned int AllocationInformation::max_number_of_resources(const vertex v) const
{
   const auto node_id = op_graph->CGetOpNodeInfo(v)->GetNodeId();
   if(node_id == ENTRY_ID)
   {
      return INFINITE_UINT;
   }
   if(node_id == EXIT_ID)
   {
      return INFINITE_UINT;
   }
   const auto operation = GetPointer<const gimple_node>(TreeM->CGetTreeNode(node_id))->operation;

   const CustomOrderedSet<unsigned int>& fu_set =
       node_id_to_fus.find(std::pair<unsigned int, std::string>(node_id, operation))->second;

   unsigned int tot_num_res = 0;
   const CustomOrderedSet<unsigned int>::const_iterator f_end = fu_set.end();

   for(auto f_i = fu_set.begin(); f_i != f_end; ++f_i)
   {
      auto num_res = tech_constraints[*f_i];
      THROW_ASSERT(num_res != 0, "something wrong happened");
      if(num_res == INFINITE_UINT)
      {
         return num_res;
      }
      else
      {
         tot_num_res += num_res;
      }
   }
   return tot_num_res;
}

unsigned int AllocationInformation::max_number_of_operations(unsigned int fu) const
{
   THROW_ASSERT(fu < get_number_fu_types(), "functional unit id not meaningful");
   THROW_ASSERT(fus_to_node_id.find(fu) != fus_to_node_id.end(),
                "no operation can be mapped on the given functional unit");
   return static_cast<unsigned int>(fus_to_node_id.find(fu)->second.size());
}

bool AllocationInformation::is_one_cycle_direct_access_memory_unit(unsigned int fu_type) const
{
   technology_nodeRef current_fu = get_fu(fu_type);
   return GetPointer<functional_unit>(current_fu)->memory_type == MEMORY_TYPE_ASYNCHRONOUS ||
          GetPointer<functional_unit>(current_fu)->memory_ctrl_type == MEMORY_CTRL_TYPE_DPROXY ||
          GetPointer<functional_unit>(current_fu)->memory_ctrl_type == MEMORY_CTRL_TYPE_DPROXYN;
}

void AllocationInformation::GetNodeTypePrec(const vertex node, const OpGraphConstRef g, node_kind_prec_infoRef info,
                                            HLS_manager::io_binding_type& constant_id, bool is_constrained) const
{
   std::vector<HLS_manager::io_binding_type> vars_read = hls_manager->get_required_values(function_index, node);
   unsigned int first_valid_id = 0;
   unsigned int index = 0;
   constant_id = HLS_manager::io_binding_type(0, 0);
   if(vars_read.empty())
   {
      return;
   }
   INDENT_DBG_MEX(DEBUG_LEVEL_VERY_PEDANTIC, debug_level, "-->Getting node type precision of " + GET_NAME(g, node));
   std::string current_op = tree_helper::NormalizeTypename(g->CGetOpNodeInfo(node)->GetOperation());

   bool is_a_pointer = false;
   tree_nodeConstRef type;
   bool is_second_constant = false;
   tree_nodeConstRef formal_parameter_type;
   unsigned long long max_size_in = 0;
   unsigned long long min_n_elements = 0;
   bool is_cond_expr_bool_test = false;
   for(auto itr = vars_read.begin(), end = vars_read.end(); itr != end; ++itr, ++index)
   {
      const auto id = std::get<0>(*itr);
      if(id && !first_valid_id)
      {
         first_valid_id = id;
      }
      if(current_op == "cond_expr" && id && !tree_helper::IsConstant(TreeM->CGetTreeReindex(id)))
      {
         if(tree_helper::Size(TreeM->CGetTreeReindex(id)) == 1)
         {
            is_cond_expr_bool_test = true;
         }
      }
      if((current_op == "cond_expr" || current_op == "vec_cond_expr") && index != 0 && id)
      {
         first_valid_id = id;
      }
      if(current_op == "cond_expr" || current_op == "vec_cond_expr")
      { /// no constant characterization for cond expr
         is_second_constant = true;
      }
      if(id == 0 || ((tree_helper::IsConstant(TreeM->CGetTreeReindex(id)) ||
                      tree_helper::is_concat_bit_ior_expr(TreeM, g->CGetOpNodeInfo(node)->GetNodeId())) &&
                     !is_constrained && !is_second_constant && vars_read.size() != 1 && current_op != "mult_expr" &&
                     current_op != "widen_mult_expr" && current_op != "insertelement_expr" &&
                     current_op != "extractelement_expr" &&
                     (index == 1 || current_op != "lut_expr" || current_op != "extract_bit_expr")))
      {
         info->input_prec.push_back(0);
         info->real_input_nelem.push_back(0);
         info->base128_input_nelem.push_back(0);
         is_second_constant = true;
         constant_id = *itr;
         if(id)
         {
            const auto var_node = TreeM->CGetTreeReindex(id);
            type = tree_helper::CGetType(var_node);
            if(tree_helper::IsVectorType(type))
            {
               const auto element_type = tree_helper::CGetElements(type);
               const auto element_size = tree_helper::Size(element_type);
               max_size_in = std::max(max_size_in, element_size);
               if(min_n_elements == 0 || ((128 / element_size) < min_n_elements))
               {
                  min_n_elements = 128 / element_size;
               }
            }
            else
            {
               max_size_in = std::max(max_size_in, tree_helper::Size(var_node));
            }
         }
      }
      else
      {
         const auto var_node = TreeM->CGetTreeReindex(id);
         type = tree_helper::CGetType(var_node);
         if(tree_helper::IsArrayType(type) || tree_helper::IsStructType(type) ||
            tree_helper::IsUnionType(type) /*|| tree_helper::IsComplexType(type)*/)
         {
            info->input_prec.push_back(32);
            info->real_input_nelem.push_back(0);
            info->base128_input_nelem.push_back(0);
         }
         else
         {
            const auto& op_node = g->CGetOpNodeInfo(node)->node;
            const auto form_par_type = tree_helper::GetFormalIth(op_node, index);
            const auto size_tree_var = tree_helper::Size(var_node);
            const auto size_form_par = form_par_type ? tree_helper::Size(form_par_type) : 0;
            const auto size_value = size_form_par ? size_form_par : size_tree_var;
            if(form_par_type && index == 0)
            {
               formal_parameter_type = form_par_type;
            }
            if(tree_helper::IsVectorType(type))
            {
               const auto element_type = tree_helper::CGetElements(type);
               const auto vector_size = tree_helper::Size(type);
               const auto element_size = tree_helper::Size(element_type);
               info->real_input_nelem.push_back(vector_size / element_size);
               info->base128_input_nelem.push_back(128 / element_size);
               info->input_prec.push_back(element_size);
               INDENT_DBG_MEX(DEBUG_LEVEL_VERY_PEDANTIC, debug_level,
                              "---Type is " + STR(type->index) + " " + STR(type) +
                                  " - Number of input elements (base128): " + STR(128 / element_size) +
                                  " - Number of real input elements: " + STR(vector_size / element_size) +
                                  " - Input precision: " + STR(element_size));
            }
            else
            {
               info->real_input_nelem.push_back(0);
               info->base128_input_nelem.push_back(0);
               info->input_prec.push_back(size_value);
            }
         }
      }
   }

   THROW_ASSERT(first_valid_id, "Unexpected pattern");
   if(formal_parameter_type)
   {
      type = formal_parameter_type;
      is_a_pointer = tree_helper::IsPointerType(type);
   }
   else
   {
      type = tree_helper::CGetType(TreeM->CGetTreeReindex(first_valid_id));
      is_a_pointer = tree_helper::IsPointerType(type);
   }
   if(is_a_pointer || tree_helper::IsArrayType(type) || tree_helper::IsStructType(type) ||
      tree_helper::IsUnionType(type) || tree_helper::IsComplexType(type))
   {
      info->node_kind = "VECTOR_BOOL";
   }
   else if(tree_helper::IsSignedIntegerType(type))
   {
      info->node_kind = "INT";
   }
   else if(tree_helper::IsRealType(type))
   {
      info->node_kind = "REAL";
   }
   else if(tree_helper::IsUnsignedIntegerType(type))
   {
      info->node_kind = "UINT";
   }
   else if(tree_helper::IsBooleanType(type))
   {
      info->node_kind = "VECTOR_BOOL";
   }
   else if(tree_helper::IsVectorType(type))
   {
      const auto element_type = tree_helper::CGetElements(type);
      if(tree_helper::IsSignedIntegerType(element_type))
      {
         info->node_kind = "VECTOR_INT";
      }
      else if(tree_helper::IsUnsignedIntegerType(element_type))
      {
         info->node_kind = "VECTOR_UINT";
      }
      else if(tree_helper::IsRealType(element_type))
      {
         info->node_kind = "VECTOR_REAL";
      }
   }
   else
   {
      THROW_UNREACHABLE("not supported type: " + STR(type->index) + " - " + STR(type));
   }

   const auto max_size_in_true =
       std::max(max_size_in, *std::max_element(info->input_prec.begin(), info->input_prec.end()));
   for(const auto n_elements : info->base128_input_nelem)
   {
      if(n_elements && (min_n_elements == 0 || (n_elements < min_n_elements)))
      {
         min_n_elements = n_elements;
      }
   }
   /// Now we need to normalize the size to be compliant with the technology library assumptions
   if(is_cond_expr_bool_test)
   {
      info->is_single_bool_test_cond_expr = true;
   }
   // if(tree_helper::is_simple_pointer_plus_test(TreeM, g->CGetOpNodeInfo(node)->GetNodeId()))
   // info->is_simple_pointer_plus_expr = true;
   max_size_in = resize_1_8_pow2(max_size_in_true);
   /// DSPs based components have to be managed in a different way
   if(current_op == "widen_mult_expr" || current_op == "mult_expr")
   {
      const auto nodeOutput_id = hls_manager->get_produced_value(function_index, node);
      const auto out_node = TreeM->CGetTreeReindex(nodeOutput_id);
      type = tree_helper::CGetType(out_node);
      if(tree_helper::IsVectorType(type))
      {
         const auto element_type = tree_helper::CGetElements(type);
         const auto element_size = tree_helper::Size(element_type);
         const auto output_size = resize_1_8_pow2(tree_helper::Size(out_node));
         info->real_output_nelem = output_size / element_size;
         info->base128_output_nelem = 128 / element_size;
         info->output_prec = element_size;
         info->input_prec[0] = max_size_in;
         info->input_prec[1] = max_size_in;
      }
      else
      {
         THROW_ASSERT(info->input_prec.size() == 2, "unexpected number of inputs");
         const auto output_size_true = tree_helper::Size(out_node);
         if(output_size_true < info->input_prec[0])
         {
            info->input_prec[0] = output_size_true;
         }
         if(output_size_true < info->input_prec[1])
         {
            info->input_prec[1] = output_size_true;
         }
         if(info->input_prec[0] > info->input_prec[1])
         {
            std::swap(info->input_prec[0], info->input_prec[1]);
         }
         bool resized = false;

         const auto resized_second_index = resize_1_8_pow2(info->input_prec[1]);
         /// After first match we exit to prevent matching with larger mults
         for(size_t ind = 0; ind < DSP_y_db.size() && !resized; ind++)
         {
            const auto y_dsp_size = DSP_y_db[ind];
            const auto resized_y_dsp_size = resize_1_8_pow2(y_dsp_size);
            if(info->input_prec[1] < y_dsp_size && resized_y_dsp_size == resized_second_index)
            {
               if(info->input_prec[0] < DSP_x_db[ind])
               {
                  resized = true;
                  info->input_prec[1] = y_dsp_size;
                  info->input_prec[0] = DSP_x_db[ind];
               }
            }
         }
         if(!resized)
         {
            max_size_in = std::max(info->input_prec[0], info->input_prec[1]);
            max_size_in = resize_1_8_pow2(max_size_in);
            info->input_prec[0] = max_size_in;
            info->input_prec[1] = max_size_in;
            info->output_prec = max_size_in;
         }
         else
         {
            if(resize_1_8_pow2(output_size_true) < max_size_in)
            {
               max_size_in = resize_1_8_pow2(output_size_true);
            }
            info->output_prec = max_size_in;
         }
         if(current_op == "widen_mult_expr")
         {
            info->output_prec = info->input_prec[0] + info->input_prec[1];
         }
         info->real_output_nelem = info->base128_output_nelem = 0;
      }
   }
   else if(boost::algorithm::starts_with(current_op, "float_expr_") ||
           boost::algorithm::starts_with(current_op, "fix_trunc_expr_") || current_op == "dot_prod_expr" ||
           current_op == "widen_sum_expr" || current_op == "widen_mult_hi_expr" || current_op == "widen_mult_lo_expr" ||
           current_op == "vec_unpack_hi_expr" || current_op == "vec_unpack_lo_expr")
   {
      /// ad hoc correction for float_expr conversion
      if(boost::algorithm::starts_with(current_op, "float_expr_") && max_size_in < 32)
      {
         max_size_in = 32;
      }
      auto nodeOutput_id = hls_manager->get_produced_value(function_index, node);
      if(nodeOutput_id)
      {
         const auto out_node = TreeM->CGetTreeReindex(nodeOutput_id);
         type = tree_helper::CGetType(out_node);
         if(tree_helper::IsArrayType(type) || tree_helper::IsStructType(type) ||
            tree_helper::IsUnionType(type) /*|| tree_helper::IsComplexType(type)*/)
         {
            INDENT_DBG_MEX(DEBUG_LEVEL_VERY_PEDANTIC, debug_level, "---Output precision is 32");
            info->output_prec = 32;
         }
         else
         {
            info->output_prec = resize_1_8_pow2(tree_helper::Size(out_node));
            if(tree_helper::IsVectorType(type))
            {
               const auto element_type = tree_helper::CGetElements(type);
               const auto element_size = tree_helper::Size(element_type);
               info->base128_output_nelem = 128 / element_size;
               info->real_output_nelem = info->output_prec / element_size;
               info->output_prec = element_size;
               INDENT_DBG_MEX(DEBUG_LEVEL_VERY_PEDANTIC, debug_level,
                              "---Number of output elements (base128): " + STR(info->base128_output_nelem) +
                                  " - Number of real output elements: " + STR(info->real_output_nelem) +
                                  " - Output precision: " + STR(info->output_prec));
            }
            else
            {
               INDENT_DBG_MEX(DEBUG_LEVEL_VERY_PEDANTIC, debug_level, "---Output is not a vector");
               info->real_output_nelem = 0;
               info->base128_output_nelem = 0;
            }
         }

         /// ad hoc correction for fix_trunc_expr
         if(boost::algorithm::starts_with(current_op, "fix_trunc_expr_") && info->output_prec < 32)
         {
            info->output_prec = 32;
         }
      }
      if(current_op == "dot_prod_expr")
      {
         max_size_in = info->output_prec / 2;
         min_n_elements = info->base128_output_nelem * 2;
      }
   }
   else if(current_op == "plus_expr" || current_op == "minus_expr" || current_op == "pointer_plus_expr" ||
           current_op == "ternary_plus_expr" || current_op == "ternary_pm_expr" || current_op == "ternary_mp_expr" ||
           current_op == "ternary_mm_expr" || current_op == "negate_expr" || current_op == "bit_and_expr" ||
           current_op == "bit_ior_expr" || current_op == "bit_xor_expr" || current_op == "bit_not_expr" ||
           current_op == "bit_ior_concat_expr" || current_op == "cond_expr" ||
           current_op == "vec_cond_expr" /// these ops never have info->output_prec > max_size_in
   )
   {
      auto nodeOutput_id = hls_manager->get_produced_value(function_index, node);
      THROW_ASSERT(nodeOutput_id, "unexpected condition");
      const auto out_node = TreeM->CGetTreeReindex(nodeOutput_id);
      type = tree_helper::CGetType(out_node);
      auto out_prec = tree_helper::Size(out_node);
      if(tree_helper::IsVectorType(type))
      {
         const auto element_type = tree_helper::CGetElements(type);
         const auto element_size = tree_helper::Size(element_type);
         const auto output_size = resize_1_8_pow2(out_prec);
         info->real_output_nelem = output_size / element_size;
         info->base128_output_nelem = 128 / element_size;
         info->output_prec = element_size;
      }
      else
      {
         if(current_op == "plus_expr" || current_op == "minus_expr" || current_op == "pointer_plus_expr" ||
            current_op == "ternary_plus_expr" || current_op == "ternary_pm_expr" || current_op == "ternary_mp_expr" ||
            current_op == "ternary_mm_expr" || current_op == "negate_expr")
         {
            if(out_prec == 9 || out_prec == 17 || out_prec == 33)
            {
               --out_prec;
               max_size_in = out_prec;
            }
         }
         else if(current_op == "bit_and_expr" || current_op == "bit_ior_expr" || current_op == "bit_xor_expr" ||
                 current_op == "bit_not_expr" || current_op == "bit_ior_concat_expr")
         {
            /// timing does not change for these operations
            out_prec = std::min(out_prec, 64ull);
         }
         info->output_prec = resize_1_8_pow2(out_prec);
         info->real_output_nelem = 0;
         info->base128_output_nelem = 0;
      }
      if(current_op == "cond_expr" && max_size_in > 64 && info->node_kind == "VECTOR_BOOL")
      {
         max_size_in = 64;
      }

      if(info->output_prec >= max_size_in)
      {
         info->output_prec = max_size_in;
         info->base128_output_nelem = min_n_elements;
         info->real_output_nelem = min_n_elements;
      }
      else
      {
         max_size_in = info->output_prec;
         min_n_elements = info->base128_output_nelem;
         /// NOT really managed real_output_nelem
      }
   }
   else if(current_op == "lshift_expr")
   {
      auto nodeOutput_id = hls_manager->get_produced_value(function_index, node);
      THROW_ASSERT(nodeOutput_id, "unexpected condition");
      const auto out_node = TreeM->CGetTreeReindex(nodeOutput_id);
      type = tree_helper::CGetType(out_node);
      info->output_prec = resize_1_8_pow2(tree_helper::Size(out_node));
      if(tree_helper::IsVectorType(type))
      {
         const auto element_type = tree_helper::CGetElements(type);
         const auto element_size = tree_helper::Size(element_type);
         info->real_output_nelem = info->output_prec / element_size;
         info->base128_output_nelem = 128 / element_size;
         info->output_prec = element_size;
         INDENT_DBG_MEX(DEBUG_LEVEL_VERY_PEDANTIC, debug_level,
                        "---Type is " + STR(type->index) + " " + STR(type) +
                            " - Number of output elements (base128): " + STR(info->base128_output_nelem) +
                            " - Number of real output elements: " + STR(info->real_output_nelem) +
                            " - Output precision: " + STR(info->output_prec));
      }
      else
      {
         if(is_second_constant && info->output_prec > 64)
         {
            info->output_prec = 64;
            max_size_in = 64;
         }
         info->real_output_nelem = 0;
         info->base128_output_nelem = 0;
         INDENT_DBG_MEX(DEBUG_LEVEL_VERY_PEDANTIC, debug_level, "---Output is not a vector");
      }
      if(info->output_prec >= max_size_in)
      {
         max_size_in = info->output_prec;
         min_n_elements = info->base128_output_nelem;
         /// NOT really managed real_output_nelem
      }
      else
      {
         info->output_prec = max_size_in;
         info->base128_output_nelem = min_n_elements;
         info->real_output_nelem = min_n_elements;
      }
   }
   else if(current_op == "rshift_expr")
   {
      if(max_size_in > 64)
      {
         if(!is_second_constant)
         {
            THROW_WARNING(
                "A bad estimation of the timing of the rshift_expr operator will happen. This may occur when a "
                "non-constant bit reference of a long ac_type is used. Unrolling such a part may fix the issue.");
         }
         max_size_in = 64;
      }
      info->output_prec = max_size_in;
      info->base128_output_nelem = min_n_elements;
      info->real_output_nelem = min_n_elements;
   }
   else
   {
      info->output_prec = max_size_in;
      info->base128_output_nelem = min_n_elements;
      info->real_output_nelem = min_n_elements;
   }
   size_t n_inputs = info->input_prec.size();
   if(current_op != "widen_mult_expr" && current_op != "mult_expr")
   {
      for(unsigned int i = 0; i < n_inputs; ++i)
      {
         if(info->input_prec[i] != 0)
         {
            info->input_prec[i] = max_size_in;
         }
      }
   }
   for(auto& n_elements : info->base128_input_nelem)
   {
      if(n_elements)
      {
         n_elements = min_n_elements;
      }
   }

   /// fix for vec_perm_expr
   if(current_op == "vec_perm_expr")
   {
      if(info->input_prec[2] == 0)
      {
         std::swap(info->input_prec[2], info->input_prec[1]);
         std::swap(info->base128_input_nelem[2], info->base128_input_nelem[1]);
         std::swap(info->real_input_nelem[2], info->real_input_nelem[1]);
      }
   }
   INDENT_DBG_MEX(DEBUG_LEVEL_VERY_PEDANTIC, debug_level, "<--Got node type precision of " + GET_NAME(g, node));
}

unsigned int updatecopy_HLS_constraints_functor::operator()(const unsigned int name) const
{
   return tech[name];
}

void updatecopy_HLS_constraints_functor::update(const unsigned int name, int delta)
{
   if(tech[name] == INFINITE_UINT)
   {
      return;
   }
   tech[name] = static_cast<unsigned int>(static_cast<int>(tech[name]) + delta);
}

updatecopy_HLS_constraints_functor::updatecopy_HLS_constraints_functor(
    const AllocationInformationRef allocation_information)
    : tech(allocation_information->tech_constraints)
{
}

unsigned long long AllocationInformation::get_prec(const unsigned int fu_name) const
{
   THROW_ASSERT(fu_name < get_number_fu_types(), "functional unit id not meaningful");
   THROW_ASSERT(precision_map.find(fu_name) != precision_map.end(), "missing the precision of " + STR(fu_name));
   return precision_map.find(fu_name)->second != 0 ? precision_map.find(fu_name)->second : 32;
}

double AllocationInformation::mux_time_unit(unsigned long long fu_prec) const
{
   return estimate_muxNto1_delay(fu_prec, 2);
}

double AllocationInformation::mux_time_unit_raw(unsigned long long fu_prec) const
{
   const technology_managerRef TM = HLS_D->get_technology_manager();
   technology_nodeRef f_unit_mux =
       TM->get_fu(MUX_GATE_STD + STR("_1_") + STR(fu_prec) + "_" + STR(fu_prec) + "_" + STR(fu_prec), LIBRARY_STD_FU);
   THROW_ASSERT(f_unit_mux, "Library miss component: " + std::string(MUX_GATE_STD) + STR("_1_") + STR(fu_prec) + "_" +
                                STR(fu_prec) + "_" + STR(fu_prec));
   auto* fu_br = GetPointer<functional_unit>(f_unit_mux);
   technology_nodeRef op_mux_node = fu_br->get_operation(MUX_GATE_STD);
   auto* op_mux = GetPointer<operation>(op_mux_node);
   double mux_delay = time_m_execution_time(op_mux) - get_setup_hold_time();
   if(mux_delay <= 0.0)
   {
      mux_delay = get_setup_hold_time() / 2;
   }
   //#define MUX_MARGIN 1.3
   //   return mux_delay*ALLOCATION_MUX_MARGIN+get_setup_hold_time();
   //   return mux_delay+get_setup_hold_time()*ALLOCATION_MUX_MARGIN;
   return mux_delay;
}

void AllocationInformation::print(std::ostream& os) const
{
   auto fu_end = list_of_FU.end();
   unsigned int index = 0;
   for(auto fu = list_of_FU.begin(); fu != fu_end; ++fu)
   {
      os << index << " ";
      index++;
      (*fu)->print(os);
   }
   if(!node_id_to_fus.empty())
   {
      os << "Op_name relation with functional unit name and operations.\n";
      for(const auto& node_id : node_id_to_fus)
      {
         for(const auto fu : node_id.second)
         {
            os << "  [" << STR(node_id.first.first) << ", <" << list_of_FU[fu]->get_name() << ">]" << std::endl;
         }
      }
   }
}

#ifndef NDEBUG
void AllocationInformation::print_allocated_resources() const
{
   if(debug_level >= DEBUG_LEVEL_VERBOSE)
   {
      PRINT_DBG_MEX(DEBUG_LEVEL_PEDANTIC, debug_level, "\nDumping the list of all the fixed bindings FU <-> node");
      for(const auto& bind : binding)
      {
         if(bind.first == ENTRY_ID || bind.first == EXIT_ID)
         {
            continue;
         }
         PRINT_DBG_MEX(DEBUG_LEVEL_PEDANTIC, debug_level, "  Vertex " + STR(bind.first));
         PRINT_DBG_MEX(DEBUG_LEVEL_PEDANTIC, debug_level,
                       "    Corresponding operation: " +
                           tree_helper::NormalizeTypename(
                               GetPointer<const gimple_node>(TreeM->CGetTreeNode(bind.first))->operation) +
                           "(" + STR(bind.second.second) + ")");
         auto* fu = dynamic_cast<functional_unit*>(GetPointer<functional_unit>(list_of_FU[bind.second.second]));
         PRINT_DBG_MEX(DEBUG_LEVEL_PEDANTIC, debug_level, "    Vertex bound to: " + fu->get_name());
      }

      PRINT_DBG_MEX(DEBUG_LEVEL_VERBOSE, debug_level, "Dumping the list of all the possible bindings FU <-> node");
      for(const auto& bind : node_id_to_fus)
      {
         if(bind.first.first == ENTRY_ID || bind.first.first == EXIT_ID || bind.first.first)
         {
            continue;
         }
         PRINT_DBG_MEX(DEBUG_LEVEL_VERBOSE, debug_level,
                       "  Vertex " + STR(bind.first.first) + "(" +
                           GetPointer<const gimple_node>(TreeM->CGetTreeNode(bind.first.first))->operation + ")");
         PRINT_DBG_MEX(DEBUG_LEVEL_VERBOSE, debug_level, "    Operation can be implemented by the following FUs:");
         for(const auto fu_id : bind.second)
         {
            auto* fu = dynamic_cast<functional_unit*>(GetPointer<functional_unit>(list_of_FU[fu_id]));
            PRINT_DBG_MEX(DEBUG_LEVEL_VERBOSE, debug_level,
                          "      FU name: " + fu->get_name() + "(" + STR(fu_id) + ")");
         }
      }
   }
}
#endif

technology_nodeRef AllocationInformation::get_fu(const std::string& fu_name, const HLS_managerConstRef hls_manager)
{
   const HLS_deviceRef HLS_D = hls_manager->get_HLS_device();
   std::string library_name = HLS_D->get_technology_manager()->get_library(fu_name);
   if(library_name == "")
   {
      return technology_nodeRef();
   }
   return HLS_D->get_technology_manager()->get_fu(fu_name, library_name);
}

unsigned int AllocationInformation::GetCycleLatency(const vertex operationID) const
{
   return GetCycleLatency(op_graph->CGetOpNodeInfo(operationID)->GetNodeId());
}

unsigned int AllocationInformation::GetCycleLatency(const unsigned int operationID) const
{
   INDENT_DBG_MEX(DEBUG_LEVEL_VERY_PEDANTIC, debug_level,
                  "-->Get cycle latency of " + ((operationID != ENTRY_ID && operationID != EXIT_ID) ?
                                                    STR(TreeM->CGetTreeNode(operationID)) :
                                                    "Entry/Exit"));
   if(CanImplementSetNotEmpty(operationID))
   {
      const auto actual_latency = get_cycles(GetFuType(operationID), operationID);
      const auto ret_value = actual_latency != 0 ? actual_latency : 1;
      INDENT_DBG_MEX(DEBUG_LEVEL_VERY_PEDANTIC, debug_level, "<--Latency of allocation fu is " + STR(ret_value));
      return ret_value;
   }

   THROW_ASSERT(operationID != ENTRY_ID && operationID != EXIT_ID, "Entry or exit not allocated");
   const auto tn = TreeM->CGetTreeNode(operationID);
   const auto ga = GetPointer<const gimple_assign>(tn);
   if(ga)
   {
      const auto right_kind = GET_CONST_NODE(ga->op1)->get_kind();
      if(right_kind == widen_mult_expr_K || right_kind == mult_expr_K)
      {
         INDENT_DBG_MEX(DEBUG_LEVEL_VERY_PEDANTIC, debug_level,
                        "<--Latency of not allocated fu is 1: possibly inaccurate");
         const auto data_bitsize = tree_helper::Size(ga->op0);
         const auto fu_prec = resize_1_8_pow2(data_bitsize);
         const auto in_prec = right_kind == mult_expr_K ? fu_prec : (fu_prec / 2);
         const auto fu_name =
             tree_node::GetString(right_kind) + "_FU_" + STR(in_prec) + "_" + STR(in_prec) + "_" + STR(fu_prec) + "_0";
         const auto new_stmt_temp = HLS_D->get_technology_manager()->get_fu(fu_name, LIBRARY_STD_FU);
         THROW_ASSERT(new_stmt_temp, "Functional unit '" + fu_name + "' not found");
         const auto new_stmt_fu = GetPointer<const functional_unit>(new_stmt_temp);
         const auto new_stmt_op_temp = new_stmt_fu->get_operation(tree_node::GetString(right_kind));
         const auto new_stmt_op = GetPointer<operation>(new_stmt_op_temp);
         return new_stmt_op->time_m->get_cycles();
      }
      else if(right_kind == call_expr_K)
      {
         return 0;
      }
      else if(right_kind == ssa_name_K || right_kind == integer_cst_K || right_kind == cond_expr_K ||
              right_kind == vec_cond_expr_K || right_kind == nop_expr_K || right_kind == addr_expr_K ||
              right_kind == convert_expr_K || right_kind == lut_expr_K || right_kind == extract_bit_expr_K ||
              right_kind == bit_ior_concat_expr_K || right_kind == truth_not_expr_K || right_kind == bit_not_expr_K ||
              right_kind == negate_expr_K || right_kind == truth_and_expr_K || right_kind == truth_or_expr_K ||
              right_kind == truth_xor_expr_K || right_kind == bit_and_expr_K || right_kind == bit_ior_expr_K ||
              right_kind == bit_xor_expr_K || right_kind == rshift_expr_K || right_kind == lshift_expr_K ||
              right_kind == plus_expr_K || right_kind == pointer_plus_expr_K || right_kind == minus_expr_K ||
              right_kind == eq_expr_K || right_kind == ne_expr_K || right_kind == lt_expr_K ||
              right_kind == le_expr_K || right_kind == gt_expr_K || right_kind == ge_expr_K ||
              right_kind == ternary_plus_expr_K || right_kind == ternary_mp_expr_K || right_kind == ternary_pm_expr_K ||
              right_kind == ternary_mm_expr_K)
      {
         INDENT_DBG_MEX(DEBUG_LEVEL_VERY_PEDANTIC, debug_level, "<--Latency of not allocated fu is 1");
         return 1;
      }
      THROW_UNREACHABLE("Unsupported right part (" + tree_node::GetString(right_kind) + ") of gimple assignment " +
                        ga->ToString());
   }
   else if(tn->get_kind() == gimple_multi_way_if_K || tn->get_kind() == gimple_cond_K ||
           tn->get_kind() == gimple_phi_K || tn->get_kind() == gimple_nop_K || tn->get_kind() == gimple_return_K)
   {
      INDENT_DBG_MEX(DEBUG_LEVEL_VERY_PEDANTIC, debug_level, "<--Latency of not allocated fu is 1");
      return 1;
   }

   return 0;
}

std::pair<double, double> AllocationInformation::GetTimeLatency(const vertex operationID,
                                                                const unsigned int functional_unit,
                                                                const unsigned int stage) const
{
   return GetTimeLatency(op_graph->CGetOpNodeInfo(operationID)->GetNodeId(), functional_unit, stage);
}

std::pair<double, double> AllocationInformation::GetTimeLatency(const unsigned int operation_index,
                                                                const unsigned int functional_unit_type,
                                                                const unsigned int stage) const
{
   if(operation_index == ENTRY_ID || operation_index == EXIT_ID)
   {
      return std::pair<double, double>(0.0, 0.0);
   }
   INDENT_DBG_MEX(DEBUG_LEVEL_VERY_PEDANTIC, debug_level, "-->Computing time latency of " + STR(operation_index));

   const unsigned int time_operation_index = [&]() -> unsigned int {
      if(operation_index == ENTRY_ID || operation_index == EXIT_ID)
      {
         return operation_index;
      }
      if(CanImplementSetNotEmpty(operation_index))
      {
         return operation_index;
      }
      return operation_index;
   }();
   /// For the intermediate stage of multi-cycle the latency is the clock cycle
   const auto num_cycles = GetCycleLatency(time_operation_index);
   if(stage > 0 && stage < num_cycles - 1)
   {
      const double ret_value = HLS_C->get_clock_period_resource_fraction() * HLS_C->get_clock_period();
      INDENT_DBG_MEX(DEBUG_LEVEL_VERY_PEDANTIC, debug_level, "<--Time is " + STR(ret_value) + "," + STR(ret_value));
      return std::pair<double, double>(ret_value, ret_value);
   }

   if(CanImplementSetNotEmpty(time_operation_index))
   {
      unsigned int fu_type;
      if(functional_unit_type != fu_binding::UNKNOWN)
      {
         fu_type = functional_unit_type;
      }
      else
      {
         fu_type = GetFuType(time_operation_index);
      }
      INDENT_DBG_MEX(DEBUG_LEVEL_VERY_PEDANTIC, debug_level,
                     "---Functional unit name is " + get_fu_name(fu_type).first);
      double connection_contribute = 0;
      /// The operation execution  time
      double actual_execution_time = get_execution_time(fu_type, time_operation_index);
      INDENT_DBG_MEX(DEBUG_LEVEL_VERY_PEDANTIC, debug_level, "---Initial execution time " + STR(actual_execution_time));
      auto n_ins = [&]() -> unsigned {
         unsigned res = 0;
         auto tn = TreeM->CGetTreeNode(time_operation_index);
         const auto ga = GetPointer<const gimple_assign>(tn);
         if(ga && GET_NODE(ga->op1)->get_kind() == lut_expr_K)
         {
            auto le = GetPointer<lut_expr>(GET_NODE(ga->op1));
            if(le->op8)
            {
               res = 8;
            }
            else if(le->op7)
            {
               res = 7;
            }
            else if(le->op6)
            {
               res = 6;
            }
            else if(le->op5)
            {
               res = 5;
            }
            else if(le->op4)
            {
               res = 4;
            }
            else if(le->op3)
            {
               res = 3;
            }
            else if(le->op2)
            {
               res = 2;
            }
            else if(le->op1)
            {
               res = 1;
            }
            else
            {
               THROW_ERROR("unexpected condition");
            }
         }
         return res;
      }();
      double initial_execution_time =
          actual_execution_time -
          get_correction_time(
              fu_type, GetPointer<const gimple_node>(TreeM->CGetTreeNode(time_operation_index))->operation, n_ins);
      INDENT_DBG_MEX(DEBUG_LEVEL_VERY_PEDANTIC, debug_level,
                     "---Initial corrected execution time " + STR(initial_execution_time));
      double op_execution_time = initial_execution_time;
      if(op_execution_time <= 0.0)
      {
         op_execution_time = epsilon;
      }

      /// The stage period
      double actual_stage_period;
      actual_stage_period = get_stage_period(fu_type, time_operation_index);
      INDENT_DBG_MEX(DEBUG_LEVEL_VERY_PEDANTIC, debug_level, "---actual_stage_period=" + STR(actual_stage_period));
      double initial_stage_period = 0.0;
      if(get_initiation_time(fu_type, time_operation_index) > 0)
      {
         if(actual_stage_period > HLS_C->get_clock_period_resource_fraction() * HLS_C->get_clock_period())
         {
            actual_stage_period = HLS_C->get_clock_period_resource_fraction() * HLS_C->get_clock_period();
         }
         initial_stage_period =
             actual_stage_period -
             get_correction_time(
                 fu_type, GetPointer<const gimple_node>(TreeM->CGetTreeNode(time_operation_index))->operation, n_ins);
      }
      double stage_period = initial_stage_period;

      THROW_ASSERT(get_initiation_time(fu_type, time_operation_index) == 0 || stage_period > 0.0,
                   "unexpected condition: " + get_fu_name(fu_type).first + " Initiation time " +
                       STR(get_initiation_time(fu_type, time_operation_index)) + " Stage period " + STR(stage_period));

      if(stage_period > 0)
      {
         stage_period += connection_contribute;
      }
      else
      {
         op_execution_time += connection_contribute;
      }
      INDENT_DBG_MEX(DEBUG_LEVEL_VERY_PEDANTIC, debug_level,
                     "<--Time is " + STR(op_execution_time) + "," + STR(stage_period));
      return std::make_pair(op_execution_time, stage_period);
   }
   else
   {
      INDENT_DBG_MEX(DEBUG_LEVEL_VERY_PEDANTIC, debug_level, "---Not yet available: building time model");
      THROW_ASSERT(time_operation_index != ENTRY_ID && time_operation_index != EXIT_ID, "Entry or exit not allocated");
      const auto op_stmt = TreeM->CGetTreeNode(time_operation_index);
      const auto op_stmt_kind = op_stmt->get_kind();
      if(op_stmt_kind == gimple_assign_K)
      {
         const auto ga = GetPointerS<const gimple_assign>(op_stmt);
         const auto op1_kind = GET_CONST_NODE(ga->op1)->get_kind();
         if(op1_kind == ssa_name_K || op1_kind == integer_cst_K || op1_kind == convert_expr_K ||
            op1_kind == nop_expr_K || op1_kind == addr_expr_K || op1_kind == bit_ior_concat_expr_K ||
            op1_kind == extract_bit_expr_K)
         {
            INDENT_DBG_MEX(DEBUG_LEVEL_VERY_PEDANTIC, debug_level, "<--Time is 0.0,0.0");
            return std::make_pair(0.0, 0.0);
         }
         else if((op1_kind == rshift_expr_K || op1_kind == lshift_expr_K) &&
                 GET_CONST_NODE(GetPointerS<const binary_expr>(GET_CONST_NODE(ga->op1))->op1)->get_kind() ==
                     integer_cst_K)
         {
            INDENT_DBG_MEX(DEBUG_LEVEL_VERY_PEDANTIC, debug_level, "<--Time is 0.0,0.0");
            return std::make_pair(0.0, 0.0);
         }
         else if(op1_kind == cond_expr_K || op1_kind == vec_cond_expr_K)
         {
            THROW_ASSERT(tree_helper::Size(GetPointerS<const ternary_expr>(GET_CONST_NODE(ga->op1))->op0) == 1,
                         "Cond expr not allocated " + ga->op1->ToString());
            /// Computing time of cond_expr as time of cond_expr_FU - setup_time
            const auto data_bitsize = tree_helper::Size(ga->op0);
            const auto fu_prec = resize_1_8_pow2(data_bitsize);
            const auto op_execution_time = mux_time_unit(fu_prec);
            INDENT_DBG_MEX(DEBUG_LEVEL_VERY_PEDANTIC, debug_level,
                           "<--Time is mux time (precision is " + STR(fu_prec) + ") " + STR(op_execution_time) +
                               ",0.0");
            return std::make_pair(op_execution_time, 0.0);
         }

         const auto data_bitsize = tree_helper::Size(ga->op0);
         const auto fu_prec = resize_1_8_pow2(data_bitsize);
         std::string fu_name;
         if(op1_kind == widen_mult_expr_K || op1_kind == mult_expr_K)
         {
            const auto in_prec = op1_kind == mult_expr_K ? fu_prec : (fu_prec / 2);
            fu_name =
                tree_node::GetString(op1_kind) + "_FU_" + STR(in_prec) + "_" + STR(in_prec) + "_" + STR(fu_prec) + "_0";
            const auto new_stmt_temp = HLS_D->get_technology_manager()->get_fu(fu_name, LIBRARY_STD_FU);
            THROW_ASSERT(new_stmt_temp, "Functional unit '" + fu_name + "' not found");
            const auto new_stmt_fu = GetPointerS<const functional_unit>(new_stmt_temp);
            const auto new_stmt_op_temp = new_stmt_fu->get_operation(tree_node::GetString(op1_kind));
            const auto new_stmt_op = GetPointerS<operation>(new_stmt_op_temp);
            auto op_execution_time = time_m_execution_time(new_stmt_op);
            INDENT_DBG_MEX(DEBUG_LEVEL_VERY_PEDANTIC, debug_level,
                           "---Uncorrected execution time is " + STR(op_execution_time));
            op_execution_time = op_execution_time - get_setup_hold_time();
            double actual_stage_period;
            actual_stage_period = time_m_stage_period(new_stmt_op);
            INDENT_DBG_MEX(DEBUG_LEVEL_VERY_PEDANTIC, debug_level,
                           "---actual_stage_period=" + STR(actual_stage_period));
            double initial_stage_period = 0.0;
            if(new_stmt_op->time_m->get_initiation_time() > 0)
            {
               if(actual_stage_period > HLS_C->get_clock_period_resource_fraction() * HLS_C->get_clock_period())
               {
                  actual_stage_period = HLS_C->get_clock_period_resource_fraction() * HLS_C->get_clock_period();
               }
               initial_stage_period = actual_stage_period - get_setup_hold_time();
            }
            double stage_period = initial_stage_period;
            INDENT_DBG_MEX(DEBUG_LEVEL_VERY_PEDANTIC, debug_level,
                           "<--Time is " + STR(op_execution_time) + "," + STR(stage_period));
            return std::make_pair(op_execution_time, stage_period);
         }
         else if(op1_kind == lut_expr_K)
         {
            fu_name = tree_node::GetString(op1_kind) + "_FU";
         }
         else if(GetPointer<const unary_expr>(GET_CONST_NODE(ga->op1)))
         {
            fu_name = tree_node::GetString(op1_kind) + "_FU_" + STR(fu_prec) + "_" + STR(fu_prec);
         }
         else if(GetPointer<const binary_expr>(GET_CONST_NODE(ga->op1)))
         {
            fu_name = tree_node::GetString(op1_kind) + "_FU_" + STR(fu_prec) + "_" + STR(fu_prec) + "_" + STR(fu_prec);
         }
         else if(GetPointer<const ternary_expr>(GET_CONST_NODE(ga->op1)))
         {
            fu_name = tree_node::GetString(op1_kind) + "_FU_" + STR(fu_prec) + "_" + STR(fu_prec) + "_" + STR(fu_prec) +
                      "_" + STR(fu_prec);
         }
         else
         {
            THROW_UNREACHABLE("Latency of " + op_stmt->ToString() + " cannot be computed");
         }
         const auto new_stmt_temp = HLS_D->get_technology_manager()->get_fu(fu_name, LIBRARY_STD_FU);
         THROW_ASSERT(new_stmt_temp, "Functional unit '" + fu_name + "' not found");
         const auto new_stmt_fu = GetPointerS<const functional_unit>(new_stmt_temp);
         const auto new_stmt_op_temp = new_stmt_fu->get_operation(tree_node::GetString(op1_kind));
         const auto new_stmt_op = GetPointerS<operation>(new_stmt_op_temp);
         auto op_execution_time = time_m_execution_time(new_stmt_op);
         INDENT_DBG_MEX(DEBUG_LEVEL_VERY_PEDANTIC, debug_level,
                        "---Uncorrected execution time is " + STR(op_execution_time));
         op_execution_time = op_execution_time - get_setup_hold_time();
         INDENT_DBG_MEX(DEBUG_LEVEL_VERY_PEDANTIC, debug_level, "<--Time is " + STR(op_execution_time) + ",0.0");
         return std::make_pair(op_execution_time, 0.0);
      }
      else if(op_stmt_kind == gimple_multi_way_if_K || op_stmt_kind == gimple_cond_K)
      {
         auto controller_delay = estimate_controller_delay_fb();
         INDENT_DBG_MEX(DEBUG_LEVEL_VERY_PEDANTIC, debug_level, "<--Time is " + STR(controller_delay) + ",0.0");
         return std::make_pair(controller_delay, 0.0);
      }
      else if(op_stmt_kind == gimple_phi_K || op_stmt_kind == gimple_nop_K || op_stmt_kind == gimple_return_K)
      {
         INDENT_DBG_MEX(DEBUG_LEVEL_VERY_PEDANTIC, debug_level, "<--Time is 0.0,0.0");
         return std::make_pair(0.0, 0.0);
      }
      THROW_UNREACHABLE("Latency of " + op_stmt->ToString() + " cannot be computed");
      return std::make_pair(0.0, 0.0);
   }
}

double AllocationInformation::GetPhiConnectionLatency(const unsigned int statement_index) const
{
   INDENT_DBG_MEX(DEBUG_LEVEL_VERY_PEDANTIC, debug_level,
                  "-->Computing phi connection delay of " + STR(statement_index));
   /// Checking for output phi
   const auto phi_in_degree = [&]() -> size_t {
      size_t ret_value = 0;
      if(statement_index == ENTRY_ID || statement_index == EXIT_ID)
      {
         return 0;
      }
      const auto tn = TreeM->CGetTreeNode(statement_index);
      if(tn->get_kind() != gimple_assign_K)
      {
         return 0;
      }
      const auto ga = GetPointer<const gimple_assign>(tn);
      if(GET_NODE(ga->op0)->get_kind() != ssa_name_K)
      {
         return 0;
      }
      const auto sn = GetPointer<const ssa_name>(GET_NODE(ga->op0));
      INDENT_DBG_MEX(DEBUG_LEVEL_VERY_PEDANTIC, debug_level, "---Analyzing uses of " + sn->ToString());
      for(const auto& use : sn->CGetUseStmts())
      {
         const auto target = GET_NODE(use.first);
         if(target->get_kind() == gimple_phi_K)
         {
            INDENT_DBG_MEX(DEBUG_LEVEL_VERY_PEDANTIC, debug_level, "---Phi: " + target->ToString());
            const auto gp = GetPointer<const gimple_phi>(target);
            CustomOrderedSet<unsigned int> phi_inputs;
            for(const auto& def_edge : gp->CGetDefEdgesList())
            {
               if(def_edge.first->index && !behavioral_helper->is_a_constant(def_edge.first->index))
               {
                  phi_inputs.insert(def_edge.first->index);
               }
            }
            auto curr_in_degree = static_cast<size_t>(phi_inputs.size());
            if(curr_in_degree > 4)
            {
               curr_in_degree = 4;
            }
            ret_value = std::max(ret_value, curr_in_degree);
         }
      }
      return ret_value;
   }();
   if(phi_in_degree == 0)
   {
      INDENT_DBG_MEX(DEBUG_LEVEL_VERY_PEDANTIC, debug_level, "<--Delay is 0.0");
      return 0.0;
   }
   const auto statement = TreeM->CGetTreeNode(statement_index);
   THROW_ASSERT(statement->get_kind() == gimple_assign_K, statement->ToString());
   const auto sn = GetPointerS<const gimple_assign>(statement)->op0;
   THROW_ASSERT(sn, "");
   const auto precision = resize_1_8_pow2(tree_helper::Size(sn));
   const auto mux_time = estimate_muxNto1_delay(precision, static_cast<unsigned int>(phi_in_degree));
   INDENT_DBG_MEX(DEBUG_LEVEL_VERY_PEDANTIC, debug_level,
                  "<--Delay (" + STR(phi_in_degree) + " with " + STR(precision) + " bits) is " + STR(mux_time));
   return mux_time;
}

double AllocationInformation::GetCondExprTimeLatency(const unsigned int operation_index) const
{
   const auto tn = TreeM->CGetTreeReindex(operation_index);
   const auto gp = GetPointer<const gimple_phi>(GET_CONST_NODE(tn));
   THROW_ASSERT(gp, "Tree node is " + STR(tn));
   /// Computing time of cond_expr as time of cond_expr_FU - setup_time
   /// In this way we are correctly estimating only phi with two inputs
   const auto type = tree_helper::CGetType(tn);
   const auto data_bitsize = tree_helper::Size(type);
   const auto fu_prec = resize_1_8_pow2(data_bitsize);
   return mux_time_unit(fu_prec);
}

unsigned int AllocationInformation::GetFuType(const vertex operation) const
{
   return GetFuType(op_graph->CGetOpNodeInfo(operation)->GetNodeId());
}

unsigned int AllocationInformation::GetFuType(const unsigned int operation) const
{
   unsigned int fu_type = 0;
   if(not is_vertex_bounded_with(operation, fu_type))
   {
      const CustomOrderedSet<unsigned int>& fu_set = can_implement_set(operation);
      if(fu_set.size() > 1)
      {
         for(const auto fu : fu_set)
         {
            INDENT_OUT_MEX(0, 0, get_fu_name(fu).first);
         }
         THROW_UNREACHABLE("Multiple fus not supported: " + STR(TreeM->CGetTreeNode(operation)));
      }
      else
      {
         return *(fu_set.begin());
      }
   }
   return fu_type;
}

double AllocationInformation::mux_area_unit_raw(unsigned long long fu_prec) const
{
   const technology_managerRef TM = HLS_D->get_technology_manager();
   technology_nodeRef f_unit_mux =
       TM->get_fu(MUX_GATE_STD + STR("_1_") + STR(fu_prec) + "_" + STR(fu_prec) + "_" + STR(fu_prec), LIBRARY_STD_FU);
   THROW_ASSERT(f_unit_mux, "Library miss component: " + std::string(MUX_GATE_STD) + STR("_1_") + STR(fu_prec) + "_" +
                                STR(fu_prec) + "_" + STR(fu_prec));
   auto* fu_mux = GetPointer<functional_unit>(f_unit_mux);
   auto area = fu_mux->area_m->get_resource_value(area_info::SLICE_LUTS);
   if(area == 0.0)
   {
      area = fu_mux->area_m->get_area_value() - 1.0;
   }
   return area;
}

double AllocationInformation::estimate_mux_area(unsigned int fu_name) const
{
   auto fu_prec = get_prec(fu_name);
   fu_prec = resize_1_8_pow2(fu_prec);
   return estimate_muxNto1_area(fu_prec, 2);
}

double AllocationInformation::estimate_controller_delay_fb() const
{
   return 0.5 * EstimateControllerDelay();
}

double AllocationInformation::EstimateControllerDelay() const
{
   const double states_number_normalization = parameters->IsParameter("StatesNumberNormalization") ?
                                                  parameters->GetParameter<double>("StatesNumberNormalization") :
                                                  NUM_CST_allocation_default_states_number_normalization;
   if(not parameters->getOption<bool>(OPT_estimate_logic_and_connections))
   {
      return 0.0;
   }
   size_t n_states =
       boost::num_vertices(*hls_manager->CGetFunctionBehavior(function_index)->CGetBBGraph(FunctionBehavior::BB)) +
       get_n_complex_operations();
   double n_states_factor = static_cast<double>(n_states) / NUM_CST_allocation_default_states_number_normalization_BB;
   if(hls->STG && hls->STG->get_number_of_states())
   {
      n_states = hls->STG->get_number_of_states();
      if(n_states == 1)
      {
         return 0.0;
      }
      n_states_factor = static_cast<double>(n_states) / states_number_normalization;
   }
   unsigned int fu_prec = 16;
   const technology_managerRef TM = HLS_D->get_technology_manager();
   technology_nodeRef f_unit =
       TM->get_fu(MULTIPLIER_STD + std::string("_") + STR(fu_prec) + "_" + STR(fu_prec) + "_" + STR(fu_prec) + "_0",
                  LIBRARY_STD_FU);
   THROW_ASSERT(f_unit, "Library miss component: " + std::string(MULTIPLIER_STD) + std::string("_") + STR(fu_prec) +
                            "_" + STR(fu_prec) + "_" + STR(fu_prec) + "_0");
   auto* fu = GetPointer<functional_unit>(f_unit);
   technology_nodeRef op_node = fu->get_operation("mult_expr");
   auto* op = GetPointer<operation>(op_node);
   double delay = time_m_execution_time(op);
   delay = delay * controller_delay_multiplier *
           ((1 - exp(-n_states_factor)) +
            n_states_factor / NUM_CST_allocation_default_states_number_normalization_linear_factor);
   if(delay < 2 * get_setup_hold_time())
   {
      delay = 2 * get_setup_hold_time();
   }
   INDENT_DBG_MEX(DEBUG_LEVEL_VERY_PEDANTIC, debug_level,
                  "---Controller delay is " + STR(delay) + " while n_states is " + STR(n_states));
   return delay;
}

std::string AllocationInformation::get_latency_string(const std::string& lat) const
{
   if(lat == "2")
   {
      return std::string("");
   }
   else if(lat == "3")
   {
      return std::string("_3");
   }
   else if(lat == "4")
   {
      return std::string("_4");
   }
   else
   {
      THROW_ERROR("unexpected BRAM latency:" + lat);
   }
   return "";
}

#define ARRAY_CORRECTION 0
double AllocationInformation::get_correction_time(unsigned int fu, const std::string& operation_name,
                                                  unsigned int n_ins) const
{
   double res_value = get_setup_hold_time();
   technology_nodeRef current_fu = get_fu(fu);
   std::string memory_type = GetPointer<functional_unit>(current_fu)->memory_type;
   std::string memory_ctrl_type = GetPointer<functional_unit>(current_fu)->memory_ctrl_type;
   INDENT_DBG_MEX(DEBUG_LEVEL_VERY_PEDANTIC, debug_level,
                  "-->Computing correction time of '" + operation_name + "'" +
                      (memory_type != "" ? "(" + memory_type + ")" : "") +
                      (memory_ctrl_type != "" ? "(" + memory_ctrl_type + ")" : ""));
   INDENT_DBG_MEX(DEBUG_LEVEL_VERY_PEDANTIC, debug_level, "---Setup-Hold-time: " + STR(res_value));
   unsigned long long elmt_bitsize = 0;
   bool is_read_only_correction = false;
   bool is_proxied_correction = false;
   bool is_a_proxy = false;
   bool is_private_correction = false;
   bool is_single_variable = false;
   auto single_var_lambda = [&](unsigned var) -> bool {
      unsigned int type_index = tree_helper::get_type_index(TreeM, var);
      if(tree_helper::is_an_array(TreeM, type_index) || tree_helper::is_a_struct(TreeM, type_index) ||
         tree_helper::is_an_union(TreeM, type_index))
      {
         return false;
      }
      else
      {
         return true;
      }
   };

#if 0
   /// first check for component_timing_alias
   if(GetPointer<functional_unit>(current_fu)->component_timing_alias != "")
   {
      std::string component_name = GetPointer<functional_unit>(current_fu)->component_timing_alias;
      std::string library = HLS_D->get_technology_manager()->get_library(component_name);
      technology_nodeRef f_unit_alias = HLS_D->get_technology_manager()->get_fu(component_name, library);
      THROW_ASSERT(f_unit_alias, "Library miss component: " + component_name);
      functional_unit * fu_alias = GetPointer<functional_unit>(f_unit_alias);
      technology_nodeRef op_alias_node = fu_alias->get_operation(operation_name);
      operation * op_alias = op_alias_node ? GetPointer<operation>(op_alias_node) : GetPointer<operation>(fu_alias->get_operations().front());
      double alias_exec_time = op_alias->time_m->get_initiation_time() != 0u ? time_m_stage_period(op_alias) : time_m_execution_time(op_alias);
      functional_unit * fu_cur = GetPointer<functional_unit>(current_fu);
      technology_nodeRef op_cur_node = fu_cur->get_operation(operation_name);
      operation * op_cur = GetPointer<operation>(op_cur_node);
      double cur_exec_time = op_cur->time_m->get_initiation_time() != 0u ? time_m_stage_period(op_cur) : time_m_execution_time(op_cur);
      res_value += cur_exec_time - alias_exec_time;
   }
#endif
   if(memory_type == MEMORY_TYPE_SYNCHRONOUS_UNALIGNED)
   {
      INDENT_DBG_MEX(DEBUG_LEVEL_VERY_PEDANTIC, debug_level,
                     "---Applying memory correction for MEMORY_TYPE_SYNCHRONOUS_UNALIGNED");
      unsigned var = get_memory_var(fu);
      if(!Rmem->is_a_proxied_variable(var))
      {
         is_proxied_correction = true;
      }
      else if(Rmem->is_private_memory(var))
      {
         is_private_correction = true;
      }
      if(Rmem->is_read_only_variable(var))
      {
         is_read_only_correction = true;
      }
      is_single_variable = single_var_lambda(var);

      elmt_bitsize = Rmem->get_bram_bitsize();

#if ARRAY_CORRECTION
      auto type_index = tree_helper::get_type_index(TreeM, var);
      if(tree_helper::is_an_array(TreeM, type_index))
      {
         std::vector<unsigned int> dims;
         tree_helper::get_array_dimensions(TreeM, type_index, dims);
         unsigned int n_not_power_of_two = 0;
         for(auto idx : dims)
            if(idx & (idx - 1))
               ++n_not_power_of_two;
         if(dims.size() > 1 && n_not_power_of_two > 0)
         {
            const technology_managerRef TM = HLS_D->get_technology_manager();
            auto bus_addr_bitsize = resize_1_8_pow2(address_bitsize);
            technology_nodeRef f_unit =
                TM->get_fu(ADDER_STD + std::string("_" + STR(bus_addr_bitsize) + "_" + STR(bus_addr_bitsize) + "_" +
                                                   STR(bus_addr_bitsize)),
                           LIBRARY_STD_FU);
            THROW_ASSERT(f_unit, "Library miss component: " + std::string(ADDER_STD) +
                                     std::string("_" + STR(bus_addr_bitsize) + "_" + STR(bus_addr_bitsize) + "_" +
                                                 STR(bus_addr_bitsize)));
            functional_unit* Fu = GetPointer<functional_unit>(f_unit);
            technology_nodeRef op_node = Fu->get_operation("plus_expr");
            operation* op = GetPointer<operation>(op_node);
            double delay = time_m_execution_time(op) - get_setup_hold_time();
            unsigned int n_levels = 0;
            for(; dims.size() >= (1u << n_levels); ++n_levels)
               ;
            res_value -= (n_levels - 1) * delay;
         }
      }
#endif
   }
   else if(memory_type == MEMORY_TYPE_ASYNCHRONOUS)
   {
      INDENT_DBG_MEX(DEBUG_LEVEL_VERY_PEDANTIC, debug_level,
                     "---Applying memory correction for MEMORY_TYPE_ASYNCHRONOUS");
      unsigned var = get_memory_var(fu);
      if(!Rmem->is_a_proxied_variable(var))
      {
         is_proxied_correction = true;
      }
      if(Rmem->is_read_only_variable(var))
      {
         is_read_only_correction = true;
      }
      is_single_variable = single_var_lambda(var);

      const auto type_node = tree_helper::CGetType(TreeM->CGetTreeReindex(var));
      elmt_bitsize = tree_helper::AccessedMaximumBitsize(type_node, 1);
#if ARRAY_CORRECTION
      if(tree_helper::IsArrayEquivType(type_node))
      {
         const auto dims = tree_helper::GetArrayDimensions(type_node);
         unsigned int n_not_power_of_two = 0;
         for(auto idx : dims)
            if(idx & (idx - 1))
               ++n_not_power_of_two;
         if((dims.size() > 1 && n_not_power_of_two > 0))
         {
            const technology_managerRef TM = HLS_D->get_technology_manager();
            auto bus_addr_bitsize = resize_1_8_pow2(address_bitsize);
            technology_nodeRef f_unit =
                TM->get_fu(ADDER_STD + std::string("_" + STR(bus_addr_bitsize) + "_" + STR(bus_addr_bitsize) + "_" +
                                                   STR(bus_addr_bitsize)),
                           LIBRARY_STD_FU);
            THROW_ASSERT(f_unit, "Library miss component: " + std::string(ADDER_STD) +
                                     std::string("_" + STR(bus_addr_bitsize) + "_" + STR(bus_addr_bitsize) + "_" +
                                                 STR(bus_addr_bitsize)));
            functional_unit* Fu = GetPointer<functional_unit>(f_unit);
            technology_nodeRef op_node = Fu->get_operation("plus_expr");
            operation* op = GetPointer<operation>(op_node);
            double delay = time_m_execution_time(op) - get_setup_hold_time();
            unsigned int n_levels = 0;
            for(; dims.size() >= (1u << n_levels); ++n_levels)
               ;
            res_value -= (n_levels - 1) * delay;
         }
      }
#endif
   }
   else if(memory_type == MEMORY_TYPE_SYNCHRONOUS_SDS || memory_type == MEMORY_TYPE_SYNCHRONOUS_SDS_BUS)
   {
      INDENT_DBG_MEX(
          DEBUG_LEVEL_VERY_PEDANTIC, debug_level,
          "---Applying memory correction for MEMORY_TYPE_SYNCHRONOUS_SDS and MEMORY_TYPE_SYNCHRONOUS_SDS_BUS");
      unsigned var = get_memory_var(fu);
      is_single_variable = single_var_lambda(var);

      const auto type_node = tree_helper::CGetType(TreeM->CGetTreeReindex(var));
      elmt_bitsize = tree_helper::AccessedMaximumBitsize(type_node, 1);
#if ARRAY_CORRECTION
      if(tree_helper::IsArrayEquivType(type_node))
      {
         const auto dims = tree_helper::GetArrayDimensions(type_node);
         unsigned int n_not_power_of_two = 0;
         for(auto idx : dims)
            if(idx & (idx - 1))
               ++n_not_power_of_two;
         if((dims.size() > 1 && n_not_power_of_two > 0))
         {
            const technology_managerRef TM = HLS_D->get_technology_manager();
            auto bus_addr_bitsize = resize_1_8_pow2(address_bitsize);
            technology_nodeRef f_unit =
                TM->get_fu(ADDER_STD + std::string("_" + STR(bus_addr_bitsize) + "_" + STR(bus_addr_bitsize) + "_" +
                                                   STR(bus_addr_bitsize)),
                           LIBRARY_STD_FU);
            THROW_ASSERT(f_unit, "Library miss component: " + std::string(ADDER_STD) +
                                     std::string("_" + STR(bus_addr_bitsize) + "_" + STR(bus_addr_bitsize) + "_" +
                                                 STR(bus_addr_bitsize)));
            functional_unit* Fu = GetPointer<functional_unit>(f_unit);
            technology_nodeRef op_node = Fu->get_operation("plus_expr");
            operation* op = GetPointer<operation>(op_node);
            double delay = time_m_execution_time(op) - get_setup_hold_time();
            unsigned int n_levels = 0;
            for(; dims.size() >= (1u << n_levels); ++n_levels)
               ;
            res_value -= (n_levels - 1) * delay;
         }
      }
#endif
   }
   else if(memory_ctrl_type == MEMORY_CTRL_TYPE_PROXY || memory_ctrl_type == MEMORY_CTRL_TYPE_PROXYN ||
           memory_ctrl_type == MEMORY_CTRL_TYPE_DPROXY || memory_ctrl_type == MEMORY_CTRL_TYPE_DPROXYN)
   {
      is_a_proxy = true;
      unsigned var = proxy_memory_units.find(fu)->second;
      INDENT_DBG_MEX(DEBUG_LEVEL_VERY_PEDANTIC, debug_level,
                     "---Applying memory correction for PROXY for var:" + STR(var));
      if(Rmem->is_read_only_variable(var))
      {
         is_read_only_correction = true;
      }
      is_single_variable = single_var_lambda(var);

      auto* fu_cur = GetPointerS<functional_unit>(current_fu);
      technology_nodeRef op_cur_node = fu_cur->get_operation(operation_name);
      std::string latency_postfix =
          (memory_ctrl_type == MEMORY_CTRL_TYPE_DPROXY || memory_ctrl_type == MEMORY_CTRL_TYPE_DPROXYN) ?
              "" :
              get_latency_string(fu_cur->bram_load_latency);

      auto* op_cur = GetPointerS<operation>(op_cur_node);
      double cur_exec_time =
          op_cur->time_m->get_initiation_time() != 0u ? time_m_stage_period(op_cur) : time_m_execution_time(op_cur);
      double cur_exec_delta;
      technology_nodeRef f_unit_sds;
      if(Rmem->is_sds_var(var))
      {
         if(memory_ctrl_type == MEMORY_CTRL_TYPE_PROXY || memory_ctrl_type == MEMORY_CTRL_TYPE_DPROXY)
         {
            if(Rmem->is_private_memory(var))
            {
               if(memory_ctrl_type == MEMORY_CTRL_TYPE_DPROXY)
               {
                  f_unit_sds = HLS_D->get_technology_manager()->get_fu(ARRAY_1D_STD_DISTRAM_SDS, LIBRARY_STD_FU);
               }
               else
               {
                  f_unit_sds =
                      HLS_D->get_technology_manager()->get_fu(ARRAY_1D_STD_BRAM_SDS + latency_postfix, LIBRARY_STD_FU);
               }
            }
            else
            {
               f_unit_sds =
                   HLS_D->get_technology_manager()->get_fu(ARRAY_1D_STD_BRAM_SDS_BUS + latency_postfix, LIBRARY_STD_FU);
            }
         }
         else
         {
            if(Rmem->is_private_memory(var))
            {
               if(memory_ctrl_type == MEMORY_CTRL_TYPE_DPROXYN)
               {
                  f_unit_sds = HLS_D->get_technology_manager()->get_fu(ARRAY_1D_STD_DISTRAM_NN_SDS, LIBRARY_STD_FU);
               }
               else
               {
                  f_unit_sds = HLS_D->get_technology_manager()->get_fu(ARRAY_1D_STD_BRAM_NN_SDS + latency_postfix,
                                                                       LIBRARY_STD_FU);
               }
            }
            else
            {
               f_unit_sds = HLS_D->get_technology_manager()->get_fu(ARRAY_1D_STD_BRAM_NN_SDS_BUS + latency_postfix,
                                                                    LIBRARY_STD_FU);
            }
         }

         const auto type_node = tree_helper::CGetType(TreeM->CGetTreeReindex(var));
         elmt_bitsize = tree_helper::AccessedMaximumBitsize(type_node, 1);
      }
      else
      {
         f_unit_sds = HLS_D->get_technology_manager()->get_fu(ARRAY_1D_STD_BRAM_NN + latency_postfix, LIBRARY_STD_FU);
         if(Rmem->is_private_memory(var))
         {
            is_private_correction = true;
         }
         elmt_bitsize = Rmem->get_bram_bitsize();
      }
      THROW_ASSERT(f_unit_sds, "Library miss component");
      auto* fu_sds = GetPointer<functional_unit>(f_unit_sds);
      technology_nodeRef op_sds_node = fu_sds->get_operation(operation_name);
      auto* op_sds = GetPointer<operation>(op_sds_node);
      double cur_sds_exec_time =
          op_sds->time_m->get_initiation_time() != 0u ? time_m_stage_period(op_sds) : time_m_execution_time(op_sds);
      cur_exec_delta = cur_exec_time - cur_sds_exec_time;
      res_value = res_value + cur_exec_delta;

#if ARRAY_CORRECTION
      const auto type_node = tree_helper::CGetType(TreeM->CGetTreeReindex(var));
      if(tree_helper::IsArrayEquivType(type_node))
      {
         const auto dims = tree_helper::GetArrayDimensions(type_node);
         unsigned int n_not_power_of_two = 0;
         for(auto idx : dims)
            if(idx & (idx - 1))
               ++n_not_power_of_two;
         if(dims.size() > 1 && n_not_power_of_two > 0)
         {
            const technology_managerRef TM = HLS_D->get_technology_manager();
            auto bus_addr_bitsize = resize_1_8_pow2(address_bitsize);
            technology_nodeRef f_unit =
                TM->get_fu(ADDER_STD + std::string("_" + STR(bus_addr_bitsize) + "_" + STR(bus_addr_bitsize) + "_" +
                                                   STR(bus_addr_bitsize)),
                           LIBRARY_STD_FU);
            functional_unit* Fu = GetPointer<functional_unit>(f_unit);
            technology_nodeRef op_node = Fu->get_operation("plus_expr");
            operation* op = GetPointer<operation>(op_node);
            double delay = time_m_execution_time(op) - get_setup_hold_time();
            unsigned int n_levels = 0;
            for(; dims.size() >= (1u << n_levels); ++n_levels)
               ;
            res_value -= (n_levels - 1) * delay;
         }
      }
#endif
   }
   else if(memory_ctrl_type == MEMORY_CTRL_TYPE_D00)
   {
      elmt_bitsize = Rmem->get_bram_bitsize();
   }
   else if(is_single_bool_test_cond_expr_units(fu))
   {
      auto prec = get_prec(fu);
      auto fu_prec = resize_1_8_pow2(prec);
      if(fu_prec > 1)
      {
         const technology_managerRef TM = HLS_D->get_technology_manager();
         auto true_delay = [&]() -> double {
            technology_nodeRef f_unit_ce = TM->get_fu(COND_EXPR_STD "_1_1_1_1", LIBRARY_STD_FU);
            auto* fu_ce = GetPointer<functional_unit>(f_unit_ce);
            technology_nodeRef op_ce_node = fu_ce->get_operation("cond_expr");
            auto* op_ce = GetPointer<operation>(op_ce_node);
            double setup_time = get_setup_hold_time();
            return time_m_execution_time(op_ce) - setup_time;
         }();
         technology_nodeRef f_unit_ce = TM->get_fu(get_fu_name(fu).first, LIBRARY_STD_FU);
         auto* fu_ce = GetPointer<functional_unit>(f_unit_ce);
         technology_nodeRef op_ce_node = fu_ce->get_operation("cond_expr");
         auto* op_ce = GetPointer<operation>(op_ce_node);
         double setup_time = get_setup_hold_time();
         double ce_delay = time_m_execution_time(op_ce) - setup_time;
         double correction = ce_delay - true_delay;
         res_value = res_value + correction;
      }
   }
   else if(is_simple_pointer_plus_expr(fu))
   {
      const technology_managerRef TM = HLS_D->get_technology_manager();
      technology_nodeRef f_unit_ce = TM->get_fu(get_fu_name(fu).first, LIBRARY_STD_FU);
      auto* fu_ce = GetPointer<functional_unit>(f_unit_ce);
      technology_nodeRef op_ce_node = fu_ce->get_operation(operation_name);
      auto* op_ce = GetPointer<operation>(op_ce_node);
      double setup_time = get_setup_hold_time();
      double ce_delay = time_m_execution_time(op_ce) - setup_time;
      double correction = ce_delay;
      res_value = res_value + correction;
   }
   else if(operation_name == "lut_expr")
   {
      // std::cerr << "get_correction_time " << operation_name << " - " << n_ins << "\n";
      if(HLS_D->has_parameter("max_lut_size") && HLS_D->get_parameter<size_t>("max_lut_size") != 0)
      {
         const technology_managerRef TM = HLS_D->get_technology_manager();
         technology_nodeRef f_unit_lut = TM->get_fu(LUT_EXPR_STD, LIBRARY_STD_FU);
         auto* fu_lut = GetPointer<functional_unit>(f_unit_lut);
         technology_nodeRef op_lut_node = fu_lut->get_operation(operation_name);
         auto* op_lut = GetPointer<operation>(op_lut_node);
         double setup_time = get_setup_hold_time();
         double lut_delay = time_m_execution_time(op_lut) - setup_time;
         res_value = res_value + lut_delay;
         auto max_lut_size = HLS_D->get_parameter<size_t>("max_lut_size");
         if(n_ins > max_lut_size)
         {
            THROW_ERROR("unexpected condition");
         }
         else
         {
            auto delta_delay = (lut_delay * 1.) / static_cast<double>(max_lut_size);
            // std::cerr << "correction value = " << (max_lut_size-n_ins)*delta_delay << "\n";
            res_value = res_value - static_cast<double>(n_ins) * delta_delay;
         }
      }
   }

   INDENT_DBG_MEX(DEBUG_LEVEL_VERY_PEDANTIC, debug_level,
                  "---Correction value after first correction " + STR(res_value));
   double bus_multiplier = 0;
   if(elmt_bitsize == 128)
   {
      bus_multiplier = -1.0;
   }
   else if(elmt_bitsize == 64)
   {
      bus_multiplier = -0.5;
   }
   else if(elmt_bitsize == 32)
   {
      bus_multiplier = 0;
   }
   else if(elmt_bitsize == 16)
   {
      bus_multiplier = +0;
   }
   else if(elmt_bitsize == 8)
   {
      bus_multiplier = +0;
   }
   res_value = res_value + bus_multiplier * (get_setup_hold_time() / time_multiplier);
   if(is_read_only_correction)
   {
      INDENT_DBG_MEX(DEBUG_LEVEL_VERY_PEDANTIC, debug_level, "---Applying read only correction");
      res_value = res_value + memory_correction_coefficient * 0.5 * (get_setup_hold_time() / time_multiplier);
   }
   if(is_proxied_correction)
   {
      INDENT_DBG_MEX(DEBUG_LEVEL_VERY_PEDANTIC, debug_level, "---Applying proxy correction");
      res_value =
          res_value + memory_correction_coefficient * (estimate_mux_time(fu) / (mux_time_multiplier * time_multiplier));
   }
   if(is_private_correction)
   {
      INDENT_DBG_MEX(DEBUG_LEVEL_VERY_PEDANTIC, debug_level, "---Applying private correction");
      res_value =
          res_value + memory_correction_coefficient * (estimate_mux_time(fu) / (mux_time_multiplier * time_multiplier));
   }
   if(is_single_variable)
   {
      INDENT_DBG_MEX(DEBUG_LEVEL_VERY_PEDANTIC, debug_level, "---Applying single variable correction");
      const technology_managerRef TM = HLS_D->get_technology_manager();
      auto fname = get_fu_name(fu).first;
      technology_nodeRef f_unit_sv = TM->get_fu(fname, TM->get_library(fname));
      auto* fu_sv = GetPointer<functional_unit>(f_unit_sv);
      technology_nodeRef op_sv_node = fu_sv->get_operation(operation_name);
      auto* op_sv = GetPointer<operation>(op_sv_node);
      double setup_time = get_setup_hold_time();
      double cur_sv_exec_time =
          op_sv->time_m->get_initiation_time() != 0u ? time_m_stage_period(op_sv) : time_m_execution_time(op_sv);
      if(is_a_proxy || is_proxied_correction)
      {
         res_value = cur_sv_exec_time - setup_time;
      }
      else
      {
         double sv_delay = cur_sv_exec_time - 2 * setup_time;
         double correction = sv_delay;
         res_value = res_value + correction;
      }
   }
   INDENT_DBG_MEX(DEBUG_LEVEL_VERY_PEDANTIC, debug_level, "<--Correction is " + STR(res_value));
   return res_value;
}

double AllocationInformation::estimate_call_delay() const
{
   INDENT_DBG_MEX(DEBUG_LEVEL_VERY_PEDANTIC, debug_level, "-->Estimating call delay");
   double clock_budget = HLS_C->get_clock_period_resource_fraction() * HLS_C->get_clock_period();
   double scheduling_mux_margins = parameters->getOption<double>(OPT_scheduling_mux_margins) * mux_time_unit(32);
   auto dfp_P =
       parameters->isOption(OPT_disable_function_proxy) && parameters->getOption<bool>(OPT_disable_function_proxy);
<<<<<<< HEAD
   double call_delay = hls->registered_inputs && dfp_P ? 0 : clock_budget;
   INDENT_DBG_MEX(DEBUG_LEVEL_VERY_PEDANTIC, debug_level,
                  "---Minimum slack " +
                      STR(minimumSlack > 0.0 && minimumSlack != std::numeric_limits<double>::max() ? minimumSlack : 0));
   call_delay -= minimumSlack > 0.0 && minimumSlack != std::numeric_limits<double>::max() ? minimumSlack : 0;
=======
   double call_delay;
   if(!dfp_P)
   {
      call_delay = clock_budget;
   }
   else
   {
      call_delay = hls->registered_inputs ? 0 : clock_budget;
      INDENT_DBG_MEX(
          DEBUG_LEVEL_VERY_PEDANTIC, debug_level,
          "---Minimum slack " +
              STR(minimumSlack > 0.0 && minimumSlack != std::numeric_limits<double>::max() ? minimumSlack : 0));
      call_delay -= minimumSlack > 0.0 && minimumSlack != std::numeric_limits<double>::max() ? minimumSlack : 0;
   }
>>>>>>> c5a5a459
   INDENT_DBG_MEX(DEBUG_LEVEL_VERY_PEDANTIC, debug_level, "---Call delay without slack " + STR(call_delay));
   if(call_delay < 0.0)
   {
      call_delay = get_setup_hold_time();
   }
   auto ctrl_delay = EstimateControllerDelay();
   if(call_delay < ctrl_delay)
   {
      call_delay = ctrl_delay;
   }
   /// Check if the operation mapped on this fu is bounded
   std::string function_name = behavioral_helper->get_function_name();
   auto module_name = hls->top->get_circ()->get_typeRef()->id_type;
   auto* fu = GetPointer<functional_unit>(HLS_D->get_technology_manager()->get_fu(module_name, WORK_LIBRARY));
   auto* op = GetPointer<operation>(fu->get_operation(function_name));
   if(not op->bounded)
   {
      /// Add delay due to multiplexer in front of the input; the multiplexer has as input the actual input used in
      /// first clock cycle and the registered input used in the following cycles
      call_delay += EstimateControllerDelay();
   }
   if(call_delay >= clock_budget - scheduling_mux_margins)
   {
      call_delay = clock_budget - scheduling_mux_margins;
   }
   INDENT_DBG_MEX(DEBUG_LEVEL_VERY_PEDANTIC, debug_level, "<--Estimated call delay " + STR(call_delay));
   return call_delay;
}

double AllocationInformation::compute_normalized_area(unsigned int fu_s1) const
{
   double mux_area = estimate_mux_area(fu_s1);
   double resource_area =
       is_single_bool_test_cond_expr_units(fu_s1) ? (mux_area > 1 ? (mux_area - 1) : 0) : get_area(fu_s1);
   if(resource_area > mux_area && resource_area - mux_area < 4)
   {
      resource_area = mux_area;
   }
   const auto fu_name = list_of_FU[fu_s1]->get_name();
   if(parameters->IsParameter("no-share-max") && parameters->GetParameter<int>("no-share-max") &&
      (fu_name.find("max_expr_FU_") != std::string::npos || fu_name.find("min_expr_FU_") != std::string::npos))
   {
      resource_area = 0.0;
   }
   return (resource_area / mux_area) + 3 * get_DSPs(fu_s1);
}

unsigned int AllocationInformation::get_n_complex_operations() const
{
   return n_complex_operations;
}

std::string AllocationInformation::extract_bambu_provided_name(unsigned long long prec_in, unsigned long long prec_out,
                                                               const HLS_managerConstRef hls_manager,
                                                               technology_nodeRef& current_fu)
{
   std::string unit_name;
   if(prec_in == 32 && prec_out == 64)
   {
      unit_name = SF_FFDATA_CONVERTER_32_64_STD;
   }
   else if(prec_in == 64 && prec_out == 32)
   {
      unit_name = SF_FFDATA_CONVERTER_64_32_STD;
   }
   else
   {
      THROW_ERROR("not supported float to float conversion: " + STR(prec_in) + " " + STR(prec_out));
   }
   current_fu = get_fu(unit_name, hls_manager);
   return unit_name;
}

bool AllocationInformation::has_constant_in(unsigned int fu_name) const
{
   if(!has_to_be_synthetized(fu_name))
   {
      return false;
   }
   return GetPointer<functional_unit>(list_of_FU[fu_name])->characterizing_constant_value != "";
}

bool AllocationInformation::is_proxy_memory_unit(const unsigned int fu_name) const
{
   THROW_ASSERT(fu_name < get_number_fu_types(), "functional unit id not meaningful");
   return proxy_memory_units.find(fu_name) != proxy_memory_units.end();
}

bool AllocationInformation::is_readonly_memory_unit(const unsigned int fu_name) const
{
   THROW_ASSERT(fu_name < get_number_fu_types(), "functional unit id not meaningful");
   return (is_memory_unit(fu_name) && Rmem->is_read_only_variable(get_memory_var(fu_name))) ||
          (is_proxy_memory_unit(fu_name) && Rmem->is_read_only_variable(get_proxy_memory_var(fu_name)));
}

bool AllocationInformation::is_single_bool_test_cond_expr_units(const unsigned int fu_name) const
{
   THROW_ASSERT(fu_name < get_number_fu_types(), "functional unit id not meaningful");
   return single_bool_test_cond_expr_units.find(fu_name) != single_bool_test_cond_expr_units.end();
}

bool AllocationInformation::is_simple_pointer_plus_expr(const unsigned int fu_name) const
{
   THROW_ASSERT(fu_name < get_number_fu_types(), "functional unit id not meaningful");
   return simple_pointer_plus_expr.find(fu_name) != simple_pointer_plus_expr.end();
}

unsigned int AllocationInformation::get_worst_number_of_cycles(const unsigned int fu_name) const
{
   if(!has_to_be_synthetized(fu_name))
   {
      return 0;
   }
   const functional_unit::operation_vec node_ops = GetPointer<functional_unit>(list_of_FU[fu_name])->get_operations();
   unsigned int max_value = 0;
   auto no_it_end = node_ops.end();
   for(auto no_it = node_ops.begin(); no_it != no_it_end; ++no_it)
   {
      max_value = std::max(max_value, GetPointer<operation>(*no_it)->time_m->get_cycles());
   }
   return max_value;
}

double AllocationInformation::GetClockPeriodMargin() const
{
   auto clock_period = HLS_C->get_clock_period();
   auto clock_period_resource_fraction = HLS_C->get_clock_period_resource_fraction();
   auto scheduling_mux_margins = parameters->getOption<double>(OPT_scheduling_mux_margins) * mux_time_unit(32);
   auto setup_hold_time = get_setup_hold_time();

   return clock_period - ((clock_period * clock_period_resource_fraction) - scheduling_mux_margins - setup_hold_time);
}

CustomSet<unsigned int> AllocationInformation::ComputeRoots(const unsigned int ssa, const AbsControlStep cs) const
{
   const auto bb_version = hls_manager->CGetFunctionBehavior(function_index)->GetBBVersion();
   if(ssa_bb_versions.find(ssa) != ssa_bb_versions.end() &&
      ssa_bb_versions.find(ssa)->second == std::pair<unsigned int, AbsControlStep>(bb_version, cs))
   {
      INDENT_DBG_MEX(DEBUG_LEVEL_VERY_PEDANTIC, debug_level,
                     "---Compute roots - Using cached values of " + STR(ssa) + " at version " + STR(bb_version));
      return ssa_roots.find(ssa)->second;
   }
   else
   {
      const auto schedule = hls->Rsch;
      CustomSet<unsigned int> already_analyzed_ssas;
      CustomSet<unsigned int> ssa_to_be_analyzeds;
      CustomSet<unsigned int> roots;
      ssa_to_be_analyzeds.insert(ssa);
      INDENT_DBG_MEX(DEBUG_LEVEL_VERY_PEDANTIC, debug_level,
                     "-->Computing roots of " + STR(ssa) + " at version " + STR(bb_version));
      while(ssa_to_be_analyzeds.size())
      {
         const auto current_tn_index = *(ssa_to_be_analyzeds.begin());
         ssa_to_be_analyzeds.erase(ssa_to_be_analyzeds.begin());
         if(already_analyzed_ssas.find(current_tn_index) != already_analyzed_ssas.end())
         {
            continue;
         }
         already_analyzed_ssas.insert(current_tn_index);
         INDENT_DBG_MEX(DEBUG_LEVEL_VERY_PEDANTIC, debug_level,
                        "-->Considering " + STR(TreeM->CGetTreeNode(current_tn_index)));
         const auto current_sn = GetPointer<const ssa_name>(TreeM->CGetTreeNode(current_tn_index));
         if(not current_sn)
         {
            INDENT_DBG_MEX(DEBUG_LEVEL_VERY_PEDANTIC, debug_level, "<--Ignored since not ssa");
            continue;
         }
         const auto current_sn_def = current_sn->CGetDefStmt();
#if 0
         if(schedule->is_scheduled(current_sn_def->index) && schedule->get_cstep(current_sn_def->index) != cs && cs.second != AbsControlStep::UNKNOWN)
         {
            INDENT_DBG_MEX(DEBUG_LEVEL_VERY_PEDANTIC, debug_level, "<--Ignored since defined in different control step " + STR(schedule->get_cstep(current_sn_def->index).second) + " vs. " + STR(cs.second));
            continue;
         }
#endif
         if(cs.second == AbsControlStep::UNKNOWN &&
            cs.first != GetPointer<const gimple_node>(GET_NODE(current_sn_def))->bb_index)
         {
            INDENT_DBG_MEX(DEBUG_LEVEL_VERY_PEDANTIC, debug_level, "<--Ignored since defined in different basic block");
            continue;
         }
         const auto current_def_ga = GetPointer<const gimple_assign>(GET_NODE(current_sn_def));
         if(not current_def_ga)
         {
            INDENT_DBG_MEX(DEBUG_LEVEL_VERY_PEDANTIC, debug_level, "<--Adding as root " + current_sn->ToString());
            roots.insert(current_tn_index);
            continue;
         }
         const auto be = GetPointer<const binary_expr>(GET_NODE(current_def_ga->op1));
         if(be &&
            (be->get_kind() == rshift_expr_K || be->get_kind() == lshift_expr_K || be->get_kind() == bit_and_expr_K))
         {
            if(GET_NODE(be->op1)->get_kind() != integer_cst_K)
            {
               INDENT_DBG_MEX(DEBUG_LEVEL_VERY_PEDANTIC, debug_level,
                              "<--Adding as root " + current_sn->ToString() +
                                  " which is defined in a shift by variable or in an and with a variable");
               roots.insert(current_tn_index);
               continue;
            }
            else
            {
               INDENT_DBG_MEX(DEBUG_LEVEL_VERY_PEDANTIC, debug_level,
                              "<--Defined in a shift by constant or in an and with a constant");
               if(already_analyzed_ssas.find(be->op0->index) == already_analyzed_ssas.end())
               {
                  ssa_to_be_analyzeds.insert(be->op0->index);
               }
               continue;
            }
         }
         if(be && (be->get_kind() == gt_expr_K || be->get_kind() == ge_expr_K || be->get_kind() == lt_expr_K ||
                   be->get_kind() == le_expr_K || be->get_kind() == eq_expr_K || be->get_kind() == ne_expr_K ||
                   be->get_kind() == truth_and_expr_K || be->get_kind() == truth_or_expr_K ||
                   be->get_kind() == truth_xor_expr_K))
         {
            INDENT_DBG_MEX(DEBUG_LEVEL_VERY_PEDANTIC, debug_level, "<--Defined in a comparison");
            if(already_analyzed_ssas.find(be->op0->index) == already_analyzed_ssas.end())
            {
               ssa_to_be_analyzeds.insert(be->op0->index);
            }
            if(already_analyzed_ssas.find(be->op1->index) == already_analyzed_ssas.end())
            {
               ssa_to_be_analyzeds.insert(be->op1->index);
            }
            continue;
         }
         const auto ue = GetPointer<const unary_expr>(GET_NODE(current_def_ga->op1));
         if(ue && (ue->get_kind() == truth_not_expr_K || ue->get_kind() == nop_expr_K))
         {
            INDENT_DBG_MEX(DEBUG_LEVEL_VERY_PEDANTIC, debug_level, "<--Defined in not or nop");
            if(already_analyzed_ssas.find(ue->op->index) == already_analyzed_ssas.end())
            {
               ssa_to_be_analyzeds.insert(ue->op->index);
            }
            continue;
         }
         const auto ce = GetPointer<const cond_expr>(GET_NODE(current_def_ga->op1));
         if(ce)
         {
            INDENT_DBG_MEX(DEBUG_LEVEL_VERY_PEDANTIC, debug_level, "<--Defined in cond expr");
            if(already_analyzed_ssas.find(ce->op0->index) == already_analyzed_ssas.end())
            {
               ssa_to_be_analyzeds.insert(ce->op0->index);
            }
            if(already_analyzed_ssas.find(ce->op1->index) == already_analyzed_ssas.end())
            {
               ssa_to_be_analyzeds.insert(ce->op1->index);
            }
            if(already_analyzed_ssas.find(ce->op2->index) == already_analyzed_ssas.end())
            {
               ssa_to_be_analyzeds.insert(ce->op2->index);
            }
            continue;
         }
         INDENT_DBG_MEX(DEBUG_LEVEL_VERY_PEDANTIC, debug_level, "<--Adding as root " + current_sn->ToString());
         roots.insert(current_tn_index);
      }
      ssa_bb_versions[ssa] = std::pair<unsigned int, AbsControlStep>(bb_version, cs);
      ssa_roots[ssa] = roots;
      INDENT_DBG_MEX(DEBUG_LEVEL_VERY_PEDANTIC, debug_level,
                     "<--Computed roots of " + STR(ssa) + " at version " + STR(bb_version) + ": " + STR(roots.size()) +
                         " elements");
      return roots;
   }
}

CustomSet<unsigned int> AllocationInformation::ComputeDrivenCondExpr(const unsigned int ssa) const
{
   const auto bb_version = hls_manager->CGetFunctionBehavior(function_index)->GetBBVersion();
   if(cond_expr_bb_versions.find(ssa) != cond_expr_bb_versions.end() &&
      cond_expr_bb_versions.find(ssa)->second == bb_version)
   {
      INDENT_DBG_MEX(DEBUG_LEVEL_VERY_PEDANTIC, debug_level,
                     "---Computing cond_exprs starting from " + STR(TreeM->CGetTreeNode(ssa)) +
                         " - Using cached values");
      return ssa_cond_exprs.find(ssa)->second;
   }
   else
   {
      INDENT_DBG_MEX(DEBUG_LEVEL_VERY_PEDANTIC, debug_level,
                     "-->Computing cond_exprs starting from " + STR(TreeM->CGetTreeNode(ssa)));
      CustomSet<unsigned int> cond_expr_ga_indices;
      CustomSet<unsigned int> ssa_to_be_analyzeds;
      CustomSet<unsigned int> already_analyzed_ssas;
      ssa_to_be_analyzeds.insert(ssa);
      while(ssa_to_be_analyzeds.size())
      {
         const auto current_tn_index = *(ssa_to_be_analyzeds.begin());
         ssa_to_be_analyzeds.erase(ssa_to_be_analyzeds.begin());
         INDENT_DBG_MEX(DEBUG_LEVEL_VERY_PEDANTIC, debug_level,
                        "-->Considering " + STR(TreeM->CGetTreeNode(current_tn_index)));
         const auto current_sn = GetPointer<const ssa_name>(TreeM->CGetTreeNode(current_tn_index));
         if(!current_sn)
         {
            INDENT_DBG_MEX(DEBUG_LEVEL_VERY_PEDANTIC, debug_level, "<--Ignored since not ssa");
            continue;
         }
         for(const auto& use_stmt : current_sn->CGetUseStmts())
         {
            INDENT_DBG_MEX(DEBUG_LEVEL_VERY_PEDANTIC, debug_level, "-->Considering use in " + STR(use_stmt.first));
            if(GET_NODE(use_stmt.first)->get_kind() != gimple_assign_K)
            {
               INDENT_DBG_MEX(DEBUG_LEVEL_VERY_PEDANTIC, debug_level, "<--Skipping since not gimple assignment");
               continue;
            }
            const auto current_use_ga = GetPointer<const gimple_assign>(GET_NODE(use_stmt.first));
            const auto be = GetPointer<const binary_expr>(GET_NODE(current_use_ga->op1));
            if(be &&
               (be->get_kind() == rshift_expr_K || be->get_kind() == lshift_expr_K || be->get_kind() == bit_and_expr_K))
            {
               if(GET_NODE(be->op1)->get_kind() != integer_cst_K)
               {
                  INDENT_DBG_MEX(DEBUG_LEVEL_VERY_PEDANTIC, debug_level,
                                 "<--Used in a shift by a variable or in an and with a variable");
                  continue;
               }
               else
               {
                  INDENT_DBG_MEX(DEBUG_LEVEL_VERY_PEDANTIC, debug_level,
                                 "<--Used in a shift by constant or in an and with a constant");
                  if(already_analyzed_ssas.find(current_use_ga->op0->index) == already_analyzed_ssas.end())
                  {
                     ssa_to_be_analyzeds.insert(current_use_ga->op0->index);
                  }
                  continue;
               }
            }
            if(be && (be->get_kind() == gt_expr_K || be->get_kind() == ge_expr_K || be->get_kind() == lt_expr_K ||
                      be->get_kind() == le_expr_K || be->get_kind() == eq_expr_K || be->get_kind() == ne_expr_K ||
                      be->get_kind() == truth_and_expr_K || be->get_kind() == truth_or_expr_K ||
                      be->get_kind() == truth_xor_expr_K))
            {
               INDENT_DBG_MEX(DEBUG_LEVEL_VERY_PEDANTIC, debug_level, "<--Used in a comparison");
               if(already_analyzed_ssas.find(current_use_ga->op0->index) == already_analyzed_ssas.end())
               {
                  ssa_to_be_analyzeds.insert(current_use_ga->op0->index);
               }
               continue;
            }
            const auto ue = GetPointer<const unary_expr>(GET_NODE(current_use_ga->op1));
            if(ue && ue->get_kind() == truth_not_expr_K)
            {
               INDENT_DBG_MEX(DEBUG_LEVEL_VERY_PEDANTIC, debug_level, "<--Used in not");
               if(already_analyzed_ssas.find(current_use_ga->op0->index) == already_analyzed_ssas.end())
               {
                  ssa_to_be_analyzeds.insert(current_use_ga->op0->index);
               }
               continue;
            }
            if(ue && ue->get_kind() == nop_expr_K)
            {
               INDENT_DBG_MEX(DEBUG_LEVEL_VERY_PEDANTIC, debug_level, "<--Used in nop");
               if(already_analyzed_ssas.find(current_use_ga->op0->index) == already_analyzed_ssas.end())
               {
                  ssa_to_be_analyzeds.insert(current_use_ga->op0->index);
               }
               continue;
            }
            if(GET_NODE(current_use_ga->op1)->get_kind() == cond_expr_K)
            {
               const auto ce = GetPointer<const cond_expr>(GET_NODE(current_use_ga->op1));
               if(ce->op0->index != current_tn_index)
               {
                  INDENT_DBG_MEX(DEBUG_LEVEL_VERY_PEDANTIC, debug_level,
                                 "<--Used as operand of a cond_expr, but not as condition");
                  continue;
               }
               cond_expr_ga_indices.insert(current_use_ga->index);
               INDENT_DBG_MEX(DEBUG_LEVEL_VERY_PEDANTIC, debug_level, "<--Adding cond expr " + STR(current_use_ga));
               continue;
            }
            else
            {
               INDENT_DBG_MEX(DEBUG_LEVEL_VERY_PEDANTIC, debug_level, "<--Skipping");
               continue;
            }
         }
         INDENT_DBG_MEX(DEBUG_LEVEL_VERY_PEDANTIC, debug_level,
                        "<--Considered " + STR(TreeM->CGetTreeNode(current_tn_index)));
      }
      cond_expr_bb_versions[ssa] = bb_version;
      ssa_cond_exprs[ssa] = cond_expr_ga_indices;
      INDENT_DBG_MEX(DEBUG_LEVEL_VERY_PEDANTIC, debug_level,
                     "<--Computed cond_exprs starting from " + STR(TreeM->CGetTreeNode(ssa)));
      return cond_expr_ga_indices;
   }
}

double AllocationInformation::GetConnectionTime(const vertex first_operation, const vertex second_operation,
                                                const AbsControlStep cs) const
{
   const auto first_operation_index = op_graph->CGetOpNodeInfo(first_operation)->GetNodeId();
   const auto second_operation_index = second_operation ? op_graph->CGetOpNodeInfo(second_operation)->GetNodeId() : 0;
   return GetConnectionTime(first_operation_index, second_operation_index, cs);
}

double AllocationInformation::GetConnectionTime(const unsigned int first_operation, const unsigned int second_operation,
                                                const AbsControlStep cs) const
{
   if(!parameters->getOption<bool>(OPT_estimate_logic_and_connections))
   {
      return 0;
   }
   if(second_operation == 0)
   {
      if(first_operation == ENTRY_ID || first_operation == EXIT_ID)
      {
         return 0.0;
      }
      INDENT_DBG_MEX(DEBUG_LEVEL_VERY_PEDANTIC, debug_level, "-->Get end delay of " + STR(first_operation));
      double end_delay = 0.0;
      const auto first_operation_tn = TreeM->CGetTreeNode(first_operation);
      if(GetPointer<const gimple_multi_way_if>(first_operation_tn) ||
         GetPointer<const gimple_switch>(first_operation_tn) || GetPointer<const gimple_cond>(first_operation_tn))
      {
         end_delay = estimate_controller_delay_fb();
      }
      else
      {
         double phi_delay = GetPhiConnectionLatency(first_operation);
         if(phi_delay > end_delay)
         {
            end_delay = phi_delay;
         }
         double to_dsp_register_delay = GetToDspRegisterDelay(first_operation);
         if(to_dsp_register_delay > end_delay)
         {
            end_delay = to_dsp_register_delay;
         }
      }
      INDENT_DBG_MEX(DEBUG_LEVEL_VERY_PEDANTIC, debug_level,
                     "<--Got end delay of " + STR(first_operation) + ": " + STR(end_delay));
      return end_delay;
   }
   if(is_operation_PI_registered(second_operation))
   {
      INDENT_DBG_MEX(DEBUG_LEVEL_VERY_PEDANTIC, debug_level,
                     "-->Computing overall connection time " + STR(first_operation) + "-->" + STR(second_operation) +
                         " Second operation has registered inputs");
      const auto second_operation_tn = TreeM->CGetTreeNode(second_operation);
      const auto second_operation_name = GetPointer<const gimple_node>(second_operation_tn)->operation;
      const auto called_function = TreeM->GetFunction(second_operation_name);
      THROW_ASSERT(called_function, STR(second_operation_tn) + " has registered inputs but it is not a call");
      const auto called_hls = hls_manager->get_HLS(called_function->index);
      const auto called_sites_number = called_hls->call_sites_number;

      double mux_delay = 0.0;
      unsigned int n_levels = 0;
      for(; called_sites_number > (1u << n_levels); ++n_levels)
      {
         ;
      }
      mux_delay = (n_levels * mux_time_unit(32));
      INDENT_DBG_MEX(DEBUG_LEVEL_VERY_PEDANTIC, debug_level,
                     "<--Got connection time " + STR(first_operation) + "-->" + STR(second_operation) + ": " +
                         STR(mux_delay));
      return mux_delay;
   }
   else if(first_operation != ENTRY_ID && first_operation != EXIT_ID && second_operation != ENTRY_ID &&
           second_operation != EXIT_ID &&
           (behavioral_helper->IsLut(first_operation) || behavioral_helper->IsLut(second_operation)))
   {
      return 0;
   }
   else
   {
      const auto second_operation_tn = TreeM->CGetTreeNode(second_operation);
      tree_nodeRef cond_def;

      double connection_time = 0.0;
      INDENT_DBG_MEX(DEBUG_LEVEL_VERY_PEDANTIC, debug_level,
                     "-->Computing overall connection time " + STR(first_operation) + "-->" + STR(second_operation));

      INDENT_DBG_MEX(DEBUG_LEVEL_VERY_PEDANTIC, debug_level,
                     "-->Computing connection time due to fanout " + STR(first_operation) + "-->" +
                         STR(second_operation));
      for(const auto& used_ssa : tree_helper::ComputeSsaUses(TreeM->CGetTreeReindex(second_operation)))
      {
         const auto used_ssa_sn = GetPointer<const ssa_name>(GET_NODE(used_ssa.first));
         if(used_ssa_sn && used_ssa_sn->CGetDefStmt()->index == first_operation)
         {
            INDENT_DBG_MEX(DEBUG_LEVEL_VERY_PEDANTIC, debug_level, "---Transferred data is " + STR(used_ssa.first));
            const auto roots = ComputeRoots(used_ssa_sn->index, cs);
            if(roots.find(used_ssa_sn->index) != roots.end())
            {
               CustomSet<unsigned int> cond_expr_ga_indices;
               const auto this_cond_expr = ComputeDrivenCondExpr(used_ssa_sn->index);
               cond_expr_ga_indices.insert(this_cond_expr.begin(), this_cond_expr.end());

               INDENT_DBG_MEX(DEBUG_LEVEL_VERY_PEDANTIC, debug_level, "-->Computing fan out");
               size_t n_fo = 0;
               for(const auto cond_expr_ga_index : cond_expr_ga_indices)
               {
                  const auto current_ga = GetPointer<const gimple_assign>(TreeM->CGetTreeNode(cond_expr_ga_index));
                  const auto cond_def_sn = GetPointer<const ssa_name>(GET_NODE(current_ga->op0));
                  const auto local_fo = tree_helper::Size(current_ga->op0) * cond_def_sn->CGetNumberUses();
                  INDENT_DBG_MEX(DEBUG_LEVEL_VERY_PEDANTIC, debug_level,
                                 "---Incrementing fan out of " + STR(local_fo) + " because of " +
                                     STR(TreeM->CGetTreeNode(cond_expr_ga_index)));
                  n_fo += local_fo;
               }
               INDENT_DBG_MEX(DEBUG_LEVEL_VERY_PEDANTIC, debug_level,
                              "<--Estimated FO of " + STR(first_operation) + "-->" + STR(second_operation) + " = " +
                                  STR(n_fo));
               if(n_fo)
               {
                  double fo_correction = fanout_coefficient * get_setup_hold_time() * static_cast<double>(n_fo);
                  if(fo_correction < connection_offset)
                  {
                     fo_correction = connection_offset;
                  }
                  else if(fo_correction > 1.1 * (connection_offset + get_setup_hold_time()))
                  {
                     fo_correction = 1.1 * (connection_offset + get_setup_hold_time());
                  }
                  INDENT_DBG_MEX(DEBUG_LEVEL_VERY_PEDANTIC, debug_level,
                                 "---Computed connection time due to fanout " + STR(first_operation) + "-->" +
                                     STR(second_operation) + ": " + STR(fo_correction));
                  connection_time += fo_correction;
               }
               else
               {
                  INDENT_DBG_MEX(DEBUG_LEVEL_VERY_PEDANTIC, debug_level,
                                 "---Computed connection time due to fanout" + STR(first_operation) + "-->" +
                                     STR(second_operation) + ": 0.0");
               }
            }
         }
         else
         {
            INDENT_DBG_MEX(DEBUG_LEVEL_VERY_PEDANTIC, debug_level,
                           "---Input data (coming from other operation) is " + STR(used_ssa.first));
         }
      }
      INDENT_DBG_MEX(DEBUG_LEVEL_VERY_PEDANTIC, debug_level, "<--");
      const bool is_load_store =
          behavioral_helper->IsLoad(second_operation) || behavioral_helper->IsStore(second_operation);
      if(is_load_store)
      {
         INDENT_DBG_MEX(DEBUG_LEVEL_VERY_PEDANTIC, debug_level,
                        "-->Computing connection time for load and store" + STR(first_operation) + "-->" +
                            STR(second_operation));
         const auto fu_type = GetFuType(second_operation);
         bool is_array = is_direct_access_memory_unit(fu_type);
         unsigned var =
             is_array ? (is_memory_unit(fu_type) ? get_memory_var(fu_type) : get_proxy_memory_var(fu_type)) : 0;
         auto nchannels = get_number_channels(fu_type);
         if(var && hls_manager->Rmem->get_maximum_references(var) > (2 * nchannels))
         {
            if(nchannels == 0)
            {
               THROW_ERROR("nchannels should be different than zero");
            }
            const auto ret = estimate_muxNto1_delay(
                get_prec(fu_type),
                static_cast<unsigned int>(hls_manager->Rmem->get_maximum_references(var)) / (2 * nchannels));
            connection_time += ret;
         }
         INDENT_DBG_MEX(DEBUG_LEVEL_VERY_PEDANTIC, debug_level,
                        "<--Computed connection time for load and store " + STR(first_operation) + "-->" +
                            STR(second_operation) + ": 0.0");
      }
      if(first_operation != ENTRY_ID)
      {
         const auto first_operation_tn = TreeM->CGetTreeNode(first_operation);
         const bool is_first_load = behavioral_helper->IsLoad(first_operation);
         if(is_first_load)
         {
            INDENT_DBG_MEX(DEBUG_LEVEL_VERY_PEDANTIC, debug_level,
                           "-->Computing connection time of load " + STR(first_operation) + "-->" +
                               STR(second_operation));
            const auto fu_type = GetFuType(first_operation);
            bool is_array = is_direct_access_memory_unit(fu_type);
            unsigned var =
                is_array ? (is_memory_unit(fu_type) ? get_memory_var(fu_type) : get_proxy_memory_var(fu_type)) : 0;
            auto nchannels = get_number_channels(fu_type);
            if(var && hls_manager->Rmem->get_maximum_loads(var) > (nchannels))
            {
               if(nchannels == 0)
               {
                  THROW_ERROR("nchannels should be different than zero");
               }
               auto ret = estimate_muxNto1_delay(get_prec(fu_type),
                                                 static_cast<unsigned int>(hls_manager->Rmem->get_maximum_loads(var)) /
                                                     (nchannels));
               if(ret > (2.5 * get_setup_hold_time()))
               {
                  ret = 2.5 * get_setup_hold_time();
               }
               INDENT_DBG_MEX(DEBUG_LEVEL_VERY_PEDANTIC, debug_level,
                              "<--Computed connection time of load " + STR(first_operation) + "-->" +
                                  STR(second_operation) + ": " + STR(ret) + " var=" + STR(var));
               connection_time += ret;
            }
            else
            {
               INDENT_DBG_MEX(DEBUG_LEVEL_VERY_PEDANTIC, debug_level,
                              "<--Computed connection time of load " + STR(first_operation) + "-->" +
                                  STR(second_operation) + ": 0.0");
            }
         }
         else if(GetPointer<const gimple_node>(first_operation_tn)->operation != "STORE")
         {
            if(CanImplementSetNotEmpty(first_operation))
            {
               const auto fu_type = GetFuType(first_operation);
               const auto n_resources = get_number_fu(fu_type);
               if(n_resources != INFINITE_UINT)
               {
                  auto ret = estimate_muxNto1_delay(get_prec(fu_type), max_number_of_operations(fu_type) / n_resources);
                  if(ret != 0.0)
                  {
                     connection_time += ret;
                  }
               }
            }
         }
      }
      if(first_operation != ENTRY_ID && TreeM->CGetTreeNode(first_operation)->get_kind() == gimple_assign_K)
      {
         const auto first_operation_tn = TreeM->CGetTreeNode(first_operation);
         const auto ga = GetPointer<const gimple_assign>(first_operation_tn);
         const auto ne = GetPointer<const nop_expr>(GET_CONST_NODE(ga->op1));
         if(ne)
         {
            INDENT_DBG_MEX(DEBUG_LEVEL_VERY_PEDANTIC, debug_level, "-->Computing connection time due to conversion");
            const auto bool_input_ne = tree_helper::is_int(TreeM, ne->op->index);
            // cppcheck-suppress variableScope
            double fo_correction = 0.0;
            // cppcheck-suppress variableScope
            size_t fanout = 0;
            if(bool_input_ne)
            {
               INDENT_DBG_MEX(DEBUG_LEVEL_VERY_PEDANTIC, debug_level, "---Not expr with signed input in right part");
               const auto output_sn =
                   GetPointer<const ssa_name>(GET_CONST_NODE(GetPointer<const gimple_assign>(first_operation_tn)->op0));
               const auto input_sn = GetPointer<const ssa_name>(GET_CONST_NODE(ne->op));
               if(output_sn && input_sn && tree_helper::Size(ga->op0) > tree_helper::Size(ne->op))
               {
                  fanout = (tree_helper::Size(ga->op0) - tree_helper::Size(ne->op) + 1) * output_sn->CGetNumberUses();
                  fo_correction = fanout_coefficient * get_setup_hold_time() * static_cast<double>(fanout);
                  if(fo_correction < connection_offset)
                  {
                     fo_correction = connection_offset;
                  }
                  else if(fo_correction > 1.1 * (connection_offset + get_setup_hold_time()))
                  {
                     fo_correction = 1.1 * (connection_offset + get_setup_hold_time());
                  }
                  connection_time += fo_correction;
               }
            }
            INDENT_DBG_MEX(DEBUG_LEVEL_VERY_PEDANTIC, debug_level,
                           "<--Computed connection time due to conversion " + STR(first_operation) + "-->" +
                               STR(second_operation) + "(fanout " + STR(fanout) + ") : " + STR(fo_correction));
         }
      }
      if(CanImplementSetNotEmpty(first_operation) && get_DSPs(GetFuType(first_operation)) != 0.0)
      {
         connection_time += output_DSP_connection_time;
         INDENT_DBG_MEX(DEBUG_LEVEL_VERY_PEDANTIC, debug_level,
                        "---Connection time due to DSP connection " + STR(output_DSP_connection_time));
      }
      if(first_operation != ENTRY_ID && TreeM->CGetTreeNode(first_operation)->get_kind() == gimple_assign_K)
      {
         const auto first_operation_tn = TreeM->CGetTreeNode(first_operation);
         const auto op1_kind = GET_CONST_NODE(GetPointer<const gimple_assign>(first_operation_tn)->op1)->get_kind();
         if(op1_kind == plus_expr_K || op1_kind == minus_expr_K || op1_kind == ternary_plus_expr_K ||
            op1_kind == ternary_pm_expr_K || op1_kind == ternary_mp_expr_K || op1_kind == ternary_mm_expr_K ||
            op1_kind == eq_expr_K || op1_kind == ne_expr_K || op1_kind == gt_expr_K || op1_kind == ge_expr_K ||
            op1_kind == lt_expr_K || op1_kind == le_expr_K || op1_kind == pointer_plus_expr_K)
         {
            const bool adding_connection = [&]() -> bool {
               const auto second_delay = GetTimeLatency(second_operation, fu_binding::UNKNOWN);
               if(second_delay.first > epsilon)
               {
                  return true;
               }
               const auto first_bb_index =
                   GetPointer<const gimple_assign>(TreeM->CGetTreeNode(first_operation))->bb_index;
               const auto zero_distance_operations = GetZeroDistanceOperations(second_operation);
               for(const auto zero_distance_operation : zero_distance_operations)
               {
                  if(GetPointer<const gimple_node>(TreeM->CGetTreeNode(zero_distance_operation))->bb_index ==
                     first_bb_index)
                  {
                     const auto other_delay = GetTimeLatency(zero_distance_operation, fu_binding::UNKNOWN);
                     if(other_delay.first > epsilon || other_delay.second > epsilon)
                     {
                        return true;
                     }
                  }
               }
               return false;
            }();
            if(adding_connection)
            {
               connection_time += output_carry_connection_time;
               INDENT_DBG_MEX(DEBUG_LEVEL_VERY_PEDANTIC, debug_level,
                              "---Connection time due to carry connection " + STR(output_carry_connection_time));
            }
         }
      }
#if 0
      ///Add delay due to bus
      if(CanImplementSetNotEmpty(first_operation) && is_indirect_access_memory_unit(GetFuType(first_operation)))
      {
         const auto bus_delay = get_setup_hold_time() * 2.5;
         INDENT_DBG_MEX(DEBUG_LEVEL_VERY_PEDANTIC, debug_level, "---Bus delay is " + STR(bus_delay));
         connection_time += bus_delay;
      }
#endif
#if 0
      const bool is_second_ternary_plus =
              GetPointer<const gimple_node>(second_operation_tn)->operation == "ternary_plus_expr" ||
              GetPointer<const gimple_node>(second_operation_tn)->operation == "ternary_pm_expr" ||
              GetPointer<const gimple_node>(second_operation_tn)->operation == "ternary_mp_expr" ||
              GetPointer<const gimple_node>(second_operation_tn)->operation == "ternary_mm_expr";
      if(is_second_ternary_plus)
      {
         INDENT_DBG_MEX(DEBUG_LEVEL_VERY_PEDANTIC, debug_level, "-->Computing connection time " + STR(first_operation) + "-->" + STR(second_operation));
         auto ret = get_setup_hold_time()/3;
         INDENT_DBG_MEX(DEBUG_LEVEL_VERY_PEDANTIC, debug_level, "<--Computed connection time " + STR(first_operation) + "-->" + STR(second_operation) + ": " + STR(ret));
         return ret;
      }
      const bool is_second_plus_minus = GetPointer<const gimple_node>(second_operation_tn)->operation == "plus_expr" ||  GetPointer<const gimple_node>(second_operation_tn)->operation == "minus_expr";
      if(is_second_plus_minus)
      {
          const auto fu_type = GetFuType(second_operation);
          if(get_prec(fu_type) > 32)
          {
            INDENT_DBG_MEX(DEBUG_LEVEL_VERY_PEDANTIC, debug_level, "-->Computing connection time " + STR(first_operation) + "-->" + STR(second_operation));
            auto ret = get_setup_hold_time()/3;
            INDENT_DBG_MEX(DEBUG_LEVEL_VERY_PEDANTIC, debug_level, "<--Computed connection time " + STR(first_operation) + "-->" + STR(second_operation) + ": " + STR(ret));
            return ret;
          }
      }
#endif
      if(!CanBeMerged(first_operation, second_operation))
      {
         connection_time = std::max(connection_time, connection_offset);
      }

      INDENT_DBG_MEX(DEBUG_LEVEL_VERY_PEDANTIC, debug_level,
                     "<--Computed overall connection time " + STR(first_operation) + "-->" + STR(second_operation) +
                         ": " + STR(connection_time));
      return connection_time;
   }
}

bool AllocationInformation::can_be_asynchronous_ram(tree_managerConstRef TM, unsigned int var, unsigned int threshold,
                                                    bool is_read_only_variable)
{
   tree_nodeRef var_node = TM->get_tree_node_const(var);
   auto* vd = GetPointer<const var_decl>(var_node);
   auto var_bitsize = tree_helper::Size(var_node);
   if(is_read_only_variable)
   {
      threshold = 32 * threshold;
   }
   if(vd)
   {
      const auto array_type_node = tree_helper::CGetType(var_node);
      if(GetPointer<const array_type>(GET_CONST_NODE(array_type_node)))
      {
         std::vector<unsigned long long> dims;
         unsigned long long elts_size;
         tree_helper::get_array_dim_and_bitsize(TM, array_type_node->index, dims, elts_size);
         unsigned long long meaningful_bits = 0;
         if(vd->bit_values.size() != 0)
         {
            for(auto bit_el : vd->bit_values)
            {
               if(bit_el == 'U')
               {
                  ++meaningful_bits;
               }
            }
         }
         else
         {
            meaningful_bits = elts_size;
         }
         if(elts_size == 0)
         {
            THROW_ERROR("elts_size cannot be equal to zero");
         }
         if(meaningful_bits != elts_size)
         {
            return (((var_bitsize / elts_size) * meaningful_bits <= threshold) ||
                    (is_read_only_variable && var_bitsize / elts_size <= 2048)) &&
                   (is_read_only_variable || var_bitsize / elts_size < 127);
         }
         else
         {
            return ((var_bitsize <= threshold) || (is_read_only_variable && var_bitsize / elts_size <= 2048)) &&
                   (is_read_only_variable || threshold / elts_size < 127);
         }
      }
      else
      {
         return var_bitsize <= threshold;
      }
   }
   else
   {
      return var_bitsize <= threshold;
   }
}

bool AllocationInformation::IsVariableExecutionTime(const unsigned int) const
{
#if 1
   return false;
#else
   if(operation == ENTRY_ID || operation == EXIT_ID)
   {
      return false;
   }
   else if(GetPointer<const gimple_node>(TreeM->CGetTreeNode(operation))->operation == LOAD)
   {
      return true;
   }
   else if(CanImplementSetNotEmpty(operation))
   {
      for(const auto candidate_functional_unit : can_implement_set(operation))
      {
         if(get_DSPs(candidate_functional_unit))
         {
            return true;
         }
      }
   }
   return false;
#endif
}

ControlStep AllocationInformation::op_et_to_cycles(double et, double clock_period) const
{
   return ControlStep(static_cast<unsigned int>(ceil(et / clock_period)));
}

bool AllocationInformation::CanBeMerged(const unsigned int first_operation, const unsigned int second_operation) const
{
   if(first_operation == ENTRY_ID || second_operation == EXIT_ID)
   {
      return true;
   }
   INDENT_DBG_MEX(DEBUG_LEVEL_VERY_PEDANTIC, debug_level,
                  "-->Checking if " + STR(TreeM->CGetTreeNode(first_operation)) + " can be fused in " +
                      STR(TreeM->CGetTreeNode(second_operation)));
   //   const auto first_delay = GetTimeLatency(first_operation, fu_binding::UNKNOWN);
   const auto second_delay = GetTimeLatency(second_operation, fu_binding::UNKNOWN);
   if(/*(first_delay.first <= epsilon and first_delay.second <= epsilon) || */ (second_delay.first <= epsilon &&
                                                                                second_delay.second <= epsilon))
   {
      INDENT_DBG_MEX(DEBUG_LEVEL_VERY_PEDANTIC, debug_level, "<--Yes because one of the operations has zero delay");
      return true;
   }
   const auto ga0 = GetPointer<const gimple_assign>(TreeM->CGetTreeNode(first_operation));
   const auto ga1 = GetPointer<const gimple_assign>(TreeM->CGetTreeNode(second_operation));
#if 0
   if(ga0 && tree_helper::Size(ga0->op0) == 1 && ga1 && tree_helper::Size(ga1->op1) == 1 && (!CanImplementSetNotEmpty(second_operation) || get_DSPs(GetFuType(second_operation)) == 0.0) && ga0->operation != "plus_expr" && ga0->operation != "minus_expr" && ga0->operation != "ternary_plus_expr" && ga0->operation != "ternary_mm_expr" && ga0->operation != "ternary_mp_expr" && ga0->operation != "ternary_pm_expr")
#endif

   if(ga0 && tree_helper::Size(ga0->op0) == 1 && ga1 && tree_helper::Size(ga1->op1) == 1 &&
      (!CanImplementSetNotEmpty(second_operation) || get_DSPs(GetFuType(second_operation)) == 0.0))
   {
      INDENT_DBG_MEX(DEBUG_LEVEL_VERY_PEDANTIC, debug_level, "<--Yes because single bit");
      return true;
   }
   INDENT_DBG_MEX(DEBUG_LEVEL_VERY_PEDANTIC, debug_level, "<--No");
   return false;
}

bool AllocationInformation::CanBeChained(const vertex first_statement, const vertex second_statement) const
{
   const auto first_statement_index = op_graph->CGetOpNodeInfo(first_statement)->GetNodeId();
   const auto second_statement_index = op_graph->CGetOpNodeInfo(second_statement)->GetNodeId();
   const auto ret = CanBeChained(first_statement_index, second_statement_index);
   return ret;
}

bool AllocationInformation::CanBeChained(const unsigned int first_statement_index,
                                         const unsigned int second_statement_index) const
{
   if(first_statement_index == ENTRY_ID || first_statement_index == EXIT_ID || second_statement_index == ENTRY_ID ||
      second_statement_index == EXIT_ID)
   {
      return true;
   }
   const auto first_tree_node = TreeM->CGetTreeNode(first_statement_index);
   const auto second_tree_node = TreeM->CGetTreeNode(second_statement_index);
   INDENT_DBG_MEX(DEBUG_LEVEL_VERY_PEDANTIC, debug_level,
                  "-->Checking if (" + STR(second_statement_index) + ") " + STR(second_tree_node) +
                      " can be chained with (" + STR(first_statement_index) + ") " + STR(first_tree_node));
   auto first_store = behavioral_helper->IsStore(first_statement_index);
   if(first_store)
   {
      INDENT_DBG_MEX(DEBUG_LEVEL_VERY_PEDANTIC, debug_level, "<--No because first is a store");
      return false;
   }
   if(not is_operation_bounded(first_statement_index))
   {
      INDENT_DBG_MEX(DEBUG_LEVEL_VERY_PEDANTIC, debug_level, "<--No because first is unbounded");
      return false;
   }
   auto second_load = behavioral_helper->IsLoad(second_statement_index);
   /// Load/Store from distributed memory cannot be chained with non-zero delay operations
   if(GetTimeLatency(
          first_statement_index,
          CanImplementSetNotEmpty(first_statement_index) ? GetFuType(first_statement_index) : fu_binding::UNKNOWN, 0)
              .first > 0.001 &&
      second_load && is_one_cycle_direct_access_memory_unit(GetFuType(second_statement_index)) &&
      (!is_readonly_memory_unit(GetFuType(second_statement_index)) ||
       (!parameters->isOption(OPT_rom_duplication) || !parameters->getOption<bool>(OPT_rom_duplication))) &&
      ((Rmem->get_maximum_references(is_memory_unit(GetFuType(second_statement_index)) ?
                                         get_memory_var(GetFuType(second_statement_index)) :
                                         get_proxy_memory_var(GetFuType(second_statement_index)))) >
       get_number_channels(GetFuType(second_statement_index))))
   {
      INDENT_DBG_MEX(DEBUG_LEVEL_VERY_PEDANTIC, debug_level, "<--No because second is a load from distributed memory");
      return false;
   }
   auto first_type = first_tree_node->get_kind();
   auto second_store = behavioral_helper->IsStore(second_statement_index);
   /// STORE cannot be executed in the same clock cycle of the condition which controls it
   if((first_type == gimple_cond_K || first_type == gimple_multi_way_if_K) && second_store)
   {
      INDENT_DBG_MEX(
          DEBUG_LEVEL_VERY_PEDANTIC, debug_level,
          "<--No because stores cannot be executed in the same clock cycle of the condition which controls it");
      return false;
   }
   /// UNBOUNDED operations cannot be executed in the same clock cycle of the condition which controls it
   if((first_type == gimple_cond_K || first_type == gimple_multi_way_if_K) &&
      !is_operation_bounded(second_statement_index))
   {
      INDENT_DBG_MEX(DEBUG_LEVEL_VERY_PEDANTIC, debug_level,
                     "<--No because unbounded operations cannot be executed in the same clock cycle of the condition "
                     "which controls it");
      return false;
   }
   /// labels cannot be executed in the same clock cycle of the condition which controls it
   if((first_type == gimple_cond_K || first_type == gimple_multi_way_if_K) &&
      (second_tree_node->get_kind() == gimple_label_K))
   {
      INDENT_DBG_MEX(DEBUG_LEVEL_VERY_PEDANTIC, debug_level,
                     "<--No because labels and nops cannot be executed in the same clock cycle of the condition which "
                     "controls it");
      return false;
   }
   /// Operations with side effect cannot be executed in the same clock cycle of the control_step which controls them
   if((first_type == gimple_cond_K || first_type == gimple_multi_way_if_K) &&
      (GetPointer<const gimple_node>(second_tree_node)->vdef))
   {
      INDENT_DBG_MEX(DEBUG_LEVEL_VERY_PEDANTIC, debug_level,
                     "<--No because operations with side effect cannot be executed in the same clock cycle of the "
                     "condition which controls it");
      return false;
   }
   if(first_store && !(!is_operation_bounded(second_statement_index)) &&
      is_operation_PI_registered(second_statement_index, GetFuType(second_statement_index)))
   {
      INDENT_DBG_MEX(DEBUG_LEVEL_VERY_PEDANTIC, debug_level, "<--");
      return false;
   }
   /// Load and store from bus cannot be chained (if param is enabled)
   if(parameters->IsParameter("bus-no-chain") && parameters->GetParameter<int>("bus-no-chain") == 1 &&
      ((CanImplementSetNotEmpty(first_statement_index) &&
        is_indirect_access_memory_unit(GetFuType(first_statement_index))) ||
       (CanImplementSetNotEmpty(second_statement_index) &&
        is_indirect_access_memory_unit(GetFuType(second_statement_index)))))
   {
      INDENT_DBG_MEX(DEBUG_LEVEL_VERY_PEDANTIC, debug_level,
                     "<--No because one of the operations is an access through bus");
      return false;
   }
   if(parameters->IsParameter("load-store-no-chain") && parameters->GetParameter<int>("load-store-no-chain") == 1 &&
      (behavioral_helper->IsLoad(first_statement_index) || second_load || first_store || second_store))
   {
      INDENT_DBG_MEX(DEBUG_LEVEL_VERY_PEDANTIC, debug_level,
                     "<--No because one of the operations is a load or a store");
      return false;
   }
   INDENT_DBG_MEX(DEBUG_LEVEL_VERY_PEDANTIC, debug_level, "<--Yes");
   return true;
}

void AllocationInformation::Initialize()
{
   HLSIR::Initialize();
   op_graph = hls_manager->CGetFunctionBehavior(function_index)->CGetOpGraph(FunctionBehavior::CFG);
   HLS_C = hls->HLS_C;
   HLS_D = hls->HLS_D;
   behavioral_helper = hls_manager->CGetFunctionBehavior(function_index)->CGetBehavioralHelper();
   Rmem = hls_manager->Rmem;
   TreeM = hls_manager->get_tree_manager();
   connection_time_ratio =
       HLS_D->has_parameter("connection_time_ratio") ? HLS_D->get_parameter<double>("connection_time_ratio") : 1;
   controller_delay_multiplier = HLS_D->has_parameter("controller_delay_multiplier") ?
                                     HLS_D->get_parameter<double>("controller_delay_multiplier") :
                                     1;
   setup_multiplier = HLS_D->has_parameter("setup_multiplier") ? HLS_D->get_parameter<double>("setup_multiplier") : 1.0;
   time_multiplier = HLS_D->has_parameter("time_multiplier") ? HLS_D->get_parameter<double>("time_multiplier") : 1.0;
   mux_time_multiplier =
       HLS_D->has_parameter("mux_time_multiplier") ? HLS_D->get_parameter<double>("mux_time_multiplier") : 1.0;
   memory_correction_coefficient = HLS_D->has_parameter("memory_correction_coefficient") ?
                                       HLS_D->get_parameter<double>("memory_correction_coefficient") :
                                       0.7;

   connection_offset = parameters->IsParameter("ConnectionOffset") ?
                           parameters->GetParameter<double>("ConnectionOffset") :
                       parameters->IsParameter("RelativeConnectionOffset") ?
                           parameters->GetParameter<double>("RelativeConnectionOffset") * get_setup_hold_time() :
                       HLS_D->has_parameter("RelativeConnectionOffset") ?
                           HLS_D->get_parameter<double>("RelativeConnectionOffset") * get_setup_hold_time() :
                       HLS_D->has_parameter("ConnectionOffset") ? HLS_D->get_parameter<double>("ConnectionOffset") :
                                                                  NUM_CST_allocation_default_connection_offset;

   output_DSP_connection_time =
       parameters->IsParameter("OutputDSPConnectionRatio") ?
           parameters->GetParameter<double>("OutputDSPConnectionRatio") * get_setup_hold_time() :
       HLS_D->has_parameter("OutputDSPConnectionRatio") ?
           HLS_D->get_parameter<double>("OutputDSPConnectionRatio") * get_setup_hold_time() :
           NUM_CST_allocation_default_output_DSP_connection_ratio * get_setup_hold_time();
   output_carry_connection_time =
       parameters->IsParameter("OutputCarryConnectionRatio") ?
           parameters->GetParameter<double>("OutputCarryConnectionRatio") * get_setup_hold_time() :
       HLS_D->has_parameter("OutputCarryConnectionRatio") ?
           HLS_D->get_parameter<double>("OutputCarryConnectionRatio") * get_setup_hold_time() :
           NUM_CST_allocation_default_output_carry_connection_ratio * get_setup_hold_time();
   fanout_coefficient = parameters->IsParameter("FanOutCoefficient") ?
                            parameters->GetParameter<double>("FanOutCoefficient") :
                            NUM_CST_allocation_default_fanout_coefficent;
   max_fanout_size = parameters->IsParameter("MaxFanOutSize") ? parameters->GetParameter<size_t>("MaxFanOutSize") :
                                                                NUM_CST_allocation_default_max_fanout_size;
   DSPs_margin =
       HLS_D->has_parameter("DSPs_margin") && parameters->getOption<double>(OPT_DSP_margin_combinational) == 1.0 ?
           HLS_D->get_parameter<double>("DSPs_margin") :
           parameters->getOption<double>(OPT_DSP_margin_combinational);
   DSPs_margin_stage =
       HLS_D->has_parameter("DSPs_margin_stage") && parameters->getOption<double>(OPT_DSP_margin_pipelined) == 1.0 ?
           HLS_D->get_parameter<double>("DSPs_margin_stage") :
           parameters->getOption<double>(OPT_DSP_margin_pipelined);
   DSP_allocation_coefficient = HLS_D->has_parameter("DSP_allocation_coefficient") &&
                                        parameters->getOption<double>(OPT_DSP_allocation_coefficient) == 1.0 ?
                                    HLS_D->get_parameter<double>("DSP_allocation_coefficient") :
                                    parameters->getOption<double>(OPT_DSP_allocation_coefficient);
   minimumSlack = std::numeric_limits<double>::max();
   n_complex_operations = 0;
   mux_timing_db = InitializeMuxDB(AllocationInformationConstRef(this, null_deleter())).first;
   mux_area_db = InitializeMuxDB(AllocationInformationConstRef(this, null_deleter())).second;
   DSP_x_db = std::get<0>(InitializeDSPDB(AllocationInformationConstRef(this, null_deleter())));
   DSP_y_db = std::get<1>(InitializeDSPDB(AllocationInformationConstRef(this, null_deleter())));
}

void AllocationInformation::Clear()
{
   HLSIR::Clear();
   op_graph = OpGraphConstRef();
   HLS_C = HLS_constraintsConstRef();
   HLS_D = HLS_deviceConstRef();
   behavioral_helper = BehavioralHelperConstRef();
   Rmem = memoryConstRef();
   TreeM = tree_managerConstRef();

   minimumSlack = std::numeric_limits<double>::max();
   n_complex_operations = 0;
   id_to_fu_names.clear();
   is_vertex_bounded_rel.clear();
   list_of_FU.clear();
   memory_units.clear();
   nports_map.clear();
   precision_map.clear();
   proxy_function_units.clear();
   proxy_memory_units.clear();
   proxy_wrapped_units.clear();
   tech_constraints.clear();
   node_id_to_fus.clear();
   fus_to_node_id.clear();
   binding.clear();
   memory_units_sizes.clear();
   vars_to_memory_units.clear();
   precomputed_pipeline_unit.clear();
   single_bool_test_cond_expr_units.clear();
   simple_pointer_plus_expr.clear();
   vars_to_memory_units.clear();
   precomputed_pipeline_unit.clear();
   single_bool_test_cond_expr_units.clear();
   simple_pointer_plus_expr.clear();
   ssa_roots.clear();
   ssa_bb_versions.clear();
   ssa_cond_exprs.clear();
   cond_expr_bb_versions.clear();
}
double AllocationInformation::GetToDspRegisterDelay(const unsigned int statement_index) const
{
   if(statement_index == ENTRY_ID || statement_index == EXIT_ID)
   {
      return 0.0;
   }
   if(CanImplementSetNotEmpty(statement_index) && get_DSPs(GetFuType(statement_index)) != 0.0)
   {
      return 0.0;
   }
   INDENT_DBG_MEX(DEBUG_LEVEL_VERY_PEDANTIC, debug_level, "-->Checking path to DSP register");
   double ret = 0.0;
   const auto zero_distance_operations = GetZeroDistanceOperations(statement_index);
   const auto statement_bb_index = GetPointer<const gimple_node>(TreeM->CGetTreeNode(statement_index))->bb_index;
#if 0
   const auto fd = GetPointer<const function_decl>(TreeM->CGetTreeNode(function_id));
   const auto sl = GetPointer<const statement_list>(GET_CONST_NODE(fd->body));
   const auto blocks = sl->list_of_bloc;
   const auto statement_bb = blocks.find(statement_bb_index)->second;
#endif
   const auto tn = TreeM->CGetTreeNode(statement_index);
   const bool is_carry = [&]() -> bool {
      const auto ga = GetPointer<const gimple_assign>(tn);
      if(!ga)
      {
         return false;
      }
      const auto op1_kind = GET_CONST_NODE(ga->op1)->get_kind();
      if(op1_kind == plus_expr_K || op1_kind == minus_expr_K || op1_kind == ternary_plus_expr_K ||
         op1_kind == ternary_pm_expr_K || op1_kind == ternary_mp_expr_K || op1_kind == ternary_mm_expr_K ||
         op1_kind == eq_expr_K || op1_kind == ne_expr_K || op1_kind == gt_expr_K || op1_kind == ge_expr_K ||
         op1_kind == lt_expr_K || op1_kind == le_expr_K || op1_kind == pointer_plus_expr_K)
      {
         return true;
      }
      else
      {
         return false;
      }
   }();
   for(const auto zero_distance_operation : zero_distance_operations)
   {
      if(CanImplementSetNotEmpty(zero_distance_operation) && get_DSPs(GetFuType(zero_distance_operation)) != 0.0)
      {
         const auto zero_distance_operation_bb_index =
             GetPointer<const gimple_node>(TreeM->CGetTreeNode(zero_distance_operation))->bb_index;
         auto to_dsp_register_delay =
             (parameters->IsParameter("ToDSPRegisterDelay") ? parameters->GetParameter<double>("ToDSPRegisterDelay") :
                                                              0.6) *
             get_setup_hold_time();
         /// Add further delay if operations are faraway
         if(statement_bb_index != zero_distance_operation_bb_index)
         {
            INDENT_DBG_MEX(DEBUG_LEVEL_VERY_PEDANTIC, debug_level,
                           "---" + STR(zero_distance_operation) + " mapped on DSP on different BB");
            to_dsp_register_delay += 2 * ((parameters->IsParameter("ToDSPRegisterDelay") ?
                                               parameters->GetParameter<double>("ToDSPRegisterDelay") :
                                               0.6) *
                                          get_setup_hold_time());
         }
         else
         {
            INDENT_DBG_MEX(DEBUG_LEVEL_VERY_PEDANTIC, debug_level,
                           "---" + STR(zero_distance_operation) + " mapped on DSP on same BB");
         }
         if(is_carry)
         {
            to_dsp_register_delay += output_carry_connection_time;
         }
         if(to_dsp_register_delay > ret)
         {
            ret = to_dsp_register_delay;
         }
      }
      else
      {
         INDENT_DBG_MEX(DEBUG_LEVEL_VERY_PEDANTIC, debug_level,
                        "---" + STR(zero_distance_operation) + " not mapped on DSP");
      }
   }
   INDENT_DBG_MEX(DEBUG_LEVEL_VERY_PEDANTIC, debug_level, "<--Checked path to DSP register: " + STR(ret));
   return ret;
}

CustomSet<unsigned int> AllocationInformation::GetZeroDistanceOperations(const unsigned int statement_index) const
{
   const auto bb_version = hls_manager->CGetFunctionBehavior(function_index)->GetBBVersion();
   if(zero_distance_ops_bb_version.find(statement_index) != zero_distance_ops_bb_version.end() &&
      zero_distance_ops_bb_version.find(statement_index)->second == bb_version)
   {
      INDENT_DBG_MEX(DEBUG_LEVEL_VERY_PEDANTIC, debug_level,
                     "---Get Zero Distance Operations of " + STR(statement_index) + " - Using cached values");
      return zero_distance_ops.find(statement_index)->second;
   }
   else
   {
      INDENT_DBG_MEX(DEBUG_LEVEL_VERY_PEDANTIC, debug_level,
                     "-->Computing Zero Distance Operations of " + STR(statement_index));
      zero_distance_ops[statement_index].clear();
      zero_distance_ops_bb_version[statement_index] = bb_version;
      CustomSet<unsigned int> to_be_analyzed_ops;
      CustomSet<unsigned int> already_analyzed;
      to_be_analyzed_ops.insert(statement_index);
      while(to_be_analyzed_ops.size())
      {
         const auto current_tn_index = *(to_be_analyzed_ops.begin());
         to_be_analyzed_ops.erase(to_be_analyzed_ops.begin());
         already_analyzed.insert(current_tn_index);
         INDENT_DBG_MEX(DEBUG_LEVEL_VERY_PEDANTIC, debug_level,
                        "-->Considering " + STR(TreeM->CGetTreeNode(current_tn_index)));
         const auto current_ga = GetPointer<const gimple_assign>(TreeM->CGetTreeNode(current_tn_index));
         if(!current_ga)
         {
            INDENT_DBG_MEX(DEBUG_LEVEL_VERY_PEDANTIC, debug_level, "<--Not continuing since not gimple_assign ");
            continue;
         }
         const auto current_sn = GetPointer<const ssa_name>(GET_CONST_NODE(current_ga->op0));
         if(!current_sn)
         {
            INDENT_DBG_MEX(DEBUG_LEVEL_VERY_PEDANTIC, debug_level, "<--Not continuing since not ssa");
            continue;
         }
         if(current_tn_index != statement_index)
         {
            if(GetCycleLatency(statement_index) > 1)
            {
               INDENT_DBG_MEX(DEBUG_LEVEL_VERY_PEDANTIC, debug_level, "<--Not continuing since multi-cycle");
               continue;
            }
            if(GetTimeLatency(
                   current_tn_index,
                   CanImplementSetNotEmpty(current_tn_index) ? GetFuType(current_tn_index) : fu_binding::UNKNOWN, 0)
                   .first > 0.001)
            {
               INDENT_DBG_MEX(DEBUG_LEVEL_VERY_PEDANTIC, debug_level, "<--Not continuing since not zero delay");
               continue;
            }
         }
         for(const auto& use_stmt : current_sn->CGetUseStmts())
         {
            const auto use_stmt_index = use_stmt.first->index;
            if(already_analyzed.find(use_stmt_index) != already_analyzed.end())
            {
               continue;
            }
#if 0
            if(GetConnectionTime(current_tn_index, use_stmt_index, AbsControlStep(0, AbsControlStep::UNKNOWN)) > 0.0)
            {
               continue;
            }
#endif
            to_be_analyzed_ops.insert(use_stmt_index);
            zero_distance_ops[statement_index].insert(use_stmt_index);
         }
         INDENT_DBG_MEX(DEBUG_LEVEL_VERY_PEDANTIC, debug_level,
                        "<--Considered " + STR(TreeM->CGetTreeNode(current_tn_index)));
      }
      INDENT_DBG_MEX(DEBUG_LEVEL_VERY_PEDANTIC, debug_level,
                     "<--Computed Zero Distance Operations of " + STR(statement_index));
      return zero_distance_ops[statement_index];
   }
}

void node_kind_prec_info::print(std::ostream& os) const
{
   os << "node_kind: " << node_kind << "\n";
   os << "node_kind: " << node_kind << "\n";
   for(auto el : input_prec)
   {
      os << el << " ";
   }
   os << "\n";
   for(auto el : base128_input_nelem)
   {
      os << el << " ";
   }
   os << "\n";
   for(auto el : real_input_nelem)
   {
      os << el << " ";
   }
   os << "\n";
   os << "output_prec: " << output_prec << "\n";
   os << "base128_output_nelem: " << base128_output_nelem << "\n";
   os << "real_output_nelem: " << real_output_nelem << "\n";
   os << "is_single_bool_test_cond_expr: " << (is_single_bool_test_cond_expr ? "T" : "F") << "\n";
   os << "is_simple_pointer_plus_expr: " << (is_single_bool_test_cond_expr ? "T" : "F") << "\n";
}<|MERGE_RESOLUTION|>--- conflicted
+++ resolved
@@ -45,23 +45,23 @@
 #include "allocation_constants.hpp" // for NUM_CST_allocation_default_conne...
 #include "area_info.hpp"
 #include "basic_block.hpp"
-#include "behavioral_helper.hpp" // for OpGraphConstRef, tree_nodeRef
+#include "behavioral_helper.hpp"    // for OpGraphConstRef, tree_nodeRef
 #include "custom_map.hpp"
 #include "custom_set.hpp"
-#include "dbgPrintHelper.hpp" // for DEBUG_LEVEL_VERY_PEDANTIC, INDEN...
-#include "exceptions.hpp"     // for THROW_ASSERT, THROW_UNREACHABLE
+#include "dbgPrintHelper.hpp"       // for DEBUG_LEVEL_VERY_PEDANTIC, INDEN...
+#include "exceptions.hpp"           // for THROW_ASSERT, THROW_UNREACHABLE
 #include "ext_tree_node.hpp"
-#include "fu_binding.hpp" // for fu_binding, fu_binding::UNKNOWN
+#include "fu_binding.hpp"           // for fu_binding, fu_binding::UNKNOWN
 #include "hls.hpp"
 #include "hls_constraints.hpp"
 #include "hls_device.hpp"
-#include "hls_manager.hpp"   // for HLS_manager, HLS_manager::io_bin...
-#include "hls_step.hpp"      // for hlsRef
-#include "math_function.hpp" // for ceil_pow2
+#include "hls_manager.hpp"          // for HLS_manager, HLS_manager::io_bin...
+#include "hls_step.hpp"             // for hlsRef
+#include "math_function.hpp"        // for ceil_pow2
 #include "memory.hpp"
-#include "schedule.hpp" // for ControlStep, AbsControlStep, HLS...
+#include "schedule.hpp"             // for ControlStep, AbsControlStep, HLS...
 #include "state_transition_graph_manager.hpp"
-#include "string_manipulation.hpp" // for STR GET_CLASS
+#include "string_manipulation.hpp"  // for STR GET_CLASS
 #include "structural_manager.hpp"
 #include "technology_manager.hpp" // for LIBRARY_STD_FU
 #include "technology_node.hpp"    // for technology_nodeRef, MEMORY_CTRL_...
@@ -2909,28 +2909,20 @@
    double scheduling_mux_margins = parameters->getOption<double>(OPT_scheduling_mux_margins) * mux_time_unit(32);
    auto dfp_P =
        parameters->isOption(OPT_disable_function_proxy) && parameters->getOption<bool>(OPT_disable_function_proxy);
-<<<<<<< HEAD
-   double call_delay = hls->registered_inputs && dfp_P ? 0 : clock_budget;
-   INDENT_DBG_MEX(DEBUG_LEVEL_VERY_PEDANTIC, debug_level,
+   double call_delay;
+   if(!dfp_P)
+   {
+      call_delay = clock_budget;
+   }
+   else
+   {
+      call_delay = hls->registered_inputs ? 0 : clock_budget;
+      INDENT_DBG_MEX(
+          DEBUG_LEVEL_VERY_PEDANTIC, debug_level,
                   "---Minimum slack " +
                       STR(minimumSlack > 0.0 && minimumSlack != std::numeric_limits<double>::max() ? minimumSlack : 0));
    call_delay -= minimumSlack > 0.0 && minimumSlack != std::numeric_limits<double>::max() ? minimumSlack : 0;
-=======
-   double call_delay;
-   if(!dfp_P)
-   {
-      call_delay = clock_budget;
-   }
-   else
-   {
-      call_delay = hls->registered_inputs ? 0 : clock_budget;
-      INDENT_DBG_MEX(
-          DEBUG_LEVEL_VERY_PEDANTIC, debug_level,
-          "---Minimum slack " +
-              STR(minimumSlack > 0.0 && minimumSlack != std::numeric_limits<double>::max() ? minimumSlack : 0));
-      call_delay -= minimumSlack > 0.0 && minimumSlack != std::numeric_limits<double>::max() ? minimumSlack : 0;
-   }
->>>>>>> c5a5a459
+   }
    INDENT_DBG_MEX(DEBUG_LEVEL_VERY_PEDANTIC, debug_level, "---Call delay without slack " + STR(call_delay));
    if(call_delay < 0.0)
    {
@@ -3846,14 +3838,14 @@
    if(GetTimeLatency(
           first_statement_index,
           CanImplementSetNotEmpty(first_statement_index) ? GetFuType(first_statement_index) : fu_binding::UNKNOWN, 0)
-              .first > 0.001 &&
+                   .first > 0.001 &&
       second_load && is_one_cycle_direct_access_memory_unit(GetFuType(second_statement_index)) &&
-      (!is_readonly_memory_unit(GetFuType(second_statement_index)) ||
-       (!parameters->isOption(OPT_rom_duplication) || !parameters->getOption<bool>(OPT_rom_duplication))) &&
-      ((Rmem->get_maximum_references(is_memory_unit(GetFuType(second_statement_index)) ?
-                                         get_memory_var(GetFuType(second_statement_index)) :
-                                         get_proxy_memory_var(GetFuType(second_statement_index)))) >
-       get_number_channels(GetFuType(second_statement_index))))
+           (!is_readonly_memory_unit(GetFuType(second_statement_index)) ||
+            (!parameters->isOption(OPT_rom_duplication) || !parameters->getOption<bool>(OPT_rom_duplication))) &&
+           ((Rmem->get_maximum_references(is_memory_unit(GetFuType(second_statement_index)) ?
+                                              get_memory_var(GetFuType(second_statement_index)) :
+                                              get_proxy_memory_var(GetFuType(second_statement_index)))) >
+            get_number_channels(GetFuType(second_statement_index))))
    {
       INDENT_DBG_MEX(DEBUG_LEVEL_VERY_PEDANTIC, debug_level, "<--No because second is a load from distributed memory");
       return false;
@@ -3870,7 +3862,7 @@
    }
    /// UNBOUNDED operations cannot be executed in the same clock cycle of the condition which controls it
    if((first_type == gimple_cond_K || first_type == gimple_multi_way_if_K) &&
-      !is_operation_bounded(second_statement_index))
+           !is_operation_bounded(second_statement_index))
    {
       INDENT_DBG_MEX(DEBUG_LEVEL_VERY_PEDANTIC, debug_level,
                      "<--No because unbounded operations cannot be executed in the same clock cycle of the condition "
@@ -3879,7 +3871,7 @@
    }
    /// labels cannot be executed in the same clock cycle of the condition which controls it
    if((first_type == gimple_cond_K || first_type == gimple_multi_way_if_K) &&
-      (second_tree_node->get_kind() == gimple_label_K))
+           (second_tree_node->get_kind() == gimple_label_K))
    {
       INDENT_DBG_MEX(DEBUG_LEVEL_VERY_PEDANTIC, debug_level,
                      "<--No because labels and nops cannot be executed in the same clock cycle of the condition which "
@@ -3888,7 +3880,7 @@
    }
    /// Operations with side effect cannot be executed in the same clock cycle of the control_step which controls them
    if((first_type == gimple_cond_K || first_type == gimple_multi_way_if_K) &&
-      (GetPointer<const gimple_node>(second_tree_node)->vdef))
+           (GetPointer<const gimple_node>(second_tree_node)->vdef))
    {
       INDENT_DBG_MEX(DEBUG_LEVEL_VERY_PEDANTIC, debug_level,
                      "<--No because operations with side effect cannot be executed in the same clock cycle of the "
@@ -3896,17 +3888,17 @@
       return false;
    }
    if(first_store && !(!is_operation_bounded(second_statement_index)) &&
-      is_operation_PI_registered(second_statement_index, GetFuType(second_statement_index)))
+           is_operation_PI_registered(second_statement_index, GetFuType(second_statement_index)))
    {
       INDENT_DBG_MEX(DEBUG_LEVEL_VERY_PEDANTIC, debug_level, "<--");
       return false;
    }
    /// Load and store from bus cannot be chained (if param is enabled)
    if(parameters->IsParameter("bus-no-chain") && parameters->GetParameter<int>("bus-no-chain") == 1 &&
-      ((CanImplementSetNotEmpty(first_statement_index) &&
-        is_indirect_access_memory_unit(GetFuType(first_statement_index))) ||
-       (CanImplementSetNotEmpty(second_statement_index) &&
-        is_indirect_access_memory_unit(GetFuType(second_statement_index)))))
+           ((CanImplementSetNotEmpty(first_statement_index) &&
+             is_indirect_access_memory_unit(GetFuType(first_statement_index))) ||
+            (CanImplementSetNotEmpty(second_statement_index) &&
+             is_indirect_access_memory_unit(GetFuType(second_statement_index)))))
    {
       INDENT_DBG_MEX(DEBUG_LEVEL_VERY_PEDANTIC, debug_level,
                      "<--No because one of the operations is an access through bus");
@@ -3936,23 +3928,23 @@
        HLS_D->has_parameter("connection_time_ratio") ? HLS_D->get_parameter<double>("connection_time_ratio") : 1;
    controller_delay_multiplier = HLS_D->has_parameter("controller_delay_multiplier") ?
                                      HLS_D->get_parameter<double>("controller_delay_multiplier") :
-                                     1;
+                               1;
    setup_multiplier = HLS_D->has_parameter("setup_multiplier") ? HLS_D->get_parameter<double>("setup_multiplier") : 1.0;
    time_multiplier = HLS_D->has_parameter("time_multiplier") ? HLS_D->get_parameter<double>("time_multiplier") : 1.0;
    mux_time_multiplier =
        HLS_D->has_parameter("mux_time_multiplier") ? HLS_D->get_parameter<double>("mux_time_multiplier") : 1.0;
    memory_correction_coefficient = HLS_D->has_parameter("memory_correction_coefficient") ?
                                        HLS_D->get_parameter<double>("memory_correction_coefficient") :
-                                       0.7;
+           0.7;
 
    connection_offset = parameters->IsParameter("ConnectionOffset") ?
-                           parameters->GetParameter<double>("ConnectionOffset") :
-                       parameters->IsParameter("RelativeConnectionOffset") ?
-                           parameters->GetParameter<double>("RelativeConnectionOffset") * get_setup_hold_time() :
+           parameters->GetParameter<double>("ConnectionOffset") :
+       parameters->IsParameter("RelativeConnectionOffset") ?
+           parameters->GetParameter<double>("RelativeConnectionOffset") * get_setup_hold_time() :
                        HLS_D->has_parameter("RelativeConnectionOffset") ?
                            HLS_D->get_parameter<double>("RelativeConnectionOffset") * get_setup_hold_time() :
                        HLS_D->has_parameter("ConnectionOffset") ? HLS_D->get_parameter<double>("ConnectionOffset") :
-                                                                  NUM_CST_allocation_default_connection_offset;
+           NUM_CST_allocation_default_connection_offset;
 
    output_DSP_connection_time =
        parameters->IsParameter("OutputDSPConnectionRatio") ?
@@ -3974,11 +3966,11 @@
    DSPs_margin =
        HLS_D->has_parameter("DSPs_margin") && parameters->getOption<double>(OPT_DSP_margin_combinational) == 1.0 ?
            HLS_D->get_parameter<double>("DSPs_margin") :
-           parameters->getOption<double>(OPT_DSP_margin_combinational);
+                     parameters->getOption<double>(OPT_DSP_margin_combinational);
    DSPs_margin_stage =
        HLS_D->has_parameter("DSPs_margin_stage") && parameters->getOption<double>(OPT_DSP_margin_pipelined) == 1.0 ?
            HLS_D->get_parameter<double>("DSPs_margin_stage") :
-           parameters->getOption<double>(OPT_DSP_margin_pipelined);
+                           parameters->getOption<double>(OPT_DSP_margin_pipelined);
    DSP_allocation_coefficient = HLS_D->has_parameter("DSP_allocation_coefficient") &&
                                         parameters->getOption<double>(OPT_DSP_allocation_coefficient) == 1.0 ?
                                     HLS_D->get_parameter<double>("DSP_allocation_coefficient") :
