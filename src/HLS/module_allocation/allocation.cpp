/*
 *
 *                   _/_/_/    _/_/   _/    _/ _/_/_/    _/_/
 *                  _/   _/ _/    _/ _/_/  _/ _/   _/ _/    _/
 *                 _/_/_/  _/_/_/_/ _/  _/_/ _/   _/ _/_/_/_/
 *                _/      _/    _/ _/    _/ _/   _/ _/    _/
 *               _/      _/    _/ _/    _/ _/_/_/  _/    _/
 *
 *             ***********************************************
 *                              PandA Project
 *                     URL: http://panda.dei.polimi.it
 *                       Politecnico di Milano - DEIB
 *                        System Architectures Group
 *             ***********************************************
 *              Copyright (C) 2004-2019 Politecnico di Milano
 *
 *   This file is part of the PandA framework.
 *
 *   The PandA framework is free software; you can redistribute it and/or modify
 *   it under the terms of the GNU General Public License as published by
 *   the Free Software Foundation; either version 3 of the License, or
 *   (at your option) any later version.
 *
 *   This program is distributed in the hope that it will be useful,
 *   but WITHOUT ANY WARRANTY; without even the implied warranty of
 *   MERCHANTABILITY or FITNESS FOR A PARTICULAR PURPOSE.  See the
 *   GNU General Public License for more details.
 *
 *   You should have received a copy of the GNU General Public License
 *   along with this program.  If not, see <http://www.gnu.org/licenses/>.
 *
 */
/**
 * @file allocation.cpp
 * @brief Wrapper for technology used by the high-level synthesis flow.
 *
 * @author Fabrizio Ferrandi <fabrizio.ferrandi@polimi.it>
 * $Revision$
 * $Date$
 * Last modified by $Author$
 *
 */

/// Header include
#include "allocation.hpp"
#include "HDL_manager.hpp"            // for structural_managerRef, langu...
#include "NP_functionality.hpp"       // for NP_functionalityRef
#include "Parameter.hpp"              // for ParameterConstRef
#include "allocation_information.hpp" // for technology_nodeRef, node_kin...
#include "behavioral_helper.hpp"
#include "call_graph_manager.hpp"
#include "clb_model.hpp"
#include "config_HAVE_EXPERIMENTAL.hpp" // for HAVE_EXPERIMENTAL
#include "config_HAVE_FLOPOCO.hpp"      // for HAVE_FLOPOCO
#include "cpu_time.hpp"                 // for START_TIME, STOP_TIME
#include "dbgPrintHelper.hpp"           // for DEBUG_LEVEL_VERY_PEDANTIC
#include "design_flow_step_factory.hpp" // for DesignFlowManagerConstRef
#include "exceptions.hpp"               // for THROW_ASSERT, THROW_ERROR
#include "functions.hpp"
#include "hls.hpp"                   // for HLS_constraintsRef
#include "hls_constraints.hpp"       // for ENCODE_FU_LIB
#include "hls_flow_step_factory.hpp" // for HLS_managerRef
#include "hls_target.hpp"
#include "language_writer.hpp"
#include "library_manager.hpp" // for library_managerRef, library_...
#include "memory.hpp"
#include "memory_allocation.hpp"
#include "moduleGenerator.hpp"     // for structural_objectRef, struct...
#include "op_graph.hpp"            // for STORE, ADDR_EXPR, ASSERT_EXPR
#include "schedule.hpp"            // for FunctionBehaviorConstRef
#include "string_manipulation.hpp" // for STR GET_CLASS
#include "structural_manager.hpp"
#include "structural_objects.hpp" // for PROXY_PREFIX, module, CLOCK_...
#include "target_device.hpp"
<<<<<<< HEAD
#include "technology_manager.hpp" // for PROXY_LIBRARY, WORK_LIBRARY
#include "technology_node.hpp"    // for functional_unit, operation
#include "time_model.hpp"         // for ParameterConstRef
#include "tree_helper.hpp"
#include "tree_manager.hpp"
#include "tree_node.hpp" // for GET_NODE, GET_INDEX_NODE
#include "tree_reindex.hpp"
#include "typed_node_info.hpp" // for GET_NAME, ENTRY, EXIT, GET_TYPE
#include "utility.hpp"         // for INFINITE_UINT, ASSERT_PARAMETER
#include <cstddef>             // for size_t
#include <limits>              // for numeric_limits

static bool is_other_port(const structural_objectRef& port)
=======

///behavior include
#include "call_graph_manager.hpp"

///design_flows/backend/ToHDL include
#include "language_writer.hpp"

///HLS/functions_allocation include
#include "omp_functions.hpp"

static bool is_memory_port (const structural_objectRef & port)
>>>>>>> d09917d3
{
   const auto p = GetPointer<port_o>(port);
   return p->get_is_memory() or p->get_is_global() or p->get_is_extern() or p->get_port_interface() != port_o::port_interface::PI_DEFAULT;
}

static bool is_a_skip_operation(const std::string& op_name)
{
   if(op_name == "mult_expr" || op_name == "widen_mult_expr" || op_name == "dot_prod_expr")
      return true;
   else
      return false;
}

static inline std::string encode_op_type(const std::string& op_name, const std::string& fu_supported_types)
{
   return op_name + ":" + fu_supported_types;
}

static inline std::string encode_op_type_prec(const std::string& op_name, const std::string& fu_supported_types, node_kind_prec_infoRef node_info)
{
   std::string op_type = encode_op_type(op_name, fu_supported_types);
   const size_t n_ins = node_info->input_prec.size();
   for(size_t ind = 0; ind < n_ins; ++ind)
   {
      if(node_info->base128_input_nelem[ind] == 0)
         op_type += ":" + STR(node_info->input_prec[ind]);
      else
         op_type += ":" + STR(node_info->input_prec[ind]) + ":" + STR(node_info->base128_input_nelem[ind]);
   }
   if(node_info->base128_output_nelem == 0)
      op_type += ":" + STR(node_info->output_prec);
   else
      op_type += ":" + STR(node_info->output_prec) + ":" + STR(node_info->base128_output_nelem);
   return op_type;
}

allocation::allocation(const ParameterConstRef _parameters, const HLS_managerRef _HLSMgr, unsigned _funId, const DesignFlowManagerConstRef _design_flow_manager, const HLSFlowStep_Type _hls_flow_step_type)
    : HLSFunctionStep(_parameters, _HLSMgr, _funId, _design_flow_manager, _hls_flow_step_type)
{
   debug_level = _parameters->get_class_debug_level(GET_CLASS(*this));
}

allocation::~allocation() = default;

void allocation::Initialize()
{
   HLSFunctionStep::Initialize();
   if(HLS->allocation_information)
   {
      HLS->allocation_information->Clear();
   }
   else
   {
      HLS->allocation_information = AllocationInformationRef(new AllocationInformation(HLSMgr, funId, parameters));
   }
   HLS->allocation_information->Initialize();
   allocation_information = HLS->allocation_information;
   fu_list.clear();
   HLS_T = HLSMgr->get_HLS_target();
   TM = HLS_T->get_technology_manager();
}

const std::unordered_set<std::tuple<HLSFlowStep_Type, HLSFlowStepSpecializationConstRef, HLSFlowStep_Relationship>> allocation::ComputeHLSRelationships(const DesignFlowStep::RelationshipType relationship_type) const
{
   std::unordered_set<std::tuple<HLSFlowStep_Type, HLSFlowStepSpecializationConstRef, HLSFlowStep_Relationship>> ret;
   switch(relationship_type)
   {
      case DEPENDENCE_RELATIONSHIP:
      {
         if(not parameters->getOption<int>(OPT_gcc_openmp_simd))
         {
            ret.insert(std::make_tuple(HLSFlowStep_Type::HLS_BIT_VALUE, HLSFlowStepSpecializationConstRef(), HLSFlowStep_Relationship::SAME_FUNCTION));
            ret.insert(std::make_tuple(HLSFlowStep_Type::HLS_BIT_VALUE, HLSFlowStepSpecializationConstRef(), HLSFlowStep_Relationship::CALLED_FUNCTIONS));
         }
         ret.insert(std::make_tuple(HLSFlowStep_Type::HLS_SYNTHESIS_FLOW, HLSFlowStepSpecializationConstRef(), HLSFlowStep_Relationship::CALLED_FUNCTIONS));
         ret.insert(std::make_tuple(HLSFlowStep_Type::INITIALIZE_HLS, HLSFlowStepSpecializationConstRef(), HLSFlowStep_Relationship::SAME_FUNCTION));
         break;
      }
      case INVALIDATION_RELATIONSHIP:
      {
         break;
      }
      case PRECEDENCE_RELATIONSHIP:
      {
         break;
      }
      default:
         THROW_UNREACHABLE("");
   }
   return ret;
}

technology_nodeRef allocation::extract_bambu_provided(const std::string& library_name, operation* curr_op, const std::string& bambu_provided_resource)
{
   technology_nodeRef current_fu;
   std::string function_name;
   bool build_proxy = false;
   bool build_wrapper = false;
   if(HLSMgr->Rfuns->is_a_proxied_function(bambu_provided_resource))
   {
      if(HLSMgr->Rfuns->is_a_shared_function(funId, bambu_provided_resource))
      {
         function_name = WRAPPED_PROXY_PREFIX + bambu_provided_resource;
         build_wrapper = true;
      }
      else
      {
         THROW_ASSERT(HLSMgr->Rfuns->is_a_proxied_shared_function(funId, bambu_provided_resource), "expected a proxy module");
         function_name = PROXY_PREFIX + bambu_provided_resource;
         build_proxy = true;
      }
   }
   else
   {
      function_name = bambu_provided_resource;
   }
   const library_managerRef libraryManager = TM->get_library_manager(library_name);
   THROW_ASSERT(libraryManager->is_fu(function_name), "functional unit not yet synthesized: " + function_name + "(" + library_name + ")");
   current_fu = libraryManager->get_fu(function_name);
   THROW_ASSERT(current_fu, "functional unit not yet synthesized: " + function_name + "(" + library_name + ")");
   const std::vector<technology_nodeRef>& op_vec = GetPointer<functional_unit>(current_fu)->get_operations();
   bool has_current_op = false;

   std::string op_name = curr_op->get_name();
   for(const auto& op_it : op_vec)
      if(GetPointer<operation>(op_it)->get_name() == op_name)
         has_current_op = true;

   if(!has_current_op)
   {
      technology_nodeRef op = technology_nodeRef(new operation());
      auto* cop = GetPointer<operation>(op);
      auto* ref_op = GetPointer<operation>(op_vec[0]);
      cop->operation_name = op_name;
      cop->time_m = ref_op->time_m;
#if HAVE_EXPERIMENTAL
      cop->power_m = ref_op->power_m;
#endif
      cop->commutative = curr_op->commutative;
      cop->bounded = ref_op->bounded;
      cop->supported_types = curr_op->supported_types;
      cop->pipe_parameters = curr_op->pipe_parameters;
      GetPointer<functional_unit>(current_fu)->add(op);
   }
   else
   {
      for(const auto& op_it : op_vec)
         if(GetPointer<operation>(op_it)->get_name() == op_name)
         {
            auto* fu_ob = GetPointer<functional_unit>(TM->get_fu(bambu_provided_resource, WORK_LIBRARY));
            THROW_ASSERT(fu_ob, "Functional unit not found for " + bambu_provided_resource);
            auto* op_ob = GetPointer<operation>(fu_ob->get_operation(bambu_provided_resource));
            GetPointer<operation>(op_it)->bounded = op_ob->bounded;
         }
   }

   if(build_wrapper)
      BuildProxyWrapper(GetPointer<functional_unit>(current_fu), bambu_provided_resource, WORK_LIBRARY);
   if(build_proxy)
      BuildProxyFunction(GetPointer<functional_unit>(current_fu));
   return current_fu;
}

static std::string fix_identifier(std::string port_name, language_writerRef writer)
{
   std::string name = HDL_manager::convert_to_identifier(GetPointer<language_writer>(writer), port_name);
   return name;
}

static void connectClockAndReset(structural_managerRef& SM, structural_objectRef& interfaceObj, structural_objectRef& component)
{
   // Clock and Reset connection
   structural_objectRef port_ck = component->find_member(CLOCK_PORT_NAME, port_o_K, component);
   structural_objectRef clock = interfaceObj->find_member(CLOCK_PORT_NAME, port_o_K, interfaceObj);
   if(port_ck and clock)
   {
      SM->add_connection(port_ck, clock);
   }
   else
   {
      THROW_UNREACHABLE("function module and wrapper are not clocked");
   }

   structural_objectRef port_rst = component->find_member(RESET_PORT_NAME, port_o_K, component);
   structural_objectRef reset = interfaceObj->find_member(RESET_PORT_NAME, port_o_K, interfaceObj);
   if(port_rst and reset)
      SM->add_connection(port_rst, reset);
}

void allocation::BuildProxyWrapper(functional_unit* current_fu, const std::string& orig_fun_name, const std::string& orig_library_name)
{
   const library_managerRef orig_libraryManager = TM->get_library_manager(orig_library_name);
   THROW_ASSERT(orig_libraryManager->is_fu(orig_fun_name), "functional unit not yet synthesized: " + orig_fun_name + "(" + orig_library_name + ")");
   technology_nodeRef orig_fun = orig_libraryManager->get_fu(orig_fun_name);
   THROW_ASSERT(orig_fun, "functional unit not yet synthesized: " + orig_fun_name + "(" + orig_library_name + ")");

   structural_managerRef orig_fu_SM = GetPointer<functional_unit>(orig_fun)->CM;
   structural_objectRef orig_top_obj = orig_fu_SM->get_circ();
   orig_top_obj->set_id(orig_fun_name + "_i");
   const module* orig_fu_module = GetPointer<module>(orig_top_obj);

   structural_managerRef wrapper_SM = current_fu->CM;
   structural_objectRef wrapper_obj = wrapper_SM->get_circ();
   connectClockAndReset(wrapper_SM, wrapper_obj, orig_top_obj);
   // create the selector signal to tell proxied and unproxied calls apart
   structural_type_descriptorRef bool_signal_type = structural_type_descriptorRef(new structural_type_descriptor("bool", 0));
   // select the operations mode of the functional unit, used to drive the proxy selector
   const functional_unit::operation_vec& ops = current_fu->get_operations();
   std::vector<structural_objectRef> op_ports;
   for(const auto& o : ops)
   {
      const std::string op_name = GetPointer<operation>(o)->get_name();
      if(!boost::algorithm::starts_with(op_name, WRAPPED_PROXY_PREFIX))
      {
         const std::string sel_port_name = "sel_" + op_name;
         structural_objectRef new_sel_port = wrapper_obj->find_member(sel_port_name, port_o_K, wrapper_obj);
         /*
          * sometimes the selector port is already present in the proxy.
          * This happens in particular this happens for abort and
          * __builtin_abort.
          * In this case there is no need to add the new port.
          */
         if(not new_sel_port)
         {
            wrapper_SM->add_port(sel_port_name, port_o::IN, wrapper_obj, bool_signal_type);
            new_sel_port = wrapper_obj->find_member(sel_port_name, port_o_K, wrapper_obj);
         }
         op_ports.push_back(new_sel_port);
      }
   }
   // build a binary tree of ors to drive the proxy selector
   structural_objectRef selector_signal = wrapper_SM->add_sign("proxy_selector____out_sel", wrapper_obj, bool_signal_type);
   if(not op_ports.empty())
   {
      structural_objectRef or_gate = wrapper_SM->add_module_from_technology_library("proxy_selector____or_gate", OR_GATE_STD, HLS->HLS_T->get_technology_manager()->get_library(OR_GATE_STD), wrapper_obj, HLS->HLS_T->get_technology_manager());
      structural_objectRef or_in = or_gate->find_member("in", port_vector_o_K, or_gate);
      auto* port = GetPointer<port_o>(or_in);
      port->add_n_ports(static_cast<unsigned int>(op_ports.size()), or_in);
      unsigned int port_n = 0;
      for(const auto& p : op_ports)
      {
         wrapper_SM->add_connection(p, port->get_port(port_n));
         port_n++;
      }
      structural_objectRef or_out = or_gate->find_member("out1", port_o_K, or_gate);
      wrapper_SM->add_connection(or_out, selector_signal);
   }

   auto inPortSize = static_cast<unsigned int>(orig_fu_module->get_in_port_size());
   for(unsigned int port_id = 0; port_id < inPortSize; port_id++)
   {
      structural_objectRef curr_port = orig_fu_module->get_in_port(port_id);
      const std::string port_name = curr_port->get_id();
      if(port_name != CLOCK_PORT_NAME and port_name != RESET_PORT_NAME)
      {
         if(is_other_port(curr_port))
         {
            structural_objectRef wrapper_mem_port = wrapper_obj->find_member(port_name, port_o_K, wrapper_obj);
            structural_objectRef wrapped_mem_port = orig_top_obj->find_member(port_name, port_o_K, orig_top_obj);
            wrapper_SM->add_connection(wrapper_mem_port, wrapped_mem_port);
            continue;
         }
         const std::string proxy_port_name = PROXY_PREFIX + port_name;
         // insert wDataMux
         structural_objectRef mux = wrapper_SM->add_module_from_technology_library("proxy_mux_____" + port_name, MUX_GATE_STD, HLS->HLS_T->get_technology_manager()->get_library(MUX_GATE_STD), wrapper_obj, HLS->HLS_T->get_technology_manager());

         structural_objectRef mux_in1 = mux->find_member("in1", port_o_K, mux);
         structural_objectRef mux_in2 = mux->find_member("in2", port_o_K, mux);
         structural_objectRef mux_out = mux->find_member("out1", port_o_K, mux);
         structural_objectRef mux_sel = mux->find_member("sel", port_o_K, mux);
         structural_objectRef proxied_call_port = wrapper_obj->find_member(proxy_port_name, port_o_K, wrapper_obj);
         structural_objectRef local_call_port = wrapper_obj->find_member(port_name, port_o_K, wrapper_obj);
         structural_objectRef wrapped_fu_port = orig_top_obj->find_member(port_name, port_o_K, orig_top_obj);
         structural_type_descriptorRef wrapped_port_type = wrapped_fu_port->get_typeRef();
         structural_type_descriptorRef mux_out_type = mux_out->get_typeRef();
         GetPointer<port_o>(local_call_port)->type_resize(STD_GET_SIZE(wrapped_port_type));
         GetPointer<port_o>(proxied_call_port)->type_resize(STD_GET_SIZE(wrapped_port_type));
         GetPointer<port_o>(mux_in1)->type_resize(STD_GET_SIZE(wrapped_port_type));
         GetPointer<port_o>(mux_in2)->type_resize(STD_GET_SIZE(wrapped_port_type));
         GetPointer<port_o>(mux_out)->type_resize(STD_GET_SIZE(wrapped_port_type));
         const std::string tmp_signal_name = "muxed_in_" + port_name;
         structural_objectRef proxied_in_signal = wrapper_SM->add_sign(tmp_signal_name, wrapper_obj, mux_out_type);
         wrapper_SM->add_connection(mux_sel, selector_signal);
         wrapper_SM->add_connection(mux_in1, local_call_port);
         wrapper_SM->add_connection(mux_in2, proxied_call_port);
         wrapper_SM->add_connection(mux_out, proxied_in_signal);
         wrapper_SM->add_connection(proxied_in_signal, wrapped_fu_port);
      }
   }
   auto outPortSize = static_cast<unsigned int>(orig_fu_module->get_out_port_size());
   for(unsigned int currentPort = 0; currentPort < outPortSize; ++currentPort)
   {
      structural_objectRef curr_port = orig_fu_module->get_out_port(currentPort);
      const std::string port_name = curr_port->get_id();
      if(is_other_port(curr_port))
      {
         structural_objectRef wrapper_mem_port = wrapper_obj->find_member(port_name, port_o_K, wrapper_obj);
         structural_objectRef wrapped_mem_port = orig_top_obj->find_member(port_name, port_o_K, orig_top_obj);
         wrapper_SM->add_connection(wrapper_mem_port, wrapped_mem_port);
         continue;
      }
      const std::string proxy_port_name = PROXY_PREFIX + port_name;
      structural_objectRef local_port = wrapper_obj->find_member(port_name, port_o_K, wrapper_obj);
      structural_objectRef proxied_port = wrapper_obj->find_member(proxy_port_name, port_o_K, wrapper_obj);
      structural_objectRef wrapped_fu_port = orig_top_obj->find_member(port_name, port_o_K, orig_top_obj);
      structural_type_descriptorRef wrapped_port_type = wrapped_fu_port->get_typeRef();
      GetPointer<port_o>(local_port)->type_resize(STD_GET_SIZE(wrapped_port_type));
      GetPointer<port_o>(proxied_port)->type_resize(STD_GET_SIZE(wrapped_port_type));
      const std::string tmp_signal_name = "tmp_out_" + port_name;
      structural_objectRef out_signal_tmp = wrapper_SM->add_sign(tmp_signal_name, wrapper_obj, wrapped_port_type);
      wrapper_SM->add_connection(wrapped_fu_port, out_signal_tmp);
      wrapper_SM->add_connection(out_signal_tmp, local_port);
      wrapper_SM->add_connection(out_signal_tmp, proxied_port);
   }

   memory::propagate_memory_parameters(orig_top_obj, wrapper_SM);
}

void allocation::add_proxy_function_wrapper(const std::string& library_name, technology_nodeRef techNode_obj, const std::string& orig_fun_name)
{
   const std::string wrapped_fu_name = WRAPPED_PROXY_PREFIX + orig_fun_name;
   PRINT_DBG_MEX(DEBUG_LEVEL_VERY_PEDANTIC, debug_level, " - adding proxy function wrapper " + wrapped_fu_name);
   structural_managerRef structManager_obj = GetPointer<functional_unit>(techNode_obj)->CM;
   structural_objectRef fu_obj = structManager_obj->get_circ();
   auto* fu_module = GetPointer<module>(fu_obj);

   structural_objectRef wrapper_top;
   structural_managerRef CM = structural_managerRef(new structural_manager(parameters));
   structural_type_descriptorRef module_type = structural_type_descriptorRef(new structural_type_descriptor(wrapped_fu_name));
   CM->set_top_info(wrapped_fu_name, module_type);
   wrapper_top = CM->get_circ();
   /// add description and license
   GetPointer<module>(wrapper_top)->set_description("Proxy wrapper for function: " + wrapped_fu_name);
   GetPointer<module>(wrapper_top)->set_copyright(fu_module->get_copyright());
   GetPointer<module>(wrapper_top)->set_authors(fu_module->get_authors());
   GetPointer<module>(wrapper_top)->set_license(fu_module->get_license());
<<<<<<< HEAD
   if(fu_module->is_parameter(MEMORY_PARAMETER))
=======
   if (fu_module->ExistsParameter(MEMORY_PARAMETER))
>>>>>>> d09917d3
   {
      GetPointer<module>(wrapper_top)->SetParameter(MEMORY_PARAMETER, fu_module->GetParameter(MEMORY_PARAMETER));
   }
   // handle input ports
   auto inPortSize = static_cast<unsigned int>(fu_module->get_in_port_size());
   for(unsigned int currentPort = 0; currentPort < inPortSize; ++currentPort)
   {
      structural_objectRef curr_port = fu_module->get_in_port(currentPort);
      const std::string port_name = curr_port->get_id();
      {
         structural_objectRef generated_port;
         if(curr_port->get_kind() == port_vector_o_K)
            generated_port = CM->add_port_vector(port_name, port_o::IN, port_o::PARAMETRIC_PORT, wrapper_top, curr_port->get_typeRef());
         else
            generated_port = CM->add_port(port_name, port_o::IN, wrapper_top, curr_port->get_typeRef());
         curr_port->copy(generated_port);
      }
   }
   for(unsigned int currentPort = 0; currentPort < inPortSize; ++currentPort)
   {
      structural_objectRef curr_port = fu_module->get_in_port(currentPort);
      if(not is_other_port(curr_port))
      {
         const std::string port_name = curr_port->get_id();
         if(port_name != CLOCK_PORT_NAME && port_name != RESET_PORT_NAME)
         {
            structural_objectRef proxy_generated_port;
            const std::string proxy_port_name = PROXY_PREFIX + port_name;
            if(curr_port->get_kind() == port_vector_o_K)
               proxy_generated_port = CM->add_port_vector(proxy_port_name, port_o::IN, port_o::PARAMETRIC_PORT, wrapper_top, curr_port->get_typeRef());
            else
               proxy_generated_port = CM->add_port(proxy_port_name, port_o::IN, wrapper_top, curr_port->get_typeRef());
            curr_port->copy(proxy_generated_port);
            GetPointer<port_o>(proxy_generated_port)->set_id(proxy_port_name);
         }
      }
   }
   // handle output ports
   auto outPortSize = static_cast<unsigned int>(fu_module->get_out_port_size());
   for(unsigned int currentPort = 0; currentPort < outPortSize; ++currentPort)
   {
      structural_objectRef curr_port = fu_module->get_out_port(currentPort);
      const std::string port_name = curr_port->get_id();
      {
         structural_objectRef generated_port;
         if(curr_port->get_kind() == port_vector_o_K)
            generated_port = CM->add_port_vector(port_name, port_o::OUT, port_o::PARAMETRIC_PORT, wrapper_top, curr_port->get_typeRef());
         else
            generated_port = CM->add_port(port_name, port_o::OUT, wrapper_top, curr_port->get_typeRef());
         curr_port->copy(generated_port);
      }
   }
   for(unsigned int currentPort = 0; currentPort < outPortSize; ++currentPort)
   {
      structural_objectRef curr_port = fu_module->get_out_port(currentPort);
      if(not is_other_port(curr_port))
      {
         structural_objectRef proxy_generated_port;
         const std::string proxy_port_name = PROXY_PREFIX + curr_port->get_id();
         if(curr_port->get_kind() == port_vector_o_K)
            proxy_generated_port = CM->add_port_vector(proxy_port_name, port_o::OUT, port_o::PARAMETRIC_PORT, wrapper_top, curr_port->get_typeRef());
         else
            proxy_generated_port = CM->add_port(proxy_port_name, port_o::OUT, wrapper_top, curr_port->get_typeRef());
         curr_port->copy(proxy_generated_port);
         GetPointer<port_o>(proxy_generated_port)->set_id(proxy_port_name);
      }
   }

   const NP_functionalityRef& np = fu_module->get_NP_functionality();
   std::string orig_np_library = np->get_NP_functionality(NP_functionality::LIBRARY);
   orig_np_library.replace(0, orig_fun_name.size(), wrapped_fu_name);
   CM->add_NP_functionality(wrapper_top, NP_functionality::LIBRARY, orig_np_library);
   TM->add_resource(PROXY_LIBRARY, wrapped_fu_name, CM);
   fu_obj->set_owner(wrapper_top);
   GetPointer<module>(wrapper_top)->add_internal_object(fu_obj);
   PRINT_DBG_MEX(DEBUG_LEVEL_VERY_PEDANTIC, debug_level, " - Created proxy wrapper " + wrapped_fu_name + " and added to library " + PROXY_LIBRARY);

   auto wrapper_tn = TM->get_fu(wrapped_fu_name, PROXY_LIBRARY);
   auto* wrapper_fu = GetPointer<functional_unit>(wrapper_tn);
   auto* orig_fu = GetPointer<functional_unit>(techNode_obj);
   wrapper_fu->ordered_attributes = orig_fu->ordered_attributes;
   wrapper_fu->attributes = orig_fu->attributes;
   wrapper_fu->clock_period = orig_fu->clock_period;
   wrapper_fu->clock_period_resource_fraction = orig_fu->clock_period_resource_fraction;
   wrapper_fu->area_m = orig_fu->area_m;
   wrapper_fu->fu_template_name = orig_fu->fu_template_name;
   wrapper_fu->fu_template_parameters = orig_fu->fu_template_parameters;
   wrapper_fu->characterizing_constant_value = orig_fu->characterizing_constant_value;
   wrapper_fu->memory_type = orig_fu->memory_type;
   wrapper_fu->channels_type = orig_fu->channels_type;
   wrapper_fu->memory_ctrl_type = orig_fu->memory_ctrl_type;
   wrapper_fu->bram_load_latency = orig_fu->bram_load_latency;
   const functional_unit::operation_vec& ops = orig_fu->get_operations();
   for(const auto& op : ops)
   {
      auto* current_op = GetPointer<operation>(op);
      std::string op_name = current_op->get_name();
      TM->add_operation(PROXY_LIBRARY, wrapped_fu_name, op_name);
      auto* proxy_op = GetPointer<operation>(wrapper_fu->get_operation(op_name));
      proxy_op->time_m = current_op->time_m;
      proxy_op->commutative = current_op->commutative;
      proxy_op->bounded = current_op->bounded;
      proxy_op->supported_types = current_op->supported_types;
      proxy_op->pipe_parameters = current_op->pipe_parameters;
   }
   /// add a fictious operation to allow bus merging
   TM->add_operation(PROXY_LIBRARY, wrapped_fu_name, wrapped_fu_name);
   auto* wrapper_fictious_op = GetPointer<operation>(wrapper_fu->get_operation(wrapped_fu_name));
   wrapper_fictious_op->time_m = time_model::create_model(HLS_T->get_target_device()->get_type(), parameters);

   /// automatically build proxy wrapper HDL description
   BuildProxyWrapper(wrapper_fu, orig_fun_name, library_name);
}

void allocation::BuildProxyFunctionVerilog(functional_unit* current_fu)
{
   const functional_unit::operation_vec& ops = current_fu->get_operations();
   structural_managerRef CM = current_fu->CM;
   structural_objectRef top = CM->get_circ();
   auto* fu_module = GetPointer<module>(top);
   auto inPortSize = static_cast<unsigned int>(fu_module->get_in_port_size());
   auto outPortSize = static_cast<unsigned int>(fu_module->get_out_port_size());
   language_writerRef writer = language_writer::create_writer(HDLWriter_Language::VERILOG, HLSMgr->get_HLS_target()->get_technology_manager(), parameters);

   structural_type_descriptorRef b_type = structural_type_descriptorRef(new structural_type_descriptor("bool", 0));
   std::string sel_guard;
   for(const auto& op : ops)
   {
      auto* current_op = GetPointer<operation>(op);
      std::string op_name = current_op->get_name();
      if(boost::algorithm::starts_with(op_name, PROXY_PREFIX))
         continue;
      std::string sel_port_name = "sel_" + op_name;
      structural_objectRef sel_port = fu_module->find_member(sel_port_name, port_o_K, top);
      if(!sel_port)
      {
         CM->add_port(sel_port_name, port_o::IN, top, b_type);
      }
      if(sel_guard == "")
         sel_guard = sel_port_name;
      else
         sel_guard = "(" + sel_guard + "|" + sel_port_name + ")";
   }

   std::string verilog_description;
   for(unsigned int currentPort = 0; currentPort < inPortSize; ++currentPort)
   {
      structural_objectRef curr_port = fu_module->get_in_port(currentPort);
      if(is_other_port(curr_port))
         continue;
      std::string port_name = curr_port->get_id();
      if(port_name != CLOCK_PORT_NAME && port_name != RESET_PORT_NAME)
      {
         if(verilog_description != "")
            verilog_description += "\n";
         if(port_name == START_PORT_NAME)
            verilog_description = verilog_description + "assign " + PROXY_PREFIX + port_name + " = " + fix_identifier(port_name, writer) + ";";
         else if(fu_module->find_member(PROXY_PREFIX + port_name, port_o_K, top))
            verilog_description = verilog_description + "assign " + PROXY_PREFIX + port_name + " = " + sel_guard + " ? " + fix_identifier(port_name, writer) + " : 0;";
      }
   }
   for(unsigned int currentPort = 0; currentPort < outPortSize; ++currentPort)
   {
      structural_objectRef curr_port = fu_module->get_out_port(currentPort);
      if(is_other_port(curr_port))
         continue;
      std::string port_name = curr_port->get_id();
      if(verilog_description != "")
         verilog_description += "\n";
      verilog_description = verilog_description + "assign " + fix_identifier(port_name, writer) + " = " + PROXY_PREFIX + port_name + ";";
   }
   add_escape(verilog_description, "\\");
   CM->add_NP_functionality(top, NP_functionality::VERILOG_PROVIDED, verilog_description);
}

void allocation::BuildProxyFunctionVHDL(functional_unit* current_fu)
{
   const functional_unit::operation_vec& ops = current_fu->get_operations();
   structural_managerRef CM = current_fu->CM;
   structural_objectRef top = CM->get_circ();
   auto* fu_module = GetPointer<module>(top);
   auto inPortSize = static_cast<unsigned int>(fu_module->get_in_port_size());
   auto outPortSize = static_cast<unsigned int>(fu_module->get_out_port_size());
   language_writerRef writer = language_writer::create_writer(HDLWriter_Language::VHDL, HLSMgr->get_HLS_target()->get_technology_manager(), parameters);

   structural_type_descriptorRef b_type = structural_type_descriptorRef(new structural_type_descriptor("bool", 0));
   std::string sel_guard;
   for(const auto& op : ops)
   {
      auto* current_op = GetPointer<operation>(op);
      std::string op_name = current_op->get_name();
      if(boost::algorithm::starts_with(op_name, PROXY_PREFIX))
         continue;
      std::string sel_port_name = "sel_" + op_name;
      structural_objectRef sel_port = fu_module->find_member(sel_port_name, port_o_K, top);
      if(!sel_port)
      {
         CM->add_port(sel_port_name, port_o::IN, top, b_type);
      }
      if(sel_guard == "")
         sel_guard = fix_identifier(sel_port_name, writer);
      else
         sel_guard = sel_guard + " or " + fix_identifier(sel_port_name, writer);
   }

   sel_guard = "(" + sel_guard + ") = '1'";

   std::string VHDL_description;
   VHDL_description += "begin";
   for(unsigned int currentPort = 0; currentPort < inPortSize; ++currentPort)
   {
      structural_objectRef curr_port = fu_module->get_in_port(currentPort);
      if(is_other_port(curr_port))
         continue;
      std::string port_name = curr_port->get_id();
      if(port_name != CLOCK_PORT_NAME && port_name != RESET_PORT_NAME)
      {
         if(VHDL_description != "")
            VHDL_description += "\n";
         if(port_name == START_PORT_NAME)
            VHDL_description = VHDL_description + fix_identifier(PROXY_PREFIX + port_name, writer) + " <= " + fix_identifier(port_name, writer) + ";";
         else if(fu_module->find_member(PROXY_PREFIX + port_name, port_o_K, top))
            VHDL_description = VHDL_description + fix_identifier(PROXY_PREFIX + port_name, writer) + " <= " + fix_identifier(port_name, writer) + " when (" + sel_guard + ") else " + (GET_TYPE_SIZE(curr_port) == 1 ? "'0'" : "(others => '0')") + ";";
      }
   }
   for(unsigned int currentPort = 0; currentPort < outPortSize; ++currentPort)
   {
      structural_objectRef curr_port = fu_module->get_out_port(currentPort);
      if(is_other_port(curr_port))
         continue;
      std::string port_name = curr_port->get_id();
      if(VHDL_description != "")
         VHDL_description += "\n";
      VHDL_description = VHDL_description + fix_identifier(port_name, writer) + " <= " + fix_identifier(PROXY_PREFIX + port_name, writer) + ";";
   }
   add_escape(VHDL_description, "\\");
   CM->add_NP_functionality(top, NP_functionality::VHDL_PROVIDED, VHDL_description);
}

void allocation::BuildProxyFunction(functional_unit* current_fu)
{
   const auto writer = static_cast<HDLWriter_Language>(parameters->getOption<unsigned int>(OPT_writer_language));
   switch(writer)
   {
      case HDLWriter_Language::VHDL:
      {
         BuildProxyFunctionVHDL(current_fu);
         break;
      }
      case HDLWriter_Language::VERILOG:
      {
         BuildProxyFunctionVerilog(current_fu);
         break;
      }
      case HDLWriter_Language::SYSTEM_VERILOG:
#if HAVE_EXPERIMENTAL
      case HDLWriter_Language::SYSTEMC:
      case HDLWriter_Language::BLIF:
      case HDLWriter_Language::EDIF:
#endif
      default:
         THROW_UNREACHABLE("");
   }
}

void allocation::add_proxy_function_module(const HLS_constraintsRef HLS_C, technology_nodeRef techNode_obj, const std::string& orig_fun_name)
{
   const std::string proxied_fu_name = PROXY_PREFIX + orig_fun_name;
   PRINT_DBG_MEX(DEBUG_LEVEL_VERY_PEDANTIC, debug_level, " - adding proxied function " + proxied_fu_name);
   structural_managerRef structManager_obj = GetPointer<functional_unit>(techNode_obj)->CM;
   structural_objectRef fu_obj = structManager_obj->get_circ();
   auto* fu_module = GetPointer<module>(fu_obj);

   structural_objectRef top;
   structural_managerRef CM = structural_managerRef(new structural_manager(parameters));
   structural_type_descriptorRef module_type = structural_type_descriptorRef(new structural_type_descriptor(proxied_fu_name));
   CM->set_top_info(proxied_fu_name, module_type);
   top = CM->get_circ();
   /// add description and license
   GetPointer<module>(top)->set_description("Proxy module for function: " + proxied_fu_name);
   GetPointer<module>(top)->set_copyright(fu_module->get_copyright());
   GetPointer<module>(top)->set_authors(fu_module->get_authors());
   GetPointer<module>(top)->set_license(fu_module->get_license());

   /*
    * The proxy is a module instantiated in the datapath of the caller.
    * It is used to call a shared function module that is allocated in one of
    * the dominators of the caller.
    * We can imagine this with three layers
    *
    *    CALLER LAYER
    *
    *          ^
    * ----|----|---------
    *     v
    *
    *    PROXY LAYER
    *
    *          ^
    * ----|----|---------
    *     v
    *
    *   CALLED LAYER
    *   (proxied function)
    *
    * The called layer connects the signals from the proxy to the real
    * instantiation of the called function, wherever it wa allocated.
    * It is not handled here.
    * Here we're building the component that implements the proxy layer and we
    * have to add the ports for communication with the caller layer and the
    * called layer.
    */
   auto inPortSize = static_cast<unsigned int>(fu_module->get_in_port_size());
   auto outPortSize = static_cast<unsigned int>(fu_module->get_out_port_size());
   // analyze the input signals of the proxed function, i.e. the function called through the proxy
   for(unsigned int currentPort = 0; currentPort < inPortSize; ++currentPort)
   {
      structural_objectRef curr_port = fu_module->get_in_port(currentPort);
      if(is_other_port(curr_port))
         continue;

      const std::string port_name = curr_port->get_id();
      // clock and reset are not propagated because the proxied functions have their own
      if(port_name != CLOCK_PORT_NAME and port_name != RESET_PORT_NAME)
      {
         /*
          * add an input port to the proxy for every input port of the proxied function.
          * This connects the caller layer to the proxy
          */
         structural_objectRef generated_port;
         if(curr_port->get_kind() == port_vector_o_K)
            generated_port = CM->add_port_vector(port_name, port_o::IN, port_o::PARAMETRIC_PORT, top, curr_port->get_typeRef());
         else
            generated_port = CM->add_port(port_name, port_o::IN, top, curr_port->get_typeRef());
         curr_port->copy(generated_port);
      }
   }
   // analyze the output signals of the proxied function
   for(unsigned int currentPort = 0; currentPort < outPortSize; ++currentPort)
   {
      structural_objectRef curr_port = fu_module->get_out_port(currentPort);
      if(is_other_port(curr_port))
         continue;
      /*
       * Add an output port to the proxy for every output port of the proxied function.
       * These connect the proxy to the caller layer
       */
      structural_objectRef generated_port;
      const std::string port_name = curr_port->get_id();
      if(curr_port->get_kind() == port_vector_o_K)
         generated_port = CM->add_port_vector(port_name, port_o::OUT, port_o::PARAMETRIC_PORT, top, curr_port->get_typeRef());
      else
         generated_port = CM->add_port(port_name, port_o::OUT, top, curr_port->get_typeRef());
      curr_port->copy(generated_port);
   }
   // analyze the input signals of the proxed function, i.e. the function called through the proxy
   for(unsigned int currentPort = 0; currentPort < inPortSize; ++currentPort)
   {
      structural_objectRef curr_port = fu_module->get_in_port(currentPort);
      if(is_other_port(curr_port))
         continue;

      const std::string port_name = curr_port->get_id();
      // clock and reset are not propagated because the proxied functions have their own
      if(port_name != CLOCK_PORT_NAME and port_name != RESET_PORT_NAME)
      {
         /*
          * add an output port to the proxy for every input port of the proxied function.
          * This connects the proxy to the called layer.
          * The connection is outgoing from the proxy to the called proxied function.
          */
         structural_objectRef proxy_generated_port;
         const std::string proxied_port_name = PROXY_PREFIX + port_name;
         if(curr_port->get_kind() == port_vector_o_K)
            proxy_generated_port = CM->add_port_vector(proxied_port_name, port_o::OUT, port_o::PARAMETRIC_PORT, top, curr_port->get_typeRef());
         else
            proxy_generated_port = CM->add_port(proxied_port_name, port_o::OUT, top, curr_port->get_typeRef());
         curr_port->copy(proxy_generated_port);
         GetPointer<port_o>(proxy_generated_port)->set_port_direction(port_o::OUT);
         GetPointer<port_o>(proxy_generated_port)->set_is_memory(true);
         GetPointer<port_o>(proxy_generated_port)->set_id(proxied_port_name);
      }
   }
   // analyze the output signals of the proxied function
   for(unsigned int currentPort = 0; currentPort < outPortSize; ++currentPort)
   {
      structural_objectRef curr_port = fu_module->get_out_port(currentPort);
      if(is_other_port(curr_port))
         continue;
      /*
       * add an input port to the proxy for every output port of the proxied function.
       * This connects the proxy to the called layer.
       * The connection is incoming from the called proxied function to the proxy itself
       */
      const std::string proxied_port_name = PROXY_PREFIX + curr_port->get_id();
      structural_objectRef proxy_generated_port;
      if(curr_port->get_kind() == port_vector_o_K)
         proxy_generated_port = CM->add_port_vector(proxied_port_name, port_o::IN, port_o::PARAMETRIC_PORT, top, curr_port->get_typeRef());
      else
         proxy_generated_port = CM->add_port(proxied_port_name, port_o::IN, top, curr_port->get_typeRef());
      curr_port->copy(proxy_generated_port);
      GetPointer<port_o>(proxy_generated_port)->set_port_direction(port_o::IN);
      GetPointer<port_o>(proxy_generated_port)->set_is_memory(true);
      GetPointer<port_o>(proxy_generated_port)->set_id(proxied_port_name);
   }

   const NP_functionalityRef& np = fu_module->get_NP_functionality();
   std::string orig_np_library = np->get_NP_functionality(NP_functionality::LIBRARY);
   orig_np_library.replace(0, orig_fun_name.size(), proxied_fu_name);
   CM->add_NP_functionality(top, NP_functionality::LIBRARY, orig_np_library);
   TM->add_resource(PROXY_LIBRARY, proxied_fu_name, CM);
   PRINT_DBG_MEX(DEBUG_LEVEL_VERY_PEDANTIC, debug_level, " - Created proxy module " + proxied_fu_name + " and added to library " + PROXY_LIBRARY);

   auto proxy_tn = TM->get_fu(proxied_fu_name, PROXY_LIBRARY);
   auto* proxy_fu = GetPointer<functional_unit>(proxy_tn);
   auto* orig_fu = GetPointer<functional_unit>(techNode_obj);
   proxy_fu->ordered_attributes = orig_fu->ordered_attributes;
   proxy_fu->attributes = orig_fu->attributes;
   proxy_fu->clock_period = orig_fu->clock_period;
   proxy_fu->clock_period_resource_fraction = orig_fu->clock_period_resource_fraction;
   proxy_fu->area_m = orig_fu->area_m;
   proxy_fu->fu_template_name = orig_fu->fu_template_name;
   proxy_fu->fu_template_parameters = orig_fu->fu_template_parameters;
   proxy_fu->characterizing_constant_value = orig_fu->characterizing_constant_value;
   proxy_fu->memory_type = orig_fu->memory_type;
   proxy_fu->channels_type = orig_fu->channels_type;
   proxy_fu->memory_ctrl_type = orig_fu->memory_ctrl_type;
   proxy_fu->bram_load_latency = orig_fu->bram_load_latency;
   const functional_unit::operation_vec& ops = orig_fu->get_operations();
   for(const auto& op : ops)
   {
      auto* current_op = GetPointer<operation>(op);
      std::string op_name = current_op->get_name();
      TM->add_operation(PROXY_LIBRARY, proxied_fu_name, op_name);
      auto* proxy_op = GetPointer<operation>(proxy_fu->get_operation(op_name));
      proxy_op->time_m = current_op->time_m;
      proxy_op->commutative = current_op->commutative;
      proxy_op->bounded = current_op->bounded;
      proxy_op->supported_types = current_op->supported_types;
      proxy_op->pipe_parameters = current_op->pipe_parameters;
   }
   /// add a fictious operation to allow bus merging
   TM->add_operation(PROXY_LIBRARY, proxied_fu_name, proxied_fu_name);
   auto* proxy_fictious_op = GetPointer<operation>(proxy_fu->get_operation(proxied_fu_name));
   proxy_fictious_op->time_m = time_model::create_model(HLS_T->get_target_device()->get_type(), parameters);

   /// automatically build proxy description
   BuildProxyFunction(proxy_fu);

   std::string key_new = ENCODE_FU_LIB(proxied_fu_name, PROXY_LIBRARY);
   HLS_C->tech_constraints[key_new] = 1;
}

void allocation::add_tech_constraint(technology_nodeRef cur_fu, unsigned int tech_constrain_value, unsigned int pos, bool proxy_constrained)
{
   INDENT_DBG_MEX(DEBUG_LEVEL_PEDANTIC, debug_level, "Specialized unit: " + (cur_fu->get_name()) + " in position: " + STR(pos) + (proxy_constrained ? "(proxy)" : ""));
   /// check resource constraints for indirect memory accesses
   auto last_fu = static_cast<unsigned int>(allocation_information->list_of_FU.size());
   allocation_information->list_of_FU.push_back(cur_fu);
   bool is_memory_ctrl = allocation_information->is_indirect_access_memory_unit(last_fu);
   if(is_memory_ctrl || allocation_information->get_number_channels(pos) >= 1)
   {
      allocation_information->tech_constraints.push_back(allocation_information->get_number_channels(pos));
   }
   else if(proxy_constrained)
   {
      allocation_information->tech_constraints.push_back(1);
   }
   else
   {
      PRINT_DBG_MEX(DEBUG_LEVEL_PEDANTIC, debug_level, "Constrained " + STR(pos) + "=" + cur_fu->get_name() + "->" << STR(tech_constrain_value));
      allocation_information->tech_constraints.push_back(tech_constrain_value);
   }
}

bool allocation::check_templated_units(double clock_period, node_kind_prec_infoRef node_info, const library_managerRef library, technology_nodeRef current_fu, operation* curr_op)
{
   std::string required_prec = "";
   std::string template_suffix = "";
   const size_t n_ins = node_info->input_prec.size();
   for(size_t ind = 0; ind < n_ins; ++ind)
   {
      if(node_info->base128_input_nelem[ind] == 0)
      {
         required_prec += STR(node_info->input_prec[ind]) + " ";
         template_suffix += STR(node_info->input_prec[ind]) + "_";
      }
      else
      {
         required_prec += STR(node_info->input_prec[ind]) + " " + STR(node_info->base128_input_nelem[ind]) + " ";
         template_suffix += STR(node_info->input_prec[ind]) + "_" + STR(node_info->base128_input_nelem[ind]) + "_";
      }
   }
   if(node_info->base128_output_nelem == 0)
   {
      required_prec += STR(node_info->output_prec);
      template_suffix += STR(node_info->output_prec);
   }
   else
   {
      required_prec += STR(node_info->output_prec) + " " + STR(node_info->base128_output_nelem);
      template_suffix += STR(node_info->output_prec) + "_" + STR(node_info->base128_output_nelem);
   }
   std::string fu_template_parameters = GetPointer<functional_unit>(current_fu)->fu_template_parameters;
   if(!boost::algorithm::starts_with(fu_template_parameters, required_prec))
   {
      INDENT_DBG_MEX(DEBUG_LEVEL_VERY_PEDANTIC, debug_level, "---Not support required precision " + STR(required_prec) + "(" + fu_template_parameters + ")");
      return true;
   }
   PRINT_DBG_MEX(DEBUG_LEVEL_VERY_PEDANTIC, debug_level, "- required_prec: \"" + required_prec);
   PRINT_DBG_MEX(DEBUG_LEVEL_VERY_PEDANTIC, debug_level, "- template_suffix: \"" + template_suffix + "\"");
   PRINT_DBG_MEX(DEBUG_LEVEL_VERY_PEDANTIC, debug_level, "- fu_template_parameters: \"" + fu_template_parameters + "\"");
   std::string pipeline_id =
       get_compliant_pipelined_unit(clock_period, curr_op->pipe_parameters, current_fu, curr_op->get_name(), library->get_library_name(), template_suffix, node_info->input_prec.size() > 1 ? node_info->input_prec[1] : node_info->input_prec[0]);
   if(pipeline_id != "")
      required_prec += " " + pipeline_id;
   // if the computed parameters is different from what was used to build this specialization skip it.
   if(required_prec != fu_template_parameters)
   {
      INDENT_DBG_MEX(DEBUG_LEVEL_VERY_PEDANTIC, debug_level, "---" + required_prec + " vs. " + fu_template_parameters);
      return true;
   }

   if(pipeline_id == "")
   {
      if(curr_op->time_m->get_cycles() == 0 && allocation_information->time_m_execution_time(curr_op) > clock_period)
         THROW_WARNING("No functional unit exists for the given clock period: the fastest unit will be used as multy-cycle unit (" + GetPointer<functional_unit>(current_fu)->fu_template_name +
                       "): " + STR(allocation_information->time_m_execution_time(curr_op)));
   }
   return false;
}

bool allocation::check_for_memory_compliancy(bool Has_extern_allocated_data, technology_nodeRef current_fu, const std::string& memory_ctrl_type, std::string channels_type)
{
   std::string memory_type = GetPointer<functional_unit>(current_fu)->memory_type;
   std::string bram_load_latency = GetPointer<functional_unit>(current_fu)->bram_load_latency;

   /// LOAD/STORE operations allocated on memories have been already allocated
   if(memory_type != "")
      return true;

   /// LOAD/STORE operations on proxys have been already managed
   if(channels_type != "" && (memory_ctrl_type == MEMORY_CTRL_TYPE_PROXY || memory_ctrl_type == MEMORY_CTRL_TYPE_PROXYN || memory_ctrl_type == MEMORY_CTRL_TYPE_DPROXY || memory_ctrl_type == MEMORY_CTRL_TYPE_DPROXYN))
      return true;
#if !HAVE_EXPERIMENTAL
   if(GetPointer<functional_unit>(current_fu)->functional_unit_name == "MEMORY_CTRL_P1N")
      return true;
#endif

   const auto channel_type_to_be_used = parameters->getOption<MemoryAllocation_ChannelsType>(OPT_channels_type);
   if(channels_type != "")
   {
      switch(channel_type_to_be_used)
      {
         case(MemoryAllocation_ChannelsType::MEM_ACC_11):
         case(MemoryAllocation_ChannelsType::MEM_ACC_N1):
<<<<<<< HEAD
         {
            if(channels_type.find(CHANNELS_TYPE_MEM_ACC_NN) != std::string::npos or channels_type.find(CHANNELS_TYPE_MEM_ACC_P1N) != std::string::npos)
               return true;
            break;
         }
=======
            {
               if(channels_type.find(CHANNELS_TYPE_MEM_ACC_NN) != std::string::npos or channels_type.find(CHANNELS_TYPE_MEM_ACC_P1N) !=std::string::npos)
                  return true;
               break;
            }
>>>>>>> d09917d3
         case(MemoryAllocation_ChannelsType::MEM_ACC_NN):
         {
            if(channels_type.find(CHANNELS_TYPE_MEM_ACC_NN) == std::string::npos)
               return true;
            break;
         }
         case(MemoryAllocation_ChannelsType::MEM_ACC_P1N):
         {
            if(channels_type.find(CHANNELS_TYPE_MEM_ACC_P1N) == std::string::npos)
            {
               return true;
            }
<<<<<<< HEAD
            break;
         }
=======
         case(MemoryAllocation_ChannelsType::MEM_ACC_CS):
            {
               if(channels_type.find(CHANNELS_TYPE_MEM_ACC_CS) == std::string::npos)
               {
                  return true;
               }
               break;
            }
>>>>>>> d09917d3
         default:
            THROW_UNREACHABLE("");
      }
   }
   bool are_operations_bounded = memory_ctrl_type != "";
   const functional_unit::operation_vec& Operations = GetPointer<functional_unit>(current_fu)->get_operations();
   const functional_unit::operation_vec::const_iterator it_o_end = Operations.end();
   for(auto it_o = Operations.begin(); it_o_end != it_o && are_operations_bounded; ++it_o)
      if(!GetPointer<operation>(*it_o)->is_bounded())
         are_operations_bounded = false;

   if(Has_extern_allocated_data && are_operations_bounded && memory_ctrl_type != "")
   {
      return true;
   }
   if(!Has_extern_allocated_data && !are_operations_bounded && memory_ctrl_type != "")
   {
      return true;
   }

   if(memory_ctrl_type != "" && parameters->getOption<std::string>(OPT_memory_controller_type) != memory_ctrl_type)
   {
      return true;
   }
   if(bram_load_latency != "")
   {
      if(bram_load_latency == "2" && parameters->getOption<std::string>(OPT_bram_high_latency) != "")
         return true;
      if(bram_load_latency == "3" && parameters->getOption<std::string>(OPT_bram_high_latency) != "_3")
         return true;
      if(bram_load_latency == "4" && parameters->getOption<std::string>(OPT_bram_high_latency) != "_4")
         return true;
      if(bram_load_latency != "2" && bram_load_latency != "3" && bram_load_latency != "4")
         THROW_ERROR("unexpected bram_load_latency");
   }
   return false;
}

bool allocation::check_type_and_precision(operation* curr_op, node_kind_prec_infoRef node_info)
{
   if(node_info->node_kind != "" && !curr_op->is_type_supported(node_info->node_kind))
   {
      INDENT_DBG_MEX(DEBUG_LEVEL_VERY_PEDANTIC, debug_level, "---Not supported type " + node_info->node_kind);
      return true; // FU does not support the operation type
   }
   // Check for correct precision
   if(!curr_op->is_type_supported(node_info->node_kind, node_info->input_prec, node_info->base128_input_nelem))
   {
      INDENT_DBG_MEX(DEBUG_LEVEL_VERY_PEDANTIC, debug_level, "---Not supported precision");
      return true; // FU does support the operation type, but does not support correct precision
   }
   return false;
}

bool allocation::check_proxies(const library_managerRef library, std::string fu_name)
{
   if(HLSMgr->Rfuns->is_a_proxied_function(fu_name))
      return true;
   if(library->get_library_name() == PROXY_LIBRARY)
   {
      if(boost::algorithm::starts_with(fu_name, WRAPPED_PROXY_PREFIX))
      {
         std::string original_function_name = fu_name.substr(std::string(WRAPPED_PROXY_PREFIX).size());
         if(!HLSMgr->Rfuns->is_a_shared_function(funId, original_function_name))
            return true;
      }
      else
      {
         THROW_ASSERT(fu_name.compare(0, std::string(PROXY_PREFIX).size(), PROXY_PREFIX) == 0, "expected a proxy module");
         std::string original_function_name = fu_name.substr(std::string(PROXY_PREFIX).size());
         if(!HLSMgr->Rfuns->is_a_proxied_shared_function(funId, original_function_name))
            return true;
      }
   }
   return false;
}

bool allocation::check_generated_bambu_flopoco(bool skip_softfloat_resources, structural_managerRef structManager_obj, std::string& bambu_provided_resource, bool skip_flopoco_resources, technology_nodeRef current_fu)
{
   if(structManager_obj) /// generated cannot be directly considered for allocation
   {
      structural_objectRef modobj = structManager_obj->get_circ();
      auto* mod = GetPointer<module>(modobj);

      if(mod->get_generated())
         return true;

      const NP_functionalityRef& np = mod->get_NP_functionality();
      if(skip_flopoco_resources)
      {
         if(np && np->get_NP_functionality(NP_functionality::FLOPOCO_PROVIDED) != "")
            return true;
      }
      if(skip_softfloat_resources)
      {
         if(np && np->get_NP_functionality(NP_functionality::BAMBU_PROVIDED) != "")
            return true;
      }
      else if(np)
         bambu_provided_resource = np->get_NP_functionality(NP_functionality::BAMBU_PROVIDED);
   }
   else if(GetPointer<functional_unit>(current_fu)->fu_template_name != "")
   {
      std::string tfname = GetPointer<functional_unit>(current_fu)->fu_template_name;
      technology_nodeRef tfu = get_fu(tfname);
      if(!tfu || !GetPointer<functional_unit_template>(tfu) || !GetPointer<functional_unit_template>(tfu)->FU || !GetPointer<functional_unit>(GetPointer<functional_unit_template>(tfu)->FU)->CM)
         return true;
      structural_managerRef tcm = GetPointer<functional_unit>(GetPointer<functional_unit_template>(tfu)->FU)->CM;
      structural_objectRef tmodobj = tcm->get_circ();
      auto* tmod = GetPointer<module>(tmodobj);
      const NP_functionalityRef& tnp = tmod->get_NP_functionality();
      if(tnp && skip_flopoco_resources && tnp->get_NP_functionality(NP_functionality::FLOPOCO_PROVIDED) != "")
         return true;
      if(tnp && skip_softfloat_resources && tnp->get_NP_functionality(NP_functionality::BAMBU_PROVIDED) != "")
         return true;
      else if(tnp)
         bambu_provided_resource = tnp->get_NP_functionality(NP_functionality::BAMBU_PROVIDED);
   }
   return false;
}

DesignFlowStep_Status allocation::InternalExec()
{
   const HLS_constraintsRef HLS_C = HLS->HLS_C;
   const FunctionBehaviorConstRef function_behavior = HLSMgr->CGetFunctionBehavior(funId);
   const tree_managerRef TreeM = HLSMgr->get_tree_manager();
   const std::map<unsigned int, memory_symbolRef>& function_vars = HLSMgr->Rmem->get_function_vars(funId);
   double clock_period = HLS_C->get_clock_period_resource_fraction() * HLS_C->get_clock_period();
   long step_time;
   START_TIME(step_time);
   if(output_level >= OUTPUT_LEVEL_MINIMUM and output_level <= OUTPUT_LEVEL_PEDANTIC)
      INDENT_OUT_MEX(OUTPUT_LEVEL_MINIMUM, output_level, "");
   INDENT_OUT_MEX(OUTPUT_LEVEL_MINIMUM, output_level, "-->Module allocation information for function " + HLSMgr->CGetFunctionBehavior(funId)->CGetBehavioralHelper()->get_function_name() + ":");
   unsigned int base_address = HLSMgr->base_address;
   bool Has_extern_allocated_data = ((HLSMgr->Rmem->get_memory_address() - base_address) > 0 && parameters->getOption<MemoryAllocation_Policy>(OPT_memory_allocation_policy) != MemoryAllocation_Policy::EXT_PIPELINED_BRAM &&
                                     parameters->getOption<MemoryAllocation_Policy>(OPT_memory_allocation_policy) != MemoryAllocation_Policy::INTERN_UNALIGNED) ||
                                    (HLSMgr->Rmem->has_unknown_addresses() && parameters->getOption<MemoryAllocation_Policy>(OPT_memory_allocation_policy) != MemoryAllocation_Policy::ALL_BRAM &&
                                     parameters->getOption<MemoryAllocation_Policy>(OPT_memory_allocation_policy) != MemoryAllocation_Policy::EXT_PIPELINED_BRAM);
   IntegrateTechnologyLibraries();

#if HAVE_FLOPOCO
   bool skip_flopoco_resources = false;
#else
   bool skip_flopoco_resources = true;
#endif
   bool skip_softfloat_resources = true;
   if(parameters->isOption(OPT_soft_float) && parameters->getOption<bool>(OPT_soft_float))
   {
      skip_flopoco_resources = true;
      skip_softfloat_resources = false;
   }
   std::unordered_map<std::string, unsigned int>& tech_vec = HLS_C->tech_constraints;
   const std::unordered_map<std::string, std::pair<std::string, std::pair<std::string, unsigned int>>>& binding_constraints = HLS_C->binding_constraints;
   std::unordered_map<std::string, std::map<unsigned int, unsigned int>> fu_name_to_id;
   std::set<vertex> vertex_analysed;
   OpVertexSet support_ops(function_behavior->CGetOpGraph(FunctionBehavior::CFG));
   support_ops.insert(HLS->operations.begin(), HLS->operations.end());
   const OpGraphConstRef g = function_behavior->CGetOpGraph(FunctionBehavior::CFG, support_ops);
   OpVertexSet vertex_to_analyse(g);
   graph::vertex_iterator v, v_end;
   std::map<std::string, technology_nodeRef> new_fu;
   bool gimple_return_allocated_p = false;
   unsigned int gimple_return_current_id = 0;
   for(boost::tie(v, v_end) = boost::vertices(*g); v != v_end; ++v)
   {
      std::string current_op = tree_helper::normalized_ID(g->CGetOpNodeInfo(*v)->GetOperation());
      const auto node_id = g->CGetOpNodeInfo(*v)->GetNodeId();
      const auto node_operation = [&]() -> std::string {
         if(node_id == ENTRY_ID)
            return "Entry";
         if(node_id == EXIT_ID)
            return "Exit";
         return GetPointer<const gimple_node>(TreeM->CGetTreeNode(node_id))->operation;
      }();
      INDENT_DBG_MEX(DEBUG_LEVEL_VERY_PEDANTIC, debug_level, "-->Processing operation: " + current_op + " - " + GET_NAME(g, *v) + (node_id and node_id != ENTRY_ID and node_id != EXIT_ID ? " - " + TreeM->get_tree_node_const(node_id)->ToString() : ""));
      technology_nodeRef current_fu;
      if(GET_TYPE(g, *v) & (TYPE_STORE | TYPE_LOAD))
      {
         const tree_nodeRef curr_tn = TreeM->get_tree_node_const(node_id);
         auto* me = GetPointer<gimple_assign>(curr_tn);
         THROW_ASSERT(me, "only gimple_assign's are allowed as memory operations");
         unsigned int var = 0;
         if(GET_TYPE(g, *v) & TYPE_STORE)
            var = tree_helper::get_base_index(TreeM, GET_INDEX_NODE(me->op0));
         else
            var = tree_helper::get_base_index(TreeM, GET_INDEX_NODE(me->op1));
         INDENT_DBG_MEX(DEBUG_LEVEL_VERY_PEDANTIC, debug_level, "Variable is " + (var != 0 ? TreeM->CGetTreeNode(var)->ToString() : "0"));
         if(var == 0 ||
            (function_vars.find(var) == function_vars.end() && (!HLSMgr->Rmem->has_proxied_internal_variables(funId) || HLSMgr->Rmem->get_proxied_internal_variables(funId).find(var) == HLSMgr->Rmem->get_proxied_internal_variables(funId).end())))
         {
            vertex_to_analyse.insert(*v);
            INDENT_DBG_MEX(DEBUG_LEVEL_VERY_PEDANTIC, debug_level, "<--Operation " + current_op + " queued for allocation");
            continue;
         }
         THROW_ASSERT(allocation_information->vars_to_memory_units.find(var) != allocation_information->vars_to_memory_units.end(), "Not existing memory unit associated with the variable");
         allocation_information->binding[node_id] = std::pair<std::string, unsigned int>(current_op, allocation_information->vars_to_memory_units[var]);
         allocation_information->node_id_to_fus[std::pair<unsigned int, std::string>(node_id, node_operation)].insert(allocation_information->vars_to_memory_units[var]);
         current_fu = allocation_information->list_of_FU[allocation_information->vars_to_memory_units[var]];
         INDENT_DBG_MEX(DEBUG_LEVEL_VERY_PEDANTIC, debug_level,
                        "---Operation " + current_op + " named " + GET_NAME(g, *v) + " mapped onto " + current_fu->get_name() + ", found in library " + TM->get_library(current_op) + " in position " + STR(allocation_information->vars_to_memory_units[var]));
      }
      else if(GIMPLE_RETURN == current_op)
      {
         if(!gimple_return_allocated_p)
         {
            unsigned int current_size = allocation_information->get_number_fu_types();
            gimple_return_current_id = current_size;
            current_fu = get_fu(GIMPLE_RETURN_STD);
            allocation_information->list_of_FU.push_back(current_fu);
            allocation_information->tech_constraints.push_back(1);
            allocation_information->id_to_fu_names[gimple_return_current_id] = std::make_pair(current_fu->get_name(), TM->get_library(current_fu->get_name()));
            allocation_information->is_vertex_bounded_rel.insert(gimple_return_current_id);
            allocation_information->precision_map[gimple_return_current_id] = 0;
            gimple_return_allocated_p = true;
         }
         else
            current_fu = allocation_information->list_of_FU[gimple_return_current_id];
         allocation_information->binding[node_id] = std::pair<std::string, unsigned int>(current_op, gimple_return_current_id);
         allocation_information->node_id_to_fus[std::pair<unsigned int, std::string>(node_id, node_operation)].insert(gimple_return_current_id);
         INDENT_DBG_MEX(DEBUG_LEVEL_VERY_PEDANTIC, debug_level,
                        "---Operation " + current_op + " named " + GET_NAME(g, *v) + " mapped onto " + current_fu->get_name() + ", found in library " + TM->get_library(current_op) + " in position " + STR(gimple_return_current_id));
      }
      // Artificial FUs
      else if(ASSIGN == current_op || ASSERT_EXPR == current_op || ADDR_EXPR == current_op || READ_COND == current_op || MULTI_READ_COND == current_op || NOP_EXPR == current_op || CONVERT_EXPR == current_op || SWITCH_COND == current_op ||
              GIMPLE_LABEL == current_op || GIMPLE_GOTO == current_op || GIMPLE_PRAGMA == current_op || ENTRY == current_op || EXIT == current_op || NOP == current_op || GIMPLE_PHI == current_op || GIMPLE_NOP == current_op ||
              VIEW_CONVERT_EXPR == current_op)
      {
         unsigned int current_size = allocation_information->get_number_fu_types();
         if(current_op == ASSIGN)
         {
            unsigned int modify_tree_index = g->CGetOpNodeInfo(*v)->GetNodeId();
            tree_nodeRef modify_node = TreeM->get_tree_node_const(modify_tree_index);
            auto* gms = GetPointer<gimple_assign>(modify_node);
            unsigned int left_type_index;
            tree_nodeRef left_type_node = tree_helper::get_type_node(GET_NODE(gms->op0), left_type_index);
            if(tree_helper::is_a_complex(TreeM, left_type_index))
               current_fu = get_fu(ASSIGN_VECTOR_BOOL_STD);
            else if(tree_helper::is_int(TreeM, left_type_index))
               current_fu = get_fu(ASSIGN_SIGNED_STD);
            else if(tree_helper::is_real(TreeM, left_type_index))
               current_fu = get_fu(ASSIGN_REAL_STD);
            else if(tree_helper::is_a_vector(TreeM, left_type_index))
            {
               const unsigned int element_type = tree_helper::GetElements(TreeM, left_type_index);
               if(tree_helper::is_int(TreeM, element_type))
                  current_fu = get_fu(ASSIGN_VEC_SIGNED_STD);
               else if(tree_helper::is_unsigned(TreeM, element_type))
                  current_fu = get_fu(ASSIGN_VEC_UNSIGNED_STD);
               else
               {
                  THROW_ERROR("unexpected type");
               }
            }
            else
               current_fu = get_fu(ASSIGN_UNSIGNED_STD);
         }
         else if(current_op == ASSERT_EXPR)
         {
            unsigned int modify_tree_index = g->CGetOpNodeInfo(*v)->GetNodeId();
            tree_nodeRef modify_node = TreeM->get_tree_node_const(modify_tree_index);
            auto* gms = GetPointer<gimple_assign>(modify_node);
            unsigned int left_type_index;
            tree_nodeRef left_type_node = tree_helper::get_type_node(GET_NODE(gms->op0), left_type_index);
            if(tree_helper::is_int(TreeM, left_type_index))
               current_fu = get_fu(ASSERT_EXPR_SIGNED_STD);
            else if(tree_helper::is_real(TreeM, left_type_index))
               current_fu = get_fu(ASSERT_EXPR_REAL_STD);
            else
               current_fu = get_fu(ASSERT_EXPR_UNSIGNED_STD);
         }
         else if(current_op == ADDR_EXPR)
            current_fu = get_fu(ADDR_EXPR_STD);
         else if(current_op == NOP_EXPR)
         {
            unsigned int modify_tree_index = g->CGetOpNodeInfo(*v)->GetNodeId();

            // std::cout << NOP_EXPR << "->" << modify_tree_index << std::endl;
            tree_nodeRef modify_node = TreeM->get_tree_node_const(modify_tree_index);
            auto* gms = GetPointer<gimple_assign>(modify_node);

            unsigned int left_type_index;
            tree_nodeRef left_type_node = tree_helper::get_type_node(GET_NODE(gms->op0), left_type_index);
            auto* ne = GetPointer<nop_expr>(GET_NODE(gms->op1));
            unsigned int right_type_index;
            tree_nodeRef right_type_node = tree_helper::get_type_node(GET_NODE(ne->op), right_type_index);

            bool unsignedR = tree_helper::is_unsigned(TreeM, right_type_index);
            bool unsignedL = tree_helper::is_unsigned(TreeM, left_type_index);
            bool intR = tree_helper::is_int(TreeM, right_type_index);
            bool intL = tree_helper::is_int(TreeM, left_type_index);
            bool enumR = tree_helper::is_an_enum(TreeM, right_type_index);
            bool enumL = tree_helper::is_an_enum(TreeM, left_type_index);
            bool boolR = tree_helper::is_bool(TreeM, right_type_index);
            bool boolL = tree_helper::is_bool(TreeM, left_type_index);
            bool is_a_pointerR = tree_helper::is_a_pointer(TreeM, right_type_index);
            bool is_a_pointerL = tree_helper::is_a_pointer(TreeM, left_type_index);
            bool is_realR = tree_helper::is_real(TreeM, right_type_index);
            bool is_realL = tree_helper::is_real(TreeM, left_type_index);

            bool vector_boolR = tree_helper::is_a_vector(TreeM, right_type_index) and tree_helper::is_bool(TreeM, tree_helper::GetElements(TreeM, tree_helper::get_type_index(TreeM, right_type_index)));
            bool vector_intL = tree_helper::is_a_vector(TreeM, left_type_index) and tree_helper::is_int(TreeM, tree_helper::GetElements(TreeM, tree_helper::get_type_index(TreeM, left_type_index)));
            bool vector_unsignedL = tree_helper::is_a_vector(TreeM, left_type_index) and tree_helper::is_unsigned(TreeM, tree_helper::GetElements(TreeM, tree_helper::get_type_index(TreeM, left_type_index)));

            if((unsignedR || is_a_pointerR || boolR) && (unsignedL || is_a_pointerL || boolL))
               current_fu = get_fu(UUDATA_CONVERTER_STD);
            else if((intR || enumR) && (unsignedL || is_a_pointerL || boolL))
               current_fu = get_fu(IUDATA_CONVERTER_STD);
            else if((unsignedR || is_a_pointerR || boolR) && (intL || enumL))
               current_fu = get_fu(UIDATA_CONVERTER_STD);
            else if((intR || enumR) && (intL || enumL))
               current_fu = get_fu(IIDATA_CONVERTER_STD);
            else if(is_realR && is_realL)
            {
               if(!skip_flopoco_resources)
                  current_fu = get_fu(FFDATA_CONVERTER_STD);
               else if(!skip_softfloat_resources)
               {
                  unsigned int prec_in = tree_helper::size(TreeM, right_type_index);
                  unsigned int prec_out = tree_helper::size(TreeM, left_type_index);
                  allocation_information->extract_bambu_provided_name(prec_in, prec_out, HLSMgr, current_fu);
               }
               else
                  THROW_ERROR("missing resource for floating point to floating point conversion");
            }
            else if(vector_boolR and vector_intL)
            {
               current_fu = get_fu(BIVECTOR_CONVERTER_STD);
            }
            else if(vector_boolR and vector_unsignedL)
            {
               current_fu = get_fu(BUVECTOR_CONVERTER_STD);
            }
            else
               THROW_ERROR(std::string("Nop_Expr pattern not supported ") + STR(modify_tree_index) + " - Left type " + STR(left_type_index) + " is " + TreeM->get_tree_node_const(left_type_index)->ToString() + " - Right type " + STR(right_type_index) +
                           " is " + TreeM->get_tree_node_const(right_type_index)->ToString());
         }
         else if(current_op == CONVERT_EXPR)
         {
            unsigned int modify_tree_index = g->CGetOpNodeInfo(*v)->GetNodeId();

            // std::cout << CONVERT_EXPR << "->" << modify_tree_index << std::endl;
            tree_nodeRef modify_node = TreeM->get_tree_node_const(modify_tree_index);
            auto* gms = GetPointer<gimple_assign>(modify_node);
            unsigned int left_type_index;
            tree_nodeRef left_type_node = tree_helper::get_type_node(GET_NODE(gms->op0), left_type_index);
            auto* ce = GetPointer<convert_expr>(GET_NODE(gms->op1));
            unsigned int right_type_index;
            tree_nodeRef right_type_node = tree_helper::get_type_node(GET_NODE(ce->op), right_type_index);

            bool unsignedR = tree_helper::is_unsigned(TreeM, right_type_index);
            bool unsignedL = tree_helper::is_unsigned(TreeM, left_type_index);
            bool intR = tree_helper::is_int(TreeM, right_type_index);
            bool intL = tree_helper::is_int(TreeM, left_type_index);
            bool boolR = tree_helper::is_bool(TreeM, right_type_index);
            bool boolL = tree_helper::is_bool(TreeM, left_type_index);
            bool is_a_pointerR = tree_helper::is_a_pointer(TreeM, right_type_index);
            bool is_a_pointerL = tree_helper::is_a_pointer(TreeM, left_type_index);

            if((unsignedR || is_a_pointerR || boolR) && (unsignedL || is_a_pointerL || boolL))
               current_fu = get_fu(UUCONVERTER_EXPR_STD);
            else if(intR && (unsignedL || is_a_pointerL || boolL))
               current_fu = get_fu(IUCONVERTER_EXPR_STD);
            else if((unsignedR || is_a_pointerR || boolR) && intL)
               current_fu = get_fu(UICONVERTER_EXPR_STD);
            else if(intR && intL)
               current_fu = get_fu(IICONVERTER_EXPR_STD);
            else
               THROW_UNREACHABLE("CONVERT_EXPR pattern not supported in statement " + STR(modify_tree_index) + ". Left type is " + STR(left_type_index) + " " + STR(TreeM->CGetTreeNode(left_type_index)) + " - Right type is " + STR(right_type_index) + " " +
                                 STR(TreeM->CGetTreeNode(right_type_index)));
         }
         else if(current_op == READ_COND)
            current_fu = get_fu(READ_COND_STD);
         else if(current_op == MULTI_READ_COND)
            current_fu = get_fu(MULTI_READ_COND_STD);
         else if(current_op == SWITCH_COND)
            current_fu = get_fu(SWITCH_COND_STD);
         else if(current_op == GIMPLE_LABEL)
            current_fu = get_fu(GIMPLE_LABEL_STD);
         else if(current_op == GIMPLE_GOTO)
            current_fu = get_fu(GIMPLE_GOTO_STD);
         else if(current_op == GIMPLE_PRAGMA)
            current_fu = get_fu(GIMPLE_PRAGMA_STD);
         else if(current_op == ENTRY)
            current_fu = get_fu(ENTRY_STD);
         else if(current_op == EXIT)
            current_fu = get_fu(EXIT_STD);
         else if(current_op == NOP)
            current_fu = get_fu(NOP_STD);
         else if(current_op == GIMPLE_PHI)
            current_fu = get_fu(GIMPLE_PHI_STD);
         else if(current_op == GIMPLE_NOP)
            current_fu = get_fu(GIMPLE_NOP_STD);
         else if(current_op == VIEW_CONVERT_EXPR)
         {
            unsigned int modify_tree_index = g->CGetOpNodeInfo(*v)->GetNodeId();
            tree_nodeRef modify_node = TreeM->get_tree_node_const(modify_tree_index);
            auto* gms = GetPointer<gimple_assign>(modify_node);
            auto* vce = GetPointer<view_convert_expr>(GET_NODE(gms->op1));
            unsigned int right_type_index;
            tree_nodeRef right_type_node = tree_helper::get_type_node(GET_NODE(vce->op), right_type_index);
            if(tree_helper::is_int(TreeM, right_type_index))
               current_fu = get_fu(VIEW_CONVERT_STD_INT);
            else if(tree_helper::is_real(TreeM, right_type_index))
               current_fu = get_fu(VIEW_CONVERT_STD_REAL);
            else
               current_fu = get_fu(VIEW_CONVERT_STD_UINT);
         }
         else
            THROW_ERROR("Unexpected operation");
         // FU must exist
         THROW_ASSERT(current_fu, std::string("Not found ") + current_op + " in library " + TM->get_library(current_op));
         unsigned int current_id;
#if 0
         if(artificial_allocation.find(current_fu) == artificial_allocation.end())
         {
            allocation_information->list_of_FU.push_back(current_fu);
            allocation_information->tech_constraints.push_back(INFINITE_UINT);
            current_id = current_size;
            artificial_allocation[current_fu] = current_id;
         }
         else
            current_id = artificial_allocation.find(current_fu)->second;
#else
         allocation_information->list_of_FU.push_back(current_fu);
         allocation_information->tech_constraints.push_back(1);
         current_id = current_size;
#endif
         THROW_ASSERT(allocation_information->tech_constraints.size() == allocation_information->list_of_FU.size(), "Something of wrong happen");
#if 1
         allocation_information->is_vertex_bounded_rel.insert(current_id);
         allocation_information->binding[node_id] = std::pair<std::string, unsigned int>(current_op, current_id);
#endif
         allocation_information->node_id_to_fus[std::pair<unsigned int, std::string>(node_id, node_operation)].insert(current_id);
         allocation_information->id_to_fu_names[current_id] = std::make_pair(current_fu->get_name(), TM->get_library(current_op));
         unsigned int out_var = HLSMgr->get_produced_value(HLS->functionId, *v);
         if(out_var)
         {
            unsigned int type_index = tree_helper::get_type_index(TreeM, out_var);
            if(tree_helper::is_a_vector(TreeM, type_index))
            {
               const unsigned int element_type = tree_helper::GetElements(TreeM, type_index);
               const unsigned int element_size = static_cast<unsigned int>(tree_helper::size(TreeM, element_type));
               allocation_information->precision_map[current_size] = element_size;
            }
            else
               allocation_information->precision_map[current_size] = tree_helper::size(TreeM, tree_helper::get_type_index(TreeM, out_var));
         }
         else
            allocation_information->precision_map[current_size] = 0;
         PRINT_DBG_MEX(DEBUG_LEVEL_VERY_PEDANTIC, debug_level, "  . Operation " + current_op + " mapped onto " + current_fu->get_name() + ", found in library " + TM->get_library(current_op));
      }
      // Constrained FUs
      else if(binding_constraints.find(GET_NAME(g, *v)) != binding_constraints.end())
      {
         PRINT_DBG_MEX(DEBUG_LEVEL_VERY_PEDANTIC, debug_level, "  . Current node is under constraints");
         const std::pair<std::string, std::pair<std::string, unsigned int>>& defined_binding = binding_constraints.find(GET_NAME(g, *v))->second;
         std::string fu_name = defined_binding.first;
         std::string fu_library = defined_binding.second.first;
         unsigned int fu_index = defined_binding.second.second;
         std::string key = ENCODE_FU_LIB(fu_name, fu_library);
         if(fu_name_to_id.find(key) != fu_name_to_id.end())
         {
            if(fu_name_to_id[key].find(fu_index) != fu_name_to_id[key].end())
               allocation_information->binding[node_id] = std::pair<std::string, unsigned int>(current_op, fu_name_to_id[key][fu_index]);
            else
            {
               unsigned int current_size = allocation_information->get_number_fu_types();
               fu_name_to_id[key][fu_index] = current_size;
               current_fu = TM->get_fu(fu_name, fu_library);
               THROW_ASSERT(current_fu, std::string("Not found") + fu_name + " in library " + fu_library);
               allocation_information->list_of_FU.push_back(current_fu);
               allocation_information->tech_constraints.push_back(1);
               allocation_information->binding[node_id] = std::pair<std::string, unsigned int>(current_op, current_size);
               allocation_information->node_id_to_fus[std::pair<unsigned int, std::string>(node_id, node_operation)].insert(current_size);
               allocation_information->id_to_fu_names[current_size] = std::make_pair(fu_name, fu_library);
               if(tech_vec.find(key) != tech_vec.end())
                  tech_vec[key]--;
               unsigned int out_var = HLSMgr->get_produced_value(HLS->functionId, *v);
               if(out_var)
               {
                  unsigned int type_index = tree_helper::get_type_index(TreeM, out_var);
                  if(tree_helper::is_a_vector(TreeM, type_index))
                  {
                     const unsigned int element_type = tree_helper::GetElements(TreeM, type_index);
                     const unsigned int element_size = static_cast<unsigned int>(tree_helper::size(TreeM, element_type));
                     allocation_information->precision_map[current_size] = element_size;
                  }
                  else
                     allocation_information->precision_map[current_size] = tree_helper::size(TreeM, tree_helper::get_type_index(TreeM, out_var));
               }
               else
                  allocation_information->precision_map[current_size] = 0;
            }
         }
         else
         {
            unsigned int current_size = allocation_information->get_number_fu_types();
            fu_name_to_id[key][fu_index] = current_size;
            current_fu = TM->get_fu(fu_name, fu_library);
            THROW_ASSERT(current_fu, std::string("Not found") + fu_name + " in library " + fu_library);
            allocation_information->list_of_FU.push_back(current_fu);
            allocation_information->tech_constraints.push_back(1);
            allocation_information->binding[node_id] = std::pair<std::string, unsigned int>(current_op, current_size);
            allocation_information->node_id_to_fus[std::pair<unsigned int, std::string>(node_id, node_operation)].insert(current_size);
            allocation_information->id_to_fu_names[current_size] = std::make_pair(fu_name, fu_library);
            if(tech_vec.find(key) != tech_vec.end())
               tech_vec[key]--;
            unsigned int out_var = HLSMgr->get_produced_value(HLS->functionId, *v);
            if(out_var)
            {
               unsigned int type_index = tree_helper::get_type_index(TreeM, out_var);
               if(tree_helper::is_a_vector(TreeM, type_index))
               {
                  const unsigned int element_type = tree_helper::GetElements(TreeM, type_index);
                  const unsigned int element_size = static_cast<unsigned int>(tree_helper::size(TreeM, element_type));
                  allocation_information->precision_map[current_size] = element_size;
               }
               else
                  allocation_information->precision_map[current_size] = tree_helper::size(TreeM, tree_helper::get_type_index(TreeM, out_var));
            }
            else
               allocation_information->precision_map[current_size] = 0;
         }
      }
      else
      {
         vertex_to_analyse.insert(*v);
         INDENT_DBG_MEX(DEBUG_LEVEL_VERY_PEDANTIC, debug_level, "---Operation " + current_op + " queued for allocation");
      }
      INDENT_DBG_MEX(DEBUG_LEVEL_VERY_PEDANTIC, debug_level, "<--");
   }

   INDENT_DBG_MEX(DEBUG_LEVEL_VERBOSE, debug_level, "---Starting allocation of operations in queued vertices");

   for(const auto& tv : tech_vec)
      INDENT_OUT_MEX(OUTPUT_LEVEL_VERY_PEDANTIC, output_level, "---Resource constraint on " + tv.first + ": " + STR(tv.second));

   std::string bambu_provided_resource;
   for(const auto& lib_name : TM->get_library_list())
   {
      INDENT_DBG_MEX(DEBUG_LEVEL_VERY_PEDANTIC, debug_level, "-->Considering library " + lib_name);
      const library_managerRef library = TM->get_library_manager(lib_name);
      /// skip library of internal components
      if(lib_name == "STD_COMMON")
      {
         INDENT_DBG_MEX(DEBUG_LEVEL_VERY_PEDANTIC, debug_level, "<--Considered library " + lib_name);
         continue;
      }
      for(const auto& fu : library->get_library_fu())
      {
         technology_nodeRef current_fu = fu.second;
         if(GetPointer<functional_unit_template>(current_fu))
            continue;

         std::string channels_type = GetPointer<functional_unit>(current_fu)->channels_type;
         std::string memory_ctrl_type = GetPointer<functional_unit>(current_fu)->memory_ctrl_type;
         INDENT_DBG_MEX(DEBUG_LEVEL_VERY_PEDANTIC, debug_level, "-->Considering functional unit: " + current_fu->get_name());
         if(check_for_memory_compliancy(Has_extern_allocated_data, current_fu, memory_ctrl_type, channels_type))
         {
            INDENT_DBG_MEX(DEBUG_LEVEL_VERY_PEDANTIC, debug_level, "<--Skipped for memory compliance");
            continue;
         }

         /// check proxy functions
         if((HLSMgr->Rfuns->has_shared_functions(HLS->functionId) || HLSMgr->Rfuns->has_proxied_shared_functions(HLS->functionId)))
         {
            if(check_proxies(library, fu.first))
            {
               INDENT_DBG_MEX(DEBUG_LEVEL_VERY_PEDANTIC, debug_level, "<--Skipped because proxy");
               continue;
            }
         }
         else if(lib_name == PROXY_LIBRARY)
         {
            INDENT_DBG_MEX(DEBUG_LEVEL_VERY_PEDANTIC, debug_level, "<--Skipped because proxy");
            continue;
         }

         std::unordered_map<std::string, unsigned int>::const_iterator tech_constrain_it;
         if(GetPointer<functional_unit>(current_fu)->fu_template_name != "")
            tech_constrain_it = tech_vec.find(ENCODE_FU_LIB(GetPointer<functional_unit>(current_fu)->fu_template_name, lib_name));
         else
            tech_constrain_it = tech_vec.find(ENCODE_FU_LIB(current_fu->get_name(), lib_name));

         if(tech_constrain_it != tech_vec.end() && tech_constrain_it->second == 0)
         {
            INDENT_DBG_MEX(DEBUG_LEVEL_VERY_PEDANTIC, debug_level, "<--Skipped because of constraint");
            continue; // forced to use 0 FUs of current ones
         }

         unsigned int tech_constrain_value = tech_constrain_it == tech_vec.end() ? INFINITE_UINT : tech_constrain_it->second;

         bambu_provided_resource = "";
         structural_managerRef structManager_obj = GetPointer<functional_unit>(current_fu)->CM;

         /// check for generated module and bambu/flopoco resources
         if(check_generated_bambu_flopoco(skip_softfloat_resources, structManager_obj, bambu_provided_resource, skip_flopoco_resources, current_fu))
         {
            INDENT_DBG_MEX(DEBUG_LEVEL_VERY_PEDANTIC, debug_level, "<--Skipped because of generated module");
            continue;
         }

         unsigned int current_fu_id = allocation_information->get_number_fu_types();

         unsigned int current_id = current_fu_id;

         bool lib_is_proxy_or_work = lib_name == WORK_LIBRARY || lib_name == PROXY_LIBRARY || lib_name == INTERFACE_LIBRARY;
         for(const auto& ops : GetPointer<functional_unit>(current_fu)->get_operations())
         {
            auto* curr_op = GetPointer<operation>(ops);
            INDENT_DBG_MEX(DEBUG_LEVEL_VERY_PEDANTIC, debug_level, "-->Considering operation: " + (ops)->get_name());
            std::string curr_op_name = curr_op->get_name();
            bool varargs_fu;
            for(const auto vert : vertex_to_analyse)
            {
               const auto vert_node_id = g->CGetOpNodeInfo(vert)->GetNodeId();
               const auto vert_node_operation = [&]() -> std::string {
                  if(vert_node_id == ENTRY_ID)
                     return "Entry";
                  if(vert_node_id == EXIT_ID)
                     return "Exit";
                  return GetPointer<const gimple_node>(TreeM->CGetTreeNode(vert_node_id))->operation;
               }();
               if(tree_helper::normalized_ID(g->CGetOpNodeInfo(vert)->GetOperation()) != curr_op_name)
                  continue;
               else if((not lib_is_proxy_or_work) && TM->get_fu(tree_helper::normalized_ID(g->CGetOpNodeInfo(vert)->GetOperation()), WORK_LIBRARY) && GET_TYPE(g, vert) != TYPE_MEMCPY)
                  continue;
               // else if(lib_is_proxy_or_work && GET_TYPE(g, vert) == TYPE_MEMCPY) continue;

               node_kind_prec_infoRef node_info(new node_kind_prec_info());
               HLS_manager::io_binding_type constant_id;
               bool isMemory = memory_ctrl_type != "";
               THROW_ASSERT((GET_TYPE(g, vert) & (TYPE_LOAD | TYPE_STORE)) == 0 or isMemory, "unexpected condition: " + g->CGetOpNodeInfo(vert)->GetOperation());

               if(!isMemory)
               {
                  allocation_information->GetNodeTypePrec(vert, g, node_info, constant_id, tech_constrain_value != INFINITE_UINT);
               }
               else
                  node_info->node_kind = "VECTOR_BOOL";

               INDENT_DBG_MEX(DEBUG_LEVEL_VERY_PEDANTIC, debug_level, "-->Considering vertex " + GET_NAME(g, vert));
               /// Check for correct type and precision
               if(check_type_and_precision(curr_op, node_info))
               {
                  INDENT_DBG_MEX(DEBUG_LEVEL_VERY_PEDANTIC, debug_level, "<--Skipped because of type and precision");
                  continue;
               }

               /// in case the operation is pipelined check the clock period
               THROW_ASSERT(curr_op->time_m, "expected a time model for " + current_fu->get_name() + " for operation " + curr_op_name);
               if(curr_op->time_m->get_cycles() >= 1 && allocation_information->time_m_stage_period(curr_op) > clock_period && memory_ctrl_type == "" && GetPointer<functional_unit>(current_fu)->fu_template_name == "")
               {
                  THROW_ERROR("Functional unit " + current_fu->get_name() + " not compliant with the given clock period " + STR(clock_period));
                  // continue;
               }
               else if(curr_op->time_m->get_cycles() >= 1)
                  PRINT_DBG_MEX(DEBUG_LEVEL_VERY_PEDANTIC, debug_level,
                                "Functional unit " + current_fu->get_name() + " compliant with the given clock period " + STR(clock_period) + " stage period " + STR(allocation_information->time_m_stage_period(curr_op)));

               if(GetPointer<functional_unit>(current_fu)->fu_template_name != "")
               {
                  // check if specialized unit is compliant with the vertex
                  if(check_templated_units(clock_period, node_info, library, current_fu, curr_op))
                  {
                     INDENT_DBG_MEX(DEBUG_LEVEL_VERY_PEDANTIC, debug_level, "<--Skipped because of template");
                     continue;
                  }
               }

               std::string current_op;
               std::string specialized_fuName = "";

               varargs_fu = false;
               if(structManager_obj && GetPointer<module>(structManager_obj->get_circ())->is_var_args())
               {
                  PRINT_DBG_MEX(DEBUG_LEVEL_VERY_PEDANTIC, debug_level, "Found a var args function");
                  varargs_fu = true;
                  moduleGeneratorRef modGen = moduleGeneratorRef(new moduleGenerator(HLSMgr, parameters));
                  std::vector<HLS_manager::io_binding_type> required_variables = HLSMgr->get_required_values(funId, vert);
                  std::string asm_unique_id;
                  if(g->CGetOpNodeInfo(vert)->GetOperation() == GIMPLE_ASM)
                     asm_unique_id = STR(g->CGetOpNodeInfo(vert)->GetNodeId());
                  unsigned int firstIndexToSpecialize = 0;
                  auto mod = GetPointer<module>(structManager_obj->get_circ());
                  for(auto Pindex = 0u; Pindex < mod->get_in_port_size(); ++Pindex)
                  {
                     const structural_objectRef& port_obj = mod->get_in_port(Pindex);
                     auto port_name = port_obj->get_id();
                     if(GetPointer<port_o>(port_obj)->get_is_var_args())
                        break;
                     if(port_name != CLOCK_PORT_NAME && port_name != RESET_PORT_NAME && port_name != START_PORT_NAME)
                        ++firstIndexToSpecialize;
                  }
                  THROW_ASSERT(required_variables.size() >= firstIndexToSpecialize, "unexpected condition:" + STR(required_variables.size()) + " " + STR(firstIndexToSpecialize));
                  current_op = current_fu->get_name() + asm_unique_id + modGen->get_specialized_name(firstIndexToSpecialize, required_variables, function_behavior);
                  specialized_fuName = current_op;

                  std::string fu_name = current_fu->get_name();
                  std::string check_lib = TM->get_library(specialized_fuName);
                  if(check_lib == lib_name)
                  {
                     new_fu[specialized_fuName] = get_fu(specialized_fuName);
                  }
                  else if(new_fu.find(specialized_fuName) == new_fu.end())
                  {
                     modGen->specialize_fu(fu_name, vert, lib_name, TM, function_behavior, specialized_fuName, new_fu, HLS_T->get_target_device()->get_type());
                  }
               }
               else if(node_info->node_kind != "" && !isMemory)
                  current_op = encode_op_type_prec(curr_op_name, curr_op->get_type_supported_string(), node_info);
               else if(node_info->node_kind != "")
                  current_op = encode_op_type(curr_op_name, curr_op->get_type_supported_string());
               else
                  current_op = curr_op_name;

               std::string library_name = lib_name;
               if(bambu_provided_resource != "")
               {
                  if(HLSMgr->Rfuns->is_a_proxied_function(bambu_provided_resource))
                     library_name = PROXY_LIBRARY;
                  else
                     library_name = WORK_LIBRARY;

                  current_fu = extract_bambu_provided(library_name, curr_op, bambu_provided_resource);
               }

               unsigned int max_prec = node_info->input_prec.begin() == node_info->input_prec.end() ? 0 : *std::max_element(node_info->input_prec.begin(), node_info->input_prec.end());
               if(isMemory || lib_is_proxy_or_work || tech_constrain_value != INFINITE_UINT || bambu_provided_resource != "")
               {
                  constant_id = HLS_manager::io_binding_type(0, 0);
                  max_prec = 0;
               }

               std::map<technology_nodeRef, std::map<unsigned int, std::map<HLS_manager::io_binding_type, unsigned int>>>::iterator techMap;
               std::string functionalUnitName = "";
               unsigned int specializedId = current_id;
               const library_managerRef libraryManager = TM->get_library_manager(library_name);
               if(varargs_fu)
               {
                  functionalUnitName = specialized_fuName;
                  techMap = fu_list.find(new_fu.find(functionalUnitName)->second);
                  PRINT_DBG_MEX(DEBUG_LEVEL_PEDANTIC, debug_level, "Specialized unit: " + new_fu.find(functionalUnitName)->first);
                  if(techMap != fu_list.end() && techMap->second.find(max_prec) != techMap->second.end() && techMap->second.find(max_prec)->second.find(constant_id) != techMap->second.find(max_prec)->second.end())
                  {
                     specializedId = techMap->second.find(max_prec)->second.find(constant_id)->second;
                  }
                  else
                  {
                     PRINT_DBG_MEX(DEBUG_LEVEL_PEDANTIC, debug_level,
                                   "Insert into list of unit to add: " + new_fu.find(functionalUnitName)->first + " prec=" + STR(max_prec) + " constant_id=" + STR(std::get<0>(constant_id)) + "-" + STR(std::get<1>(constant_id)));
                     fu_list[new_fu.find(functionalUnitName)->second][max_prec][constant_id] = current_id;
                     allocation_information->precision_map[current_id] = max_prec;
                     if(channels_type == CHANNELS_TYPE_MEM_ACC_NN && memory_ctrl_type != "")
                     {
                        auto n_ports = parameters->getOption<unsigned int>(OPT_channels_number);
                        set_number_channels(specializedId, n_ports);
                     }
                     else if(memory_ctrl_type != "")
                        set_number_channels(specializedId, 1);
                     auto fuUnit = new_fu.find(functionalUnitName)->second;
                     if(fuUnit->get_kind() == functional_unit_K)
                     {
                        auto fuUnitModule = GetPointer<functional_unit>(fuUnit)->CM->get_circ();
                        if(GetPointer<module>(fuUnitModule))
                        {
                           auto multiplicity = GetPointer<module>(fuUnitModule)->get_multi_unit_multiplicity();
                           if(multiplicity)
                           {
                              PRINT_DBG_MEX(DEBUG_LEVEL_PEDANTIC, debug_level, "Added multiplicity of " + STR(multiplicity) + " to " + functionalUnitName);
                              set_number_channels(specializedId, multiplicity);
                           }
                        }
                     }
                     add_tech_constraint(fuUnit, tech_constrain_value, current_id, library_name == PROXY_LIBRARY);
                     current_id++;
                  }
               }
               else
               {
                  INDENT_DBG_MEX(DEBUG_LEVEL_VERY_PEDANTIC, debug_level, "---Not a varargs_fu");
                  functionalUnitName = current_fu->get_name();
                  INDENT_DBG_MEX(DEBUG_LEVEL_VERY_PEDANTIC, debug_level, "---Functional unit name is " + functionalUnitName);
                  techMap = fu_list.find(libraryManager->get_fu(functionalUnitName));
                  if(techMap != fu_list.end() && techMap->second.find(max_prec) != techMap->second.end() && techMap->second.find(max_prec)->second.find(constant_id) != techMap->second.find(max_prec)->second.end())
                  {
                     specializedId = techMap->second.find(max_prec)->second.find(constant_id)->second;
                  }
                  else
                  {
                     fu_list[libraryManager->get_fu(functionalUnitName)][max_prec][constant_id] = current_id;
                     allocation_information->precision_map[current_id] = max_prec;
                     if(channels_type == CHANNELS_TYPE_MEM_ACC_P1N and memory_ctrl_type != "")
                     {
                        auto n_ports = parameters->getOption<unsigned int>(OPT_memory_banks_number);
                        set_number_channels(specializedId, n_ports);
                     }
<<<<<<< HEAD
                     else if(channels_type == CHANNELS_TYPE_MEM_ACC_NN && memory_ctrl_type != "")
=======
                     else if(channels_type == CHANNELS_TYPE_MEM_ACC_CS and memory_ctrl_type != "")
                     {
                        auto omp_functions = GetPointer<OmpFunctions>(HLSMgr->Rfuns);
                        if(omp_functions->hierarchical_functions.find(funId) != omp_functions->hierarchical_functions.end())
                        {
                           set_number_channels(specializedId, parameters->getOption<unsigned int>(OPT_channels_number));
                           std::cout<<"Num channels for function "<<HLSMgr->CGetFunctionBehavior(funId)->CGetBehavioralHelper()->get_function_name()<<" is: "<<parameters->getOption<unsigned int>(OPT_channels_number)<<std::endl;
                        }
                        else
                        {
                           set_number_channels(specializedId, 1);
                           std::cout<<"Num channels for function "<<HLSMgr->CGetFunctionBehavior(funId)->CGetBehavioralHelper()->get_function_name()<<" is: 1"<<std::endl;
                        }
                     }
                     else if( channels_type == CHANNELS_TYPE_MEM_ACC_NN && memory_ctrl_type != "")
>>>>>>> d09917d3
                     {
                        auto n_ports = parameters->getOption<unsigned int>(OPT_channels_number);
                        set_number_channels(specializedId, n_ports);
                     }
                     else if(memory_ctrl_type != "")
                        set_number_channels(specializedId, 1);
                     add_tech_constraint(libraryManager->get_fu(functionalUnitName), tech_constrain_value, current_id, library_name == PROXY_LIBRARY);
                     current_id++;
                  }
               }

               PRINT_DBG_MEX(DEBUG_LEVEL_PEDANTIC, debug_level, "    . Match found for vertex: " + GET_NAME(g, vert));
               PRINT_DBG_MEX(DEBUG_LEVEL_PEDANTIC, debug_level, "      . Adding candidate FU: " + functionalUnitName + " for operation: " + current_op + " in position " + STR(specializedId));
               vertex_analysed.insert(vert);
               allocation_information->node_id_to_fus[std::pair<unsigned int, std::string>(vert_node_id, vert_node_operation)].insert(specializedId);
               allocation_information->id_to_fu_names[specializedId] = std::make_pair(functionalUnitName, library_name);
               if(node_info->is_single_bool_test_cond_expr)
                  allocation_information->single_bool_test_cond_expr_units.insert(specializedId);
               if(node_info->is_simple_pointer_plus_expr)
                  allocation_information->simple_pointer_plus_expr.insert(specializedId);
               if(library_name == PROXY_LIBRARY)
               {
                  if(boost::algorithm::starts_with(functionalUnitName, WRAPPED_PROXY_PREFIX))
                  {
                     std::string original_function_name = functionalUnitName.substr(std::string(WRAPPED_PROXY_PREFIX).size());
                     allocation_information->proxy_wrapped_units[specializedId] = original_function_name;
                  }
                  else
                  {
                     THROW_ASSERT(functionalUnitName.compare(0, std::string(PROXY_PREFIX).size(), PROXY_PREFIX) == 0, "expected a proxy module");
                     std::string original_function_name = functionalUnitName.substr(std::string(PROXY_PREFIX).size());
                     allocation_information->proxy_function_units[specializedId] = original_function_name;
                  }
               }
               INDENT_DBG_MEX(DEBUG_LEVEL_VERY_PEDANTIC, debug_level, "<--Considered vertex " + GET_NAME(g, vert));
            }
            INDENT_DBG_MEX(DEBUG_LEVEL_VERY_PEDANTIC, debug_level, "<--Considered operation: " + (ops)->get_name());
         }
         INDENT_DBG_MEX(DEBUG_LEVEL_VERY_PEDANTIC, debug_level, "<--Considered functional unit: " + current_fu->get_name());
      }
      for(auto iter_new_fu = new_fu.begin(); iter_new_fu != new_fu.end(); ++iter_new_fu)
      {
         PRINT_DBG_MEX(DEBUG_LEVEL_PEDANTIC, debug_level, "Adding functional unit: " + iter_new_fu->first + " in " + lib_name);
         TM->add(iter_new_fu->second, lib_name);
      }
      new_fu.clear();
      INDENT_DBG_MEX(DEBUG_LEVEL_VERY_PEDANTIC, debug_level, "<--Considered library " + lib_name);
   }

#ifndef NDEBUG
   // For debug purpose
   allocation_information->print_allocated_resources();
#endif

   // Check if each operation has been analysed
   for(const auto ve : vertex_to_analyse)
   {
      if(vertex_analysed.find(ve) != vertex_analysed.end())
         continue;

      node_kind_prec_infoRef node_info(new node_kind_prec_info());
      HLS_manager::io_binding_type constant_id;
      allocation_information->GetNodeTypePrec(ve, g, node_info, constant_id, false);
      std::string precisions;
      const size_t n_ins = node_info->input_prec.size();
      for(size_t ind = 0; ind < n_ins; ++ind)
      {
         if(node_info->real_input_nelem[ind] == 0)
            precisions += " " + STR(node_info->input_prec[ind]);
         else
            precisions += " " + STR(node_info->input_prec[ind]) + ":" + STR(node_info->real_input_nelem[ind]);
      }
      if(node_info->real_output_nelem == 0)
         precisions += " " + STR(node_info->output_prec);
      else
         precisions += " " + STR(node_info->output_prec) + ":" + STR(node_info->real_output_nelem);
      INDENT_OUT_MEX(OUTPUT_LEVEL_MINIMUM, output_level,
                     "---Operation for which does not exist a functional unit in the resource library: " + tree_helper::normalized_ID(g->CGetOpNodeInfo(ve)->GetOperation()) + " in vertex: " + GET_NAME(g, ve) + " with vertex type: " + node_info->node_kind +
                         " and vertex prec:" + precisions);
   }
   if(vertex_to_analyse.size() > vertex_analysed.size())
      THROW_ERROR("Vertices not completely allocated");
   /// These data struture are filled only once
   if(!allocation_information->node_id_to_fus.empty())
   {
      for(const auto& op : allocation_information->node_id_to_fus)
      {
         for(auto fu_unit : op.second)
         {
            allocation_information->n_complex_operations += static_cast<unsigned int>(allocation_information->get_DSPs(fu_unit));
            allocation_information->fus_to_node_id[fu_unit].insert(op.first.first);
         }
      }
      INDENT_OUT_MEX(OUTPUT_LEVEL_MINIMUM, output_level, "---Number of complex operations: " + STR(allocation_information->n_complex_operations));
   }
   if(!allocation_information->node_id_to_fus.empty() and bb_version == 0)
   {
      for(const auto& op : allocation_information->node_id_to_fus)
      {
         for(auto fu_unit : op.second)
         {
            if(allocation_information->memory_units.find(fu_unit) != allocation_information->memory_units.end())
               HLSMgr->Rmem->increment_n_mem_operations(allocation_information->memory_units.find(fu_unit)->second);
            else if(allocation_information->proxy_memory_units.find(fu_unit) != allocation_information->proxy_memory_units.end())
               HLSMgr->Rmem->increment_n_mem_operations(allocation_information->proxy_memory_units.find(fu_unit)->second);
         }
      }
      INDENT_OUT_MEX(OUTPUT_LEVEL_MINIMUM, output_level, "---Number of complex operations: " + STR(allocation_information->n_complex_operations));
   }
#if 0
   INDENT_OUT_MEX(OUTPUT_LEVEL_MINIMUM, output_level, "---Number of functional unit types: " + STR(allocation_information->tech_constraints.size()));
   if(output_level >= OUTPUT_LEVEL_VERY_PEDANTIC)
   {
      INDENT_OUT_MEX(OUTPUT_LEVEL_VERY_PEDANTIC, output_level, "-->");
      for(decltype(allocation_information->get_number_fu_types()) index_fu = 0u; index_fu < allocation_information->get_number_fu_types(); index_fu++)
      {
         INDENT_OUT_MEX(OUTPUT_LEVEL_VERY_PEDANTIC, output_level, "---" + allocation_information->get_fu_name(index_fu).first);
      }
      INDENT_OUT_MEX(OUTPUT_LEVEL_VERY_PEDANTIC, output_level, "<--");
   }
#endif
   STOP_TIME(step_time);
   if(output_level >= OUTPUT_LEVEL_MINIMUM and output_level <= OUTPUT_LEVEL_PEDANTIC)
      INDENT_OUT_MEX(OUTPUT_LEVEL_MINIMUM, output_level, "Time to perform module allocation: " + print_cpu_time(step_time) + " seconds");
   INDENT_OUT_MEX(OUTPUT_LEVEL_MINIMUM, output_level, "<--");
   if(output_level <= OUTPUT_LEVEL_PEDANTIC)
      INDENT_OUT_MEX(OUTPUT_LEVEL_MINIMUM, output_level, "");

   const CallGraphManagerConstRef call_graph_manager = HLSMgr->CGetCallGraphManager();
   const auto called_functions = call_graph_manager->GetReachedBodyFunctionsFrom(funId);
   for(auto const called_function : called_functions)
   {
      if(called_function == funId)
         continue;
      const FunctionBehaviorConstRef FB = HLSMgr->CGetFunctionBehavior(called_function);
      last_bb_ver[called_function] = FB->GetBBVersion();
   }

   return DesignFlowStep_Status::SUCCESS;
}

std::string allocation::get_compliant_pipelined_unit(double clock, const std::string& pipe_parameter, const technology_nodeRef current_fu, const std::string& curr_op, const std::string& library_name, const std::string& template_suffix,
                                                     unsigned int module_prec)
{
   if(pipe_parameter == "")
      return "";
   THROW_ASSERT(GetPointer<functional_unit>(current_fu), "expected a functional unit object");
   auto* fu = GetPointer<functional_unit>(current_fu);

   THROW_ASSERT(fu->fu_template_name != "", "expected a template_name for a pipelined unit");
   if(precomputed_pipeline_unit.find(fu->fu_template_name + "_" + template_suffix) != precomputed_pipeline_unit.end())
   {
      std::string compliant_id = precomputed_pipeline_unit.find(fu->fu_template_name + "_" + template_suffix)->second;
      if(pipe_parameter == compliant_id)
         return pipe_parameter;
      else
         return "";
   }
   const technology_nodeRef fu_template = HLS_T->get_technology_manager()->get_fu(fu->fu_template_name, library_name);
   const functional_unit_template* fu_temp = GetPointer<functional_unit_template>(fu_template);
   THROW_ASSERT(fu_temp, "expected a template functional unit for a pipelined unit");
   bool is_flopoco_provided = false;
   structural_managerRef tcm = GetPointer<functional_unit>(fu_temp->FU)->CM;
   if(tcm)
   {
      structural_objectRef tmodobj = tcm->get_circ();
      auto* tmod = GetPointer<module>(tmodobj);
      const NP_functionalityRef& np = tmod->get_NP_functionality();
      if(np->get_NP_functionality(NP_functionality::FLOPOCO_PROVIDED) != "")
         is_flopoco_provided = true;
   }
   technology_nodeRef fun_temp_operation = GetPointer<functional_unit>(fu_temp->FU)->get_operation(curr_op);
   THROW_ASSERT(fun_temp_operation, "operation not present in the template description");
   auto* template_op = GetPointer<operation>(fun_temp_operation);
   std::string temp_pipe_parameters = template_op->pipe_parameters;
   std::vector<std::string> parameters_split;
   boost::algorithm::split(parameters_split, temp_pipe_parameters, boost::algorithm::is_any_of("|"));
   THROW_ASSERT(parameters_split.size() > 0, "unexpected pipe_parameter format");
   for(auto& el_indx : parameters_split)
   {
      std::vector<std::string> parameters_pairs;
      boost::algorithm::split(parameters_pairs, el_indx, boost::algorithm::is_any_of(":"));
      if(parameters_pairs[0] == "*")
      {
         temp_pipe_parameters = parameters_pairs[1];
         break;
      }
      else if(parameters_pairs[0] == "DSPs_y_sizes" and std::find(allocation_information->DSP_y_db.begin(), allocation_information->DSP_y_db.end(), module_prec) != allocation_information->DSP_y_db.end())
      {
         temp_pipe_parameters = parameters_pairs[1];
         break;
      }
      else if(boost::lexical_cast<unsigned int>(parameters_pairs[0]) == module_prec)
      {
         temp_pipe_parameters = parameters_pairs[1];
         break;
      }
   }
   THROW_ASSERT(temp_pipe_parameters != "", "expected some pipe_parameters for the the template operation");
   std::vector<std::string> pipe_parameters;
   std::string fastest_pipe_parameter = "0";
   double fastest_stage_period = std::numeric_limits<double>::max();
   boost::algorithm::split(pipe_parameters, temp_pipe_parameters, boost::algorithm::is_any_of(","));
   const std::vector<std::string>::const_iterator st_end = pipe_parameters.end();
   std::vector<std::string>::const_iterator st_next;
   unsigned int skip_pipe_parameter = 0;
   if(is_flopoco_provided)
      skip_pipe_parameter = std::max(1u, parameters->getOption<unsigned int>(OPT_skip_pipe_parameter));
   else if(is_a_skip_operation(curr_op))
      skip_pipe_parameter = parameters->getOption<unsigned int>(OPT_skip_pipe_parameter);
   for(auto st = st_next = pipe_parameters.begin(); st != st_end; ++st)
   {
      ++st_next;
      const technology_nodeRef fu_cur_obj = HLS_T->get_technology_manager()->get_fu(fu->fu_template_name + "_" + template_suffix + "_" + *st, library_name);
      if(fu_cur_obj)
      {
         area_modelRef a_m = GetPointer<functional_unit>(fu_cur_obj)->area_m;
         THROW_ASSERT(a_m, "Area information not specified for unit " + fu->fu_template_name + "_" + template_suffix + "_" + *st);
         bool has_DSPs = (GetPointer<clb_model>(a_m) && GetPointer<clb_model>(a_m)->get_resource_value(clb_model::DSP) > 0);
         double DSP_allocation_coefficient = allocation_information->DSP_allocation_coefficient;
         double dsp_multiplier = has_DSPs ? allocation_information->DSPs_margin * DSP_allocation_coefficient : 1.0;
         double dsp_multiplier_stage = has_DSPs ? allocation_information->DSPs_margin_stage * DSP_allocation_coefficient : 1.0;

         if(fu_cur_obj)
         {
            const functional_unit* fu_cur = GetPointer<functional_unit>(fu_cur_obj);
            auto* fu_cur_operation = GetPointer<operation>(fu_cur->get_operation(curr_op));
            if(fu_cur_operation->time_m->get_cycles() >= 1 && allocation_information->time_m_stage_period(fu_cur_operation) < fastest_stage_period)
            {
               fastest_pipe_parameter = *st;
               fastest_stage_period = allocation_information->time_m_stage_period(fu_cur_operation);
            }
            if((*st == "0" && dsp_multiplier * allocation_information->time_m_execution_time(fu_cur_operation) < clock && allocation_information->time_m_execution_time(fu_cur_operation) != 0.0) ||
               (fu_cur_operation->time_m->get_cycles() >= 1 && dsp_multiplier_stage * allocation_information->time_m_stage_period(fu_cur_operation) < clock && *st != "0"))
            {
               if(skip_pipe_parameter && st_next != st_end)
                  --skip_pipe_parameter;
               else
               {
                  precomputed_pipeline_unit[fu->fu_template_name + "_" + template_suffix] = *st;
                  if(*st == pipe_parameter)
                  {
                     return pipe_parameter;
                  }
                  else
                  {
                     return "";
                  }
               }
            }
         }
      }
   }
   if(fastest_pipe_parameter == "0") /// in case no pipelined version exist it returns the one not pipelined
   {
      precomputed_pipeline_unit[fu->fu_template_name + "_" + template_suffix] = fastest_pipe_parameter;
   }
   else
   {
      /// in case clock is not compatible with any of the pipelined version it returns the fastest pipelined version available
      THROW_WARNING("No functional unit exists for the given clock period: the fastest pipelined unit will be used (" + fu->fu_template_name + "): " + STR(fastest_stage_period));
      precomputed_pipeline_unit[fu->fu_template_name + "_" + template_suffix] = fastest_pipe_parameter;
   }
   if(pipe_parameter == fastest_pipe_parameter)
   {
      return fastest_pipe_parameter;
   }
   else
      return "";
}

void allocation::set_number_channels(unsigned int fu_name, unsigned int n_ports)
{
   allocation_information->nports_map[fu_name] = n_ports;
}

technology_nodeRef allocation::get_fu(const std::string& fu_name)
{
   std::string library_name = HLS_T->get_technology_manager()->get_library(fu_name);
   if(library_name == "")
      return technology_nodeRef();
   return HLS_T->get_technology_manager()->get_fu(fu_name, library_name);
}

bool allocation::is_ram_not_timing_compliant(const HLS_constraintsRef HLS_C, unsigned int var, technology_nodeRef current_fu)
{
   if(!parameters->IsParameter("variable-mem-lat") || parameters->GetParameter<int>("variable-mem-lat") == 0)
      return false;
   if(HLSMgr->Rmem->is_read_only_variable(var))
      return false;
   auto n_ref = static_cast<unsigned int>(HLSMgr->Rmem->get_maximum_references(var));
   double clock_period = HLS_C->get_clock_period_resource_fraction() * HLS_C->get_clock_period();
   double controller_delay = 0; // too overestimated allocation_information->EstimateControllerDelay();
   const functional_unit* fu_cur = GetPointer<functional_unit>(current_fu);
   auto* load_operation = GetPointer<operation>(fu_cur->get_operation("STORE"));
   double ex_time = allocation_information->time_m_execution_time(load_operation);
   unsigned int n_channels = n_ref > parameters->isOption(OPT_channels_number) ? parameters->getOption<unsigned int>(OPT_channels_number) : 1;
   double mux_delay = allocation_information->estimate_muxNto1_delay(32, n_ref / n_channels);
   double setup = allocation_information->get_setup_hold_time(); // for the PHIs
   // std::cerr << "memory " << var << " controller_delay=" << controller_delay << " ex_time=" << ex_time << " mux_delay=" << mux_delay << " setup=" << setup << std::endl;
   return n_ref / n_channels > 1 && (controller_delay + ex_time + mux_delay + setup) > clock_period;
}

std::string allocation::get_synch_ram_latency(const std::string& ram_template, const std::string& latency_postfix, const HLS_constraintsRef HLS_C, unsigned int var)
{
   std::string new_lat;
   technology_nodeRef current_fu = get_fu(ram_template + latency_postfix);
   bool is_synchronous_ram_not_timing_compliant = is_ram_not_timing_compliant(HLS_C, var, current_fu);
   if(is_synchronous_ram_not_timing_compliant)
   {
      new_lat = latency_postfix == "" ? std::string("3") : std::string("4");
      current_fu = get_fu(ram_template + allocation_information->get_latency_string(new_lat));
      allocation_information->sync_ram_var_latency[var] = new_lat;
   }
   else
   {
      new_lat = latency_postfix == "" ? "2" : (latency_postfix == "_3" ? "3" : "4");
      allocation_information->sync_ram_var_latency[var] = new_lat;
   }
   return new_lat;
}

void allocation::IntegrateTechnologyLibraries()
{
   const tree_managerRef TreeM = HLSMgr->get_tree_manager();
   const FunctionBehaviorConstRef function_behavior = HLSMgr->CGetFunctionBehavior(funId);
   const HLS_constraintsRef HLS_C = HLS->HLS_C;
   double clock_period = HLS_C->get_clock_period_resource_fraction() * HLS_C->get_clock_period();

   std::string latency_postfix = "";
   if(parameters->getOption<std::string>(OPT_bram_high_latency) != "")
      latency_postfix = parameters->getOption<std::string>(OPT_bram_high_latency);
   for(const auto& l : HLSMgr->Rmem->get_function_vars(funId))
   {
      PRINT_DBG_MEX(DEBUG_LEVEL_VERY_PEDANTIC, debug_level, " - analyzing variable " + STR(l.first));
      unsigned int var = l.first;
      technology_nodeRef current_fu;
      unsigned int n_ports = 1;

      if(HLSMgr->Rmem->has_callSite_base_address(var))
         continue;

      bool is_async_var = false;

      THROW_ASSERT(parameters->getOption<MemoryAllocation_ChannelsType>(OPT_channels_type) != (MemoryAllocation_ChannelsType::MEM_ACC_P1N), "unexpected condition");
      bool unaligned_access_p = parameters->isOption(OPT_unaligned_access) && parameters->getOption<bool>(OPT_unaligned_access);
      if(parameters->getOption<MemoryAllocation_ChannelsType>(OPT_channels_type) == MemoryAllocation_ChannelsType::MEM_ACC_11)
      {
         if(HLSMgr->Rmem->is_sds_var(var))
         {
            if((HLSMgr->Rmem->has_all_pointers_resolved() && HLSMgr->Rmem->does_need_addr(var)) || (!HLSMgr->Rmem->has_all_pointers_resolved() && !HLSMgr->Rmem->is_private_memory(var)))
               current_fu = get_fu(ARRAY_1D_STD_BRAM_SDS_BUS + latency_postfix);
            else
            {
               if(parameters->getOption<bool>(OPT_use_asynchronous_memories) && (AllocationInformation::can_be_asynchronous_ram(TreeM, var, parameters->getOption<unsigned int>(OPT_distram_threshold), HLSMgr->Rmem->is_read_only_variable(var))))
               {
                  current_fu = get_fu(ARRAY_1D_STD_DISTRAM_SDS);
                  bool is_asynchronous_ram_not_timing_compliant = is_ram_not_timing_compliant(HLS_C, var, current_fu);
                  if(is_asynchronous_ram_not_timing_compliant)
                     current_fu = get_fu(ARRAY_1D_STD_BRAM_SDS + allocation_information->get_latency_string(get_synch_ram_latency(ARRAY_1D_STD_BRAM_SDS, latency_postfix, HLS_C, var)));
                  else
                  {
                     is_async_var = true;
                  }
               }
               else
                  current_fu = get_fu(ARRAY_1D_STD_BRAM_SDS + allocation_information->get_latency_string(get_synch_ram_latency(ARRAY_1D_STD_BRAM_SDS, latency_postfix, HLS_C, var)));
            }
         }
         else if(!unaligned_access_p && HLSMgr->Rmem->get_bram_bitsize() == 8 && HLSMgr->Rmem->get_bus_data_bitsize() == 8 && !HLSMgr->Rmem->is_private_memory(var))
            current_fu = get_fu(ARRAY_1D_STD_BRAM_SDS_BUS + latency_postfix);
         else
            current_fu = get_fu(ARRAY_1D_STD_BRAM + latency_postfix);
      }
      else if(parameters->getOption<MemoryAllocation_ChannelsType>(OPT_channels_type) == MemoryAllocation_ChannelsType::MEM_ACC_N1)
      {
         if(HLSMgr->Rmem->is_sds_var(var))
         {
            if((HLSMgr->Rmem->has_all_pointers_resolved() && HLSMgr->Rmem->does_need_addr(var)) || (!HLSMgr->Rmem->has_all_pointers_resolved() && !HLSMgr->Rmem->is_private_memory(var)))
               current_fu = get_fu(ARRAY_1D_STD_BRAM_N1_SDS_BUS + latency_postfix);
            else
            {
               if(parameters->getOption<bool>(OPT_use_asynchronous_memories) && AllocationInformation::can_be_asynchronous_ram(TreeM, var, parameters->getOption<unsigned int>(OPT_distram_threshold), HLSMgr->Rmem->is_read_only_variable(var)))
               {
                  current_fu = get_fu(ARRAY_1D_STD_DISTRAM_N1_SDS);
                  bool is_asynchronous_ram_not_timing_compliant = is_ram_not_timing_compliant(HLS_C, var, current_fu);
                  if(is_asynchronous_ram_not_timing_compliant)
                     current_fu = get_fu(ARRAY_1D_STD_BRAM_N1_SDS + allocation_information->get_latency_string(get_synch_ram_latency(ARRAY_1D_STD_BRAM_N1_SDS, latency_postfix, HLS_C, var)));
                  else
                  {
                     is_async_var = true;
                  }
               }
               else
                  current_fu = get_fu(ARRAY_1D_STD_BRAM_N1_SDS + allocation_information->get_latency_string(get_synch_ram_latency(ARRAY_1D_STD_BRAM_N1_SDS, latency_postfix, HLS_C, var)));
            }
         }
         else if(!unaligned_access_p && HLSMgr->Rmem->get_bram_bitsize() == 8 && HLSMgr->Rmem->get_bus_data_bitsize() == 8 && !HLSMgr->Rmem->is_private_memory(var))
            current_fu = get_fu(ARRAY_1D_STD_BRAM_N1_SDS_BUS + latency_postfix);
         else
            current_fu = get_fu(ARRAY_1D_STD_BRAM_N1 + latency_postfix);
         n_ports = parameters->getOption<unsigned int>(OPT_channels_number);
      }
      else if(parameters->getOption<MemoryAllocation_ChannelsType>(OPT_channels_type) == MemoryAllocation_ChannelsType::MEM_ACC_NN)
      {
         if(HLSMgr->Rmem->is_sds_var(var))
         {
            if((HLSMgr->Rmem->has_all_pointers_resolved() && HLSMgr->Rmem->does_need_addr(var)) || (!HLSMgr->Rmem->has_all_pointers_resolved() && !HLSMgr->Rmem->is_private_memory(var)))
               current_fu = get_fu(ARRAY_1D_STD_BRAM_NN_SDS_BUS + latency_postfix);
            else
            {
               if(parameters->getOption<bool>(OPT_use_asynchronous_memories) && AllocationInformation::can_be_asynchronous_ram(TreeM, var, parameters->getOption<unsigned int>(OPT_distram_threshold), HLSMgr->Rmem->is_read_only_variable(var)))
               {
                  current_fu = get_fu(ARRAY_1D_STD_DISTRAM_NN_SDS);
                  bool is_asynchronous_ram_not_timing_compliant = is_ram_not_timing_compliant(HLS_C, var, current_fu);
                  if(is_asynchronous_ram_not_timing_compliant)
                     current_fu = get_fu(ARRAY_1D_STD_BRAM_NN_SDS + allocation_information->get_latency_string(get_synch_ram_latency(ARRAY_1D_STD_BRAM_NN_SDS, latency_postfix, HLS_C, var)));
                  else
                  {
                     is_async_var = true;
                  }
               }
               else
                  current_fu = get_fu(ARRAY_1D_STD_BRAM_NN_SDS + allocation_information->get_latency_string(get_synch_ram_latency(ARRAY_1D_STD_BRAM_NN_SDS, latency_postfix, HLS_C, var)));
            }
         }
         else if(!unaligned_access_p && HLSMgr->Rmem->get_bram_bitsize() == 8 && HLSMgr->Rmem->get_bus_data_bitsize() == 8 && !HLSMgr->Rmem->is_private_memory(var))
            current_fu = get_fu(ARRAY_1D_STD_BRAM_NN_SDS_BUS + latency_postfix);
         else
            current_fu = get_fu(ARRAY_1D_STD_BRAM_NN + latency_postfix);
         n_ports = parameters->getOption<unsigned int>(OPT_channels_number);
      }
      else
         THROW_ERROR("type of channel based organization not yet supported");

      unsigned int current_size = allocation_information->get_number_fu_types();
      PRINT_DBG_MEX(DEBUG_LEVEL_VERY_PEDANTIC, debug_level, " - allocating unit " + current_fu->get_name() + " for variable " + function_behavior->CGetBehavioralHelper()->PrintVariable(l.first) + " in position " + STR(current_size));
      allocation_information->list_of_FU.push_back(current_fu);
      if(HLSMgr->Rmem->is_sds_var(var) && HLSMgr->Rmem->is_read_only_variable(var) && (is_async_var || (parameters->isOption(OPT_rom_duplication) && parameters->getOption<bool>(OPT_rom_duplication))))
      {
         allocation_information->tech_constraints.push_back(INFINITE_UINT);
         set_number_channels(current_size, n_ports);
      }
      else
      {
         allocation_information->tech_constraints.push_back(n_ports);
         set_number_channels(current_size, n_ports);
      }
      allocation_information->id_to_fu_names[current_size] = std::make_pair(current_fu->get_name(), TM->get_library(current_fu->get_name()));
      THROW_ASSERT(allocation_information->tech_constraints.size() == allocation_information->list_of_FU.size(), "Something of wrong happened");
      allocation_information->vars_to_memory_units[var] = current_size;
      allocation_information->memory_units[current_size] = var;
      allocation_information->memory_units_sizes[current_size] = tree_helper::size(TreeM, var) / 8;
      allocation_information->precision_map[current_size] = 0;
      /// check clock constraints compatibility
      auto* fu_br = GetPointer<functional_unit>(current_fu);
      technology_nodeRef op_store_node = fu_br->get_operation("STORE");
      auto* op_store = GetPointer<operation>(op_store_node);
      double store_delay = allocation_information->time_m_execution_time(op_store) - allocation_information->get_correction_time(current_size, "STORE") + allocation_information->get_setup_hold_time();
      if(store_delay > clock_period)
         THROW_ERROR("clock constraint too tight: BRAMs for this device cannot run so fast... (" + current_fu->get_name() + ":" + STR(store_delay) + ">" + STR(clock_period) + ")");
   }

   /// allocate proxies
   if(HLSMgr->Rmem->has_proxied_internal_variables(funId))
   {
      for(const auto& proxied_var_id : HLSMgr->Rmem->get_proxied_internal_variables(funId))
      {
         PRINT_DBG_MEX(DEBUG_LEVEL_VERY_PEDANTIC, debug_level, " - analyzing proxied variable " + STR(proxied_var_id));
         technology_nodeRef current_fu;
         unsigned int n_ports = 1;
         if(parameters->getOption<MemoryAllocation_ChannelsType>(OPT_channels_type) == MemoryAllocation_ChannelsType::MEM_ACC_11)
         {
            if(HLSMgr->Rmem->is_sds_var(proxied_var_id))
            {
               if((HLSMgr->Rmem->has_all_pointers_resolved() && HLSMgr->Rmem->does_need_addr(proxied_var_id)) || (!HLSMgr->Rmem->has_all_pointers_resolved() && !HLSMgr->Rmem->is_private_memory(proxied_var_id)))
                  current_fu = get_fu(PROXY_CTRL + latency_postfix);
               else
               {
                  if(parameters->getOption<bool>(OPT_use_asynchronous_memories) &&
                     AllocationInformation::can_be_asynchronous_ram(TreeM, proxied_var_id, parameters->getOption<unsigned int>(OPT_distram_threshold), HLSMgr->Rmem->is_read_only_variable(proxied_var_id)))
                  {
                     technology_nodeRef a_fu = get_fu(ARRAY_1D_STD_DISTRAM_SDS);
                     bool is_asynchronous_ram_not_timing_compliant = is_ram_not_timing_compliant(HLS_C, proxied_var_id, a_fu);
                     if(is_asynchronous_ram_not_timing_compliant)
                        current_fu = get_fu(PROXY_CTRL + allocation_information->get_latency_string(get_synch_ram_latency(ARRAY_1D_STD_BRAM_SDS, latency_postfix, HLS_C, proxied_var_id)));
                     else
                        current_fu = get_fu(DPROXY_CTRL);
                  }
                  else
                     current_fu = get_fu(PROXY_CTRL + allocation_information->get_latency_string(get_synch_ram_latency(ARRAY_1D_STD_BRAM_SDS, latency_postfix, HLS_C, proxied_var_id)));
               }
            }
            else
               current_fu = get_fu(PROXY_CTRL + latency_postfix);
         }
         else if(parameters->getOption<MemoryAllocation_ChannelsType>(OPT_channels_type) == MemoryAllocation_ChannelsType::MEM_ACC_N1 || parameters->getOption<MemoryAllocation_ChannelsType>(OPT_channels_type) == MemoryAllocation_ChannelsType::MEM_ACC_NN)
         {
            if(HLSMgr->Rmem->is_sds_var(proxied_var_id))
            {
               if((HLSMgr->Rmem->has_all_pointers_resolved() && HLSMgr->Rmem->does_need_addr(proxied_var_id)) || (!HLSMgr->Rmem->has_all_pointers_resolved() && !HLSMgr->Rmem->is_private_memory(proxied_var_id)))
                  current_fu = get_fu(PROXY_CTRLN + latency_postfix);
               else
               {
                  bool is_nn = parameters->getOption<MemoryAllocation_ChannelsType>(OPT_channels_type) == MemoryAllocation_ChannelsType::MEM_ACC_NN;
                  if(parameters->getOption<bool>(OPT_use_asynchronous_memories) &&
                     AllocationInformation::can_be_asynchronous_ram(TreeM, proxied_var_id, parameters->getOption<unsigned int>(OPT_distram_threshold), HLSMgr->Rmem->is_read_only_variable(proxied_var_id)))
                  {
                     technology_nodeRef a_fu = get_fu(is_nn ? ARRAY_1D_STD_DISTRAM_NN_SDS : ARRAY_1D_STD_DISTRAM_N1_SDS);
                     bool is_asynchronous_ram_not_timing_compliant = is_ram_not_timing_compliant(HLS_C, proxied_var_id, a_fu);
                     if(is_asynchronous_ram_not_timing_compliant)
                        current_fu = get_fu(PROXY_CTRLN + allocation_information->get_latency_string(get_synch_ram_latency(is_nn ? ARRAY_1D_STD_BRAM_NN_SDS : ARRAY_1D_STD_BRAM_N1_SDS, latency_postfix, HLS_C, proxied_var_id)));
                     else
                        current_fu = get_fu(DPROXY_CTRLN);
                  }
                  else
                     current_fu = get_fu(PROXY_CTRLN + allocation_information->get_latency_string(get_synch_ram_latency(is_nn ? ARRAY_1D_STD_BRAM_NN_SDS : ARRAY_1D_STD_BRAM_N1_SDS, latency_postfix, HLS_C, proxied_var_id)));
               }
            }
            else
               current_fu = get_fu(PROXY_CTRLN + latency_postfix);
            n_ports = parameters->getOption<unsigned int>(OPT_channels_number);
         }
         else
            THROW_ERROR("type of channel based organization not yet supported");
         unsigned int current_size = allocation_information->get_number_fu_types();
         PRINT_DBG_MEX(DEBUG_LEVEL_VERY_PEDANTIC, debug_level, " - allocating unit " + current_fu->get_name() + " for variable " + function_behavior->CGetBehavioralHelper()->PrintVariable(proxied_var_id) + " in position " + STR(current_size));
         allocation_information->list_of_FU.push_back(current_fu);
         allocation_information->tech_constraints.push_back(n_ports);
         set_number_channels(current_size, n_ports);
         allocation_information->id_to_fu_names[current_size] = std::make_pair(current_fu->get_name(), TM->get_library(current_fu->get_name()));
         THROW_ASSERT(allocation_information->tech_constraints.size() == allocation_information->list_of_FU.size(), "Something of wrong happened");
         allocation_information->vars_to_memory_units[proxied_var_id] = current_size;
         allocation_information->proxy_memory_units[current_size] = proxied_var_id;
         allocation_information->precision_map[current_size] = 0;
      }
   }

   /// add shared functions to the technology manager
   if(HLSMgr->Rfuns->has_shared_functions(funId))
   {
      for(const auto& shared_fu_name : HLSMgr->Rfuns->get_shared_functions(funId))
      {
         PRINT_DBG_MEX(DEBUG_LEVEL_VERY_PEDANTIC, debug_level, " - adding proxy function wrapper " + shared_fu_name);
         const std::string library_name = TM->get_library(shared_fu_name);
         if(library_name != "")
         {
            const library_managerRef libraryManager = TM->get_library_manager(library_name);
            technology_nodeRef techNode_obj = libraryManager->get_fu(shared_fu_name);
            THROW_ASSERT(techNode_obj, "function not yet built: " + shared_fu_name);
            const std::string wrapped_fu_name = WRAPPED_PROXY_PREFIX + shared_fu_name;
            technology_nodeRef wrapper_tn = TM->get_fu(wrapped_fu_name, PROXY_LIBRARY);
            if(!wrapper_tn)
            {
               add_proxy_function_wrapper(library_name, techNode_obj, shared_fu_name);
            }
            wrapper_tn = TM->get_fu(wrapped_fu_name, PROXY_LIBRARY);
            THROW_ASSERT(wrapper_tn, "Module not added");
            std::string key_new = ENCODE_FU_LIB(shared_fu_name, PROXY_LIBRARY);
            HLS_C->tech_constraints[key_new] = 1; // HLS_C->tech_constraints.find(key_old)->second;
            /// allocate it
            unsigned int current_size = allocation_information->get_number_fu_types();
            PRINT_DBG_MEX(DEBUG_LEVEL_VERY_PEDANTIC, debug_level, " - allocating unit " + wrapper_tn->get_name() + " in position " + STR(current_size));
            allocation_information->list_of_FU.push_back(wrapper_tn);
            allocation_information->tech_constraints.push_back(1);
            allocation_information->id_to_fu_names[current_size] = std::make_pair(wrapper_tn->get_name(), PROXY_LIBRARY);
            THROW_ASSERT(allocation_information->tech_constraints.size() == allocation_information->list_of_FU.size(), "Something of wrong happened");
            allocation_information->precision_map[current_size] = 0;
            fu_list[wrapper_tn][0][HLS_manager::io_binding_type(0, 0)] = current_size;
            allocation_information->proxy_wrapped_units[current_size] = shared_fu_name;
         }
      }
   }

   /// add shared function proxies to the technology manager
   if(HLSMgr->Rfuns->has_proxied_shared_functions(funId))
   {
      for(const auto& original_proxied_fu_name : HLSMgr->Rfuns->get_proxied_shared_functions(funId))
      {
         PRINT_DBG_MEX(DEBUG_LEVEL_VERY_PEDANTIC, debug_level, " - adding proxy function module " + original_proxied_fu_name);
         const std::string library_name = TM->get_library(original_proxied_fu_name);
         if(library_name != "")
         {
            const library_managerRef libraryManager = TM->get_library_manager(library_name);
            technology_nodeRef techNode_obj = libraryManager->get_fu(original_proxied_fu_name);
            THROW_ASSERT(techNode_obj, "function not yet built: " + original_proxied_fu_name);
            technology_nodeRef proxy_tn = TM->get_fu(PROXY_PREFIX + original_proxied_fu_name, PROXY_LIBRARY);
            if(!proxy_tn)
            {
               add_proxy_function_module(HLS_C, techNode_obj, original_proxied_fu_name);
            }
         }
      }
   }
}

bool allocation::HasToBeExecuted() const
{
   if(HLSFunctionStep::HasToBeExecuted())
      return true;
   else
   {
      std::map<unsigned int, unsigned int> cur_bb_ver;
      const CallGraphManagerConstRef call_graph_manager = HLSMgr->CGetCallGraphManager();
      std::set<unsigned int> funcs = call_graph_manager->GetReachedBodyFunctions();
      if(funId and funcs.find(funId) == funcs.end())
         return false;
      const auto called_functions = call_graph_manager->GetReachedBodyFunctionsFrom(funId);
      for(auto const called_function : called_functions)
      {
         if(called_function == funId)
            continue;
         const FunctionBehaviorConstRef FB = HLSMgr->CGetFunctionBehavior(called_function);
         cur_bb_ver[called_function] = FB->GetBBVersion();
      }
      return not std::equal(cur_bb_ver.begin(), cur_bb_ver.end(), last_bb_ver.begin());
   }
}<|MERGE_RESOLUTION|>--- conflicted
+++ resolved
@@ -72,21 +72,6 @@
 #include "structural_manager.hpp"
 #include "structural_objects.hpp" // for PROXY_PREFIX, module, CLOCK_...
 #include "target_device.hpp"
-<<<<<<< HEAD
-#include "technology_manager.hpp" // for PROXY_LIBRARY, WORK_LIBRARY
-#include "technology_node.hpp"    // for functional_unit, operation
-#include "time_model.hpp"         // for ParameterConstRef
-#include "tree_helper.hpp"
-#include "tree_manager.hpp"
-#include "tree_node.hpp" // for GET_NODE, GET_INDEX_NODE
-#include "tree_reindex.hpp"
-#include "typed_node_info.hpp" // for GET_NAME, ENTRY, EXIT, GET_TYPE
-#include "utility.hpp"         // for INFINITE_UINT, ASSERT_PARAMETER
-#include <cstddef>             // for size_t
-#include <limits>              // for numeric_limits
-
-static bool is_other_port(const structural_objectRef& port)
-=======
 
 ///behavior include
 #include "call_graph_manager.hpp"
@@ -98,7 +83,6 @@
 #include "omp_functions.hpp"
 
 static bool is_memory_port (const structural_objectRef & port)
->>>>>>> d09917d3
 {
    const auto p = GetPointer<port_o>(port);
    return p->get_is_memory() or p->get_is_global() or p->get_is_extern() or p->get_port_interface() != port_o::port_interface::PI_DEFAULT;
@@ -435,11 +419,7 @@
    GetPointer<module>(wrapper_top)->set_copyright(fu_module->get_copyright());
    GetPointer<module>(wrapper_top)->set_authors(fu_module->get_authors());
    GetPointer<module>(wrapper_top)->set_license(fu_module->get_license());
-<<<<<<< HEAD
-   if(fu_module->is_parameter(MEMORY_PARAMETER))
-=======
    if (fu_module->ExistsParameter(MEMORY_PARAMETER))
->>>>>>> d09917d3
    {
       GetPointer<module>(wrapper_top)->SetParameter(MEMORY_PARAMETER, fu_module->GetParameter(MEMORY_PARAMETER));
    }
@@ -996,19 +976,11 @@
       {
          case(MemoryAllocation_ChannelsType::MEM_ACC_11):
          case(MemoryAllocation_ChannelsType::MEM_ACC_N1):
-<<<<<<< HEAD
-         {
-            if(channels_type.find(CHANNELS_TYPE_MEM_ACC_NN) != std::string::npos or channels_type.find(CHANNELS_TYPE_MEM_ACC_P1N) != std::string::npos)
-               return true;
-            break;
-         }
-=======
             {
                if(channels_type.find(CHANNELS_TYPE_MEM_ACC_NN) != std::string::npos or channels_type.find(CHANNELS_TYPE_MEM_ACC_P1N) !=std::string::npos)
                   return true;
                break;
             }
->>>>>>> d09917d3
          case(MemoryAllocation_ChannelsType::MEM_ACC_NN):
          {
             if(channels_type.find(CHANNELS_TYPE_MEM_ACC_NN) == std::string::npos)
@@ -1021,10 +993,6 @@
             {
                return true;
             }
-<<<<<<< HEAD
-            break;
-         }
-=======
          case(MemoryAllocation_ChannelsType::MEM_ACC_CS):
             {
                if(channels_type.find(CHANNELS_TYPE_MEM_ACC_CS) == std::string::npos)
@@ -1033,7 +1001,6 @@
                }
                break;
             }
->>>>>>> d09917d3
          default:
             THROW_UNREACHABLE("");
       }
@@ -1831,9 +1798,6 @@
                         auto n_ports = parameters->getOption<unsigned int>(OPT_memory_banks_number);
                         set_number_channels(specializedId, n_ports);
                      }
-<<<<<<< HEAD
-                     else if(channels_type == CHANNELS_TYPE_MEM_ACC_NN && memory_ctrl_type != "")
-=======
                      else if(channels_type == CHANNELS_TYPE_MEM_ACC_CS and memory_ctrl_type != "")
                      {
                         auto omp_functions = GetPointer<OmpFunctions>(HLSMgr->Rfuns);
@@ -1849,7 +1813,6 @@
                         }
                      }
                      else if( channels_type == CHANNELS_TYPE_MEM_ACC_NN && memory_ctrl_type != "")
->>>>>>> d09917d3
                      {
                         auto n_ports = parameters->getOption<unsigned int>(OPT_channels_number);
                         set_number_channels(specializedId, n_ports);
