/*
 *
 *                   _/_/_/    _/_/   _/    _/ _/_/_/    _/_/
 *                  _/   _/ _/    _/ _/_/  _/ _/   _/ _/    _/
 *                 _/_/_/  _/_/_/_/ _/  _/_/ _/   _/ _/_/_/_/
 *                _/      _/    _/ _/    _/ _/   _/ _/    _/
 *               _/      _/    _/ _/    _/ _/_/_/  _/    _/
 *
 *             ***********************************************
 *                              PandA Project
 *                     URL: http://panda.dei.polimi.it
 *                       Politecnico di Milano - DEIB
 *                        System Architectures Group
 *             ***********************************************
 *              Copyright (C) 2004-2022 Politecnico di Milano
 *
 *   This file is part of the PandA framework.
 *
 *   The PandA framework is free software; you can redistribute it and/or modify
 *   it under the terms of the GNU General Public License as published by
 *   the Free Software Foundation; either version 3 of the License, or
 *   (at your option) any later version.
 *
 *   This program is distributed in the hope that it will be useful,
 *   but WITHOUT ANY WARRANTY; without even the implied warranty of
 *   MERCHANTABILITY or FITNESS FOR A PARTICULAR PURPOSE.  See the
 *   GNU General Public License for more details.
 *
 *   You should have received a copy of the GNU General Public License
 *   along with this program.  If not, see <http://www.gnu.org/licenses/>.
 *
 */
/**
 * @file allocation.cpp
 * @brief Wrapper for technology used by the high-level synthesis flow.
 *
 * @author Fabrizio Ferrandi <fabrizio.ferrandi@polimi.it>
 *
 */

/// Header include
#include "allocation.hpp"
#include "HDL_manager.hpp"            // for structural_managerRef, langu...
#include "ModuleGeneratorManager.hpp" // for structural_objectRef, struct...
#include "NP_functionality.hpp"       // for NP_functionalityRef
#include "Parameter.hpp"              // for ParameterConstRef
#include "allocation_information.hpp" // for technology_nodeRef, node_kin...
#include "application_frontend_flow_step.hpp"
#include "behavioral_helper.hpp"
#include "call_graph_manager.hpp"
#include "clb_model.hpp"
#include "config_HAVE_EXPERIMENTAL.hpp" // for HAVE_EXPERIMENTAL
#include "config_HAVE_FLOPOCO.hpp"      // for HAVE_FLOPOCO
#include "cpu_time.hpp"                 // for START_TIME, STOP_TIME
#include "dbgPrintHelper.hpp"           // for DEBUG_LEVEL_VERY_PEDANTIC
#include "design_flow_graph.hpp"
#include "design_flow_manager.hpp"
#include "design_flow_step_factory.hpp" // for DesignFlowManagerConstRef
#include "exceptions.hpp"               // for THROW_ASSERT, THROW_ERROR
#include "frontend_flow_step_factory.hpp"
#include "function_frontend_flow_step.hpp"
#include "functions.hpp"
#include "hls.hpp"                   // for HLS_constraintsRef
#include "hls_constraints.hpp"       // for ENCODE_FU_LIB
#include "hls_flow_step_factory.hpp" // for HLS_managerRef
#include "hls_target.hpp"
#include "language_writer.hpp"
#include "library_manager.hpp" // for library_managerRef, library_...
#include "memory.hpp"
#include "memory_allocation.hpp"
#include "op_graph.hpp"            // for STORE, ADDR_EXPR, ASSERT_EXPR
#include "schedule.hpp"            // for FunctionBehaviorConstRef
#include "string_manipulation.hpp" // for STR GET_CLASS
#include "structural_manager.hpp"
#include "structural_objects.hpp" // for PROXY_PREFIX, module, CLOCK_...
#include "target_device.hpp"
#include "technology_manager.hpp" // for PROXY_LIBRARY, WORK_LIBRARY
#include "technology_node.hpp"    // for functional_unit, operation
#include "time_model.hpp"         // for ParameterConstRef
#include "tree_helper.hpp"
#include "tree_manager.hpp"
#include "tree_node.hpp" // for GET_NODE, GET_INDEX_NODE
#include "tree_reindex.hpp"
#include "typed_node_info.hpp" // for GET_NAME, ENTRY, EXIT, GET_TYPE
#include "utility.hpp"         // for INFINITE_UINT, ASSERT_PARAMETER
#include <cstddef>             // for size_t
#include <limits>              // for numeric_limits

/// STL includes
#include <algorithm>
#include <tuple>
#include <utility>
#include <vector>

#include "custom_map.hpp"
#include "custom_set.hpp"

static bool is_other_port(const structural_objectRef& port)
{
   const auto p = GetPointer<port_o>(port);
   return p->get_is_memory() or p->get_is_global() or p->get_is_extern() or
          p->get_port_interface() != port_o::port_interface::PI_DEFAULT;
}

static bool is_a_skip_operation(const std::string& op_name)
{
   if(op_name == "mult_expr" || op_name == "widen_mult_expr" || op_name == "dot_prod_expr")
   {
      return true;
   }
   else
   {
      return false;
   }
}

static inline std::string encode_op_type(const std::string& op_name, const std::string& fu_supported_types)
{
   return op_name + ":" + fu_supported_types;
}

static inline std::string encode_op_type_prec(const std::string& op_name, const std::string& fu_supported_types,
                                              node_kind_prec_infoRef node_info)
{
   std::string op_type = encode_op_type(op_name, fu_supported_types);
   const size_t n_ins = node_info->input_prec.size();
   for(size_t ind = 0; ind < n_ins; ++ind)
   {
      if(node_info->base128_input_nelem[ind] == 0)
      {
         op_type += ":" + STR(node_info->input_prec[ind]);
      }
      else
      {
         op_type += ":" + STR(node_info->input_prec[ind]) + ":" + STR(node_info->base128_input_nelem[ind]);
      }
   }
   if(node_info->base128_output_nelem == 0)
   {
      op_type += ":" + STR(node_info->output_prec);
   }
   else
   {
      op_type += ":" + STR(node_info->output_prec) + ":" + STR(node_info->base128_output_nelem);
   }
   return op_type;
}

allocation::allocation(const ParameterConstRef _parameters, const HLS_managerRef _HLSMgr, unsigned _funId,
                       const DesignFlowManagerConstRef _design_flow_manager, const HLSFlowStep_Type _hls_flow_step_type)
    : HLSFunctionStep(_parameters, _HLSMgr, _funId, _design_flow_manager, _hls_flow_step_type)
{
   debug_level = _parameters->get_class_debug_level(GET_CLASS(*this));
}

allocation::~allocation() = default;

void allocation::Initialize()
{
   HLSFunctionStep::Initialize();
   if(HLS->allocation_information)
   {
      HLS->allocation_information->Clear();
   }
   else
   {
      HLS->allocation_information = AllocationInformationRef(new AllocationInformation(HLSMgr, funId, parameters));
   }
   HLS->allocation_information->Initialize();
   allocation_information = HLS->allocation_information;
   fu_list.clear();
   HLS_T = HLSMgr->get_HLS_target();
   TechM = HLS_T->get_technology_manager();
}

const CustomUnorderedSet<std::tuple<HLSFlowStep_Type, HLSFlowStepSpecializationConstRef, HLSFlowStep_Relationship>>
allocation::ComputeHLSRelationships(const DesignFlowStep::RelationshipType relationship_type) const
{
   CustomUnorderedSet<std::tuple<HLSFlowStep_Type, HLSFlowStepSpecializationConstRef, HLSFlowStep_Relationship>> ret;
   switch(relationship_type)
   {
      case DEPENDENCE_RELATIONSHIP:
      {
         if(!parameters->getOption<int>(OPT_gcc_openmp_simd))
         {
            ret.insert(std::make_tuple(HLSFlowStep_Type::HLS_FUNCTION_BIT_VALUE, HLSFlowStepSpecializationConstRef(),
                                       HLSFlowStep_Relationship::SAME_FUNCTION));
         }
         ret.insert(std::make_tuple(HLSFlowStep_Type::HLS_SYNTHESIS_FLOW, HLSFlowStepSpecializationConstRef(),
                                    HLSFlowStep_Relationship::CALLED_FUNCTIONS));
         ret.insert(std::make_tuple(HLSFlowStep_Type::INITIALIZE_HLS, HLSFlowStepSpecializationConstRef(),
                                    HLSFlowStep_Relationship::SAME_FUNCTION));
         break;
      }
      case INVALIDATION_RELATIONSHIP:
      {
         break;
      }
      case PRECEDENCE_RELATIONSHIP:
      {
         break;
      }
      default:
         THROW_UNREACHABLE("");
   }
   return ret;
}
void allocation::ComputeRelationships(DesignFlowStepSet& relationship,
                                      const DesignFlowStep::RelationshipType relationship_type)
{
   if(relationship_type == DEPENDENCE_RELATIONSHIP)
   {
      if(!parameters->getOption<int>(OPT_gcc_openmp_simd))
      {
         const auto* frontend_flow_step_factory = GetPointer<const FrontendFlowStepFactory>(
             design_flow_manager.lock()->CGetDesignFlowStepFactory("Frontend"));
         const auto frontend_step = design_flow_manager.lock()->GetDesignFlowStep(
             FunctionFrontendFlowStep::ComputeSignature(FrontendFlowStepType::BIT_VALUE, funId));
         const DesignFlowGraphConstRef design_flow_graph = design_flow_manager.lock()->CGetDesignFlowGraph();
         const auto design_flow_step =
             frontend_step != NULL_VERTEX ?
                 design_flow_graph->CGetDesignFlowStepInfo(frontend_step)->design_flow_step :
                 frontend_flow_step_factory->CreateFunctionFrontendFlowStep(FrontendFlowStepType::BIT_VALUE, funId);
         relationship.insert(design_flow_step);
      }
   }
   HLSFunctionStep::ComputeRelationships(relationship, relationship_type);
}

technology_nodeRef allocation::extract_bambu_provided(const std::string& library_name, operation* curr_op,
                                                      const std::string& bambu_provided_resource_)
{
   technology_nodeRef current_fu;
   std::string function_name;
   bool build_proxy = false;
   bool build_wrapper = false;
   const auto bambu_provided_resource = functions::GetFUName(bambu_provided_resource_, HLSMgr);
   if(HLSMgr->Rfuns->is_a_proxied_function(bambu_provided_resource))
   {
      if(HLSMgr->Rfuns->is_a_shared_function(funId, bambu_provided_resource))
      {
         function_name = WRAPPED_PROXY_PREFIX + bambu_provided_resource;
         build_wrapper = true;
      }
      else
      {
         THROW_ASSERT(HLSMgr->Rfuns->is_a_proxied_shared_function(funId, bambu_provided_resource),
                      "expected a proxy module");
         function_name = PROXY_PREFIX + bambu_provided_resource;
         build_proxy = true;
      }
   }
   else
   {
      function_name = bambu_provided_resource;
   }
   const library_managerRef libraryManager = TechM->get_library_manager(library_name);
   THROW_ASSERT(libraryManager->is_fu(function_name),
                "functional unit not yet synthesized: " + function_name + "(" + library_name + ")");
   current_fu = libraryManager->get_fu(function_name);
   THROW_ASSERT(current_fu, "functional unit not yet synthesized: " + function_name + "(" + library_name + ")");
   const std::vector<technology_nodeRef>& op_vec = GetPointer<functional_unit>(current_fu)->get_operations();
   bool has_current_op = false;

   std::string op_name = curr_op->get_name();
   for(const auto& op_it : op_vec)
   {
      if(GetPointer<operation>(op_it)->get_name() == op_name)
      {
         has_current_op = true;
      }
   }

   if(!has_current_op)
   {
      technology_nodeRef op = technology_nodeRef(new operation());
      auto* cop = GetPointer<operation>(op);
      auto* ref_op = GetPointer<operation>(op_vec[0]);
      cop->operation_name = op_name;
      cop->time_m = ref_op->time_m;
#if HAVE_EXPERIMENTAL
      cop->power_m = ref_op->power_m;
#endif
      cop->commutative = curr_op->commutative;
      cop->bounded = ref_op->bounded;
      cop->supported_types = curr_op->supported_types;
      cop->pipe_parameters = curr_op->pipe_parameters;
      GetPointer<functional_unit>(current_fu)->add(op);
   }
   else
   {
      for(const auto& op_it : op_vec)
      {
         if(GetPointer<operation>(op_it)->get_name() == op_name)
         {
            auto* fu_ob = GetPointer<functional_unit>(TechM->get_fu(bambu_provided_resource, WORK_LIBRARY));
            THROW_ASSERT(fu_ob, "Functional unit not found for " + bambu_provided_resource);
            auto* op_ob = GetPointer<operation>(fu_ob->get_operation(bambu_provided_resource));
            GetPointer<operation>(op_it)->bounded = op_ob->bounded;
         }
      }
   }

   if(build_wrapper)
   {
      BuildProxyWrapper(GetPointer<functional_unit>(current_fu), bambu_provided_resource, WORK_LIBRARY);
   }
   if(build_proxy)
   {
      BuildProxyFunction(GetPointer<functional_unit>(current_fu));
   }
   return current_fu;
}

static std::string fix_identifier(std::string port_name, language_writerRef writer)
{
   std::string name = HDL_manager::convert_to_identifier(GetPointer<language_writer>(writer), port_name);
   return name;
}

static void connectClockAndReset(structural_managerRef& SM, structural_objectRef& interfaceObj,
                                 structural_objectRef& component)
{
   // Clock and Reset connection
   structural_objectRef port_ck = component->find_member(CLOCK_PORT_NAME, port_o_K, component);
   structural_objectRef clock = interfaceObj->find_member(CLOCK_PORT_NAME, port_o_K, interfaceObj);
   if(port_ck and clock)
   {
      SM->add_connection(port_ck, clock);
   }

   structural_objectRef port_rst = component->find_member(RESET_PORT_NAME, port_o_K, component);
   structural_objectRef reset = interfaceObj->find_member(RESET_PORT_NAME, port_o_K, interfaceObj);
   if(port_rst and reset)
   {
      SM->add_connection(port_rst, reset);
   }
}

void allocation::BuildProxyWrapper(functional_unit* current_fu, const std::string& orig_fun_name,
                                   const std::string& orig_library_name)
{
   const library_managerRef orig_libraryManager = TechM->get_library_manager(orig_library_name);
   THROW_ASSERT(orig_libraryManager->is_fu(orig_fun_name),
                "functional unit not yet synthesized: " + orig_fun_name + "(" + orig_library_name + ")");
   technology_nodeRef orig_fun = orig_libraryManager->get_fu(orig_fun_name);
   THROW_ASSERT(orig_fun, "functional unit not yet synthesized: " + orig_fun_name + "(" + orig_library_name + ")");

   structural_managerRef orig_fu_SM = GetPointer<functional_unit>(orig_fun)->CM;
   structural_objectRef orig_top_obj = orig_fu_SM->get_circ();
   orig_top_obj->set_id(orig_fun_name + "_i");
   const module* orig_fu_module = GetPointer<module>(orig_top_obj);

   structural_managerRef wrapper_SM = current_fu->CM;
   structural_objectRef wrapper_obj = wrapper_SM->get_circ();
   connectClockAndReset(wrapper_SM, wrapper_obj, orig_top_obj);
   // create the selector signal to tell proxied and unproxied calls apart
   structural_type_descriptorRef bool_signal_type =
       structural_type_descriptorRef(new structural_type_descriptor("bool", 0));
   // select the operations mode of the functional unit, used to drive the proxy selector
   const functional_unit::operation_vec& ops = current_fu->get_operations();
   std::vector<structural_objectRef> op_ports;
   for(const auto& o : ops)
   {
      const std::string op_name = GetPointer<operation>(o)->get_name();
      if(!boost::algorithm::starts_with(op_name, WRAPPED_PROXY_PREFIX))
      {
         const std::string sel_port_name = "sel_" + op_name;
         structural_objectRef new_sel_port = wrapper_obj->find_member(sel_port_name, port_o_K, wrapper_obj);
         /*
          * sometimes the selector port is already present in the proxy.
          * This happens in particular this happens for abort and
          * __builtin_abort.
          * In this case there is no need to add the new port.
          */
         if(!new_sel_port)
         {
            wrapper_SM->add_port(sel_port_name, port_o::IN, wrapper_obj, bool_signal_type);
            new_sel_port = wrapper_obj->find_member(sel_port_name, port_o_K, wrapper_obj);
         }
         op_ports.push_back(new_sel_port);
      }
   }
   // build a binary tree of ors to drive the proxy selector
   structural_objectRef selector_signal =
       wrapper_SM->add_sign("proxy_selector____out_sel", wrapper_obj, bool_signal_type);
   if(!op_ports.empty())
   {
      structural_objectRef or_gate = wrapper_SM->add_module_from_technology_library(
          "proxy_selector____or_gate", OR_GATE_STD, HLS->HLS_T->get_technology_manager()->get_library(OR_GATE_STD),
          wrapper_obj, HLS->HLS_T->get_technology_manager());
      structural_objectRef or_in = or_gate->find_member("in", port_vector_o_K, or_gate);
      auto* port = GetPointer<port_o>(or_in);
      port->add_n_ports(static_cast<unsigned int>(op_ports.size()), or_in);
      unsigned int port_n = 0;
      for(const auto& p : op_ports)
      {
         wrapper_SM->add_connection(p, port->get_port(port_n));
         port_n++;
      }
      structural_objectRef or_out = or_gate->find_member("out1", port_o_K, or_gate);
      wrapper_SM->add_connection(or_out, selector_signal);
   }

   auto inPortSize = static_cast<unsigned int>(orig_fu_module->get_in_port_size());
   for(unsigned int port_id = 0; port_id < inPortSize; port_id++)
   {
      structural_objectRef curr_port = orig_fu_module->get_in_port(port_id);
      const std::string port_name = curr_port->get_id();
      if(port_name != CLOCK_PORT_NAME and port_name != RESET_PORT_NAME)
      {
         if(is_other_port(curr_port))
         {
            structural_objectRef wrapper_mem_port = wrapper_obj->find_member(port_name, port_o_K, wrapper_obj);
            structural_objectRef wrapped_mem_port = orig_top_obj->find_member(port_name, port_o_K, orig_top_obj);
            wrapper_SM->add_connection(wrapper_mem_port, wrapped_mem_port);
            continue;
         }
         const std::string proxy_port_name = PROXY_PREFIX + port_name;
         // insert wDataMux
         const auto addwDataMux = [&](const std::string offset) {
            structural_objectRef wrapped_fu_port = orig_top_obj->find_member(port_name, port_o_K, orig_top_obj);
            if(offset.size())
            {
               wrapped_fu_port = wrapped_fu_port->find_member(offset, port_o_K, wrapped_fu_port);
            }
            structural_type_descriptorRef wrapped_port_type = wrapped_fu_port->get_typeRef();
            auto bitwidth_size = STD_GET_SIZE(wrapped_port_type);

            structural_objectRef mux = wrapper_SM->add_module_from_technology_library(
                "proxy_mux_____" + port_name + offset, MUX_GATE_STD,
                HLS->HLS_T->get_technology_manager()->get_library(MUX_GATE_STD), wrapper_obj,
                HLS->HLS_T->get_technology_manager());
            structural_objectRef mux_in1 = mux->find_member("in1", port_o_K, mux);
            GetPointer<port_o>(mux_in1)->type_resize(bitwidth_size);
            structural_objectRef mux_in2 = mux->find_member("in2", port_o_K, mux);
            GetPointer<port_o>(mux_in2)->type_resize(bitwidth_size);
            structural_objectRef mux_out = mux->find_member("out1", port_o_K, mux);
            GetPointer<port_o>(mux_out)->type_resize(bitwidth_size);
            structural_objectRef mux_sel = mux->find_member("sel", port_o_K, mux);
            structural_type_descriptorRef mux_out_type = mux_out->get_typeRef();
            const std::string tmp_signal_name = "muxed_in_" + port_name + offset;
            structural_objectRef proxied_in_signal = wrapper_SM->add_sign(tmp_signal_name, wrapper_obj, mux_out_type);

            structural_objectRef proxied_call_port = wrapper_obj->find_member(proxy_port_name, port_o_K, wrapper_obj);
            if(offset.size())
            {
               proxied_call_port = proxied_call_port->find_member(offset, port_o_K, proxied_call_port);
            }
            GetPointer<port_o>(proxied_call_port)->type_resize(bitwidth_size);
            structural_objectRef local_call_port = wrapper_obj->find_member(port_name, port_o_K, wrapper_obj);
            if(offset.size())
            {
               local_call_port = local_call_port->find_member(offset, port_o_K, local_call_port);
            }
            GetPointer<port_o>(local_call_port)->type_resize(bitwidth_size);

            wrapper_SM->add_connection(mux_sel, selector_signal);
            wrapper_SM->add_connection(mux_in1, local_call_port);
            wrapper_SM->add_connection(mux_in2, proxied_call_port);
            wrapper_SM->add_connection(mux_out, proxied_in_signal);
            wrapper_SM->add_connection(proxied_in_signal, wrapped_fu_port);
         };

         if(curr_port->get_kind() == port_o_K)
         {
            addwDataMux("");
         }
         else
         {
            for(unsigned int pindex = 0; pindex < GetPointer<port_o>(curr_port)->get_ports_size(); ++pindex)
            {
               addwDataMux(STR(pindex));
            }
         }
      }
   }
   auto outPortSize = static_cast<unsigned int>(orig_fu_module->get_out_port_size());
   for(unsigned int currentPort = 0; currentPort < outPortSize; ++currentPort)
   {
      structural_objectRef curr_port = orig_fu_module->get_out_port(currentPort);
      const std::string port_name = curr_port->get_id();
      if(is_other_port(curr_port))
      {
         structural_objectRef wrapper_mem_port = wrapper_obj->find_member(port_name, port_o_K, wrapper_obj);
         structural_objectRef wrapped_mem_port = orig_top_obj->find_member(port_name, port_o_K, orig_top_obj);
         wrapper_SM->add_connection(wrapper_mem_port, wrapped_mem_port);
         continue;
      }
      const std::string proxy_port_name = PROXY_PREFIX + port_name;
      const auto addwData = [&](const std::string offset) {
         structural_objectRef local_port = wrapper_obj->find_member(port_name, port_o_K, wrapper_obj);
         if(offset.size())
         {
            local_port = local_port->find_member(offset, port_o_K, local_port);
         }
         structural_objectRef proxied_port = wrapper_obj->find_member(proxy_port_name, port_o_K, wrapper_obj);
         if(offset.size())
         {
            proxied_port = proxied_port->find_member(offset, port_o_K, proxied_port);
         }
         structural_objectRef wrapped_fu_port = orig_top_obj->find_member(port_name, port_o_K, orig_top_obj);
         if(offset.size())
         {
            wrapped_fu_port = wrapped_fu_port->find_member(offset, port_o_K, wrapped_fu_port);
         }
         structural_type_descriptorRef wrapped_port_type = wrapped_fu_port->get_typeRef();
         auto bitwidth_size = STD_GET_SIZE(wrapped_port_type);
         GetPointer<port_o>(local_port)->type_resize(bitwidth_size);
         GetPointer<port_o>(proxied_port)->type_resize(bitwidth_size);
         const std::string tmp_signal_name = "tmp_out_" + port_name + offset;
         structural_objectRef out_signal_tmp = wrapper_SM->add_sign(tmp_signal_name, wrapper_obj, wrapped_port_type);
         wrapper_SM->add_connection(wrapped_fu_port, out_signal_tmp);
         wrapper_SM->add_connection(out_signal_tmp, local_port);
         wrapper_SM->add_connection(out_signal_tmp, proxied_port);
      };
      if(curr_port->get_kind() == port_o_K)
      {
         addwData("");
      }
      else
      {
         for(unsigned int pindex = 0; pindex < GetPointer<port_o>(curr_port)->get_ports_size(); ++pindex)
         {
            addwData(STR(pindex));
         }
      }
   }

   memory::propagate_memory_parameters(orig_top_obj, wrapper_SM);
}

void allocation::add_proxy_function_wrapper(const std::string& library_name, technology_nodeRef techNode_obj,
                                            const std::string& orig_fun_name)
{
   const std::string wrapped_fu_name = WRAPPED_PROXY_PREFIX + orig_fun_name;
   PRINT_DBG_MEX(DEBUG_LEVEL_VERY_PEDANTIC, debug_level, " - adding proxy function wrapper " + wrapped_fu_name);
   structural_managerRef structManager_obj = GetPointer<functional_unit>(techNode_obj)->CM;
   structural_objectRef fu_obj = structManager_obj->get_circ();
   auto* fu_module = GetPointer<module>(fu_obj);

   structural_objectRef wrapper_top;
   structural_managerRef CM = structural_managerRef(new structural_manager(parameters));
   structural_type_descriptorRef module_type =
       structural_type_descriptorRef(new structural_type_descriptor(wrapped_fu_name));
   CM->set_top_info(wrapped_fu_name, module_type);
   wrapper_top = CM->get_circ();
   /// add description and license
   GetPointer<module>(wrapper_top)->set_description("Proxy wrapper for function: " + wrapped_fu_name);
   GetPointer<module>(wrapper_top)->set_copyright(fu_module->get_copyright());
   GetPointer<module>(wrapper_top)->set_authors(fu_module->get_authors());
   GetPointer<module>(wrapper_top)->set_license(fu_module->get_license());
   GetPointer<module>(wrapper_top)->set_multi_unit_multiplicity(fu_module->get_multi_unit_multiplicity());
   if(fu_module->ExistsParameter(MEMORY_PARAMETER))
   {
      GetPointer<module>(wrapper_top)->AddParameter(MEMORY_PARAMETER, fu_module->GetDefaultParameter(MEMORY_PARAMETER));
      GetPointer<module>(wrapper_top)->SetParameter(MEMORY_PARAMETER, fu_module->GetParameter(MEMORY_PARAMETER));
   }
   // handle input ports
   auto inPortSize = static_cast<unsigned int>(fu_module->get_in_port_size());
   for(unsigned int currentPort = 0; currentPort < inPortSize; ++currentPort)
   {
      structural_objectRef curr_port = fu_module->get_in_port(currentPort);
      const std::string port_name = curr_port->get_id();
      {
         structural_objectRef generated_port;
         if(curr_port->get_kind() == port_vector_o_K)
         {
            generated_port = CM->add_port_vector(port_name, port_o::IN, port_o::PARAMETRIC_PORT, wrapper_top,
                                                 curr_port->get_typeRef());
         }
         else
         {
            generated_port = CM->add_port(port_name, port_o::IN, wrapper_top, curr_port->get_typeRef());
         }
         curr_port->copy(generated_port);
      }
   }
   for(unsigned int currentPort = 0; currentPort < inPortSize; ++currentPort)
   {
      structural_objectRef curr_port = fu_module->get_in_port(currentPort);
      if(!is_other_port(curr_port))
      {
         const std::string port_name = curr_port->get_id();
         if(port_name != CLOCK_PORT_NAME && port_name != RESET_PORT_NAME)
         {
            structural_objectRef proxy_generated_port;
            const std::string proxy_port_name = PROXY_PREFIX + port_name;
            if(curr_port->get_kind() == port_vector_o_K)
            {
               proxy_generated_port = CM->add_port_vector(proxy_port_name, port_o::IN, port_o::PARAMETRIC_PORT,
                                                          wrapper_top, curr_port->get_typeRef());
            }
            else
            {
               proxy_generated_port = CM->add_port(proxy_port_name, port_o::IN, wrapper_top, curr_port->get_typeRef());
            }
            curr_port->copy(proxy_generated_port);
            GetPointer<port_o>(proxy_generated_port)->set_id(proxy_port_name);
         }
      }
   }
   // handle output ports
   auto outPortSize = static_cast<unsigned int>(fu_module->get_out_port_size());
   for(unsigned int currentPort = 0; currentPort < outPortSize; ++currentPort)
   {
      structural_objectRef curr_port = fu_module->get_out_port(currentPort);
      const std::string port_name = curr_port->get_id();
      {
         structural_objectRef generated_port;
         if(curr_port->get_kind() == port_vector_o_K)
         {
            generated_port = CM->add_port_vector(port_name, port_o::OUT, port_o::PARAMETRIC_PORT, wrapper_top,
                                                 curr_port->get_typeRef());
         }
         else
         {
            generated_port = CM->add_port(port_name, port_o::OUT, wrapper_top, curr_port->get_typeRef());
         }
         curr_port->copy(generated_port);
      }
   }
   for(unsigned int currentPort = 0; currentPort < outPortSize; ++currentPort)
   {
      structural_objectRef curr_port = fu_module->get_out_port(currentPort);
      if(!is_other_port(curr_port))
      {
         structural_objectRef proxy_generated_port;
         const std::string proxy_port_name = PROXY_PREFIX + curr_port->get_id();
         if(curr_port->get_kind() == port_vector_o_K)
         {
            proxy_generated_port = CM->add_port_vector(proxy_port_name, port_o::OUT, port_o::PARAMETRIC_PORT,
                                                       wrapper_top, curr_port->get_typeRef());
         }
         else
         {
            proxy_generated_port = CM->add_port(proxy_port_name, port_o::OUT, wrapper_top, curr_port->get_typeRef());
         }
         curr_port->copy(proxy_generated_port);
         GetPointer<port_o>(proxy_generated_port)->set_id(proxy_port_name);
      }
   }

   const NP_functionalityRef& np = fu_module->get_NP_functionality();
   std::string orig_np_library = np->get_NP_functionality(NP_functionality::LIBRARY);
   orig_np_library.replace(0, orig_fun_name.size(), wrapped_fu_name);
   CM->add_NP_functionality(wrapper_top, NP_functionality::LIBRARY, orig_np_library);
   TechM->add_resource(PROXY_LIBRARY, wrapped_fu_name, CM);
   fu_obj->set_owner(wrapper_top);
   GetPointer<module>(wrapper_top)->add_internal_object(fu_obj);
   PRINT_DBG_MEX(DEBUG_LEVEL_VERY_PEDANTIC, debug_level,
                 " - Created proxy wrapper " + wrapped_fu_name + " and added to library " + PROXY_LIBRARY);

   auto wrapper_tn = TechM->get_fu(wrapped_fu_name, PROXY_LIBRARY);
   auto* wrapper_fu = GetPointer<functional_unit>(wrapper_tn);
   auto* orig_fu = GetPointer<functional_unit>(techNode_obj);
   wrapper_fu->ordered_attributes = orig_fu->ordered_attributes;
   wrapper_fu->attributes = orig_fu->attributes;
   wrapper_fu->clock_period = orig_fu->clock_period;
   wrapper_fu->clock_period_resource_fraction = orig_fu->clock_period_resource_fraction;
   wrapper_fu->area_m = orig_fu->area_m;
   wrapper_fu->fu_template_name = orig_fu->fu_template_name;
   wrapper_fu->fu_template_parameters = orig_fu->fu_template_parameters;
   wrapper_fu->characterizing_constant_value = orig_fu->characterizing_constant_value;
   wrapper_fu->memory_type = orig_fu->memory_type;
   wrapper_fu->channels_type = orig_fu->channels_type;
   wrapper_fu->memory_ctrl_type = orig_fu->memory_ctrl_type;
   wrapper_fu->bram_load_latency = orig_fu->bram_load_latency;
   const functional_unit::operation_vec& ops = orig_fu->get_operations();
   for(const auto& op : ops)
   {
      auto* current_op = GetPointer<operation>(op);
      std::string op_name = current_op->get_name();
      TechM->add_operation(PROXY_LIBRARY, wrapped_fu_name, op_name);
      auto* proxy_op = GetPointer<operation>(wrapper_fu->get_operation(op_name));
      proxy_op->time_m = current_op->time_m;
      proxy_op->commutative = current_op->commutative;
      proxy_op->bounded = current_op->bounded;
      proxy_op->supported_types = current_op->supported_types;
      proxy_op->pipe_parameters = current_op->pipe_parameters;
   }
   /// add a fictitious operation to allow bus merging
   TechM->add_operation(PROXY_LIBRARY, wrapped_fu_name, wrapped_fu_name);
   auto* wrapper_fictious_op = GetPointer<operation>(wrapper_fu->get_operation(wrapped_fu_name));
   wrapper_fictious_op->time_m = time_model::create_model(HLS_T->get_target_device()->get_type(), parameters);

   /// automatically build proxy wrapper HDL description
   BuildProxyWrapper(wrapper_fu, orig_fu->get_name(), library_name);
}

void allocation::BuildProxyFunctionVerilog(functional_unit* current_fu)
{
   const functional_unit::operation_vec& ops = current_fu->get_operations();
   structural_managerRef CM = current_fu->CM;
   structural_objectRef top = CM->get_circ();
   auto* fu_module = GetPointer<module>(top);
   auto inPortSize = static_cast<unsigned int>(fu_module->get_in_port_size());
   auto outPortSize = static_cast<unsigned int>(fu_module->get_out_port_size());
   language_writerRef writer = language_writer::create_writer(
       HDLWriter_Language::VERILOG, HLSMgr->get_HLS_target()->get_technology_manager(), parameters);

   structural_type_descriptorRef b_type = structural_type_descriptorRef(new structural_type_descriptor("bool", 0));
   std::string sel_guard;
   for(const auto& op : ops)
   {
      auto* current_op = GetPointer<operation>(op);
      std::string op_name = current_op->get_name();
      if(boost::algorithm::starts_with(op_name, PROXY_PREFIX))
      {
         continue;
      }
      std::string sel_port_name = "sel_" + op_name;
      structural_objectRef sel_port = fu_module->find_member(sel_port_name, port_o_K, top);
      if(!sel_port)
      {
         CM->add_port(sel_port_name, port_o::IN, top, b_type);
      }
      if(sel_guard.empty())
      {
         sel_guard = sel_port_name;
      }
      else
      {
         sel_guard = "(" + sel_guard + "|" + sel_port_name + ")";
      }
   }

   std::string verilog_description;
   for(unsigned int currentPort = 0; currentPort < inPortSize; ++currentPort)
   {
      structural_objectRef curr_port = fu_module->get_in_port(currentPort);
      if(is_other_port(curr_port))
      {
         continue;
      }
      std::string port_name = curr_port->get_id();
      if(port_name != CLOCK_PORT_NAME && port_name != RESET_PORT_NAME)
      {
         if(verilog_description.size())
         {
            verilog_description += "\n";
         }
         if(port_name == START_PORT_NAME)
         {
            verilog_description = verilog_description + "assign " + PROXY_PREFIX + port_name + " = " +
                                  fix_identifier(port_name, writer) + ";";
         }
         else if(fu_module->find_member(PROXY_PREFIX + port_name, port_o_K, top))
         {
            verilog_description = verilog_description + "assign " + PROXY_PREFIX + port_name + " = " + sel_guard +
                                  " ? " + fix_identifier(port_name, writer) + " : 0;";
         }
      }
   }
   for(unsigned int currentPort = 0; currentPort < outPortSize; ++currentPort)
   {
      structural_objectRef curr_port = fu_module->get_out_port(currentPort);
      if(is_other_port(curr_port))
      {
         continue;
      }
      std::string port_name = curr_port->get_id();
      if(verilog_description.size())
      {
         verilog_description += "\n";
      }
      verilog_description =
          verilog_description + "assign " + fix_identifier(port_name, writer) + " = " + PROXY_PREFIX + port_name + ";";
   }
   add_escape(verilog_description, "\\");
   CM->add_NP_functionality(top, NP_functionality::VERILOG_PROVIDED, verilog_description);
}

void allocation::BuildProxyFunctionVHDL(functional_unit* current_fu)
{
   const functional_unit::operation_vec& ops = current_fu->get_operations();
   structural_managerRef CM = current_fu->CM;
   structural_objectRef top = CM->get_circ();
   auto* fu_module = GetPointer<module>(top);
   auto inPortSize = static_cast<unsigned int>(fu_module->get_in_port_size());
   auto outPortSize = static_cast<unsigned int>(fu_module->get_out_port_size());
   language_writerRef writer = language_writer::create_writer(
       HDLWriter_Language::VHDL, HLSMgr->get_HLS_target()->get_technology_manager(), parameters);

   structural_type_descriptorRef b_type = structural_type_descriptorRef(new structural_type_descriptor("bool", 0));
   std::string sel_guard;
   for(const auto& op : ops)
   {
      auto* current_op = GetPointer<operation>(op);
      std::string op_name = current_op->get_name();
      if(boost::algorithm::starts_with(op_name, PROXY_PREFIX))
      {
         continue;
      }
      std::string sel_port_name = "sel_" + op_name;
      structural_objectRef sel_port = fu_module->find_member(sel_port_name, port_o_K, top);
      if(!sel_port)
      {
         CM->add_port(sel_port_name, port_o::IN, top, b_type);
      }
      if(sel_guard.empty())
      {
         sel_guard = fix_identifier(sel_port_name, writer);
      }
      else
      {
         sel_guard = sel_guard + " or " + fix_identifier(sel_port_name, writer);
      }
   }

   sel_guard = "(" + sel_guard + ") = '1'";

   std::string VHDL_description;
   VHDL_description += "begin";
   for(unsigned int currentPort = 0; currentPort < inPortSize; ++currentPort)
   {
      structural_objectRef curr_port = fu_module->get_in_port(currentPort);
      if(is_other_port(curr_port))
      {
         continue;
      }
      std::string port_name = curr_port->get_id();
      if(port_name != CLOCK_PORT_NAME && port_name != RESET_PORT_NAME)
      {
         if(VHDL_description.size())
         {
            VHDL_description += "\n";
         }
         if(port_name == START_PORT_NAME)
         {
            VHDL_description = VHDL_description + fix_identifier(PROXY_PREFIX + port_name, writer) +
                               " <= " + fix_identifier(port_name, writer) + ";";
         }
         else if(fu_module->find_member(PROXY_PREFIX + port_name, port_o_K, top))
         {
            VHDL_description =
                VHDL_description + fix_identifier(PROXY_PREFIX + port_name, writer) +
                " <= " + fix_identifier(port_name, writer) + " when (" + sel_guard + ") else " +
                (curr_port->get_typeRef()->type == structural_type_descriptor::BOOL ? "'0'" : "(others => '0')") + ";";
         }
      }
   }
   for(unsigned int currentPort = 0; currentPort < outPortSize; ++currentPort)
   {
      structural_objectRef curr_port = fu_module->get_out_port(currentPort);
      if(is_other_port(curr_port))
      {
         continue;
      }
      std::string port_name = curr_port->get_id();
      if(VHDL_description.size())
      {
         VHDL_description += "\n";
      }
      VHDL_description = VHDL_description + fix_identifier(port_name, writer) +
                         " <= " + fix_identifier(PROXY_PREFIX + port_name, writer) + ";";
   }
   add_escape(VHDL_description, "\\");
   CM->add_NP_functionality(top, NP_functionality::VHDL_PROVIDED, VHDL_description);
}

void allocation::BuildProxyFunction(functional_unit* current_fu)
{
   const auto writer = static_cast<HDLWriter_Language>(parameters->getOption<unsigned int>(OPT_writer_language));
   switch(writer)
   {
      case HDLWriter_Language::VHDL:
      {
         BuildProxyFunctionVHDL(current_fu);
         break;
      }
      case HDLWriter_Language::VERILOG:
      {
         BuildProxyFunctionVerilog(current_fu);
         break;
      }
      case HDLWriter_Language::SYSTEM_VERILOG:
#if HAVE_EXPERIMENTAL
      case HDLWriter_Language::SYSTEMC:
      case HDLWriter_Language::BLIF:
      case HDLWriter_Language::EDIF:
#endif
      default:
         THROW_UNREACHABLE("");
   }
}

void allocation::add_proxy_function_module(const HLS_constraintsRef HLS_C, technology_nodeRef techNode_obj,
                                           const std::string& orig_fun_name)
{
   const std::string proxied_fu_name = PROXY_PREFIX + orig_fun_name;
   PRINT_DBG_MEX(DEBUG_LEVEL_VERY_PEDANTIC, debug_level, " - adding proxied function " + proxied_fu_name);
   structural_managerRef structManager_obj = GetPointer<functional_unit>(techNode_obj)->CM;
   structural_objectRef fu_obj = structManager_obj->get_circ();
   auto* fu_module = GetPointer<module>(fu_obj);

   structural_objectRef top;
   structural_managerRef CM = structural_managerRef(new structural_manager(parameters));
   structural_type_descriptorRef module_type =
       structural_type_descriptorRef(new structural_type_descriptor(proxied_fu_name));
   CM->set_top_info(proxied_fu_name, module_type);
   top = CM->get_circ();
   /// add description and license
   GetPointer<module>(top)->set_description("Proxy module for function: " + proxied_fu_name);
   GetPointer<module>(top)->set_copyright(fu_module->get_copyright());
   GetPointer<module>(top)->set_authors(fu_module->get_authors());
   GetPointer<module>(top)->set_license(fu_module->get_license());
   GetPointer<module>(top)->set_multi_unit_multiplicity(fu_module->get_multi_unit_multiplicity());

   /*
    * The proxy is a module instantiated in the datapath of the caller.
    * It is used to call a shared function module that is allocated in one of
    * the dominators of the caller.
    * We can imagine this with three layers
    *
    *    CALLER LAYER
    *
    *          ^
    * ----|----|---------
    *     v
    *
    *    PROXY LAYER
    *
    *          ^
    * ----|----|---------
    *     v
    *
    *   CALLED LAYER
    *   (proxied function)
    *
    * The called layer connects the signals from the proxy to the real
    * instance of the called function, wherever it was allocated.
    * It is not handled here.
    * Here we're building the component that implements the proxy layer and we
    * have to add the ports for communication with the caller layer and the
    * called layer.
    */
   auto inPortSize = static_cast<unsigned int>(fu_module->get_in_port_size());
   auto outPortSize = static_cast<unsigned int>(fu_module->get_out_port_size());
   // analyze the input signals of the proxed function, i.e. the function called through the proxy
   for(unsigned int currentPort = 0; currentPort < inPortSize; ++currentPort)
   {
      structural_objectRef curr_port = fu_module->get_in_port(currentPort);
      if(is_other_port(curr_port))
      {
         continue;
      }

      const std::string port_name = curr_port->get_id();
      // clock and reset are not propagated because the proxied functions have their own
      if(port_name != CLOCK_PORT_NAME and port_name != RESET_PORT_NAME)
      {
         /*
          * add an input port to the proxy for every input port of the proxied function.
          * This connects the caller layer to the proxy
          */
         structural_objectRef generated_port;
         if(curr_port->get_kind() == port_vector_o_K)
         {
            generated_port =
                CM->add_port_vector(port_name, port_o::IN, port_o::PARAMETRIC_PORT, top, curr_port->get_typeRef());
         }
         else
         {
            generated_port = CM->add_port(port_name, port_o::IN, top, curr_port->get_typeRef());
         }
         curr_port->copy(generated_port);
      }
   }
   // analyze the output signals of the proxied function
   for(unsigned int currentPort = 0; currentPort < outPortSize; ++currentPort)
   {
      structural_objectRef curr_port = fu_module->get_out_port(currentPort);
      if(is_other_port(curr_port))
      {
         continue;
      }
      /*
       * Add an output port to the proxy for every output port of the proxied function.
       * These connect the proxy to the caller layer
       */
      structural_objectRef generated_port;
      const std::string port_name = curr_port->get_id();
      if(curr_port->get_kind() == port_vector_o_K)
      {
         generated_port =
             CM->add_port_vector(port_name, port_o::OUT, port_o::PARAMETRIC_PORT, top, curr_port->get_typeRef());
      }
      else
      {
         generated_port = CM->add_port(port_name, port_o::OUT, top, curr_port->get_typeRef());
      }
      curr_port->copy(generated_port);
   }
   // analyze the input signals of the proxied function, i.e. the function called through the proxy
   for(unsigned int currentPort = 0; currentPort < inPortSize; ++currentPort)
   {
      structural_objectRef curr_port = fu_module->get_in_port(currentPort);
      if(is_other_port(curr_port))
      {
         continue;
      }

      const std::string port_name = curr_port->get_id();
      // clock and reset are not propagated because the proxied functions have their own
      if(port_name != CLOCK_PORT_NAME and port_name != RESET_PORT_NAME)
      {
         /*
          * add an output port to the proxy for every input port of the proxied function.
          * This connects the proxy to the called layer.
          * The connection is outgoing from the proxy to the called proxied function.
          */
         structural_objectRef proxy_generated_port;
         const std::string proxied_port_name = PROXY_PREFIX + port_name;
         if(curr_port->get_kind() == port_vector_o_K)
         {
            proxy_generated_port = CM->add_port_vector(proxied_port_name, port_o::OUT, port_o::PARAMETRIC_PORT, top,
                                                       curr_port->get_typeRef());
         }
         else
         {
            proxy_generated_port = CM->add_port(proxied_port_name, port_o::OUT, top, curr_port->get_typeRef());
         }
         curr_port->copy(proxy_generated_port);
         GetPointer<port_o>(proxy_generated_port)->set_port_direction(port_o::OUT);
         GetPointer<port_o>(proxy_generated_port)->set_is_memory(true);
         GetPointer<port_o>(proxy_generated_port)->set_id(proxied_port_name);
      }
   }
   // analyze the output signals of the proxied function
   for(unsigned int currentPort = 0; currentPort < outPortSize; ++currentPort)
   {
      structural_objectRef curr_port = fu_module->get_out_port(currentPort);
      if(is_other_port(curr_port))
      {
         continue;
      }
      /*
       * add an input port to the proxy for every output port of the proxied function.
       * This connects the proxy to the called layer.
       * The connection is incoming from the called proxied function to the proxy itself
       */
      const std::string proxied_port_name = PROXY_PREFIX + curr_port->get_id();
      structural_objectRef proxy_generated_port;
      if(curr_port->get_kind() == port_vector_o_K)
      {
         proxy_generated_port =
             CM->add_port_vector(proxied_port_name, port_o::IN, port_o::PARAMETRIC_PORT, top, curr_port->get_typeRef());
      }
      else
      {
         proxy_generated_port = CM->add_port(proxied_port_name, port_o::IN, top, curr_port->get_typeRef());
      }
      curr_port->copy(proxy_generated_port);
      GetPointer<port_o>(proxy_generated_port)->set_port_direction(port_o::IN);
      GetPointer<port_o>(proxy_generated_port)->set_is_memory(true);
      GetPointer<port_o>(proxy_generated_port)->set_id(proxied_port_name);
   }

   const NP_functionalityRef& np = fu_module->get_NP_functionality();
   std::string orig_np_library = np->get_NP_functionality(NP_functionality::LIBRARY);
   orig_np_library.replace(0, orig_fun_name.size(), proxied_fu_name);
   CM->add_NP_functionality(top, NP_functionality::LIBRARY, orig_np_library);
   TechM->add_resource(PROXY_LIBRARY, proxied_fu_name, CM);
   PRINT_DBG_MEX(DEBUG_LEVEL_VERY_PEDANTIC, debug_level,
                 " - Created proxy module " + proxied_fu_name + " and added to library " + PROXY_LIBRARY);

   auto proxy_tn = TechM->get_fu(proxied_fu_name, PROXY_LIBRARY);
   auto* proxy_fu = GetPointer<functional_unit>(proxy_tn);
   auto* orig_fu = GetPointer<functional_unit>(techNode_obj);
   proxy_fu->ordered_attributes = orig_fu->ordered_attributes;
   proxy_fu->attributes = orig_fu->attributes;
   proxy_fu->clock_period = orig_fu->clock_period;
   proxy_fu->clock_period_resource_fraction = orig_fu->clock_period_resource_fraction;
   proxy_fu->area_m = orig_fu->area_m;
   proxy_fu->fu_template_name = orig_fu->fu_template_name;
   proxy_fu->fu_template_parameters = orig_fu->fu_template_parameters;
   proxy_fu->characterizing_constant_value = orig_fu->characterizing_constant_value;
   proxy_fu->memory_type = orig_fu->memory_type;
   proxy_fu->channels_type = orig_fu->channels_type;
   proxy_fu->memory_ctrl_type = orig_fu->memory_ctrl_type;
   proxy_fu->bram_load_latency = orig_fu->bram_load_latency;
   const functional_unit::operation_vec& ops = orig_fu->get_operations();
   for(const auto& op : ops)
   {
      auto* current_op = GetPointer<operation>(op);
      std::string op_name = current_op->get_name();
      TechM->add_operation(PROXY_LIBRARY, proxied_fu_name, op_name);
      auto* proxy_op = GetPointer<operation>(proxy_fu->get_operation(op_name));
      proxy_op->time_m = current_op->time_m;
      proxy_op->commutative = current_op->commutative;
      proxy_op->bounded = current_op->bounded;
      proxy_op->supported_types = current_op->supported_types;
      proxy_op->pipe_parameters = current_op->pipe_parameters;
   }
   /// add a fictitious operation to allow bus merging
   TechM->add_operation(PROXY_LIBRARY, proxied_fu_name, proxied_fu_name);
   auto* proxy_fictious_op = GetPointer<operation>(proxy_fu->get_operation(proxied_fu_name));
   proxy_fictious_op->time_m = time_model::create_model(HLS_T->get_target_device()->get_type(), parameters);

   /// automatically build proxy description
   BuildProxyFunction(proxy_fu);

   HLS_C->set_number_fu(proxied_fu_name, PROXY_LIBRARY, 1);
}

void allocation::add_tech_constraint(technology_nodeRef cur_fu, unsigned int tech_constrain_value, unsigned int pos,
                                     bool proxy_constrained)
{
   INDENT_DBG_MEX(DEBUG_LEVEL_PEDANTIC, debug_level,
                  "Specialized unit: " + (cur_fu->get_name()) + " in position: " + STR(pos) +
                      (proxy_constrained ? "(proxy)" : ""));
   /// check resource constraints for indirect memory accesses
   auto last_fu = static_cast<unsigned int>(allocation_information->list_of_FU.size());
   allocation_information->list_of_FU.push_back(cur_fu);
   bool is_memory_ctrl = allocation_information->is_indirect_access_memory_unit(last_fu);
   if(is_memory_ctrl || allocation_information->get_number_channels(pos) >= 1)
   {
      allocation_information->tech_constraints.push_back(allocation_information->get_number_channels(pos));
   }
   else if(proxy_constrained)
   {
      allocation_information->tech_constraints.push_back(1);
   }
   else
   {
      PRINT_DBG_MEX(DEBUG_LEVEL_PEDANTIC, debug_level,
                    "Constrained " + STR(pos) + "=" + cur_fu->get_name() + "->" + STR(tech_constrain_value));
      allocation_information->tech_constraints.push_back(tech_constrain_value);
   }
}

bool allocation::check_templated_units(double clock_period, node_kind_prec_infoRef node_info,
                                       const library_managerRef library, technology_nodeRef current_fu,
                                       operation* curr_op)
{
   std::string required_prec = "";
   std::string template_suffix = "";
   const size_t n_ins = node_info->input_prec.size();
   for(size_t ind = 0; ind < n_ins; ++ind)
   {
      if(node_info->base128_input_nelem[ind] == 0)
      {
         required_prec += STR(node_info->input_prec[ind]) + " ";
         template_suffix += STR(node_info->input_prec[ind]) + "_";
      }
      else
      {
         required_prec += STR(node_info->input_prec[ind]) + " " + STR(node_info->base128_input_nelem[ind]) + " ";
         template_suffix += STR(node_info->input_prec[ind]) + "_" + STR(node_info->base128_input_nelem[ind]) + "_";
      }
   }
   if(node_info->base128_output_nelem == 0)
   {
      required_prec += STR(node_info->output_prec);
      template_suffix += STR(node_info->output_prec);
   }
   else
   {
      required_prec += STR(node_info->output_prec) + " " + STR(node_info->base128_output_nelem);
      template_suffix += STR(node_info->output_prec) + "_" + STR(node_info->base128_output_nelem);
   }
   std::string fu_template_parameters = GetPointer<functional_unit>(current_fu)->fu_template_parameters;
   if(!boost::algorithm::starts_with(fu_template_parameters, required_prec))
   {
      INDENT_DBG_MEX(DEBUG_LEVEL_VERY_PEDANTIC, debug_level,
                     "---Not support required precision " + STR(required_prec) + "(" + fu_template_parameters + ")");
      return true;
   }
   PRINT_DBG_MEX(DEBUG_LEVEL_VERY_PEDANTIC, debug_level, "- required_prec: \"" + required_prec);
   PRINT_DBG_MEX(DEBUG_LEVEL_VERY_PEDANTIC, debug_level, "- template_suffix: \"" + template_suffix + "\"");
   PRINT_DBG_MEX(DEBUG_LEVEL_VERY_PEDANTIC, debug_level,
                 "- fu_template_parameters: \"" + fu_template_parameters + "\"");
   std::string pipeline_id = get_compliant_pipelined_unit(
       clock_period, curr_op->pipe_parameters, current_fu, curr_op->get_name(), library->get_library_name(),
       template_suffix, node_info->input_prec.size() > 1 ? node_info->input_prec[1] : node_info->input_prec[0]);
   if(!curr_op->pipe_parameters.empty())
   {
      if(pipeline_id.size())
      {
         required_prec += " " + pipeline_id;
      }
      // if the computed parameters is different from what was used to build this specialization skip it.
      if(required_prec != fu_template_parameters)
      {
         INDENT_DBG_MEX(DEBUG_LEVEL_VERY_PEDANTIC, debug_level,
                        "---" + required_prec + " vs. " + fu_template_parameters);
         return true;
      }
   }
   if(pipeline_id.empty())
   {
      if(curr_op->time_m->get_cycles() == 0 && allocation_information->time_m_execution_time(curr_op) > clock_period)
      {
         THROW_WARNING("No functional unit exists for the given clock period: the fastest unit will be used as "
                       "multi-cycle unit (" +
                       GetPointer<functional_unit>(current_fu)->fu_template_name +
                       "): " + STR(allocation_information->time_m_execution_time(curr_op)));
      }
   }
   return false;
}

bool allocation::check_for_memory_compliancy(bool Has_extern_allocated_data, technology_nodeRef current_fu,
                                             const std::string& memory_ctrl_type, const std::string& channels_type)
{
   const auto& memory_type = GetPointer<functional_unit>(current_fu)->memory_type;
   const auto& bram_load_latency = GetPointer<functional_unit>(current_fu)->bram_load_latency;

   /// LOAD/STORE operations allocated on memories have been already allocated
   if(memory_type.size())
   {
      return true;
   }

   /// LOAD/STORE operations on proxys have been already managed
   if(channels_type.size() &&
      (memory_ctrl_type == MEMORY_CTRL_TYPE_PROXY || memory_ctrl_type == MEMORY_CTRL_TYPE_PROXYN ||
       memory_ctrl_type == MEMORY_CTRL_TYPE_DPROXY || memory_ctrl_type == MEMORY_CTRL_TYPE_DPROXYN))
   {
      return true;
   }
#if !HAVE_EXPERIMENTAL
   if(GetPointer<functional_unit>(current_fu)->functional_unit_name == "MEMORY_CTRL_P1N")
   {
      return true;
   }
#endif

   const auto channel_type_to_be_used = parameters->getOption<MemoryAllocation_ChannelsType>(OPT_channels_type);
   if(channels_type.size())
   {
      switch(channel_type_to_be_used)
      {
         case(MemoryAllocation_ChannelsType::MEM_ACC_11):
         case(MemoryAllocation_ChannelsType::MEM_ACC_N1):
         {
            if(channels_type.find(CHANNELS_TYPE_MEM_ACC_NN) != std::string::npos ||
               channels_type.find(CHANNELS_TYPE_MEM_ACC_P1N) != std::string::npos ||
               channels_type.find(CHANNELS_TYPE_MEM_ACC_CS) != std::string::npos)
            {
               return true;
            }
            break;
         }
         case(MemoryAllocation_ChannelsType::MEM_ACC_NN):
         {
            if(channels_type.find(CHANNELS_TYPE_MEM_ACC_NN) == std::string::npos)
            {
               return true;
            }
            break;
         }
         case(MemoryAllocation_ChannelsType::MEM_ACC_P1N):
         {
            if(channels_type.find(CHANNELS_TYPE_MEM_ACC_P1N) == std::string::npos)
            {
               return true;
            }
            break;
         }
         case(MemoryAllocation_ChannelsType::MEM_ACC_CS):
         {
            if(channels_type.find(CHANNELS_TYPE_MEM_ACC_CS) == std::string::npos)
            {
               return true;
            }
            break;
         }
         default:
            THROW_UNREACHABLE("");
      }
   }
   bool are_operations_bounded = memory_ctrl_type.size();
   const functional_unit::operation_vec& Operations = GetPointer<functional_unit>(current_fu)->get_operations();
   const auto it_o_end = Operations.end();
   for(auto it_o = Operations.begin(); it_o_end != it_o && are_operations_bounded; ++it_o)
   {
      if(!GetPointer<operation>(*it_o)->is_bounded())
      {
         are_operations_bounded = false;
      }
   }

   if(Has_extern_allocated_data && are_operations_bounded && memory_ctrl_type.size())
   {
      return true;
   }
   if(!Has_extern_allocated_data && !are_operations_bounded && memory_ctrl_type.size())
   {
      return true;
   }

   if(memory_ctrl_type.size() && parameters->getOption<std::string>(OPT_memory_controller_type) != memory_ctrl_type)
   {
      return true;
   }
   if(bram_load_latency.size())
   {
      if(bram_load_latency == "2" && parameters->getOption<std::string>(OPT_bram_high_latency).size())
      {
         return true;
      }
      if(bram_load_latency == "3" && parameters->getOption<std::string>(OPT_bram_high_latency) != "_3")
      {
         return true;
      }
      if(bram_load_latency == "4" && parameters->getOption<std::string>(OPT_bram_high_latency) != "_4")
      {
         return true;
      }
      if(bram_load_latency != "2" && bram_load_latency != "3" && bram_load_latency != "4")
      {
         THROW_ERROR("unexpected bram_load_latency");
      }
   }
   return false;
}

bool allocation::check_type_and_precision(operation* curr_op, node_kind_prec_infoRef node_info)
{
   if(node_info->node_kind.size() && !curr_op->is_type_supported(node_info->node_kind))
   {
      INDENT_DBG_MEX(DEBUG_LEVEL_VERY_PEDANTIC, debug_level, "---Not supported type " + node_info->node_kind);
      return true; // FU does not support the operation type
   }
   // Check for correct precision
   if(!curr_op->is_type_supported(node_info->node_kind, node_info->input_prec, node_info->base128_input_nelem))
   {
      INDENT_DBG_MEX(DEBUG_LEVEL_VERY_PEDANTIC, debug_level, "---Not supported precision");
      return true; // FU does support the operation type, but does not support correct precision
   }
   return false;
}

bool allocation::check_proxies(const library_managerRef library, const std::string& fu_name)
{
   if(HLSMgr->Rfuns->is_a_proxied_function(fu_name))
   {
      return true;
   }
   if(library->get_library_name() == PROXY_LIBRARY)
   {
      if(boost::algorithm::starts_with(fu_name, WRAPPED_PROXY_PREFIX))
      {
         const auto original_function_name = fu_name.substr(sizeof(WRAPPED_PROXY_PREFIX) - 1);
         if(!HLSMgr->Rfuns->is_a_shared_function(funId, original_function_name))
         {
            return true;
         }
      }
      else
      {
         THROW_ASSERT(boost::algorithm::starts_with(fu_name, PROXY_PREFIX), "expected a proxy module");
         const auto original_function_name = fu_name.substr(sizeof(PROXY_PREFIX) - 1);
         if(!HLSMgr->Rfuns->is_a_proxied_shared_function(funId, original_function_name))
         {
            return true;
         }
      }
   }
   return false;
}

bool allocation::check_generated_bambu_flopoco(bool skip_softfloat_resources, structural_managerRef structManager_obj,
                                               std::string& bambu_provided_resource, bool skip_flopoco_resources,
                                               technology_nodeRef current_fu)
{
   if(structManager_obj) /// generated cannot be directly considered for allocation
   {
      structural_objectRef modobj = structManager_obj->get_circ();
      auto* mod = GetPointer<module>(modobj);

      if(mod->get_generated())
      {
         return true;
      }

      const NP_functionalityRef& np = mod->get_NP_functionality();
      if(skip_flopoco_resources)
      {
         if(np && np->get_NP_functionality(NP_functionality::FLOPOCO_PROVIDED).size())
         {
            return true;
         }
      }
      if(skip_softfloat_resources)
      {
         if(np && np->get_NP_functionality(NP_functionality::BAMBU_PROVIDED).size())
         {
            return true;
         }
      }
      else if(np)
      {
         bambu_provided_resource = np->get_NP_functionality(NP_functionality::BAMBU_PROVIDED);
      }
   }
   else if(GetPointer<functional_unit>(current_fu)->fu_template_name.size())
   {
      std::string tfname = GetPointer<functional_unit>(current_fu)->fu_template_name;
      technology_nodeRef tfu = get_fu(tfname);
      if(!tfu || !GetPointer<functional_unit_template>(tfu) || !GetPointer<functional_unit_template>(tfu)->FU ||
         !GetPointer<functional_unit>(GetPointer<functional_unit_template>(tfu)->FU)->CM)
      {
         return true;
      }
      structural_managerRef tcm = GetPointer<functional_unit>(GetPointer<functional_unit_template>(tfu)->FU)->CM;
      structural_objectRef tmodobj = tcm->get_circ();
      auto* tmod = GetPointer<module>(tmodobj);
      const NP_functionalityRef& tnp = tmod->get_NP_functionality();
      if(tnp && skip_flopoco_resources && tnp->get_NP_functionality(NP_functionality::FLOPOCO_PROVIDED).size())
      {
         return true;
      }
      if(tnp && skip_softfloat_resources && tnp->get_NP_functionality(NP_functionality::BAMBU_PROVIDED).size())
      {
         return true;
      }
      else if(tnp)
      {
         bambu_provided_resource = tnp->get_NP_functionality(NP_functionality::BAMBU_PROVIDED);
      }
   }
   return false;
}

DesignFlowStep_Status allocation::InternalExec()
{
   const auto& HLS_C = HLS->HLS_C;
   const auto FB = HLSMgr->CGetFunctionBehavior(funId);
   const auto TM = HLSMgr->get_tree_manager();
   const auto function_vars = HLSMgr->Rmem->get_function_vars(funId);
   const auto clock_period = HLS_C->get_clock_period_resource_fraction() * HLS_C->get_clock_period();
   long step_time = 0;
   if(output_level >= OUTPUT_LEVEL_MINIMUM and output_level <= OUTPUT_LEVEL_PEDANTIC)
   {
      START_TIME(step_time);
   }
   if(output_level >= OUTPUT_LEVEL_MINIMUM and output_level <= OUTPUT_LEVEL_PEDANTIC)
   {
      INDENT_OUT_MEX(OUTPUT_LEVEL_MINIMUM, output_level, "");
   }
   INDENT_OUT_MEX(OUTPUT_LEVEL_MINIMUM, output_level,
                  "-->Module allocation information for function " +
                      HLSMgr->CGetFunctionBehavior(funId)->CGetBehavioralHelper()->get_function_name() + ":");
   unsigned long long int base_address = HLSMgr->base_address;
   bool Has_extern_allocated_data = ((HLSMgr->Rmem->get_memory_address() - base_address) > 0 &&
                                     parameters->getOption<MemoryAllocation_Policy>(OPT_memory_allocation_policy) !=
                                         MemoryAllocation_Policy::EXT_PIPELINED_BRAM) ||
                                    (HLSMgr->Rmem->has_unknown_addresses() &&
                                     parameters->getOption<MemoryAllocation_Policy>(OPT_memory_allocation_policy) !=
                                         MemoryAllocation_Policy::ALL_BRAM &&
                                     parameters->getOption<MemoryAllocation_Policy>(OPT_memory_allocation_policy) !=
                                         MemoryAllocation_Policy::EXT_PIPELINED_BRAM);
   IntegrateTechnologyLibraries();

#if HAVE_FLOPOCO
   bool skip_flopoco_resources = false;
#else
   bool skip_flopoco_resources = true;
#endif
   bool skip_softfloat_resources = true;
   if(parameters->isOption(OPT_soft_float) && parameters->getOption<bool>(OPT_soft_float))
   {
      skip_flopoco_resources = true;
      skip_softfloat_resources = false;
   }
   auto& tech_vec = HLS_C->tech_constraints;
   const auto& binding_constraints = HLS_C->binding_constraints;
   CustomUnorderedMap<std::string, std::map<unsigned int, unsigned int>> fu_name_to_id;
   CustomOrderedSet<vertex> vertex_analysed;
   const auto cfg = FB->CGetOpGraph(FunctionBehavior::CFG);
   OpVertexSet support_ops(cfg);
   const auto op_graph_size = boost::num_vertices(*cfg);
   if(op_graph_size != HLS->operations.size())
   {
      support_ops.insert(HLS->operations.begin(), HLS->operations.end());
   }
   const OpGraphConstRef g =
       op_graph_size != HLS->operations.size() ? FB->CGetOpGraph(FunctionBehavior::CFG, support_ops) : cfg;
   CustomUnorderedMap<std::string, OpVertexSet> vertex_to_analyse_partition;
   graph::vertex_iterator v, v_end;
   std::map<std::string, technology_nodeRef> new_fu;
   bool gimple_return_allocated_p = false;
   unsigned int gimple_return_current_id = 0;
   for(boost::tie(v, v_end) = boost::vertices(*g); v != v_end; ++v)
   {
      std::string current_op = tree_helper::normalized_ID(g->CGetOpNodeInfo(*v)->GetOperation());
      const auto node_id = g->CGetOpNodeInfo(*v)->GetNodeId();
      const auto node_operation = [&]() -> std::string {
         if(node_id == ENTRY_ID)
         {
            return "Entry";
         }
         if(node_id == EXIT_ID)
         {
            return "Exit";
         }
         return GetPointer<const gimple_node>(TM->CGetTreeNode(node_id))->operation;
      }();
      INDENT_DBG_MEX(DEBUG_LEVEL_VERY_PEDANTIC, debug_level,
                     "-->Processing operation: " + current_op + " - " + GET_NAME(g, *v) +
                         (node_id && node_id != ENTRY_ID && node_id != EXIT_ID ?
                              " - " + TM->CGetTreeNode(node_id)->ToString() :
                              ""));
      technology_nodeRef current_fu;
      if(GET_TYPE(g, *v) & (TYPE_STORE | TYPE_LOAD))
      {
         const auto curr_tn = TM->CGetTreeNode(node_id);
         const auto me = GetPointer<const gimple_assign>(curr_tn);
         THROW_ASSERT(me, "only gimple_assign's are allowed as memory operations");
         tree_nodeConstRef var;
         if(GET_TYPE(g, *v) & TYPE_STORE)
         {
            var = tree_helper::GetBaseVariable(me->op0);
         }
         else
         {
            var = tree_helper::GetBaseVariable(me->op1);
         }
         INDENT_DBG_MEX(DEBUG_LEVEL_VERY_PEDANTIC, debug_level, "Variable is " + (var ? STR(var) : "0"));
         if(!var || (!function_vars.count(var->index) &&
                     (!HLSMgr->Rmem->has_proxied_internal_variables(funId) ||
                      !HLSMgr->Rmem->get_proxied_internal_variables(funId).count(var->index))))
         {
            if(vertex_to_analyse_partition.find(current_op) == vertex_to_analyse_partition.end())
            {
               vertex_to_analyse_partition.insert(std::make_pair(current_op, OpVertexSet(g)));
            }
            vertex_to_analyse_partition.at(current_op).insert(*v);
            INDENT_DBG_MEX(DEBUG_LEVEL_VERY_PEDANTIC, debug_level,
                           "<--Operation " + current_op + " queued for allocation");
            continue;
         }
         THROW_ASSERT(allocation_information->vars_to_memory_units.count(var->index),
                      "Not existing memory unit associated with the variable");
         allocation_information->binding[node_id] =
             std::make_pair(current_op, allocation_information->vars_to_memory_units[var->index]);
         allocation_information->node_id_to_fus[std::make_pair(node_id, node_operation)].insert(
             allocation_information->vars_to_memory_units[var->index]);
         current_fu = allocation_information->list_of_FU[allocation_information->vars_to_memory_units[var->index]];
         INDENT_DBG_MEX(DEBUG_LEVEL_VERY_PEDANTIC, debug_level,
                        "---Operation " + current_op + " named " + GET_NAME(g, *v) + " mapped onto " +
                            current_fu->get_name() + ", found in library " + TechM->get_library(current_op) +
                            " in position " + STR(allocation_information->vars_to_memory_units[var->index]));
      }
      else if(GIMPLE_RETURN == current_op)
      {
         if(!gimple_return_allocated_p)
         {
            unsigned int current_size = allocation_information->get_number_fu_types();
            gimple_return_current_id = current_size;
            current_fu = get_fu(GIMPLE_RETURN_STD);
            allocation_information->list_of_FU.push_back(current_fu);
            allocation_information->tech_constraints.push_back(1);
            allocation_information->id_to_fu_names[gimple_return_current_id] =
                std::make_pair(current_fu->get_name(), TechM->get_library(current_fu->get_name()));
            allocation_information->is_vertex_bounded_rel.insert(gimple_return_current_id);
            allocation_information->precision_map[gimple_return_current_id] = 0;
            gimple_return_allocated_p = true;
         }
         else
         {
            current_fu = allocation_information->list_of_FU[gimple_return_current_id];
         }
         allocation_information->binding[node_id] = std::make_pair(current_op, gimple_return_current_id);
         allocation_information->node_id_to_fus[std::make_pair(node_id, node_operation)].insert(
             gimple_return_current_id);
         INDENT_DBG_MEX(DEBUG_LEVEL_VERY_PEDANTIC, debug_level,
                        "---Operation " + current_op + " named " + GET_NAME(g, *v) + " mapped onto " +
                            current_fu->get_name() + ", found in library " + TechM->get_library(current_op) +
                            " in position " + STR(gimple_return_current_id));
      }
      // direct mapping FUs
      else if(ASSIGN == current_op || ASSERT_EXPR == current_op || ADDR_EXPR == current_op || READ_COND == current_op ||
              MULTI_READ_COND == current_op || NOP_EXPR == current_op || CONVERT_EXPR == current_op ||
              SWITCH_COND == current_op || GIMPLE_LABEL == current_op || GIMPLE_GOTO == current_op ||
              GIMPLE_PRAGMA == current_op || ENTRY == current_op || EXIT == current_op || NOP == current_op ||
              GIMPLE_PHI == current_op || GIMPLE_NOP == current_op || VIEW_CONVERT_EXPR == current_op ||
              EXTRACT_BIT_EXPR == current_op || LUT_EXPR == current_op)
      {
         const auto current_size = allocation_information->get_number_fu_types();
         if(current_op == ASSIGN)
         {
            const auto& modify_node = g->CGetOpNodeInfo(*v)->node;
            const auto gms = GetPointerS<const gimple_assign>(GET_CONST_NODE(modify_node));
            const auto left_type = tree_helper::CGetType(gms->op0);
            if(tree_helper::IsComplexType(left_type))
            {
               current_fu = get_fu(ASSIGN_VECTOR_BOOL_STD);
            }
            else if(tree_helper::IsSignedIntegerType(left_type))
            {
               current_fu = get_fu(ASSIGN_SIGNED_STD);
            }
            else if(tree_helper::IsRealType(left_type))
            {
               current_fu = get_fu(ASSIGN_REAL_STD);
            }
            else if(tree_helper::IsVectorType(left_type))
            {
               const auto element_type = tree_helper::CGetElements(left_type);
               if(tree_helper::IsSignedIntegerType(element_type))
               {
                  current_fu = get_fu(ASSIGN_VEC_SIGNED_STD);
               }
               else if(tree_helper::IsUnsignedIntegerType(element_type))
               {
                  current_fu = get_fu(ASSIGN_VEC_UNSIGNED_STD);
               }
               else
               {
                  THROW_ERROR("unexpected type");
               }
            }
            else
            {
               current_fu = get_fu(ASSIGN_UNSIGNED_STD);
            }
         }
         else if(current_op == ASSERT_EXPR)
         {
            const auto& modify_node = g->CGetOpNodeInfo(*v)->node;
            const auto gms = GetPointerS<const gimple_assign>(GET_CONST_NODE(modify_node));
            const auto left_type = tree_helper::CGetType(gms->op0);
            if(tree_helper::IsSignedIntegerType(left_type))
            {
               current_fu = get_fu(ASSERT_EXPR_SIGNED_STD);
            }
            else if(tree_helper::IsRealType(left_type))
            {
               current_fu = get_fu(ASSERT_EXPR_REAL_STD);
            }
            else
            {
               current_fu = get_fu(ASSERT_EXPR_UNSIGNED_STD);
            }
         }
         else if(current_op == EXTRACT_BIT_EXPR)
         {
            const auto& modify_node = g->CGetOpNodeInfo(*v)->node;
            const auto gms = GetPointerS<const gimple_assign>(GET_CONST_NODE(modify_node));
            const auto ebe = GetPointerS<const extract_bit_expr>(GET_CONST_NODE(gms->op1));
            const auto intOP0 = tree_helper::IsSignedIntegerType(ebe->op0);
            if(intOP0)
            {
               current_fu = get_fu(EXTRACT_BIT_EXPR_SIGNED_STD);
            }
            else
            {
               current_fu = get_fu(EXTRACT_BIT_EXPR_UNSIGNED_STD);
            }
         }
         else if(current_op == LUT_EXPR)
         {
            current_fu = get_fu(LUT_EXPR_STD);
         }
         else if(current_op == ADDR_EXPR)
         {
            current_fu = get_fu(ADDR_EXPR_STD);
         }
         else if(current_op == NOP_EXPR)
         {
            const auto modify_node = g->CGetOpNodeInfo(*v)->node;
            const auto gms = GetPointerS<const gimple_assign>(GET_CONST_NODE(modify_node));
            const auto ne = GetPointerS<const nop_expr>(GET_CONST_NODE(gms->op1));
            const auto left_type = tree_helper::CGetType(gms->op0);
            const auto right_type = tree_helper::CGetType(ne->op);

            const auto unsignedR = tree_helper::IsUnsignedIntegerType(right_type);
            const auto unsignedL = tree_helper::IsUnsignedIntegerType(left_type);
            const auto intR = tree_helper::IsSignedIntegerType(right_type);
            const auto intL = tree_helper::IsSignedIntegerType(left_type);
            const auto enumR = tree_helper::IsEnumType(right_type);
            const auto enumL = tree_helper::IsEnumType(left_type);
            const auto boolR = tree_helper::IsBooleanType(right_type);
            const auto boolL = tree_helper::IsBooleanType(left_type);
            const auto is_a_pointerR = tree_helper::IsPointerType(right_type);
            const auto is_a_pointerL = tree_helper::IsPointerType(left_type);
            const auto is_realR = tree_helper::IsRealType(right_type);
            const auto is_realL = tree_helper::IsRealType(left_type);

            const auto vector_boolR =
                tree_helper::IsVectorType(right_type) &&
                tree_helper::IsBooleanType(tree_helper::CGetElements(tree_helper::CGetType(right_type)));
            const auto vector_boolL =
                tree_helper::IsVectorType(left_type) &&
                tree_helper::IsBooleanType(tree_helper::CGetElements(tree_helper::CGetType(left_type)));
            const auto vector_intL =
                tree_helper::IsVectorType(left_type) &&
                tree_helper::IsSignedIntegerType(tree_helper::CGetElements(tree_helper::CGetType(left_type)));
            const auto vector_unsignedL =
                tree_helper::IsVectorType(left_type) &&
                tree_helper::IsUnsignedIntegerType(tree_helper::CGetElements(tree_helper::CGetType(left_type)));
            const auto vector_intR =
                tree_helper::IsVectorType(right_type) &&
                tree_helper::IsSignedIntegerType(tree_helper::CGetElements(tree_helper::CGetType(right_type)));
            const auto vector_unsignedR =
                tree_helper::IsVectorType(right_type) &&
                tree_helper::IsUnsignedIntegerType(tree_helper::CGetElements(tree_helper::CGetType(right_type)));

            if((unsignedR || is_a_pointerR || boolR) && (unsignedL || is_a_pointerL || boolL))
            {
               current_fu = get_fu(UUDATA_CONVERTER_STD);
            }
            else if((intR || enumR) && (unsignedL || is_a_pointerL || boolL))
            {
               current_fu = get_fu(IUDATA_CONVERTER_STD);
            }
            else if((unsignedR || is_a_pointerR || boolR) && (intL || enumL))
            {
               current_fu = get_fu(UIDATA_CONVERTER_STD);
            }
            else if((intR || enumR) && (intL || enumL))
            {
               current_fu = get_fu(IIDATA_CONVERTER_STD);
            }
            else if(is_realR && is_realL)
            {
               if(!skip_flopoco_resources)
               {
                  current_fu = get_fu(FFDATA_CONVERTER_STD);
               }
               else if(!skip_softfloat_resources)
               {
                  const auto prec_in = tree_helper::Size(right_type);
                  const auto prec_out = tree_helper::Size(left_type);
                  allocation_information->extract_bambu_provided_name(prec_in, prec_out, HLSMgr, current_fu);
               }
               else
               {
                  THROW_ERROR("missing resource for floating point to floating point conversion");
               }
            }
            else if(vector_boolR && vector_intL)
            {
               current_fu = get_fu(BIVECTOR_CONVERTER_STD);
            }
            else if(vector_boolR && vector_unsignedL)
            {
               current_fu = get_fu(BUVECTOR_CONVERTER_STD);
            }
            else if(vector_unsignedR && vector_boolL)
            {
               current_fu = get_fu(UBVECTOR_CONVERTER_STD);
            }
            else if(vector_unsignedR && vector_unsignedL)
            {
               current_fu = get_fu(UUVECTOR_CONVERTER_STD);
            }
            else if(vector_intR && vector_unsignedL)
            {
               current_fu = get_fu(IUVECTOR_CONVERTER_STD);
            }
            else if(vector_unsignedR && vector_intL)
            {
               current_fu = get_fu(UIVECTOR_CONVERTER_STD);
            }
            else if(vector_intR && vector_intL)
            {
               current_fu = get_fu(IIVECTOR_CONVERTER_STD);
            }
            else
            {
               THROW_ERROR(std::string("Nop_Expr pattern not supported ") + STR(modify_node) + " - Left type is " +
                           STR(left_type) + " - Right type is " + STR(right_type));
            }
         }
         else if(current_op == CONVERT_EXPR)
         {
            const auto modify_node = g->CGetOpNodeInfo(*v)->node;
            const auto gms = GetPointerS<const gimple_assign>(GET_CONST_NODE(modify_node));
            const auto ce = GetPointerS<const convert_expr>(GET_CONST_NODE(gms->op1));
            const auto left_type = tree_helper::CGetType(gms->op0);
            const auto right_type = tree_helper::CGetType(ce->op);

            const auto unsignedR = tree_helper::IsUnsignedIntegerType(right_type);
            const auto unsignedL = tree_helper::IsUnsignedIntegerType(left_type);
            const auto intR = tree_helper::IsSignedIntegerType(right_type);
            const auto intL = tree_helper::IsSignedIntegerType(left_type);
            const auto boolR = tree_helper::IsBooleanType(right_type);
            const auto boolL = tree_helper::IsBooleanType(left_type);
            const auto is_a_pointerR = tree_helper::IsPointerType(right_type);
            const auto is_a_pointerL = tree_helper::IsPointerType(left_type);

            if((unsignedR || is_a_pointerR || boolR) && (unsignedL || is_a_pointerL || boolL))
            {
               current_fu = get_fu(UUCONVERTER_EXPR_STD);
            }
            else if(intR && (unsignedL || is_a_pointerL || boolL))
            {
               current_fu = get_fu(IUCONVERTER_EXPR_STD);
            }
            else if((unsignedR || is_a_pointerR || boolR) && intL)
            {
               current_fu = get_fu(UICONVERTER_EXPR_STD);
            }
            else if(intR && intL)
            {
               current_fu = get_fu(IICONVERTER_EXPR_STD);
            }
            else
            {
               THROW_UNREACHABLE("CONVERT_EXPR pattern not supported in statement " + STR(modify_node) +
                                 ". Left type is " + STR(left_type) + " - Right type is " + STR(right_type));
            }
         }
         else if(current_op == READ_COND)
         {
            current_fu = get_fu(READ_COND_STD);
         }
         else if(current_op == MULTI_READ_COND)
         {
            current_fu = get_fu(MULTI_READ_COND_STD);
         }
         else if(current_op == SWITCH_COND)
         {
            current_fu = get_fu(SWITCH_COND_STD);
         }
         else if(current_op == GIMPLE_LABEL)
         {
            current_fu = get_fu(GIMPLE_LABEL_STD);
         }
         else if(current_op == GIMPLE_GOTO)
         {
            current_fu = get_fu(GIMPLE_GOTO_STD);
         }
         else if(current_op == GIMPLE_PRAGMA)
         {
            current_fu = get_fu(GIMPLE_PRAGMA_STD);
         }
         else if(current_op == ENTRY)
         {
            current_fu = get_fu(ENTRY_STD);
         }
         else if(current_op == EXIT)
         {
            current_fu = get_fu(EXIT_STD);
         }
         else if(current_op == NOP)
         {
            current_fu = get_fu(NOP_STD);
         }
         else if(current_op == GIMPLE_PHI)
         {
            current_fu = get_fu(GIMPLE_PHI_STD);
         }
         else if(current_op == GIMPLE_NOP)
         {
            current_fu = get_fu(GIMPLE_NOP_STD);
         }
         else if(current_op == VIEW_CONVERT_EXPR)
         {
            const auto& modify_node = g->CGetOpNodeInfo(*v)->node;
            const auto gms = GetPointerS<const gimple_assign>(GET_CONST_NODE(modify_node));
            const auto vce = GetPointerS<const view_convert_expr>(GET_CONST_NODE(gms->op1));
            const auto right_type = tree_helper::CGetType(vce->op);
            if(tree_helper::IsSignedIntegerType(right_type))
            {
               current_fu = get_fu(VIEW_CONVERT_STD_INT);
            }
            else if(tree_helper::IsRealType(right_type))
            {
               current_fu = get_fu(VIEW_CONVERT_STD_REAL);
            }
            else
            {
               current_fu = get_fu(VIEW_CONVERT_STD_UINT);
            }
         }
         else
         {
            THROW_ERROR("Unexpected operation");
         }
         // FU must exist
         THROW_ASSERT(current_fu,
                      std::string("Not found ") + current_op + " in library " + TechM->get_library(current_op));
         unsigned int current_id;
#if 0
         if(artificial_allocation.find(current_fu) == artificial_allocation.end())
         {
            allocation_information->list_of_FU.push_back(current_fu);
            allocation_information->tech_constraints.push_back(INFINITE_UINT);
            current_id = current_size;
            artificial_allocation[current_fu] = current_id;
         }
         else
            current_id = artificial_allocation.find(current_fu)->second;
#else
         allocation_information->list_of_FU.push_back(current_fu);
         allocation_information->tech_constraints.push_back(1);
         current_id = current_size;
#endif
         THROW_ASSERT(allocation_information->tech_constraints.size() == allocation_information->list_of_FU.size(),
                      "Something of wrong happen");
#if 1
         allocation_information->is_vertex_bounded_rel.insert(current_id);
         allocation_information->binding[node_id] = std::pair<std::string, unsigned int>(current_op, current_id);
#endif
         allocation_information->node_id_to_fus[std::pair<unsigned int, std::string>(node_id, node_operation)].insert(
             current_id);
         allocation_information->id_to_fu_names[current_id] =
             std::make_pair(current_fu->get_name(), TechM->get_library(current_op));
         unsigned int out_var = HLSMgr->get_produced_value(HLS->functionId, *v);
         if(out_var)
         {
            const auto type = tree_helper::CGetType(TM->CGetTreeReindex(out_var));
            if(tree_helper::IsVectorType(type))
            {
               const auto element_type = tree_helper::CGetElements(type);
               const auto element_size = tree_helper::Size(element_type);
               allocation_information->precision_map[current_size] = element_size;
            }
            else
            {
               allocation_information->precision_map[current_size] = tree_helper::Size(type);
            }
         }
         else
         {
            allocation_information->precision_map[current_size] = 0;
         }
         PRINT_DBG_MEX(DEBUG_LEVEL_VERY_PEDANTIC, debug_level,
                       "  . Operation " + current_op + " mapped onto " + current_fu->get_name() +
                           ", found in library " + TechM->get_library(current_op));
      }
      // Constrained FUs
      else if(binding_constraints.find(GET_NAME(g, *v)) != binding_constraints.end())
      {
         PRINT_DBG_MEX(DEBUG_LEVEL_VERY_PEDANTIC, debug_level, "  . Current node is under constraints");
         const std::pair<std::string, std::pair<std::string, unsigned int>>& defined_binding =
             binding_constraints.find(GET_NAME(g, *v))->second;
         std::string fu_name = defined_binding.first;
         std::string fu_library = defined_binding.second.first;
         unsigned int fu_index = defined_binding.second.second;
         std::string key = ENCODE_FU_LIB(fu_name, fu_library);
         if(fu_name_to_id.find(key) != fu_name_to_id.end())
         {
            if(fu_name_to_id[key].find(fu_index) != fu_name_to_id[key].end())
            {
               allocation_information->binding[node_id] =
                   std::pair<std::string, unsigned int>(current_op, fu_name_to_id[key][fu_index]);
            }
            else
            {
               unsigned int current_size = allocation_information->get_number_fu_types();
               fu_name_to_id[key][fu_index] = current_size;
               current_fu = TechM->get_fu(fu_name, fu_library);
               THROW_ASSERT(current_fu, std::string("Not found") + fu_name + " in library " + fu_library);
               allocation_information->list_of_FU.push_back(current_fu);
               allocation_information->tech_constraints.push_back(1);
               allocation_information->binding[node_id] =
                   std::pair<std::string, unsigned int>(current_op, current_size);
               allocation_information->node_id_to_fus[std::pair<unsigned int, std::string>(node_id, node_operation)]
                   .insert(current_size);
               allocation_information->id_to_fu_names[current_size] = std::make_pair(fu_name, fu_library);
               if(tech_vec.find(key) != tech_vec.end())
               {
                  tech_vec[key]--;
               }
               unsigned int out_var = HLSMgr->get_produced_value(HLS->functionId, *v);
               if(out_var)
               {
                  const auto type = tree_helper::CGetType(TM->CGetTreeReindex(out_var));
                  if(tree_helper::IsVectorType(type))
                  {
                     const auto element_type = tree_helper::CGetElements(type);
                     const auto element_size = tree_helper::Size(element_type);
                     allocation_information->precision_map[current_size] = element_size;
                  }
                  else
                  {
                     allocation_information->precision_map[current_size] = tree_helper::Size(type);
                  }
               }
               else
               {
                  allocation_information->precision_map[current_size] = 0;
               }
            }
         }
         else
         {
            unsigned int current_size = allocation_information->get_number_fu_types();
            fu_name_to_id[key][fu_index] = current_size;
            current_fu = TechM->get_fu(fu_name, fu_library);
            THROW_ASSERT(current_fu, std::string("Not found") + fu_name + " in library " + fu_library);
            allocation_information->list_of_FU.push_back(current_fu);
            allocation_information->tech_constraints.push_back(1);
            allocation_information->binding[node_id] = std::pair<std::string, unsigned int>(current_op, current_size);
            allocation_information->node_id_to_fus[std::pair<unsigned int, std::string>(node_id, node_operation)]
                .insert(current_size);
            allocation_information->id_to_fu_names[current_size] = std::make_pair(fu_name, fu_library);
            if(tech_vec.find(key) != tech_vec.end())
            {
               tech_vec[key]--;
            }
            unsigned int out_var = HLSMgr->get_produced_value(HLS->functionId, *v);
            if(out_var)
            {
               const auto type = tree_helper::CGetType(TM->CGetTreeReindex(out_var));
               if(tree_helper::IsVectorType(type))
               {
                  const auto element_type = tree_helper::CGetElements(type);
                  const auto element_size = tree_helper::Size(element_type);
                  allocation_information->precision_map[current_size] = element_size;
               }
               else
               {
                  allocation_information->precision_map[current_size] = tree_helper::Size(type);
               }
            }
            else
            {
               allocation_information->precision_map[current_size] = 0;
            }
         }
      }
      else
      {
         if(vertex_to_analyse_partition.find(current_op) == vertex_to_analyse_partition.end())
         {
            vertex_to_analyse_partition.insert(std::pair<std::string, OpVertexSet>(current_op, OpVertexSet(g)));
         }
         vertex_to_analyse_partition.at(current_op).insert(*v);
         INDENT_DBG_MEX(DEBUG_LEVEL_VERY_PEDANTIC, debug_level,
                        "---Operation " + current_op + " queued for allocation");
      }
      INDENT_DBG_MEX(DEBUG_LEVEL_VERY_PEDANTIC, debug_level, "<--");
   }

   INDENT_DBG_MEX(DEBUG_LEVEL_VERBOSE, debug_level, "---Starting allocation of operations in queued vertices");

   for(const auto& tv : tech_vec)
   {
      INDENT_OUT_MEX(OUTPUT_LEVEL_VERY_VERY_PEDANTIC, output_level,
                     "---Resource constraint on " + tv.first + ": " + STR(tv.second));
   }

   std::string bambu_provided_resource;
   for(const auto& lib_name : TechM->get_library_list())
   {
      INDENT_DBG_MEX(DEBUG_LEVEL_VERY_PEDANTIC, debug_level, "-->Considering library " + lib_name);
      const library_managerRef library = TechM->get_library_manager(lib_name);
      /// skip library of internal components
      if(lib_name == "STD_COMMON")
      {
         INDENT_DBG_MEX(DEBUG_LEVEL_VERY_PEDANTIC, debug_level, "<--Considered library " + lib_name);
         continue;
      }
      for(const auto& fu : library->get_library_fu())
      {
         technology_nodeRef current_fu = fu.second;
         if(GetPointer<functional_unit_template>(current_fu))
         {
            continue;
         }

         const auto& fu_channels_type = GetPointer<functional_unit>(current_fu)->channels_type;
         const auto& fu_memory_ctrl_type = GetPointer<functional_unit>(current_fu)->memory_ctrl_type;
         INDENT_DBG_MEX(DEBUG_LEVEL_VERY_PEDANTIC, debug_level,
                        "-->Considering functional unit: " + current_fu->get_name());
         if(check_for_memory_compliancy(Has_extern_allocated_data, current_fu, fu_memory_ctrl_type, fu_channels_type))
         {
            INDENT_DBG_MEX(DEBUG_LEVEL_VERY_PEDANTIC, debug_level, "<--Skipped for memory compliance");
            continue;
         }

         /// check proxy functions
         if((HLSMgr->Rfuns->has_shared_functions(HLS->functionId) ||
             HLSMgr->Rfuns->has_proxied_shared_functions(HLS->functionId)))
         {
            if(check_proxies(library, fu.first))
            {
               INDENT_DBG_MEX(DEBUG_LEVEL_VERY_PEDANTIC, debug_level, "<--Skipped because proxy");
               continue;
            }
         }
         else if(lib_name == PROXY_LIBRARY)
         {
            INDENT_DBG_MEX(DEBUG_LEVEL_VERY_PEDANTIC, debug_level, "<--Skipped because proxy library");
            continue;
         }

         const auto tech_constrain_it =
             GetPointer<functional_unit>(current_fu)->fu_template_name.size() ?
                 tech_vec.find(ENCODE_FU_LIB(GetPointer<functional_unit>(current_fu)->fu_template_name, lib_name)) :
                 tech_vec.find(ENCODE_FU_LIB(current_fu->get_name(), lib_name));

         if(tech_constrain_it != tech_vec.end() && tech_constrain_it->second == 0)
         {
            INDENT_DBG_MEX(DEBUG_LEVEL_VERY_PEDANTIC, debug_level, "<--Skipped because of constraint");
            continue; // forced to use 0 FUs of current ones
         }

         unsigned int tech_constrain_value =
             tech_constrain_it == tech_vec.end() ? INFINITE_UINT : tech_constrain_it->second;

         bambu_provided_resource = "";
         structural_managerRef structManager_obj = GetPointer<functional_unit>(current_fu)->CM;

         /// check for generated module and bambu/flopoco resources
         if(check_generated_bambu_flopoco(skip_softfloat_resources, structManager_obj, bambu_provided_resource,
                                          skip_flopoco_resources, current_fu))
         {
            INDENT_DBG_MEX(DEBUG_LEVEL_VERY_PEDANTIC, debug_level, "<--Skipped because of generated module");
            continue;
         }

         unsigned int current_fu_id = allocation_information->get_number_fu_types();

         unsigned int current_id = current_fu_id;

         bool lib_is_proxy_or_work =
             lib_name == WORK_LIBRARY || lib_name == PROXY_LIBRARY || lib_name == INTERFACE_LIBRARY;
         for(const auto& ops : GetPointer<functional_unit>(current_fu)->get_operations())
         {
            auto* curr_op = GetPointer<operation>(ops);
            std::string curr_op_name = curr_op->get_name();
            INDENT_DBG_MEX(DEBUG_LEVEL_VERY_PEDANTIC, debug_level, "-->Considering operation: " + curr_op_name);
            if(vertex_to_analyse_partition.find(curr_op_name) == vertex_to_analyse_partition.end())
            {
               INDENT_DBG_MEX(DEBUG_LEVEL_VERY_PEDANTIC, debug_level, "<--Considered operation: " + curr_op_name);
               continue;
            }
            for(const auto vert : vertex_to_analyse_partition.at(curr_op_name))
            {
               const auto vert_node_id = g->CGetOpNodeInfo(vert)->GetNodeId();
               const auto vert_node_operation = [&]() -> std::string {
                  if(vert_node_id == ENTRY_ID)
                  {
                     return "Entry";
                  }
                  if(vert_node_id == EXIT_ID)
                  {
                     return "Exit";
                  }
                  return GetPointer<const gimple_node>(TM->CGetTreeNode(vert_node_id))->operation;
               }();
               if(tree_helper::normalized_ID(g->CGetOpNodeInfo(vert)->GetOperation()) != curr_op_name)
               {
                  continue;
               }
               else if((!lib_is_proxy_or_work) &&
                       TechM->get_fu(tree_helper::normalized_ID(g->CGetOpNodeInfo(vert)->GetOperation()),
                                     WORK_LIBRARY) &&
                       GET_TYPE(g, vert) != TYPE_MEMCPY)
               {
                  continue;
               }
               // else if(lib_is_proxy_or_work && GET_TYPE(g, vert) == TYPE_MEMCPY) continue;

               node_kind_prec_infoRef node_info(new node_kind_prec_info());
               HLS_manager::io_binding_type constant_id;
               bool isMemory = fu_memory_ctrl_type.size();
               THROW_ASSERT((GET_TYPE(g, vert) & (TYPE_LOAD | TYPE_STORE)) == 0 or isMemory,
                            "unexpected condition: " + g->CGetOpNodeInfo(vert)->GetOperation());

               if(!isMemory)
               {
                  allocation_information->GetNodeTypePrec(vert, g, node_info, constant_id,
                                                          tech_constrain_value != INFINITE_UINT);
               }
               else
               {
                  node_info->node_kind = "VECTOR_BOOL";
               }

               INDENT_DBG_MEX(DEBUG_LEVEL_VERY_PEDANTIC, debug_level, "-->Considering vertex " + GET_NAME(g, vert));
               /// Check for correct type and precision
               if(check_type_and_precision(curr_op, node_info))
               {
                  INDENT_DBG_MEX(DEBUG_LEVEL_VERY_PEDANTIC, debug_level, "<--Skipped because of type and precision");
                  continue;
               }

               /// in case the operation is pipelined check the clock period
               THROW_ASSERT(curr_op->time_m,
                            "expected a time model for " + current_fu->get_name() + " for operation " + curr_op_name);
               if(curr_op->time_m->get_cycles() >= 1 &&
                  allocation_information->time_m_stage_period(curr_op) > clock_period && fu_memory_ctrl_type.empty() &&
                  GetPointer<functional_unit>(current_fu)->fu_template_name.empty())
               {
                  THROW_ERROR("Functional unit " + current_fu->get_name() +
                              " not compliant with the given clock period " + STR(clock_period));
                  // continue;
               }
               else if(curr_op->time_m->get_cycles() >= 1)
               {
                  PRINT_DBG_MEX(DEBUG_LEVEL_VERY_PEDANTIC, debug_level,
                                "Functional unit " + current_fu->get_name() +
                                    " compliant with the given clock period " + STR(clock_period) + " stage period " +
                                    STR(allocation_information->time_m_stage_period(curr_op)));
               }

               if(GetPointer<functional_unit>(current_fu)->fu_template_name.size())
               {
                  // check if specialized unit is compliant with the vertex
                  if(check_templated_units(clock_period, node_info, library, current_fu, curr_op))
                  {
                     INDENT_DBG_MEX(DEBUG_LEVEL_VERY_PEDANTIC, debug_level, "<--Skipped because of template");
                     continue;
                  }
               }

               std::string current_op;
               std::string specialized_fuName = "";

               bool has_to_be_generated =
                   structManager_obj && (GetPointer<module>(structManager_obj->get_circ())
                                             ->get_NP_functionality()
                                             ->exist_NP_functionality(NP_functionality::VERILOG_GENERATOR) ||
                                         GetPointer<module>(structManager_obj->get_circ())
                                             ->get_NP_functionality()
                                             ->exist_NP_functionality(NP_functionality::VHDL_GENERATOR));
               if(has_to_be_generated)
               {
                  PRINT_DBG_MEX(DEBUG_LEVEL_VERY_PEDANTIC, debug_level, "Unit has to be specialized.");
                  const ModuleGeneratorManagerRef modGen(new ModuleGeneratorManager(HLSMgr, parameters));
                  const auto varargs_fu = GetPointer<module>(structManager_obj->get_circ())->is_var_args();
                  if(varargs_fu)
                  {
                     const auto required_variables = HLSMgr->get_required_values(funId, vert);
                     std::string unique_id;
                     if(g->CGetOpNodeInfo(vert)->GetOperation() == GIMPLE_ASM)
                     {
                        unique_id = STR(g->CGetOpNodeInfo(vert)->GetNodeId());
                     }
                     auto firstIndexToSpecialize = 0U;
                     const auto mod = GetPointer<module>(structManager_obj->get_circ());
                     for(auto Pindex = 0U; Pindex < mod->get_in_port_size(); ++Pindex)
                     {
                        const auto& port_obj = mod->get_in_port(Pindex);
                        const auto& port_name = port_obj->get_id();
                        if(GetPointer<port_o>(port_obj)->get_is_var_args())
                        {
                           break;
                        }
                        if(port_name != CLOCK_PORT_NAME && port_name != RESET_PORT_NAME && port_name != START_PORT_NAME)
                        {
                           ++firstIndexToSpecialize;
                        }
                     }
                     THROW_ASSERT(required_variables.size() >= firstIndexToSpecialize,
                                  "unexpected condition:" + STR(required_variables.size()) + " " +
                                      STR(firstIndexToSpecialize));
                     current_op = current_fu->get_name() + unique_id +
                                  modGen->get_specialized_name(firstIndexToSpecialize, required_variables, FB);
                  }
                  else
                  {
                     current_op = current_fu->get_name() + "_modgen";
                  }
                  specialized_fuName = current_op;
                  const auto& fu_name = current_fu->get_name();

                  const auto check_lib = TechM->get_library(specialized_fuName);
                  if(check_lib == lib_name)
                  {
                     new_fu[specialized_fuName] = get_fu(specialized_fuName);
                  }
                  else if(new_fu.find(specialized_fuName) == new_fu.end())
                  {
                     if(varargs_fu)
                     {
                        modGen->specialize_fu(fu_name, vert, lib_name, FB, specialized_fuName, new_fu);
                     }
                     else
                     {
                        modGen->create_generic_module(fu_name, vert, FB, lib_name, specialized_fuName);
                        const auto libraryManager = TechM->get_library_manager(lib_name);
                        const auto new_techNode_obj = libraryManager->get_fu(specialized_fuName);
                        THROW_ASSERT(new_techNode_obj, "not expected");
                        new_fu.insert(std::make_pair(specialized_fuName, new_techNode_obj));
                     }
                  }
               }
               else if(node_info->node_kind.size() && !isMemory)
               {
                  current_op = encode_op_type_prec(curr_op_name, curr_op->get_type_supported_string(), node_info);
               }
               else if(node_info->node_kind.size())
               {
                  current_op = encode_op_type(curr_op_name, curr_op->get_type_supported_string());
               }
               else
               {
                  current_op = curr_op_name;
               }

               std::string library_name = lib_name;
               if(bambu_provided_resource.size())
               {
                  if(HLSMgr->Rfuns->is_a_proxied_function(functions::GetFUName(bambu_provided_resource, HLSMgr)))
                  {
                     library_name = PROXY_LIBRARY;
                  }
                  else
                  {
                     library_name = WORK_LIBRARY;
                  }

                  current_fu = extract_bambu_provided(library_name, curr_op, bambu_provided_resource);
               }

               auto max_prec = node_info->input_prec.empty() ?
                                   0U :
                                   *std::max_element(node_info->input_prec.begin(), node_info->input_prec.end());
               if(isMemory || lib_is_proxy_or_work || tech_constrain_value != INFINITE_UINT ||
                  bambu_provided_resource.size())
               {
                  constant_id = HLS_manager::io_binding_type(0, 0);
                  max_prec = 0U;
               }

               std::map<technology_nodeRef,
                        std::map<unsigned int, std::map<HLS_manager::io_binding_type, unsigned int>>>::iterator techMap;
               std::string functionalUnitName = "";
               unsigned int specializedId = current_id;
               const library_managerRef libraryManager = TechM->get_library_manager(library_name);
               if(has_to_be_generated)
               {
                  functionalUnitName = specialized_fuName;
                  techMap = fu_list.find(new_fu.find(functionalUnitName)->second);
                  PRINT_DBG_MEX(DEBUG_LEVEL_PEDANTIC, debug_level, "Specialized unit: " + functionalUnitName);
                  if(techMap != fu_list.end() && techMap->second.find(max_prec) != techMap->second.end() &&
                     techMap->second.find(max_prec)->second.find(constant_id) !=
                         techMap->second.find(max_prec)->second.end())
                  {
                     specializedId = techMap->second.find(max_prec)->second.find(constant_id)->second;
                  }
                  else
                  {
                     PRINT_DBG_MEX(DEBUG_LEVEL_PEDANTIC, debug_level,
                                   "Insert into list of unit to add: " + functionalUnitName + " prec=" + STR(max_prec) +
                                       " constant_id=" + STR(std::get<0>(constant_id)) + "-" +
                                       STR(std::get<1>(constant_id)));
                     fu_list[new_fu.find(functionalUnitName)->second][max_prec][constant_id] = current_id;
                     allocation_information->precision_map[current_id] = max_prec;
                     if(fu_channels_type == CHANNELS_TYPE_MEM_ACC_NN && fu_memory_ctrl_type.size())
                     {
                        auto n_ports = parameters->getOption<unsigned int>(OPT_channels_number);
                        set_number_channels(specializedId, n_ports);
                     }
                     else if(fu_memory_ctrl_type.size())
                     {
                        set_number_channels(specializedId, 1);
                     }
                     auto fuUnit = new_fu.find(functionalUnitName)->second;
                     if(fuUnit->get_kind() == functional_unit_K)
                     {
                        auto fuUnitModule = GetPointer<functional_unit>(fuUnit)->CM->get_circ();
                        if(GetPointer<module>(fuUnitModule))
                        {
                           auto multiplicity = GetPointer<module>(fuUnitModule)->get_multi_unit_multiplicity();
                           if(multiplicity)
                           {
                              PRINT_DBG_MEX(DEBUG_LEVEL_PEDANTIC, debug_level,
                                            "Added multiplicity of " + STR(multiplicity) + " to " + functionalUnitName);
                              set_number_channels(specializedId, multiplicity);
                           }
                        }
                     }
                     add_tech_constraint(fuUnit, tech_constrain_value, current_id, library_name == PROXY_LIBRARY);
                     current_id++;
                  }
               }
               else
               {
                  INDENT_DBG_MEX(DEBUG_LEVEL_VERY_PEDANTIC, debug_level, "---Not generated functional unit");
                  functionalUnitName = current_fu->get_name();
                  INDENT_DBG_MEX(DEBUG_LEVEL_VERY_PEDANTIC, debug_level,
                                 "---Functional unit name is " + functionalUnitName);
                  techMap = fu_list.find(libraryManager->get_fu(functionalUnitName));
                  if(techMap != fu_list.end() && techMap->second.find(max_prec) != techMap->second.end() &&
                     techMap->second.find(max_prec)->second.find(constant_id) !=
                         techMap->second.find(max_prec)->second.end())
                  {
                     specializedId = techMap->second.find(max_prec)->second.find(constant_id)->second;
                  }
                  else
                  {
                     fu_list[libraryManager->get_fu(functionalUnitName)][max_prec][constant_id] = current_id;
                     allocation_information->precision_map[current_id] = max_prec;
                     if(fu_channels_type == CHANNELS_TYPE_MEM_ACC_P1N and fu_memory_ctrl_type.size())
                     {
                        auto n_ports = parameters->getOption<unsigned int>(OPT_memory_banks_number);
                        set_number_channels(specializedId, n_ports);
                     }
                     else if(fu_channels_type == CHANNELS_TYPE_MEM_ACC_NN && fu_memory_ctrl_type.size())
                     {
                        auto n_ports = parameters->getOption<unsigned int>(OPT_channels_number);
                        set_number_channels(specializedId, n_ports);
                     }
                     else if(fu_memory_ctrl_type.size())
                     {
                        set_number_channels(specializedId, 1);
                     }
                     add_tech_constraint(libraryManager->get_fu(functionalUnitName), tech_constrain_value, current_id,
                                         library_name == PROXY_LIBRARY);
                     current_id++;
                  }
               }

               PRINT_DBG_MEX(DEBUG_LEVEL_PEDANTIC, debug_level, "    . Match found for vertex: " + GET_NAME(g, vert));
               PRINT_DBG_MEX(DEBUG_LEVEL_PEDANTIC, debug_level,
                             "      . Adding candidate FU: " + functionalUnitName + " for operation: " + current_op +
                                 " in position " + STR(specializedId));
               vertex_analysed.insert(vert);
               allocation_information
                   ->node_id_to_fus[std::pair<unsigned int, std::string>(vert_node_id, vert_node_operation)]
                   .insert(specializedId);
               allocation_information->id_to_fu_names[specializedId] = std::make_pair(functionalUnitName, library_name);
               if(node_info->is_single_bool_test_cond_expr)
               {
                  allocation_information->single_bool_test_cond_expr_units.insert(specializedId);
               }
               if(node_info->is_simple_pointer_plus_expr)
               {
                  allocation_information->simple_pointer_plus_expr.insert(specializedId);
               }
               if(library_name == PROXY_LIBRARY)
               {
                  if(boost::algorithm::starts_with(functionalUnitName, WRAPPED_PROXY_PREFIX))
                  {
                     const auto original_function_name = functionalUnitName.substr(sizeof(WRAPPED_PROXY_PREFIX) - 1);
                     allocation_information->proxy_wrapped_units[specializedId] = original_function_name;
                  }
                  else
                  {
                     THROW_ASSERT(boost::algorithm::starts_with(functionalUnitName, PROXY_PREFIX),
                                  "expected a proxy module");
                     const auto original_function_name = functionalUnitName.substr(sizeof(PROXY_PREFIX) - 1);
                     allocation_information->proxy_function_units[specializedId] = original_function_name;
                  }
               }
               INDENT_DBG_MEX(DEBUG_LEVEL_VERY_PEDANTIC, debug_level, "<--Considered vertex " + GET_NAME(g, vert));
            }
            INDENT_DBG_MEX(DEBUG_LEVEL_VERY_PEDANTIC, debug_level, "<--Considered operation: " + curr_op_name);
         }
         INDENT_DBG_MEX(DEBUG_LEVEL_VERY_PEDANTIC, debug_level,
                        "<--Considered functional unit: " + current_fu->get_name());
      }
      for(auto& iter_new_fu : new_fu)
      {
         PRINT_DBG_MEX(DEBUG_LEVEL_PEDANTIC, debug_level,
                       "Adding functional unit: " + iter_new_fu.first + " in " + lib_name);
         TechM->add(iter_new_fu.second, lib_name);
      }
      new_fu.clear();
      INDENT_DBG_MEX(DEBUG_LEVEL_VERY_PEDANTIC, debug_level, "<--Considered library " + lib_name);
   }

#ifndef NDEBUG
   // For debug purpose
   allocation_information->print_allocated_resources();
#endif

   // Check if each operation has been analysed
   bool completely_analyzed = true;
   for(const auto& ve_op : vertex_to_analyse_partition)
   {
      for(const auto& ve : ve_op.second)
      {
         if(vertex_analysed.count(ve))
         {
            continue;
         }
         node_kind_prec_infoRef node_info(new node_kind_prec_info());
         HLS_manager::io_binding_type constant_id;
         allocation_information->GetNodeTypePrec(ve, g, node_info, constant_id, false);
         std::string precisions;
         const size_t n_ins = node_info->input_prec.size();
         for(size_t ind = 0; ind < n_ins; ++ind)
         {
            if(node_info->real_input_nelem[ind] == 0)
            {
               precisions += " " + STR(node_info->input_prec[ind]);
            }
            else
            {
               precisions += " " + STR(node_info->input_prec[ind]) + ":" + STR(node_info->real_input_nelem[ind]);
            }
         }
         if(node_info->real_output_nelem == 0)
         {
            precisions += " " + STR(node_info->output_prec);
         }
         else
         {
            precisions += " " + STR(node_info->output_prec) + ":" + STR(node_info->real_output_nelem);
         }
         INDENT_OUT_MEX(OUTPUT_LEVEL_MINIMUM, output_level,
                        "---Operation for which does not exist a functional unit in the resource library: " +
                            tree_helper::normalized_ID(g->CGetOpNodeInfo(ve)->GetOperation()) +
                            " in vertex: " + GET_NAME(g, ve) + " with vertex type: " + node_info->node_kind +
                            " and vertex prec:" + precisions);
         completely_analyzed = false;
      }
   }
   if(!completely_analyzed)
   {
      THROW_ERROR("Vertices not completely allocated");
   }
   /// These data structure are filled only once
   if(!allocation_information->node_id_to_fus.empty())
   {
      for(const auto& op : allocation_information->node_id_to_fus)
      {
         for(auto fu_unit : op.second)
         {
            allocation_information->fus_to_node_id[fu_unit].insert(op.first.first);
            if(op.first.first != ENTRY_ID && op.first.first != EXIT_ID)
            {
               if(!allocation_information->is_operation_bounded(op.first.first, fu_unit) ||
                  allocation_information->get_cycles(fu_unit, op.first.first) > 1 ||
                  allocation_information->get_DSPs(fu_unit) > 0 ||
                  allocation_information->is_indirect_access_memory_unit(fu_unit) ||
                  allocation_information->is_memory_unit(fu_unit))
               {
                  allocation_information->n_complex_operations += 1;
               }
            }
         }
      }
      INDENT_OUT_MEX(OUTPUT_LEVEL_MINIMUM, output_level,
                     "---Number of complex operations: " + STR(allocation_information->n_complex_operations));
   }
   if(!allocation_information->node_id_to_fus.empty() and bb_version == 0)
   {
      for(const auto& op : allocation_information->node_id_to_fus)
      {
         for(auto fu_unit : op.second)
         {
            if(allocation_information->memory_units.find(fu_unit) != allocation_information->memory_units.end())
            {
               HLSMgr->Rmem->increment_n_mem_operations(allocation_information->memory_units.find(fu_unit)->second);
            }
            else if(allocation_information->proxy_memory_units.find(fu_unit) !=
                    allocation_information->proxy_memory_units.end())
            {
               HLSMgr->Rmem->increment_n_mem_operations(
                   allocation_information->proxy_memory_units.find(fu_unit)->second);
            }
         }
      }
      INDENT_OUT_MEX(OUTPUT_LEVEL_MINIMUM, output_level,
                     "---Number of complex operations: " + STR(allocation_information->n_complex_operations));
   }
#if 0
   INDENT_OUT_MEX(OUTPUT_LEVEL_MINIMUM, output_level, "---Number of functional unit types: " + STR(allocation_information->tech_constraints.size()));
   if(output_level >= OUTPUT_LEVEL_VERY_PEDANTIC)
   {
      INDENT_OUT_MEX(OUTPUT_LEVEL_VERY_PEDANTIC, output_level, "-->");
      for(decltype(allocation_information->get_number_fu_types()) index_fu = 0u; index_fu < allocation_information->get_number_fu_types(); index_fu++)
      {
         INDENT_OUT_MEX(OUTPUT_LEVEL_VERY_PEDANTIC, output_level, "---" + allocation_information->get_fu_name(index_fu).first);
      }
      INDENT_OUT_MEX(OUTPUT_LEVEL_VERY_PEDANTIC, output_level, "<--");
   }
#endif
   if(output_level >= OUTPUT_LEVEL_MINIMUM and output_level <= OUTPUT_LEVEL_PEDANTIC)
   {
      STOP_TIME(step_time);
   }
   if(output_level >= OUTPUT_LEVEL_MINIMUM and output_level <= OUTPUT_LEVEL_PEDANTIC)
   {
      INDENT_OUT_MEX(OUTPUT_LEVEL_MINIMUM, output_level,
                     "Time to perform module allocation: " + print_cpu_time(step_time) + " seconds");
   }
   INDENT_OUT_MEX(OUTPUT_LEVEL_MINIMUM, output_level, "<--");
   if(output_level <= OUTPUT_LEVEL_PEDANTIC)
   {
      INDENT_OUT_MEX(OUTPUT_LEVEL_MINIMUM, output_level, "");
   }

   return DesignFlowStep_Status::SUCCESS;
}

std::string allocation::get_compliant_pipelined_unit(double clock, const std::string& pipe_parameter,
                                                     const technology_nodeRef current_fu, const std::string& curr_op,
                                                     const std::string& library_name,
                                                     const std::string& template_suffix, unsigned int module_prec)
{
   if(pipe_parameter.empty())
   {
      return "";
   }
   THROW_ASSERT(GetPointer<functional_unit>(current_fu), "expected a functional unit object");
   auto* fu = GetPointer<functional_unit>(current_fu);

   THROW_ASSERT(fu->fu_template_name.size(), "expected a template_name for a pipelined unit");
   if(precomputed_pipeline_unit.find(fu->fu_template_name + "_" + template_suffix) != precomputed_pipeline_unit.end())
   {
      std::string compliant_id = precomputed_pipeline_unit.find(fu->fu_template_name + "_" + template_suffix)->second;
      if(pipe_parameter == compliant_id)
      {
         return pipe_parameter;
      }
      else
      {
         return "";
      }
   }
   const technology_nodeRef fu_template = HLS_T->get_technology_manager()->get_fu(fu->fu_template_name, library_name);
   const functional_unit_template* fu_temp = GetPointer<functional_unit_template>(fu_template);
   THROW_ASSERT(fu_temp, "expected a template functional unit for a pipelined unit");
   bool is_flopoco_provided = false;
   structural_managerRef tcm = GetPointer<functional_unit>(fu_temp->FU)->CM;
   if(tcm)
   {
      structural_objectRef tmodobj = tcm->get_circ();
      auto* tmod = GetPointer<module>(tmodobj);
      const NP_functionalityRef& np = tmod->get_NP_functionality();
      if(np->get_NP_functionality(NP_functionality::FLOPOCO_PROVIDED).size())
      {
         is_flopoco_provided = true;
      }
   }
   technology_nodeRef fun_temp_operation = GetPointer<functional_unit>(fu_temp->FU)->get_operation(curr_op);
   THROW_ASSERT(fun_temp_operation, "operation not present in the template description");
   auto* template_op = GetPointer<operation>(fun_temp_operation);
   std::string temp_pipe_parameters = template_op->pipe_parameters;
   std::vector<std::string> parameters_split = SplitString(temp_pipe_parameters, "|");
   THROW_ASSERT(parameters_split.size() > 0, "unexpected pipe_parameter format");
   for(auto& el_indx : parameters_split)
   {
      std::vector<std::string> parameters_pairs = SplitString(el_indx, ":");
      if(parameters_pairs[0] == "*")
      {
         temp_pipe_parameters = parameters_pairs[1];
         break;
      }
      else if(parameters_pairs[0] == "DSPs_y_sizes" and
              std::find(allocation_information->DSP_y_db.begin(), allocation_information->DSP_y_db.end(),
                        module_prec) != allocation_information->DSP_y_db.end())
      {
         temp_pipe_parameters = parameters_pairs[1];
         break;
      }
      else if(boost::lexical_cast<unsigned int>(parameters_pairs[0]) == module_prec)
      {
         temp_pipe_parameters = parameters_pairs[1];
         break;
      }
   }
   THROW_ASSERT(temp_pipe_parameters.size(), "expected some pipe_parameters for the the template operation");
   std::string fastest_pipe_parameter = "0";
   double fastest_stage_period = std::numeric_limits<double>::max();
   std::vector<std::string> pipe_parameters = SplitString(temp_pipe_parameters, ",");
   const auto st_end = pipe_parameters.end();
   std::vector<std::string>::const_iterator st_next;
   unsigned int skip_pipe_parameter = 0;
   if(is_flopoco_provided)
   {
      skip_pipe_parameter = std::max(1u, parameters->getOption<unsigned int>(OPT_skip_pipe_parameter));
   }
   else if(is_a_skip_operation(curr_op))
   {
      skip_pipe_parameter = parameters->getOption<unsigned int>(OPT_skip_pipe_parameter);
   }
   for(auto st = st_next = pipe_parameters.begin(); st != st_end; ++st)
   {
      ++st_next;
      const technology_nodeRef fu_cur_obj = HLS_T->get_technology_manager()->get_fu(
          fu->fu_template_name + "_" + template_suffix + "_" + *st, library_name);
      if(fu_cur_obj)
      {
         area_modelRef a_m = GetPointer<functional_unit>(fu_cur_obj)->area_m;
         THROW_ASSERT(a_m, "Area information not specified for unit " + fu->fu_template_name + "_" + template_suffix +
                               "_" + *st);
         bool has_DSPs =
             (GetPointer<clb_model>(a_m) && GetPointer<clb_model>(a_m)->get_resource_value(clb_model::DSP) > 0);
         double DSP_allocation_coefficient = allocation_information->DSP_allocation_coefficient;
         double dsp_multiplier = has_DSPs ? allocation_information->DSPs_margin * DSP_allocation_coefficient : 1.0;
         double dsp_multiplier_stage =
             has_DSPs ? allocation_information->DSPs_margin_stage * DSP_allocation_coefficient : 1.0;

         if(fu_cur_obj)
         {
            const functional_unit* fu_cur = GetPointer<functional_unit>(fu_cur_obj);
            auto* fu_cur_operation = GetPointer<operation>(fu_cur->get_operation(curr_op));
            if(fu_cur_operation->time_m->get_cycles() >= 1 &&
               allocation_information->time_m_stage_period(fu_cur_operation) < fastest_stage_period)
            {
               fastest_pipe_parameter = *st;
               fastest_stage_period = allocation_information->time_m_stage_period(fu_cur_operation);
            }
            if((*st == "0" &&
                dsp_multiplier * allocation_information->time_m_execution_time(fu_cur_operation) < clock &&
                allocation_information->time_m_execution_time(fu_cur_operation) != 0.0) ||
               (fu_cur_operation->time_m->get_cycles() >= 1 &&
                dsp_multiplier_stage * allocation_information->time_m_stage_period(fu_cur_operation) < clock &&
                *st != "0"))
            {
               if(skip_pipe_parameter && st_next != st_end)
               {
                  --skip_pipe_parameter;
               }
               else
               {
                  precomputed_pipeline_unit[fu->fu_template_name + "_" + template_suffix] = *st;
                  if(*st == pipe_parameter)
                  {
                     return pipe_parameter;
                  }
                  else
                  {
                     return "";
                  }
               }
            }
         }
      }
   }
   if(fastest_pipe_parameter == "0") /// in case no pipelined version exist it returns the one not pipelined
   {
      precomputed_pipeline_unit[fu->fu_template_name + "_" + template_suffix] = fastest_pipe_parameter;
   }
   else
   {
      /// in case clock is not compatible with any of the pipelined version it returns the fastest pipelined version
      /// available
      THROW_WARNING("No functional unit exists for the given clock period: the fastest pipelined unit will be used (" +
                    fu->fu_template_name + "): " + STR(fastest_stage_period));
      precomputed_pipeline_unit[fu->fu_template_name + "_" + template_suffix] = fastest_pipe_parameter;
   }
   if(pipe_parameter == fastest_pipe_parameter)
   {
      return fastest_pipe_parameter;
   }
   else
   {
      return "";
   }
}

void allocation::set_number_channels(unsigned int fu_name, unsigned int n_ports)
{
   allocation_information->nports_map[fu_name] = n_ports;
}

technology_nodeRef allocation::get_fu(const std::string& fu_name)
{
   std::string library_name = HLS_T->get_technology_manager()->get_library(fu_name);
   if(library_name.empty())
   {
      return technology_nodeRef();
   }
   return HLS_T->get_technology_manager()->get_fu(fu_name, library_name);
}

bool allocation::is_ram_not_timing_compliant(const HLS_constraintsRef HLS_C, unsigned int var,
                                             technology_nodeRef current_fu)
{
   if(!parameters->IsParameter("variable-mem-lat") || parameters->GetParameter<int>("variable-mem-lat") == 0)
   {
      return false;
   }
   if(HLSMgr->Rmem->is_read_only_variable(var))
   {
      return false;
   }
   const auto n_ref = static_cast<unsigned int>(HLSMgr->Rmem->get_maximum_references(var));
   const auto clock_period = HLS_C->get_clock_period_resource_fraction() * HLS_C->get_clock_period();
   const auto controller_delay = 0; // too overestimated allocation_information->EstimateControllerDelay();
   const auto fu_cur = GetPointerS<functional_unit>(current_fu);
   const auto load_operation = GetPointerS<operation>(fu_cur->get_operation("STORE"));
   const auto ex_time = allocation_information->time_m_execution_time(load_operation);
   unsigned int n_channels =
       n_ref > parameters->isOption(OPT_channels_number) ? parameters->getOption<unsigned int>(OPT_channels_number) : 1;
   const auto mux_delay = allocation_information->estimate_muxNto1_delay(32, n_ref / n_channels);
   const auto setup = allocation_information->get_setup_hold_time(); // for the PHIs
   return n_ref / n_channels > 1 && (controller_delay + ex_time + mux_delay + setup) > clock_period;
}

std::string allocation::get_synch_ram_latency(const std::string& ram_template, const std::string& latency_postfix,
                                              const HLS_constraintsRef HLS_C, unsigned int var)
{
   std::string new_lat;
   technology_nodeRef current_fu = get_fu(ram_template + latency_postfix);
   bool is_synchronous_ram_not_timing_compliant = is_ram_not_timing_compliant(HLS_C, var, current_fu);
   if(is_synchronous_ram_not_timing_compliant)
   {
      new_lat = latency_postfix.empty() ? std::string("3") : std::string("4");
      current_fu = get_fu(ram_template + allocation_information->get_latency_string(new_lat));
      allocation_information->sync_ram_var_latency[var] = new_lat;
   }
   else
   {
      new_lat = latency_postfix.empty() ? "2" : (latency_postfix == "_3" ? "3" : "4");
      allocation_information->sync_ram_var_latency[var] = new_lat;
   }
   return new_lat;
}

void allocation::IntegrateTechnologyLibraries()
{
   const auto TM = HLSMgr->get_tree_manager();
   const auto FB = HLSMgr->CGetFunctionBehavior(funId);
   const auto& HLS_C = HLS->HLS_C;
   const auto clock_period = HLS_C->get_clock_period_resource_fraction() * HLS_C->get_clock_period();

   std::string latency_postfix = "";
   if(parameters->getOption<std::string>(OPT_bram_high_latency).size())
   {
      latency_postfix = parameters->getOption<std::string>(OPT_bram_high_latency);
   }
   for(const auto& l : HLSMgr->Rmem->get_function_vars(funId))
   {
      PRINT_DBG_MEX(DEBUG_LEVEL_VERY_PEDANTIC, debug_level, " - analyzing variable " + STR(l.first));
      const auto& var = l.first;
      technology_nodeRef current_fu;
      unsigned int n_ports = 1;

      if(HLSMgr->Rmem->has_callSite_base_address(var))
      {
         continue;
      }

      bool is_async_var = false;

      THROW_ASSERT(parameters->getOption<MemoryAllocation_ChannelsType>(OPT_channels_type) !=
                       MemoryAllocation_ChannelsType::MEM_ACC_P1N,
                   "unexpected condition");
      if(parameters->getOption<MemoryAllocation_ChannelsType>(OPT_channels_type) ==
         MemoryAllocation_ChannelsType::MEM_ACC_11)
      {
         if(HLSMgr->Rmem->is_sds_var(var))
         {
            if((HLSMgr->Rmem->has_all_pointers_resolved() && HLSMgr->Rmem->does_need_addr(var)) ||
               (!HLSMgr->Rmem->has_all_pointers_resolved() && !HLSMgr->Rmem->is_private_memory(var)))
            {
               current_fu = get_fu(ARRAY_1D_STD_BRAM_SDS_BUS + latency_postfix);
            }
            else
            {
               if(parameters->getOption<bool>(OPT_use_asynchronous_memories) &&
                  (AllocationInformation::can_be_asynchronous_ram(
                      TM, var, parameters->getOption<unsigned int>(OPT_distram_threshold),
                      HLSMgr->Rmem->is_read_only_variable(var))))
               {
                  current_fu = get_fu(ARRAY_1D_STD_DISTRAM_SDS);
                  bool is_asynchronous_ram_not_timing_compliant = is_ram_not_timing_compliant(HLS_C, var, current_fu);
                  if(is_asynchronous_ram_not_timing_compliant)
                  {
                     current_fu = get_fu(ARRAY_1D_STD_BRAM_SDS +
                                         allocation_information->get_latency_string(get_synch_ram_latency(
                                             ARRAY_1D_STD_BRAM_SDS, latency_postfix, HLS_C, var)));
                  }
                  else
                  {
                     is_async_var = true;
                  }
               }
               else
               {
                  current_fu =
                      get_fu(ARRAY_1D_STD_BRAM_SDS + allocation_information->get_latency_string(get_synch_ram_latency(
                                                         ARRAY_1D_STD_BRAM_SDS, latency_postfix, HLS_C, var)));
               }
            }
         }
         else
         {
            current_fu = get_fu(ARRAY_1D_STD_BRAM + latency_postfix);
         }
      }
      else if(parameters->getOption<MemoryAllocation_ChannelsType>(OPT_channels_type) ==
              MemoryAllocation_ChannelsType::MEM_ACC_N1)
      {
         if(HLSMgr->Rmem->is_sds_var(var))
         {
            if((HLSMgr->Rmem->has_all_pointers_resolved() && HLSMgr->Rmem->does_need_addr(var)) ||
               (!HLSMgr->Rmem->has_all_pointers_resolved() && !HLSMgr->Rmem->is_private_memory(var)))
            {
               current_fu = get_fu(ARRAY_1D_STD_BRAM_N1_SDS_BUS + latency_postfix);
            }
            else
            {
               if(parameters->getOption<bool>(OPT_use_asynchronous_memories) &&
                  AllocationInformation::can_be_asynchronous_ram(
                      TM, var, parameters->getOption<unsigned int>(OPT_distram_threshold),
                      HLSMgr->Rmem->is_read_only_variable(var)))
               {
                  current_fu = get_fu(ARRAY_1D_STD_DISTRAM_N1_SDS);
                  bool is_asynchronous_ram_not_timing_compliant = is_ram_not_timing_compliant(HLS_C, var, current_fu);
                  if(is_asynchronous_ram_not_timing_compliant)
                  {
                     current_fu = get_fu(ARRAY_1D_STD_BRAM_N1_SDS +
                                         allocation_information->get_latency_string(get_synch_ram_latency(
                                             ARRAY_1D_STD_BRAM_N1_SDS, latency_postfix, HLS_C, var)));
                  }
                  else
                  {
                     is_async_var = true;
                  }
               }
               else
               {
                  current_fu = get_fu(ARRAY_1D_STD_BRAM_N1_SDS +
                                      allocation_information->get_latency_string(get_synch_ram_latency(
                                          ARRAY_1D_STD_BRAM_N1_SDS, latency_postfix, HLS_C, var)));
               }
            }
         }
         else
         {
            current_fu = get_fu(ARRAY_1D_STD_BRAM_N1 + latency_postfix);
         }
         n_ports = parameters->getOption<unsigned int>(OPT_channels_number);
      }
      else if(parameters->getOption<MemoryAllocation_ChannelsType>(OPT_channels_type) ==
              MemoryAllocation_ChannelsType::MEM_ACC_NN)
      {
         if(HLSMgr->Rmem->is_sds_var(var))
         {
            if((HLSMgr->Rmem->has_all_pointers_resolved() && HLSMgr->Rmem->does_need_addr(var)) ||
               (!HLSMgr->Rmem->has_all_pointers_resolved() && !HLSMgr->Rmem->is_private_memory(var)))
            {
               current_fu = get_fu(ARRAY_1D_STD_BRAM_NN_SDS_BUS + latency_postfix);
            }
            else
            {
               if(parameters->getOption<bool>(OPT_use_asynchronous_memories) &&
                  AllocationInformation::can_be_asynchronous_ram(
                      TM, var, parameters->getOption<unsigned int>(OPT_distram_threshold),
                      HLSMgr->Rmem->is_read_only_variable(var)))
               {
                  current_fu = get_fu(ARRAY_1D_STD_DISTRAM_NN_SDS);
                  bool is_asynchronous_ram_not_timing_compliant = is_ram_not_timing_compliant(HLS_C, var, current_fu);
                  if(is_asynchronous_ram_not_timing_compliant)
                  {
                     current_fu = get_fu(ARRAY_1D_STD_BRAM_NN_SDS +
                                         allocation_information->get_latency_string(get_synch_ram_latency(
                                             ARRAY_1D_STD_BRAM_NN_SDS, latency_postfix, HLS_C, var)));
                  }
                  else
                  {
                     is_async_var = true;
                  }
               }
               else
               {
                  current_fu = get_fu(ARRAY_1D_STD_BRAM_NN_SDS +
                                      allocation_information->get_latency_string(get_synch_ram_latency(
                                          ARRAY_1D_STD_BRAM_NN_SDS, latency_postfix, HLS_C, var)));
               }
            }
         }
         else
         {
            current_fu = get_fu(ARRAY_1D_STD_BRAM_NN + latency_postfix);
         }
         n_ports = parameters->getOption<unsigned int>(OPT_channels_number);
      }
      else
      {
         THROW_ERROR("type of channel based organization not yet supported");
      }

      unsigned int current_size = allocation_information->get_number_fu_types();
      PRINT_DBG_MEX(DEBUG_LEVEL_VERY_PEDANTIC, debug_level,
                    " - allocating unit " + current_fu->get_name() + " for variable " +
                        FB->CGetBehavioralHelper()->PrintVariable(l.first) + " in position " + STR(current_size));
      allocation_information->list_of_FU.push_back(current_fu);
      if(HLSMgr->Rmem->is_sds_var(var) && HLSMgr->Rmem->is_read_only_variable(var) &&
         (is_async_var ||
          (parameters->isOption(OPT_rom_duplication) && parameters->getOption<bool>(OPT_rom_duplication))))
      {
         allocation_information->tech_constraints.push_back(INFINITE_UINT);
         set_number_channels(current_size, n_ports);
      }
      else
      {
         allocation_information->tech_constraints.push_back(n_ports);
         set_number_channels(current_size, n_ports);
      }
      allocation_information->id_to_fu_names[current_size] =
          std::make_pair(current_fu->get_name(), TechM->get_library(current_fu->get_name()));
      THROW_ASSERT(allocation_information->tech_constraints.size() == allocation_information->list_of_FU.size(),
                   "Something of wrong happened");
      allocation_information->vars_to_memory_units[var] = current_size;
      allocation_information->memory_units[current_size] = var;
      allocation_information->memory_units_sizes[current_size] = tree_helper::Size(TM->CGetTreeReindex(var)) / 8;
      allocation_information->precision_map[current_size] = 0;
      /// check clock constraints compatibility
      auto* fu_br = GetPointer<functional_unit>(current_fu);
      technology_nodeRef op_store_node = fu_br->get_operation("STORE");
      auto* op_store = GetPointer<operation>(op_store_node);
      double store_delay = allocation_information->time_m_execution_time(op_store) -
                           allocation_information->get_correction_time(current_size, "STORE", 0) +
                           allocation_information->get_setup_hold_time();
      if(store_delay > clock_period)
      {
         THROW_ERROR("clock constraint too tight: BRAMs for this device cannot run so fast... (" +
                     current_fu->get_name() + ":" + STR(store_delay) + ">" + STR(clock_period) + ")");
      }
   }

   /// allocate proxies
   if(HLSMgr->Rmem->has_proxied_internal_variables(funId))
   {
      for(const auto& proxied_var_id : HLSMgr->Rmem->get_proxied_internal_variables(funId))
      {
         PRINT_DBG_MEX(DEBUG_LEVEL_VERY_PEDANTIC, debug_level, " - analyzing proxied variable " + STR(proxied_var_id));
         technology_nodeRef current_fu;
         unsigned int n_ports = 1;
         if(parameters->getOption<MemoryAllocation_ChannelsType>(OPT_channels_type) ==
            MemoryAllocation_ChannelsType::MEM_ACC_11)
         {
            if(HLSMgr->Rmem->is_sds_var(proxied_var_id))
            {
               if((HLSMgr->Rmem->has_all_pointers_resolved() && HLSMgr->Rmem->does_need_addr(proxied_var_id)) ||
                  (!HLSMgr->Rmem->has_all_pointers_resolved() && !HLSMgr->Rmem->is_private_memory(proxied_var_id)))
               {
                  current_fu = get_fu(PROXY_CTRL + latency_postfix);
               }
               else
               {
                  if(parameters->getOption<bool>(OPT_use_asynchronous_memories) &&
                     AllocationInformation::can_be_asynchronous_ram(
                         TM, proxied_var_id, parameters->getOption<unsigned int>(OPT_distram_threshold),
                         HLSMgr->Rmem->is_read_only_variable(proxied_var_id)))
                  {
                     technology_nodeRef a_fu = get_fu(ARRAY_1D_STD_DISTRAM_SDS);
                     bool is_asynchronous_ram_not_timing_compliant =
                         is_ram_not_timing_compliant(HLS_C, proxied_var_id, a_fu);
                     if(is_asynchronous_ram_not_timing_compliant)
                     {
                        current_fu =
                            get_fu(PROXY_CTRL + allocation_information->get_latency_string(get_synch_ram_latency(
                                                    ARRAY_1D_STD_BRAM_SDS, latency_postfix, HLS_C, proxied_var_id)));
                     }
                     else
                     {
                        current_fu = get_fu(DPROXY_CTRL);
                     }
                  }
                  else
                  {
                     current_fu =
                         get_fu(PROXY_CTRL + allocation_information->get_latency_string(get_synch_ram_latency(
                                                 ARRAY_1D_STD_BRAM_SDS, latency_postfix, HLS_C, proxied_var_id)));
                  }
               }
            }
            else
            {
               current_fu = get_fu(PROXY_CTRL + latency_postfix);
            }
         }
         else if(parameters->getOption<MemoryAllocation_ChannelsType>(OPT_channels_type) ==
                     MemoryAllocation_ChannelsType::MEM_ACC_N1 ||
                 parameters->getOption<MemoryAllocation_ChannelsType>(OPT_channels_type) ==
                     MemoryAllocation_ChannelsType::MEM_ACC_NN)
         {
            if(HLSMgr->Rmem->is_sds_var(proxied_var_id))
            {
               if((HLSMgr->Rmem->has_all_pointers_resolved() && HLSMgr->Rmem->does_need_addr(proxied_var_id)) ||
                  (!HLSMgr->Rmem->has_all_pointers_resolved() && !HLSMgr->Rmem->is_private_memory(proxied_var_id)))
               {
                  current_fu = get_fu(PROXY_CTRLN + latency_postfix);
               }
               else
               {
                  bool is_nn = parameters->getOption<MemoryAllocation_ChannelsType>(OPT_channels_type) ==
                               MemoryAllocation_ChannelsType::MEM_ACC_NN;
                  if(parameters->getOption<bool>(OPT_use_asynchronous_memories) &&
                     AllocationInformation::can_be_asynchronous_ram(
                         TM, proxied_var_id, parameters->getOption<unsigned int>(OPT_distram_threshold),
                         HLSMgr->Rmem->is_read_only_variable(proxied_var_id)))
                  {
                     technology_nodeRef a_fu =
                         get_fu(is_nn ? ARRAY_1D_STD_DISTRAM_NN_SDS : ARRAY_1D_STD_DISTRAM_N1_SDS);
                     bool is_asynchronous_ram_not_timing_compliant =
                         is_ram_not_timing_compliant(HLS_C, proxied_var_id, a_fu);
                     if(is_asynchronous_ram_not_timing_compliant)
                     {
                        current_fu =
                            get_fu(PROXY_CTRLN + allocation_information->get_latency_string(get_synch_ram_latency(
                                                     is_nn ? ARRAY_1D_STD_BRAM_NN_SDS : ARRAY_1D_STD_BRAM_N1_SDS,
                                                     latency_postfix, HLS_C, proxied_var_id)));
                     }
                     else
                     {
                        current_fu = get_fu(DPROXY_CTRLN);
                     }
                  }
                  else
                  {
                     current_fu = get_fu(PROXY_CTRLN + allocation_information->get_latency_string(get_synch_ram_latency(
                                                           is_nn ? ARRAY_1D_STD_BRAM_NN_SDS : ARRAY_1D_STD_BRAM_N1_SDS,
                                                           latency_postfix, HLS_C, proxied_var_id)));
                  }
               }
            }
            else
            {
               current_fu = get_fu(PROXY_CTRLN + latency_postfix);
            }
            n_ports = parameters->getOption<unsigned int>(OPT_channels_number);
         }
         else
         {
            THROW_ERROR("type of channel based organization not yet supported");
         }
         unsigned int current_size = allocation_information->get_number_fu_types();
         PRINT_DBG_MEX(DEBUG_LEVEL_VERY_PEDANTIC, debug_level,
                       " - allocating unit " + current_fu->get_name() + " for variable " +
                           FB->CGetBehavioralHelper()->PrintVariable(proxied_var_id) + " in position " +
                           STR(current_size));
         allocation_information->list_of_FU.push_back(current_fu);
         allocation_information->tech_constraints.push_back(n_ports);
         set_number_channels(current_size, n_ports);
         allocation_information->id_to_fu_names[current_size] =
             std::make_pair(current_fu->get_name(), TechM->get_library(current_fu->get_name()));
         THROW_ASSERT(allocation_information->tech_constraints.size() == allocation_information->list_of_FU.size(),
                      "Something of wrong happened");
         allocation_information->vars_to_memory_units[proxied_var_id] = current_size;
         allocation_information->proxy_memory_units[current_size] = proxied_var_id;
         allocation_information->precision_map[current_size] = 0;
      }
   }

   /// add shared functions to the technology manager
   if(HLSMgr->Rfuns->has_shared_functions(funId))
   {
      for(const auto& shared_fu_name : HLSMgr->Rfuns->get_shared_functions(funId))
      {
         PRINT_DBG_MEX(DEBUG_LEVEL_VERY_PEDANTIC, debug_level, " - adding proxy function wrapper " + shared_fu_name);
<<<<<<< HEAD
         const std::string library_name = TM->get_library(shared_fu_name);
         if(library_name != "")
=======
         const auto library_name = TechM->get_library(shared_fu_name);
         if(library_name.size())
>>>>>>> 0dcfc49d
         {
            const auto libraryManager = TechM->get_library_manager(library_name);
            auto techNode_obj = libraryManager->get_fu(shared_fu_name);
            THROW_ASSERT(techNode_obj, "function not yet built: " + shared_fu_name);
            const auto wrapped_fu_name = WRAPPED_PROXY_PREFIX + shared_fu_name;
            auto wrapper_tn = TechM->get_fu(wrapped_fu_name, PROXY_LIBRARY);
            if(!wrapper_tn)
            {
               structural_managerRef structManager_obj = GetPointer<functional_unit>(techNode_obj)->CM;
               if(structManager_obj && (GetPointer<module>(structManager_obj->get_circ())
                                            ->get_NP_functionality()
                                            ->exist_NP_functionality(NP_functionality::VERILOG_GENERATOR) or
                                        GetPointer<module>(structManager_obj->get_circ())
                                            ->get_NP_functionality()
                                            ->exist_NP_functionality(NP_functionality::VHDL_GENERATOR)))
               {
                  const ModuleGeneratorManagerRef modGen(new ModuleGeneratorManager(HLSMgr, parameters));
                  std::string new_shared_fu_name = shared_fu_name + "_modgen";
                  const auto fnode = [&]() -> tree_nodeRef {
                     const auto fu = GetPointer<const functional_unit>(techNode_obj);
                     for(const auto& op : fu->get_operations())
                     {
                        const auto op_fnode = HLSMgr->get_tree_manager()->GetFunction(op->get_name());
                        if(op_fnode)
                        {
                           return op_fnode;
                        }
                     }
                     return nullptr;
                  }();
                  THROW_ASSERT(fnode, "Expected valid function node");
                  modGen->create_generic_module(shared_fu_name, nullptr,
                                                HLSMgr->CGetFunctionBehavior(GET_INDEX_CONST_NODE(fnode)),
                                                libraryManager->get_library_name(), new_shared_fu_name);
                  techNode_obj = libraryManager->get_fu(new_shared_fu_name);
                  THROW_ASSERT(techNode_obj, "function not yet built: " + new_shared_fu_name);
               }
               add_proxy_function_wrapper(library_name, techNode_obj, shared_fu_name);
               wrapper_tn = TechM->get_fu(wrapped_fu_name, PROXY_LIBRARY);
            }
            THROW_ASSERT(wrapper_tn, "Module not added");
            HLS_C->set_number_fu(shared_fu_name, PROXY_LIBRARY, 1);
            /// allocate it
            unsigned int current_size = allocation_information->get_number_fu_types();
            PRINT_DBG_MEX(DEBUG_LEVEL_VERY_PEDANTIC, debug_level,
                          " - allocating unit " + wrapper_tn->get_name() + " in position " + STR(current_size));
            allocation_information->list_of_FU.push_back(wrapper_tn);
            allocation_information->tech_constraints.push_back(1);
            allocation_information->id_to_fu_names[current_size] =
                std::make_pair(wrapper_tn->get_name(), PROXY_LIBRARY);
            THROW_ASSERT(allocation_information->tech_constraints.size() == allocation_information->list_of_FU.size(),
                         "Something of wrong happened");
            allocation_information->precision_map[current_size] = 0;
            fu_list[wrapper_tn][0][HLS_manager::io_binding_type(0, 0)] = current_size;
            allocation_information->proxy_wrapped_units[current_size] = shared_fu_name;
         }
      }
   }

   /// add shared function proxies to the technology manager
   if(HLSMgr->Rfuns->has_proxied_shared_functions(funId))
   {
      for(const auto& original_proxied_fu_name : HLSMgr->Rfuns->get_proxied_shared_functions(funId))
      {
         PRINT_DBG_MEX(DEBUG_LEVEL_VERY_PEDANTIC, debug_level,
                       " - adding proxy function module " + original_proxied_fu_name);
         const std::string library_name = TechM->get_library(original_proxied_fu_name);
         if(library_name.size())
         {
            const library_managerRef libraryManager = TechM->get_library_manager(library_name);
            technology_nodeRef techNode_obj = libraryManager->get_fu(original_proxied_fu_name);
            THROW_ASSERT(techNode_obj, "function not yet built: " + original_proxied_fu_name);
            technology_nodeRef proxy_tn = TechM->get_fu(PROXY_PREFIX + original_proxied_fu_name, PROXY_LIBRARY);
            if(!proxy_tn)
            {
               add_proxy_function_module(HLS_C, techNode_obj, original_proxied_fu_name);
            }
         }
      }
   }
}

void allocation::PrintInitialIR() const
{
   const std::string file_name =
       parameters->getOption<std::string>(OPT_output_temporary_directory) + "before_" + GetName() + ".tm";
   std::ofstream raw_file(file_name);
   TechM->print(raw_file);
   raw_file.close();
}<|MERGE_RESOLUTION|>--- conflicted
+++ resolved
@@ -3130,13 +3130,8 @@
       for(const auto& shared_fu_name : HLSMgr->Rfuns->get_shared_functions(funId))
       {
          PRINT_DBG_MEX(DEBUG_LEVEL_VERY_PEDANTIC, debug_level, " - adding proxy function wrapper " + shared_fu_name);
-<<<<<<< HEAD
-         const std::string library_name = TM->get_library(shared_fu_name);
-         if(library_name != "")
-=======
          const auto library_name = TechM->get_library(shared_fu_name);
          if(library_name.size())
->>>>>>> 0dcfc49d
          {
             const auto libraryManager = TechM->get_library_manager(library_name);
             auto techNode_obj = libraryManager->get_fu(shared_fu_name);
