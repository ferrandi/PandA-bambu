/*
 *
 *                   _/_/_/    _/_/   _/    _/ _/_/_/    _/_/
 *                  _/   _/ _/    _/ _/_/  _/ _/   _/ _/    _/
 *                 _/_/_/  _/_/_/_/ _/  _/_/ _/   _/ _/_/_/_/
 *                _/      _/    _/ _/    _/ _/   _/ _/    _/
 *               _/      _/    _/ _/    _/ _/_/_/  _/    _/
 *
 *             ***********************************************
 *                              PandA Project
 *                     URL: http://panda.dei.polimi.it
 *                       Politecnico di Milano - DEIB
 *                        System Architectures Group
 *             ***********************************************
 *              Copyright (C) 2004-2020 Politecnico di Milano
 *
 *   This file is part of the PandA framework.
 *
 *   The PandA framework is free software; you can redistribute it and/or modify
 *   it under the terms of the GNU General Public License as published by
 *   the Free Software Foundation; either version 3 of the License, or
 *   (at your option) any later version.
 *
 *   This program is distributed in the hope that it will be useful,
 *   but WITHOUT ANY WARRANTY; without even the implied warranty of
 *   MERCHANTABILITY or FITNESS FOR A PARTICULAR PURPOSE.  See the
 *   GNU General Public License for more details.
 *
 *   You should have received a copy of the GNU General Public License
 *   along with this program.  If not, see <http://www.gnu.org/licenses/>.
 *
 */
/**
 * @file liveness.cpp
 * @brief Class used to store liveness results
 *
 * @author Christian Pilato <pilato@elet.polimi.it>
 * @author Francesca Malcotti <francy_malco@virgilio.it>
 * @author Fabrizio Ferrandi <fabrizio.ferrandi@polimi.it>
 * $Revision$
 * $Date$
 * Last modified by $Author$
 *
 */

/// Header include
#include "liveness.hpp"

///. include
#include "Parameter.hpp"
#include "constant_strings.hpp"

/// behavior include
#include "basic_block.hpp"

/// HLS include
#include "hls.hpp"
#include "hls_manager.hpp"

/// tree includes
#include "tree_manager.hpp"
#include "tree_node.hpp"

#include "loop.hpp"
#include "loops.hpp"

#include "state_transition_graph_manager.hpp"
#include "state_transition_graph.hpp"

liveness::liveness(const HLS_managerRef _HLSMgr, const ParameterConstRef _Param) : TreeM(_HLSMgr->get_tree_manager()), Param(_Param), null_vertex_string("NULL_VERTEX"), HLSMgr(_HLSMgr)

{
}

liveness::~liveness() = default;

bool liveness::is_defined(unsigned int var) const
{
   if(var_op_definition.find(var) != var_op_definition.end())
      return true;

   return false;
}

void liveness::set_live_in(const vertex& v, unsigned int var)
{
   live_in[v].insert(var);
}

void liveness::set_live_in(const vertex& v, const CustomOrderedSet<unsigned int>& live_set)
{
   live_in[v].insert(live_set.begin(), live_set.end());
}

void liveness::set_live_in(const vertex& v, const CustomOrderedSet<unsigned int>::const_iterator first, const CustomOrderedSet<unsigned int>::const_iterator last)
{
   live_in[v].insert(first, last);
}

void liveness::erase_el_live_in(const vertex& v, unsigned int var)
{
   live_in[v].erase(var);
}

const CustomOrderedSet<unsigned int>& liveness::get_live_in(const vertex& v) const
{
   if(live_in.find(v) != live_in.end())
      return live_in.find(v)->second;
   else
      return empty_set;
}

void liveness::set_live_out(const vertex& v, unsigned int var)
{
   live_out[v].insert(var);
}

void liveness::set_live_out(const vertex& v, const CustomOrderedSet<unsigned int>& vars)
{
   live_out[v].insert(vars.begin(), vars.end());
}

void liveness::set_live_out(const vertex& v, const CustomOrderedSet<unsigned int>::const_iterator first, const CustomOrderedSet<unsigned int>::const_iterator last)
{
   live_out[v].insert(first, last);
}

void liveness::erase_el_live_out(const vertex& v, unsigned int var)
{
   live_out[v].erase(var);
}

const CustomOrderedSet<unsigned int>& liveness::get_live_out(const vertex& v) const
{
   if(live_out.find(v) != live_out.end())
      return live_out.find(v)->second;
   else
      return empty_set;
}

vertex liveness::get_op_where_defined(unsigned int var) const
{
   THROW_ASSERT(var_op_definition.find(var) != var_op_definition.end(), "var never defined " + TreeM->get_tree_node_const(var)->ToString());
   return var_op_definition.find(var)->second;
}

bool liveness::has_op_where_defined(unsigned int var) const
{
   return (var_op_definition.find(var) != var_op_definition.end());
}

const CustomOrderedSet<vertex>& liveness::get_state_in(vertex state, vertex op, unsigned int var) const
{
   THROW_ASSERT(state_in_definitions.find(state) != state_in_definitions.end(), "state never used " + get_name(state));
   THROW_ASSERT(state_in_definitions.find(state)->second.find(op) != state_in_definitions.find(state)->second.end(), "op never used in state " + get_name(state));
   THROW_ASSERT(state_in_definitions.find(state)->second.find(op)->second.find(var) != state_in_definitions.find(state)->second.find(op)->second.end(), "var never used in the given state. Var: " + std::to_string(var));
   return state_in_definitions.find(state)->second.find(op)->second.find(var)->second;
}

bool liveness::has_state_in(vertex state, vertex op, unsigned int var) const
{
   if(state_in_definitions.find(state) == state_in_definitions.end())
      return false;
   if(state_in_definitions.find(state)->second.find(op) == state_in_definitions.find(state)->second.end())
      return false;
   if(state_in_definitions.find(state)->second.find(op)->second.find(var) == state_in_definitions.find(state)->second.find(op)->second.end())
      return false;
   return true;
}

void liveness::add_state_in_for_var(unsigned int var, vertex op, vertex state, vertex state_in)
{
   state_in_definitions[state][op][var].insert(state_in);
}

const CustomOrderedSet<vertex>& liveness::get_state_out(vertex state, vertex op, unsigned int var) const
{
   THROW_ASSERT(state_out_definitions.find(state) != state_out_definitions.end(), "state never used " + get_name(state));
   THROW_ASSERT(state_out_definitions.find(state)->second.find(op) != state_out_definitions.find(state)->second.end(), "op never used in state " + get_name(state));
   THROW_ASSERT(state_out_definitions.find(state)->second.find(op)->second.find(var) != state_out_definitions.find(state)->second.find(op)->second.end(), "var never used in the given state. Var: " + std::to_string(var));
   return state_out_definitions.find(state)->second.find(op)->second.find(var)->second;
}

bool liveness::has_state_out(vertex state, vertex op, unsigned int var) const
{
   if(state_out_definitions.find(state) == state_out_definitions.end())
      return false;
   if(state_out_definitions.find(state)->second.find(op) == state_out_definitions.find(state)->second.end())
      return false;
   if(state_out_definitions.find(state)->second.find(op)->second.find(var) == state_out_definitions.find(state)->second.find(op)->second.end())
      return false;
   return true;
}

void liveness::add_state_out_for_var(unsigned int var, vertex op, vertex state, vertex state_in)
{
   state_out_definitions[state][op][var].insert(state_in);
}

const CustomOrderedSet<vertex>& liveness::get_state_where_end(vertex op) const
{
   THROW_ASSERT(ending_operations.find(op) != ending_operations.end(), "op never ending in a state ");
   return ending_operations.find(op)->second;
}

const CustomOrderedSet<vertex>& liveness::get_state_where_run(vertex op) const
{
   THROW_ASSERT(running_operations.find(op) != running_operations.end(), "op never running in a state ");
   return running_operations.find(op)->second;
}

const std::string& liveness::get_name(vertex v) const
{
   if(v == NULL_VERTEX)
      return null_vertex_string;
   THROW_ASSERT(names.find(v) != names.end(), "state without a name");
   return names.find(v)->second;
}

bool liveness::are_in_conflict(vertex op1, vertex op2) const
{
   // if(!HLS)
   const CustomOrderedSet<vertex>& op1_run = get_state_where_run(op1);
   const CustomOrderedSet<vertex>& op2_run = get_state_where_run(op2);

   auto FB = HLSMgr->GetFunctionBehavior(HLS->functionId);
   if(FB->is_pipelining_enabled() && !FB->build_simple_pipeline())
   {
      const OpGraphConstRef dfg = FB->CGetOpGraph(FunctionBehavior::DFG);
      unsigned int bb_index1 = GET_BB_INDEX(dfg, op1);
      unsigned int bb_index2 = GET_BB_INDEX(dfg, op2);
      const CustomUnorderedMap<unsigned int, vertex> & bb_index_map = FB->CGetBBGraph(FunctionBehavior::FBB)->CGetBBGraphInfo()->bb_index_map;
      vertex bb_1 = bb_index_map.find(bb_index1)->second;
      vertex bb_2 = bb_index_map.find(bb_index2)->second;

      auto loops = HLSMgr->GetFunctionBehavior(HLS->functionId)->GetLoops()->GetList();
      for(auto loop : loops)
      {
<<<<<<< HEAD
         unsigned int initiation_time = FB->get_initiation_time();
=======
         int initiation_time = FB->get_initiation_time();
>>>>>>> a0ffe9cb
         THROW_ASSERT(loop->num_blocks() != 1, "The loop has more than one basic block");
         auto bbs = loop->get_blocks();
         bool cond1 = false;
         bool cond2 = false;
         if(bbs.find(bb_1) != bbs.end())
         {
            cond1 = true;
            for(auto s1 : op1_run)
            {
               auto info = HLS->STG->GetAstg()->GetStateInfo(s1);
               THROW_ASSERT(info->loopId == 0 || info->loopId == loop->GetId(), "The same operation is performed in multiple loops");
               info->loopId = loop->GetId();
            }
         }
         if(bbs.find(bb_2) != bbs.end())
         {
            cond2 = true;
            for(auto s2 : op2_run)
            {
               auto info = HLS->STG->GetAstg()->GetStateInfo(s2);
               THROW_ASSERT(info->loopId == 0 || info->loopId == loop->GetId(), "The same operation is performed in multiple loops");
               info->loopId = loop->GetId();
            }
         }

         if(cond1 && cond2)
         {
            auto stg = HLS->STG->GetAstg();
            for(auto s1 : op1_run)
            {
               std::queue<vertex> to_analyze;
               std::queue<vertex> next_frontier;
               to_analyze.push(s1);
               vertex src;
<<<<<<< HEAD
               unsigned int distance = 1;
=======
               int distance = 1;
>>>>>>> a0ffe9cb
               graph::out_edge_iterator out_edge, out_edge_end;
               while(to_analyze.size() > 0)
               {
                  src = to_analyze.front();
                  to_analyze.pop();
                  for(boost::tie(out_edge, out_edge_end) = boost::out_edges(src, *stg); out_edge != out_edge_end; ++out_edge)
                  {
                     vertex tgt = boost::target(*out_edge, *stg);
                     if(op1_run.find(tgt) != op1_run.end())
                     {
                        continue;
                     }

                     if(op2_run.find(tgt) != op2_run.end())
                     {
                        if(distance % initiation_time == 0)
                           return false;
                        continue;
                     }

                     next_frontier.push(tgt);
                  }
                  if(to_analyze.size() == 0)
                  {
                     to_analyze = next_frontier;
                     distance++;
                  }
               }
            }
         }
      }
   }

   {
      const CustomOrderedSet<vertex>::const_iterator op1_run_it_end = op1_run.end();
      for(auto op1_run_it = op1_run.begin(); op1_run_it != op1_run_it_end; ++op1_run_it)
         if(op2_run.find(*op1_run_it) != op2_run.end())
            return true;
      return false;
   }
#if 0 && HAVE_EXPERIMENTAL
   else
   {
      const FunctionBehaviorConstRef FB = HLSMgr->CGetFunctionBehavior(HLS->functionId);
      if(std::find(in_conflict_ops[op1].begin(), in_conflict_ops[op1].end(), op2)!= in_conflict_ops[op1].end())
         return true;
      else if(std::find(compatible_ops[op1].begin(), compatible_ops[op1].end(), op2)!= compatible_ops[op1].end())
         return false;
      else
      {
         const OpGraphConstRef dfg = FB->CGetOpGraph(FunctionBehavior::DFG);
         unsigned int bb_index1 = GET_BB_INDEX(dfg, op1);
         unsigned int bb_index2 = GET_BB_INDEX(dfg, op2);
         const CustomUnorderedMap<unsigned int, vertex> & bb_index_map = FB->CGetBBGraph(FunctionBehavior::FBB)->CGetBBGraphInfo()->bb_index_map;
         vertex bb_1 = bb_index_map.find(bb_index1)->second;
         vertex bb_2 = bb_index_map.find(bb_index2)->second;
         if(bb_1 != bb_2 && non_in_parallel(bb_1, bb_2, FB->CGetBBGraph(FunctionBehavior::CDG_BB)))
         {
            compatible_ops[op1].insert(op2);
            compatible_ops[op2].insert(op1);
            return false;
         }
         unsigned int li_1 = FB->CGetBBGraph(FunctionBehavior::FBB)->CGetBBNodeInfo(bb_1)->loop_id;
         unsigned int li_2 = FB->CGetBBGraph(FunctionBehavior::FBB)->CGetBBNodeInfo(bb_2)->loop_id;
         unsigned int l_depth1 = FB->CGetLoops()->CGetLoop(li_1)->depth;
         unsigned int l_depth2 = FB->CGetLoops()->CGetLoop(li_2)->depth;
         if(li_1 == li_2)
         {
            const OpGraphConstRef saodg = FB->CGetOpGraph(FunctionBehavior::FLSAODG);
            if(!((saodg->IsReachable(op1, op2) && FB->CheckReachability(op1, op2)) || (saodg->IsReachable(op2, op1)  && FB->CheckReachability(op2, op1))))
            {
               in_conflict_ops[op1].insert(op2);
               in_conflict_ops[op2].insert(op1);
               return true;
            }
            else
            {
               compatible_ops[op1].insert(op2);
               compatible_ops[op2].insert(op1);
               return false;
            }
         }
         else if(l_depth1 == l_depth2 && l_depth1 == 1)
         {
            const OpGraphConstRef fsaodg = FB->CGetOpGraph(FunctionBehavior::FFLSAODG);

            if(!((fsaodg->IsReachable(op1, op2) && FB->CheckReachability(op1, op2)) || (fsaodg->IsReachable(op2, op1)  && FB->CheckReachability(op2, op1))))
            {
               in_conflict_ops[op1].insert(op2);
               in_conflict_ops[op2].insert(op1);
               return true;
            }
            else
            {
               compatible_ops[op1].insert(op2);
               compatible_ops[op2].insert(op1);
               return false;
            }
         }
         else
            THROW_ERROR("unexpected pattern");
         return false;
      }
   }
#else
   return false;

#endif
}

vertex liveness::get_start_op(vertex state) const
{
   THROW_ASSERT(start_op.find(state) != start_op.end(), "start_op map does not have this chained vertex " + get_name(state));
   return start_op.find(state)->second;
}

void liveness::set_start_op(vertex state, vertex op)
{
   start_op[state] = op;
}

bool liveness::non_in_parallel(vertex v1, vertex v2, const BBGraphConstRef cdg) const
{
   if(cdg->CGetBBNodeInfo(v1)->cer == cdg->CGetBBNodeInfo(v2)->cer)
   {
      return v1 == v2;
   }
   else if(cdg->CGetBBNodeInfo(v1)->cer > cdg->CGetBBNodeInfo(v2)->cer)
   {
      InEdgeIterator ie_it, ie_it_end;
      for(boost::tie(ie_it, ie_it_end) = boost::in_edges(v1, *cdg); ie_it != ie_it_end; ++ie_it)
      {
         vertex cer0_v1 = boost::source(*ie_it, *cdg);
         bool current_res = non_in_parallel(cer0_v1, v2, cdg);
         if(!current_res)
            return current_res;
      }
      return true;
   }
   else
   {
      InEdgeIterator ie_it, ie_it_end;
      for(boost::tie(ie_it, ie_it_end) = boost::in_edges(v2, *cdg); ie_it != ie_it_end; ++ie_it)
      {
         vertex cer0_v2 = boost::source(*ie_it, *cdg);
         bool current_res = non_in_parallel(v1, cer0_v2, cdg);
         if(!current_res)
            return current_res;
      }
      return true;
   }
}<|MERGE_RESOLUTION|>--- conflicted
+++ resolved
@@ -236,11 +236,7 @@
       auto loops = HLSMgr->GetFunctionBehavior(HLS->functionId)->GetLoops()->GetList();
       for(auto loop : loops)
       {
-<<<<<<< HEAD
-         unsigned int initiation_time = FB->get_initiation_time();
-=======
          int initiation_time = FB->get_initiation_time();
->>>>>>> a0ffe9cb
          THROW_ASSERT(loop->num_blocks() != 1, "The loop has more than one basic block");
          auto bbs = loop->get_blocks();
          bool cond1 = false;
@@ -275,11 +271,7 @@
                std::queue<vertex> next_frontier;
                to_analyze.push(s1);
                vertex src;
-<<<<<<< HEAD
-               unsigned int distance = 1;
-=======
                int distance = 1;
->>>>>>> a0ffe9cb
                graph::out_edge_iterator out_edge, out_edge_end;
                while(to_analyze.size() > 0)
                {
