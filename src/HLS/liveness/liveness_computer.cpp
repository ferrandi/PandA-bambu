--- conflicted
+++ resolved
@@ -41,13 +41,7 @@
  * $Date$
  * Last modified by $Author$
  *
-<<<<<<< HEAD
- */
-#include "config_HAVE_EXPERIMENTAL.hpp"
-
-=======
 */
->>>>>>> d09917d3
 #include "liveness_computer.hpp"
 
 #include "memory.hpp"
