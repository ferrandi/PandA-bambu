--- conflicted
+++ resolved
@@ -118,14 +118,6 @@
    /// store the name of each state
    std::map<vertex, std::string> names;
 
-<<<<<<< HEAD
-#if HAVE_EXPERIMENTAL
-   std::map<vertex, CustomOrderedSet<vertex>> in_conflict_ops;
-   std::map<vertex, CustomOrderedSet<vertex>> compatible_ops;
-#endif
-=======
-   hlsRef HLS;
->>>>>>> aaa10e00
    const HLS_managerRef HLSMgr;
 
    CustomOrderedSet<vertex> dummy_states;
