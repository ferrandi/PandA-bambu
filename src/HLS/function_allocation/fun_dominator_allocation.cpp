/*
 *
 *                   _/_/_/    _/_/   _/    _/ _/_/_/    _/_/
 *                  _/   _/ _/    _/ _/_/  _/ _/   _/ _/    _/
 *                 _/_/_/  _/_/_/_/ _/  _/_/ _/   _/ _/_/_/_/
 *                _/      _/    _/ _/    _/ _/   _/ _/    _/
 *               _/      _/    _/ _/    _/ _/_/_/  _/    _/
 *
 *             ***********************************************
 *                              PandA Project
 *                     URL: http://panda.dei.polimi.it
 *                       Politecnico di Milano - DEIB
 *                        System Architectures Group
 *             ***********************************************
 *              Copyright (C) 2004-2023 Politecnico di Milano
 *
 *   This file is part of the PandA framework.
 *
 *   The PandA framework is free software; you can redistribute it and/or modify
 *   it under the terms of the GNU General Public License as published by
 *   the Free Software Foundation; either version 3 of the License, or
 *   (at your option) any later version.
 *
 *   This program is distributed in the hope that it will be useful,
 *   but WITHOUT ANY WARRANTY; without even the implied warranty of
 *   MERCHANTABILITY or FITNESS FOR A PARTICULAR PURPOSE.  See the
 *   GNU General Public License for more details.
 *
 *   You should have received a copy of the GNU General Public License
 *   along with this program.  If not, see <http://www.gnu.org/licenses/>.
 *
 */
/**
 * @file fun_dominator_allocation.cpp
 * @brief Function allocation based on the dominator tree of the call graph.
 *
 * @author Fabrizio Ferrandi <fabrizio.ferrandi@polimi.it>
 * $Revision$
 * $Date$
 * Last modified by $Author$
 *
 */
#include "fun_dominator_allocation.hpp"

#include "config_HAVE_FROM_PRAGMA_BUILT.hpp"
#include "config_HAVE_PRAGMA_BUILT.hpp"

#include "Dominance.hpp"
#include "Parameter.hpp"
#include "application_frontend_flow_step.hpp"
#include "behavioral_helper.hpp"
#include "call_graph.hpp"
#include "call_graph_manager.hpp"
#include "constant_strings.hpp"
#include "cpu_time.hpp"
#include "design_flow_graph.hpp"
#include "design_flow_manager.hpp"
#include "frontend_flow_step_factory.hpp"
#include "function_behavior.hpp"
#include "functions.hpp"
#include "hls.hpp"
#include "hls_constraints.hpp"
#include "hls_device.hpp"
#include "hls_manager.hpp"
#include "library_manager.hpp"
#include "op_graph.hpp"
#include "string_manipulation.hpp"
#include "technology_flow_step.hpp"
#include "technology_flow_step_factory.hpp"
#include "technology_manager.hpp"
#include "technology_node.hpp"
#include "tree_helper.hpp"
#include "tree_manager.hpp"
#include "tree_node.hpp"
#include "utility.hpp"

#include <boost/range/adaptor/reversed.hpp>

fun_dominator_allocation::fun_dominator_allocation(const ParameterConstRef _parameters, const HLS_managerRef _HLSMgr,
                                                   const DesignFlowManagerConstRef _design_flow_manager,
                                                   const HLSFlowStep_Type _hls_flow_step_type)
    : function_allocation(_parameters, _HLSMgr, _design_flow_manager, _hls_flow_step_type), already_executed(false)
{
   debug_level = parameters->get_class_debug_level(GET_CLASS(*this));
}

fun_dominator_allocation::~fun_dominator_allocation() = default;

void fun_dominator_allocation::ComputeRelationships(DesignFlowStepSet& relationship,
                                                    const DesignFlowStep::RelationshipType relationship_type)
{
   switch(relationship_type)
   {
      case DEPENDENCE_RELATIONSHIP:
      {
         const auto design_flow_graph = design_flow_manager.lock()->CGetDesignFlowGraph();
         const auto frontend_flow_step_factory = GetPointer<const FrontendFlowStepFactory>(
             design_flow_manager.lock()->CGetDesignFlowStepFactory("Frontend"));
         const auto frontend_flow_signature = ApplicationFrontendFlowStep::ComputeSignature(BAMBU_FRONTEND_FLOW);
         const auto frontend_flow_step = design_flow_manager.lock()->GetDesignFlowStep(frontend_flow_signature);
         const auto design_flow_step =
             frontend_flow_step ? design_flow_graph->CGetDesignFlowStepInfo(frontend_flow_step)->design_flow_step :
                                  frontend_flow_step_factory->CreateApplicationFrontendFlowStep(BAMBU_FRONTEND_FLOW);
         relationship.insert(design_flow_step);

         const auto technology_flow_step_factory = GetPointer<const TechnologyFlowStepFactory>(
             design_flow_manager.lock()->CGetDesignFlowStepFactory("Technology"));
         const auto technology_flow_signature =
             TechnologyFlowStep::ComputeSignature(TechnologyFlowStep_Type::LOAD_TECHNOLOGY);
         const auto technology_flow_step = design_flow_manager.lock()->GetDesignFlowStep(technology_flow_signature);
         const auto technology_design_flow_step =
             technology_flow_step ?
                 design_flow_graph->CGetDesignFlowStepInfo(technology_flow_step)->design_flow_step :
                 technology_flow_step_factory->CreateTechnologyFlowStep(TechnologyFlowStep_Type::LOAD_TECHNOLOGY);
         relationship.insert(technology_design_flow_step);
         break;
      }
      case(PRECEDENCE_RELATIONSHIP):
      {
         break;
      }
      case INVALIDATION_RELATIONSHIP:
      {
         break;
      }
      default:
         THROW_UNREACHABLE("");
   }
   function_allocation::ComputeRelationships(relationship, relationship_type);
}

const std::set<std::string> fun_dominator_allocation::simple_functions = {"__builtin_cond_expr32", "llabs",
                                                                          "__builtin_llabs", "labs", "__builtin_labs"};

bool fun_dominator_allocation::HasToBeExecuted() const
{
   return !already_executed;
}

DesignFlowStep_Status fun_dominator_allocation::Exec()
{
   already_executed = true;
   const auto CGM = HLSMgr->GetCallGraphManager();
   const auto HLS_D = HLSMgr->get_HLS_device();
   const auto TechM = HLS_D->get_technology_manager();
   const auto io_proxies_only =
       parameters->isOption(OPT_disable_function_proxy) && parameters->getOption<bool>(OPT_disable_function_proxy);

   auto root_functions = CGM->GetRootFunctions();
   if(parameters->isOption(OPT_top_design_name)) // top design function become the top_vertex
   {
      const auto top_rtldesign_function =
          HLSMgr->get_tree_manager()->GetFunction(parameters->getOption<std::string>(OPT_top_design_name));
      if(top_rtldesign_function && root_functions.count(top_rtldesign_function->index))
      {
         root_functions.clear();
         root_functions.insert(top_rtldesign_function->index);
      }
   }

   CustomOrderedSet<unsigned int> reached_from_all;
   for(const auto f_id : root_functions)
   {
      for(const auto reached_f_id : CGM->GetReachedFunctionsFrom(f_id, false))
      {
         reached_from_all.insert(reached_f_id);
      }
   }

   // manage function constraints first
   CustomOrderedSet<unsigned int> functions_constrained;
   if(parameters->isOption(OPT_constraints_functions))
   {
      auto tmp_string = parameters->getOption<std::string>(OPT_constraints_functions);
      const auto funcs_values = convert_string_to_vector<std::string>(tmp_string, ",");
      for(auto fun_resources : funcs_values)
      {
         if(!fun_resources.empty() && fun_resources.at(0) == '=')
         {
            fun_resources = fun_resources.substr(1);
         }
         const auto splitted = SplitString(fun_resources, "=");
         for(auto funid : reached_from_all)
         {
            auto* decl_node = GetPointer<function_decl>(HLSMgr->get_tree_manager()->GetTreeNode(funid));
            const auto fname = tree_helper::GetMangledFunctionName(decl_node);
            const auto fu_name = functions::GetFUName(fname, HLSMgr);
            if(!splitted.empty() &&
               (fu_name == splitted.at(0) || (splitted.at(0).max_size() > 1 && splitted.at(0).at(0) == '*' &&
                                              fu_name.find(splitted.at(0).substr(1)) != std::string::npos)))
            {
               functions_constrained.insert(funid);
               unsigned num_resources = 0;
               if(splitted.size() == 1)
               {
                  num_resources = 1;
               }
               else if(splitted.size() == 2)
               {
                  num_resources = boost::lexical_cast<unsigned>(splitted.at(1));
               }
               else
               {
                  THROW_ERROR("unexpected --constraints format");
               }
               HLSMgr->global_resource_constraints[std::make_pair(fu_name, WORK_LIBRARY)] =
                   std::make_pair(num_resources, 1);

               INDENT_OUT_MEX(OUTPUT_LEVEL_MINIMUM, parameters->getOption<int>(OPT_output_level),
                              "Constraining function " + fu_name + " with " + STR(num_resources) + " resources");
            }
         }
      }
   }
   if(!parameters->isOption(OPT_top_functions_names))
   {
      INDENT_OUT_MEX(OUTPUT_LEVEL_MINIMUM, output_level,
                     "---@@@@@@@@@@@@@@@@@@@@@@@@@@@@@@@@@@@@@@@@@@@@@@@@@@@@@@@@@@@@@@@@@@@@@@@@@@@@@@@");
      for(const auto f_id : root_functions)
      {
         const auto function_behavior = HLSMgr->CGetFunctionBehavior(f_id);
         const auto BH = function_behavior->CGetBehavioralHelper();
         const auto fname = BH->get_function_name();
         INDENT_OUT_MEX(OUTPUT_LEVEL_MINIMUM, output_level,
                        "---The top function inferred from the specification is: " + fname);
      }
      INDENT_OUT_MEX(OUTPUT_LEVEL_MINIMUM, output_level,
                     "---@@@@@@@@@@@@@@@@@@@@@@@@@@@@@@@@@@@@@@@@@@@@@@@@@@@@@@@@@@@@@@@@@@@@@@@@@@@@@@@");
   }

   /// the analysis has to be performed only on the reachable functions
   if(output_level <= OUTPUT_LEVEL_PEDANTIC)
   {
      INDENT_OUT_MEX(OUTPUT_LEVEL_MINIMUM, output_level, "");
   }
   INDENT_OUT_MEX(OUTPUT_LEVEL_MINIMUM, output_level, "-->Functions to be synthesized:");
   for(const auto& funID : reached_from_all)
   {
      const auto function_behavior = HLSMgr->CGetFunctionBehavior(funID);
      const auto BH = function_behavior->CGetBehavioralHelper();
      const auto fname = BH->get_function_name();
      if(tree_helper::is_a_nop_function_decl(
             GetPointerS<const function_decl>(HLSMgr->get_tree_manager()->CGetTreeNode(funID))))
      {
         INDENT_OUT_MEX(OUTPUT_LEVEL_MINIMUM, output_level,
                        "---Warning: " + fname + " is empty or the compiler killed all the statements");
      }
      if(BH->has_implementation())
      {
         INDENT_OUT_MEX(OUTPUT_LEVEL_MINIMUM, output_level, "---" + fname);
      }
<<<<<<< HEAD
      if(!(io_proxies_only && fname.find(STR_CST_interface_parameter_keyword) == std::string::npos))
=======
      if(functions_constrained.find(funID) != functions_constrained.end())
>>>>>>> c5a5a459
      {
         continue;
      }
   }
   INDENT_OUT_MEX(OUTPUT_LEVEL_MINIMUM, output_level, "<--");
   if(output_level <= OUTPUT_LEVEL_PEDANTIC)
   {
      INDENT_OUT_MEX(OUTPUT_LEVEL_MINIMUM, output_level, "");
   }

   for(const auto& top_fid : root_functions)
   {
      INDENT_DBG_MEX(DEBUG_LEVEL_PEDANTIC, debug_level,
                     "-->Allocation thread: " +
                         HLSMgr->CGetFunctionBehavior(top_fid)->CGetBehavioralHelper()->get_function_name());
      const auto top_vertex = CGM->GetVertex(top_fid);
      const auto reached_from_top = CGM->GetReachedFunctionsFrom(top_fid, false);

      CallGraphConstRef subgraph;
      size_t vertex_count;
      boost::tie(vertex_count, subgraph) = [&]() {
         CustomUnorderedSet<vertex> preset;
         preset.insert(top_vertex);
         for(const auto& funID : reached_from_top)
         {
            if(!root_functions.count(funID))
            {
               preset.insert(CGM->GetVertex(funID));
            }
         }
         const auto presub = CGM->CGetCallSubGraph(preset);
         CustomUnorderedSet<vertex> subset;
         subset.insert(top_vertex);
         for(const auto& v : preset)
         {
            if(presub->IsReachable(top_vertex, v))
            {
               subset.insert(v);
            }
         }
         return std::make_pair(subset.size(), CGM->CGetCallSubGraph(subset));
      }();

      if(vertex_count < 2)
      {
         INDENT_DBG_MEX(DEBUG_LEVEL_PEDANTIC, debug_level, "<--Empty thread");
         continue;
      }

      /// we do not need the exit vertex since the post-dominator graph is not used
      const auto cg_dominators =
          refcount<dominance<graph>>(new dominance<graph>(*subgraph, top_vertex, NULL_VERTEX, parameters));
      cg_dominators->calculate_dominance_info(dominance<graph>::CDI_DOMINATORS);
      const auto& cg_dominator_map = cg_dominators->get_dominator_map();
      CustomMap<std::string, CustomOrderedSet<vertex>> fun_dom_map;
      CustomMap<std::string, CustomOrderedSet<unsigned int>> where_used;
      CustomMap<std::string, bool> indirectlyCalled;

      std::list<vertex> topology_sorted_vertex;
      subgraph->TopologicalSort(topology_sorted_vertex);
      for(const auto& current_vertex : topology_sorted_vertex)
      {
         vertex vert_dominator;
         if(boost::in_degree(current_vertex, *subgraph) != 1)
         {
            vert_dominator = cg_dominator_map.at(current_vertex);
         }
         else
         {
            vert_dominator = current_vertex;
         }
         if(boost::out_degree(current_vertex, *subgraph))
         {
            const auto current_id = CGM->get_function(current_vertex);
            THROW_ASSERT(HLSMgr->get_HLS(current_id),
                         "Missing HLS initialization for " +
                             HLSMgr->CGetFunctionBehavior(current_id)->CGetBehavioralHelper()->get_function_name());
            const auto HLS_C = HLSMgr->get_HLS(current_id)->HLS_C;
            THROW_ASSERT(cg_dominator_map.find(current_vertex) != cg_dominator_map.end(),
                         "Dominator vertex not in the dominator tree: " +
                             HLSMgr->CGetFunctionBehavior(current_id)->CGetBehavioralHelper()->get_function_name());
            BOOST_FOREACH(EdgeDescriptor eo, boost::out_edges(current_vertex, *subgraph))
            {
               auto called_fu_id = CGM->get_function(boost::target(eo, *subgraph));
               const auto called_fu_name = functions::GetFUName(called_fu_id, HLSMgr);
               unsigned multiplicity = 1;
               // check if global constraints are actually propagated. It may happen in case this class add them
               if(HLSMgr->global_resource_constraints.find(std::make_pair(called_fu_name, WORK_LIBRARY)) !=
                  HLSMgr->global_resource_constraints.end())
               {
                  auto c = HLSMgr->global_resource_constraints.at(std::make_pair(called_fu_name, WORK_LIBRARY));
                  if(HLS_C->get_number_fu(called_fu_name, WORK_LIBRARY) != c.first)
                  {
                     HLS_C->set_number_fu(called_fu_name, WORK_LIBRARY, c.first);
                     INDENT_OUT_MEX(
                         OUTPUT_LEVEL_MINIMUM, parameters->getOption<int>(OPT_output_level),
                         "---Upgraded function constraints for " +
                             HLSMgr->CGetFunctionBehavior(current_id)->CGetBehavioralHelper()->get_function_name() +
                             " with " + STR(c.first) + " resources of " + called_fu_name);
                  }
                  multiplicity = c.second;
               }
               else if(HLSMgr->global_resource_constraints.find(std::make_pair(called_fu_name, INTERFACE_LIBRARY)) !=
                       HLSMgr->global_resource_constraints.end())
               {
                  auto c = HLSMgr->global_resource_constraints.at(std::make_pair(called_fu_name, INTERFACE_LIBRARY));
                  if(HLS_C->get_number_fu(called_fu_name, INTERFACE_LIBRARY) != c.first)
                  {
                     HLS_C->set_number_fu(called_fu_name, INTERFACE_LIBRARY, c.first);
                     INDENT_OUT_MEX(
                         OUTPUT_LEVEL_MINIMUM, parameters->getOption<int>(OPT_output_level),
                         "---Upgraded function constraints for " +
                             HLSMgr->CGetFunctionBehavior(current_id)->CGetBehavioralHelper()->get_function_name() +
                             " with " + STR(c.first) + " resources of " + called_fu_name);
                  }
                  multiplicity = c.second;
               }

               //               std::cerr << "called_fu_name=" << called_fu_name << "\n";
               //               std::cerr << "res=" << HLS_C->get_number_fu(called_fu_name, WORK_LIBRARY) << "\n";
               //               std::cerr << "res=" << HLS_C->get_number_fu(called_fu_name, INTERFACE_LIBRARY) << "\n";
               //               std::cerr << "multiplicity=" << multiplicity << "\n";

               if(simple_functions.find(called_fu_name) == simple_functions.end() &&
                  functions_constrained.find(called_fu_id) == functions_constrained.end() &&
                  ((HLS_C->get_number_fu(called_fu_name, WORK_LIBRARY) == INFINITE_UINT &&
                    HLS_C->get_number_fu(called_fu_name, INTERFACE_LIBRARY) == INFINITE_UINT) || // without constraints
                   HLS_C->get_number_fu(called_fu_name, WORK_LIBRARY) / multiplicity ==
                       1 || // or single instance functions
                   HLS_C->get_number_fu(called_fu_name, INTERFACE_LIBRARY) / multiplicity ==
                       1 // or single instance interface functions
                   ))
               {
                  fun_dom_map[called_fu_name].insert(vert_dominator);
                  const auto info = Cget_edge_info<FunctionEdgeInfo, const CallGraph>(eo, *subgraph);

                  if(info->direct_call_points.size())
                  {
                     where_used[called_fu_name].insert(current_id);
                  }
                  else
                  {
                     where_used[called_fu_name];
                  }

                  if(info->indirect_call_points.size() || info->function_addresses.size())
                  {
                     indirectlyCalled[called_fu_name] = true;
                  }
                  else
                  {
                     indirectlyCalled[called_fu_name] = false;
                  }
               }
               INDENT_DBG_MEX(DEBUG_LEVEL_PEDANTIC, debug_level,
                              "---Dominator vertex: " +
                                  HLSMgr->CGetFunctionBehavior(CGM->get_function(vert_dominator))
                                      ->CGetBehavioralHelper()
                                      ->get_function_name() +
                                  " => " + called_fu_name);
            }
         }
      }
      /// compute the number of instances for each function
      CustomMap<std::string, unsigned int> num_instances;
      num_instances[functions::GetFUName(top_fid, HLSMgr)] = 1;
      CustomMap<unsigned int, std::vector<std::string>> function_allocation_map;
      for(const auto& cur : topology_sorted_vertex)
      {
         const auto cur_id = CGM->get_function(cur);
         const auto cur_fu_name = functions::GetFUName(cur_id, HLSMgr);
         if(reached_from_top.find(cur_id) == reached_from_top.end())
         {
            continue;
         }
         THROW_ASSERT(num_instances.count(cur_fu_name),
                      "missing number of instances of function " +
                          HLSMgr->CGetFunctionBehavior(cur_id)->CGetBehavioralHelper()->get_function_name());
         function_allocation_map[cur_id];
         const auto cur_instances = num_instances.at(cur_fu_name);
         BOOST_FOREACH(EdgeDescriptor eo, boost::out_edges(cur, *subgraph))
         {
            const auto tgt = boost::target(eo, *subgraph);
            const auto tgt_fu_name = functions::GetFUName(CGM->get_function(tgt), HLSMgr);
            const auto n_call_points = static_cast<unsigned int>(
                Cget_edge_info<FunctionEdgeInfo, const CallGraph>(eo, *subgraph)->direct_call_points.size());
            if(num_instances.find(tgt_fu_name) == num_instances.end())
            {
               num_instances[tgt_fu_name] = cur_instances * n_call_points;
            }
            else
            {
               num_instances[tgt_fu_name] += cur_instances * n_call_points;
            }
         }
      }

      THROW_ASSERT(num_instances.at(functions::GetFUName(top_fid, HLSMgr)) == 1,
                   "top function cannot be called from some other function");
      /// find the common dominator and decide where to allocate
      for(const auto& dom_map : fun_dom_map)
      {
         unsigned int cur_id = 0;
         if(dom_map.second.size() == 1)
         {
            auto cur = *dom_map.second.begin();
            while(num_instances.at(functions::GetFUName(CGM->get_function(cur), HLSMgr)) != 1)
            {
               cur = cg_dominator_map.at(cur);
            }
            cur_id = CGM->get_function(cur);
         }
         else
         {
            if(dom_map.second.count(top_vertex))
            {
               cur_id = top_fid;
            }
            else
            {
               auto vert_it = dom_map.second.begin();
               const auto vert_it_end = dom_map.second.end();
               std::list<vertex> dominator_list1;
               vertex cur = *vert_it;
               dominator_list1.push_front(cur);
               do
               {
                  THROW_ASSERT(cg_dominator_map.count(cur), "");
                  cur = cg_dominator_map.at(cur);
                  dominator_list1.push_front(cur);
               } while(cur != top_vertex);
               ++vert_it;
               auto last = dominator_list1.end();
               for(; vert_it != vert_it_end; ++vert_it)
               {
                  std::list<vertex> dominator_list2;
                  cur = *vert_it;
                  dominator_list2.push_front(cur);
                  do
                  {
                     THROW_ASSERT(cg_dominator_map.count(cur), "");
                     cur = cg_dominator_map.at(cur);
                     dominator_list2.push_front(cur);
                  } while(cur != top_vertex);
                  /// find the common dominator between two candidates
                  auto dl1_it = dominator_list1.begin(), dl2_it = dominator_list2.begin(),
                       dl2_it_end = dominator_list2.end(), cur_last = dominator_list1.begin();
                  while(dl1_it != last && dl2_it != dl2_it_end && *dl1_it == *dl2_it &&
                        (num_instances.at(functions::GetFUName(CGM->get_function(*dl1_it), HLSMgr)) == 1))
                  {
                     cur = *dl1_it;
                     ++dl1_it;
                     cur_last = dl1_it;
                     ++dl2_it;
                  }
                  last = cur_last;
                  cur_id = CGM->get_function(cur);
                  if(cur == top_vertex)
                  {
                     break;
                  }
               }
            }
         }
         THROW_ASSERT(cur_id, "null function id index unexpected");
         INDENT_DBG_MEX(DEBUG_LEVEL_PEDANTIC, debug_level,
                        "---Function " + functions::GetFUName(dom_map.first, HLSMgr) + " may be allocated in " +
                            HLSMgr->CGetFunctionBehavior(cur_id)->CGetBehavioralHelper()->get_function_name());
         function_allocation_map[cur_id].push_back(dom_map.first);
      }

      /// really allocate
      for(const auto& funID : reached_from_top)
      {
         for(const auto& fu_name : function_allocation_map.at(funID))
         {
            if(io_proxies_only && fu_name.find(STR_CST_interface_parameter_keyword) == std::string::npos)
            {
               INDENT_DBG_MEX(DEBUG_LEVEL_PEDANTIC, debug_level, "Unconstrained allocation for " + fu_name);
               continue;
            }
            if(functions_constrained.find(funID) != functions_constrained.end())
            {
               INDENT_DBG_MEX(DEBUG_LEVEL_PEDANTIC, debug_level, "Unconstrained allocation for " + fu_name);
               continue;
            }
            INDENT_DBG_MEX(DEBUG_LEVEL_PEDANTIC, debug_level,
                           "Allocating " + fu_name + " in " +
                               HLSMgr->CGetFunctionBehavior(funID)->CGetBehavioralHelper()->get_function_name());
            THROW_ASSERT(where_used.at(fu_name).size() > 0 || indirectlyCalled.at(fu_name),
                         fu_name + " not used anywhere");
            if(where_used.at(fu_name).size() == 1)
            {
               INDENT_DBG_MEX(DEBUG_LEVEL_PEDANTIC, debug_level,
                              "---Skipped because called only by one other function");
               continue;
            }
            const auto fnode = HLSMgr->get_tree_manager()->GetFunction(fu_name);
            if(fnode && HLSMgr->hasToBeInterfaced(fnode->index))
            {
               INDENT_DBG_MEX(DEBUG_LEVEL_PEDANTIC, debug_level, "---Skipped because it has to be interfaced");
               continue;
            }
            const auto library_name = TechM->get_library(fu_name);
            if(library_name != "")
            {
               const auto libraryManager = TechM->get_library_manager(library_name);
               const auto techNode_obj = libraryManager->get_fu(fu_name);
               if(GetPointer<functional_unit_template>(techNode_obj))
               {
                  continue;
               }
            }

            HLSMgr->Rfuns->map_shared_function(funID, fu_name);

            const auto cur_function_behavior = HLSMgr->CGetFunctionBehavior(funID);
            const auto cur_BH = cur_function_behavior->CGetBehavioralHelper();
            INDENT_OUT_MEX(OUTPUT_LEVEL_VERBOSE, output_level,
                           "---Adding proxy wrapper in function " + cur_BH->get_function_name());
            /// add proxies
            for(const auto& wu_id : where_used.at(fu_name))
            {
               if(wu_id != funID)
               {
                  const auto wiu_function_behavior = HLSMgr->CGetFunctionBehavior(wu_id);
                  const auto wiu_BH = wiu_function_behavior->CGetBehavioralHelper();
                  INDENT_OUT_MEX(OUTPUT_LEVEL_VERBOSE, output_level,
                                 "---Adding proxy function in function " + wiu_BH->get_function_name());
                  HLSMgr->Rfuns->add_shared_function_proxy(wu_id, fu_name);
               }
            }
         }
      }
      INDENT_DBG_MEX(DEBUG_LEVEL_PEDANTIC, debug_level, "<--");
   }

   return DesignFlowStep_Status::SUCCESS;
}<|MERGE_RESOLUTION|>--- conflicted
+++ resolved
@@ -249,11 +249,7 @@
       {
          INDENT_OUT_MEX(OUTPUT_LEVEL_MINIMUM, output_level, "---" + fname);
       }
-<<<<<<< HEAD
-      if(!(io_proxies_only && fname.find(STR_CST_interface_parameter_keyword) == std::string::npos))
-=======
       if(functions_constrained.find(funID) != functions_constrained.end())
->>>>>>> c5a5a459
       {
          continue;
       }
