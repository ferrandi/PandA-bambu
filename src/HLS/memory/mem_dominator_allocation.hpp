--- conflicted
+++ resolved
@@ -52,30 +52,6 @@
  protected:
    std::vector<unsigned int> getFunctionAllocationOrder(std::set<unsigned int> top_functions);
 
-<<<<<<< HEAD
- public:
-   /**
-    * Constructor
-    * @param design_flow_manager is the design flow manager
-    */
-   mem_dominator_allocation(const ParameterConstRef Param, const HLS_managerRef HLSMgr, const DesignFlowManagerConstRef design_flow_manager, const HLSFlowStepSpecializationConstRef hls_flow_step_specialization);
-
-   /**
-    * Destructor
-    */
-   ~mem_dominator_allocation() override;
-
-   /**
-    * Execute the step
-    * @return the exit status of this step
-    */
-   DesignFlowStep_Status InternalExec() override;
-
-   /**
-    * Initialize the step (i.e., like a constructor, but executed just before exec
-    */
-   void Initialize() override;
-=======
    public:
       /**
        * Constructor
@@ -98,7 +74,6 @@
        * Initialize the step (i.e., like a constructor, but executed just before exec
        */
       void Initialize();
->>>>>>> d09917d3
 };
 
 #endif