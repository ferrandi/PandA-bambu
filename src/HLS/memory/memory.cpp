/*
 *
 *                   _/_/_/    _/_/   _/    _/ _/_/_/    _/_/
 *                  _/   _/ _/    _/ _/_/  _/ _/   _/ _/    _/
 *                 _/_/_/  _/_/_/_/ _/  _/_/ _/   _/ _/_/_/_/
 *                _/      _/    _/ _/    _/ _/   _/ _/    _/
 *               _/      _/    _/ _/    _/ _/_/_/  _/    _/
 *
 *             ***********************************************
 *                              PandA Project
 *                     URL: http://panda.dei.polimi.it
 *                       Politecnico di Milano - DEIB
 *                        System Architectures Group
 *             ***********************************************
 *              Copyright (C) 2004-2019 Politecnico di Milano
 *
 *   This file is part of the PandA framework.
 *
 *   The PandA framework is free software; you can redistribute it and/or modify
 *   it under the terms of the GNU General Public License as published by
 *   the Free Software Foundation; either version 3 of the License, or
 *   (at your option) any later version.
 *
 *   This program is distributed in the hope that it will be useful,
 *   but WITHOUT ANY WARRANTY; without even the implied warranty of
 *   MERCHANTABILITY or FITNESS FOR A PARTICULAR PURPOSE.  See the
 *   GNU General Public License for more details.
 *
 *   You should have received a copy of the GNU General Public License
 *   along with this program.  If not, see <http://www.gnu.org/licenses/>.
 *
 */
/**
 * @file memory.cpp
 * @brief Class for representing memory information
 *
 *
 * @author Christian Pilato <pilato@elet.polimi.it>
 * @author Fabrizio Ferrandi <fabrizio.ferrandi@polimi.it>
 * $Revision$
 * $Date$
 * Last modified by $Author$
 *
 */
#include "memory.hpp"
#include "memory_cs.hpp"

#include "memory_symbol.hpp"

#include "application_manager.hpp"
#include "call_graph_manager.hpp"

#include "funit_obj.hpp"
#include "tree_helper.hpp"
#include "tree_manager.hpp"
<<<<<<< HEAD
#include "tree_node.hpp"
=======
#include "funit_obj.hpp"
#include "Parameter.hpp"
>>>>>>> d09917d3

#include "structural_manager.hpp"
#include "structural_objects.hpp"

#include "exceptions.hpp"
#include "utility.hpp"

#include "polixml.hpp"
#include "xml_helper.hpp"

#include "math_function.hpp"

/// we start to allocate from internal_base_address_alignment byte to align address to internal_base_address_alignment bits
/// we can use address 0 in some cases but it is not safe in general.
<<<<<<< HEAD

memory::memory(const tree_managerRef _TreeM, unsigned int _off_base_address, unsigned int max_bram, bool _null_pointer_check, bool initial_internal_address_p, unsigned int initial_internal_address, const unsigned& _bus_addr_bitsize)
    : TreeM(_TreeM),
      maximum_private_memory_size(0),
      total_amount_of_private_memory(0),
      total_amount_of_parameter_memory(0),
      off_base_address(_off_base_address),
      next_off_base_address(_off_base_address),
      bus_data_bitsize(0),
      bus_size_bitsize(0),
      bram_bitsize(0),
      maxbram_bitsize(0),
      intern_shared_data(false),
      use_unknown_addresses(false),
      pointer_conversion(false),
      unaligned_accesses(false),
      all_pointers_resolved(false),
      implicit_memcpy(false),
      parameter_alignment(16),
      null_pointer_check(_null_pointer_check),
      packed_vars(false),
      bus_addr_bitsize(_bus_addr_bitsize)
{
   unsigned int max_bus_size = 2 * max_bram;
   external_base_address_alignment = internal_base_address_alignment = max_bus_size / 8;
=======
memory::memory(const tree_managerRef _TreeM, unsigned int _off_base_address, unsigned int max_bram, bool _null_pointer_check, bool initial_internal_address_p, unsigned int initial_internal_address, unsigned int &_address_bitsize) :
   TreeM(_TreeM),
   maximum_private_memory_size(0),
   total_amount_of_private_memory(0),
   total_amount_of_parameter_memory(0),
   off_base_address(_off_base_address),
   next_off_base_address(_off_base_address),
   bus_data_bitsize(0),
   bus_addr_bitsize(_address_bitsize),
   bus_size_bitsize(0),
   aligned_bitsize(0),
   bram_bitsize(0),
   maxbram_bitsize(0),
   intern_shared_data(false),
   use_unknown_addresses(false),
   pointer_conversion(false),
   unaligned_accesses(false),
   all_pointers_resolved(false),
   implicit_memcpy(false),
   parameter_alignment(16),
   null_pointer_check(_null_pointer_check),
   packed_vars(false)
{
   unsigned int max_bus_size = 2*max_bram;
   external_base_address_alignment= internal_base_address_alignment= max_bus_size/8;
>>>>>>> d09917d3
   if(null_pointer_check && !initial_internal_address_p)
      next_base_address = internal_base_address_start = max_bus_size / 8;
   else if(initial_internal_address_p && initial_internal_address != 0)
   {
      align(initial_internal_address, internal_base_address_alignment);
      next_base_address = internal_base_address_start = initial_internal_address;
   }
   else
      next_base_address = internal_base_address_start = 0;
}

memory::~memory() = default;

memoryRef memory::create_memory(const ParameterConstRef _parameters, const tree_managerRef _TreeM, unsigned int _off_base_address, unsigned int max_bram, bool _null_pointer_check, bool initial_internal_address_p, unsigned int initial_internal_address, unsigned int &_address_bitsize)
{
   if(_parameters->isOption(OPT_context_switch))
       return memoryRef(new memory_cs(_TreeM, _off_base_address, max_bram, _null_pointer_check, initial_internal_address_p, initial_internal_address, _address_bitsize));
   else
       return memoryRef(new memory(_TreeM, _off_base_address, max_bram, _null_pointer_check, initial_internal_address_p, initial_internal_address, _address_bitsize));
}

std::map<unsigned int, memory_symbolRef> memory::get_ext_memory_variables() const
{
   return external;
}

void memory::compute_next_base_address(unsigned int& address, unsigned int var, unsigned int alignment)
{
   const tree_nodeRef node = TreeM->get_tree_node_const(var);
   unsigned int size = 0;

   // The __builtin_wait_call associate an address to the call site to
   // identify it.  For this case we are allocating a word.
   if(GetPointer<gimple_call>(node))
   {
      size = (bus_addr_bitsize % 8 == 0) ? bus_addr_bitsize / 8 : (bus_addr_bitsize / 8) + 1;
   }
   else
   {
      /// compute the next base address
      size = compute_n_bytes(tree_helper::size(TreeM, tree_helper::get_type_index(TreeM, var)));
   }
   address += size;
   /// align the memory address
   align(address, alignment);
}

void memory::add_internal_variable(unsigned int funID_scope, unsigned int var)
{
   memory_symbolRef m_sym;
   if(in_vars.find(var) != in_vars.end())
      m_sym = in_vars[var];
   else if(is_private_memory(var))
   {
      if(null_pointer_check)
      {
         align(internal_base_address_start, tree_helper::get_var_alignment(TreeM, var));
         m_sym = memory_symbolRef(new memory_symbol(var, internal_base_address_start, funID_scope));
      }
      else
         m_sym = memory_symbolRef(new memory_symbol(var, 0, funID_scope));
   }
   else
   {
      align(next_base_address, tree_helper::get_var_alignment(TreeM, var));
      m_sym = memory_symbolRef(new memory_symbol(var, next_base_address, funID_scope));
   }
   add_internal_symbol(funID_scope, var, m_sym);
}

void memory::add_internal_variable_proxy(unsigned int funID_scope, unsigned int var)
{
   internal_variable_proxy[funID_scope].insert(var);
   proxied_variables.insert(var);
}

const std::set<unsigned int>& memory::get_proxied_internal_variables(unsigned int funID_scope) const
{
   THROW_ASSERT(has_proxied_internal_variables(funID_scope), "No proxy variables for " + STR(funID_scope));
   return internal_variable_proxy.find(funID_scope)->second;
}

bool memory::has_proxied_internal_variables(unsigned int funID_scope) const
{
   return internal_variable_proxy.find(funID_scope) != internal_variable_proxy.end();
}

bool memory::is_a_proxied_variable(unsigned int var) const
{
   return proxied_variables.find(var) != proxied_variables.end();
}

void memory::add_read_only_variable(unsigned var)
{
   read_only_vars.insert(var);
}

bool memory::is_read_only_variable(unsigned var) const
{
   return read_only_vars.find(var) != read_only_vars.end();
}

void memory::add_internal_symbol(unsigned int funID_scope, unsigned int var, const memory_symbolRef m_sym)
{
   if(external.find(var) != external.end())
      THROW_WARNING("The variable " + STR(var) + " has been already allocated out of the module");
   if(parameter.find(var) != parameter.end())
      THROW_WARNING("The variable " + STR(var) + " has been already set as a parameter");
   THROW_ASSERT(in_vars.find(var) == in_vars.end() || is_private_memory(var), "variable already allocated inside this module");

   internal[funID_scope][var] = m_sym;
   if(GetPointer<gimple_call>(TreeM->get_tree_node_const(var)))
      callSites[var] = m_sym;
   else
      in_vars[var] = m_sym;

   if(is_private_memory(var))
   {
      unsigned int allocated_memory = compute_n_bytes(tree_helper::size(TreeM, var));
      rangesize[var] = allocated_memory;
      align(rangesize[var], internal_base_address_alignment);
      total_amount_of_private_memory += allocated_memory;
      maximum_private_memory_size = std::max(maximum_private_memory_size, allocated_memory);
   }
   else
   {
      unsigned int address = m_sym->get_address();
      unsigned int address_orig = address;
      compute_next_base_address(address, var, internal_base_address_alignment);
      next_base_address = std::max(next_base_address, address);
      rangesize[var] = next_base_address - address_orig;
   }
}

unsigned int memory::count_non_private_internal_symbols() const
{
   unsigned int n_non_private = 0;
   for(auto iv_pair : in_vars)
      if(!is_private_memory(iv_pair.first))
         ++n_non_private;
   return n_non_private;
}

void memory::add_external_variable(unsigned int var)
{
   align(next_off_base_address, tree_helper::get_var_alignment(TreeM, var));
   memory_symbolRef m_sym = memory_symbolRef(new memory_symbol(var, next_off_base_address, 0));
   add_external_symbol(var, m_sym);
}

void memory::add_external_symbol(unsigned int var, const memory_symbolRef m_sym)
{
   if(in_vars.find(var) != in_vars.end())
      THROW_WARNING("The variable " + STR(var) + " has been already internally allocated");
   if(parameter.find(var) != parameter.end())
      THROW_WARNING("The variable " + STR(var) + " has been already set as a parameter");
   external[var] = m_sym;
   unsigned int address = m_sym->get_address();
   compute_next_base_address(address, var, external_base_address_alignment);
   next_off_base_address = std::max(next_off_base_address, address);
}

void memory::add_private_memory(unsigned int var)
{
   private_memories.insert(var);
}

void memory::set_sds_var(unsigned int var, bool value)
{
   same_data_size_accesses[var] = value;
}

void memory::add_source_value(unsigned int var, unsigned int value)
{
   source_values[var].insert(value);
}

void memory::add_parameter(unsigned int funID_scope, unsigned int var, bool is_last)
{
   memory_symbolRef m_sym = memory_symbolRef(new memory_symbol(var, next_base_address, funID_scope));
   add_parameter_symbol(funID_scope, var, m_sym);
   if(is_last)
   {
      unsigned int address = next_base_address;
      /// align in case is not aligned
      align(next_base_address, internal_base_address_alignment);
      total_amount_of_parameter_memory += next_base_address - address;
   }
}

void memory::add_parameter_symbol(unsigned int funID_scope, unsigned int var, const memory_symbolRef m_sym)
{
   if(external.find(var) != external.end())
      THROW_WARNING("The variable " + STR(var) + " has been already allocated out of the module");
   if(in_vars.find(var) != in_vars.end())
      THROW_WARNING("The variable " + STR(var) + " has been already internally allocated");
   /// allocation of the parameters
   params[var] = parameter[funID_scope][var] = m_sym;
   unsigned int address = m_sym->get_address();
   compute_next_base_address(next_base_address, var, parameter_alignment);
   next_base_address = std::max(next_base_address, address);
   total_amount_of_parameter_memory += next_base_address - address;
}

unsigned int memory::get_memory_address() const
{
   return next_off_base_address;
}

bool memory::is_internal_variable(unsigned int funID_scope, unsigned int var) const
{
   return internal.find(funID_scope) != internal.end() && internal.find(funID_scope)->second.find(var) != internal.find(funID_scope)->second.end();
}

bool memory::is_external_variable(unsigned int var) const
{
   return external.find(var) != external.end();
}

bool memory::is_private_memory(unsigned int var) const
{
   return private_memories.find(var) != private_memories.end();
}

bool memory::is_sds_var(unsigned int var) const
{
   THROW_ASSERT(has_sds_var(var), "variable not classified" + STR(var));
   return same_data_size_accesses.find(var)->second;
}

bool memory::has_sds_var(unsigned int var) const
{
   return same_data_size_accesses.find(var) != same_data_size_accesses.end();
}

bool memory::is_parameter(unsigned int funID_scope, unsigned int var) const
{
   return parameter.find(funID_scope) != parameter.end() && parameter.find(funID_scope)->second.find(var) != parameter.find(funID_scope)->second.end();
}

unsigned int memory::get_callSite_base_address(unsigned int var) const
{
   THROW_ASSERT(callSites.find(var) != callSites.end(), "Variable not yet allocated");
   return callSites.find(var)->second->get_address();
}

unsigned int memory::get_internal_base_address(unsigned int var) const
{
   THROW_ASSERT(in_vars.find(var) != in_vars.end(), "Variable not yet allocated");
   return in_vars.find(var)->second->get_address();
}

unsigned int memory::get_external_base_address(unsigned int var) const
{
   THROW_ASSERT(external.find(var) != external.end(), "Variable not yet allocated");
   return external.find(var)->second->get_address();
}

unsigned int memory::get_parameter_base_address(unsigned int funId, unsigned int var) const
{
   THROW_ASSERT(parameter.find(funId) != parameter.end(), "Function not yet allocated");
   THROW_ASSERT(parameter.find(funId)->second.find(var) != parameter.find(funId)->second.end(), "Function not yet allocated");
   return parameter.find(funId)->second.find(var)->second->get_address();
}

std::map<unsigned int, memory_symbolRef> memory::get_function_vars(unsigned int funID_scope) const
{
   if(internal.find(funID_scope) == internal.end())
      return std::map<unsigned int, memory_symbolRef>();
   return internal.find(funID_scope)->second;
}

std::map<unsigned int, memory_symbolRef> memory::get_function_parameters(unsigned int funID_scope) const
{
   if(parameter.find(funID_scope) == parameter.end())
      return std::map<unsigned int, memory_symbolRef>();
   return parameter.find(funID_scope)->second;
}

bool memory::has_callSite_base_address(unsigned int var) const
{
   return callSites.find(var) != callSites.end();
}

bool memory::has_internal_base_address(unsigned int var) const
{
   return in_vars.find(var) != in_vars.end();
}

bool memory::has_external_base_address(unsigned int var) const
{
   return external.find(var) != external.end();
}

bool memory::has_parameter_base_address(unsigned int var, unsigned int funId) const
{
   auto itr = parameter.find(funId);
   if(itr == parameter.end())
      return false;
   return itr->second.find(var) != itr->second.end();
}

bool memory::has_base_address(unsigned int var) const
{
   return external.find(var) != external.end() || in_vars.find(var) != in_vars.end() || params.find(var) != params.end() || callSites.find(var) != callSites.end();
}

unsigned int memory::get_base_address(unsigned int var, unsigned int funId) const
{
   THROW_ASSERT(has_base_address(var), "Variable not yet allocated: @" + STR(var));
   if(has_callSite_base_address(var))
      return get_callSite_base_address(var);
   if(has_internal_base_address(var))
      return get_internal_base_address(var);
   if(funId && has_parameter_base_address(var, funId))
      return get_parameter_base_address(var, funId);
   return get_external_base_address(var);
}

unsigned int memory::get_first_address(unsigned int funId) const
{
   const std::map<unsigned int, memory_symbolRef>& internalVars = (internal.find(funId)->second);
   unsigned int minAddress = UINT_MAX;
   for(const auto& internalVar : internalVars)
   {
      unsigned int var = internalVar.first;
      if(internalVar.second && !is_private_memory(var) && !has_parameter_base_address(var, funId))
         minAddress = std::min(minAddress, internalVar.second->get_address());
   }
   if(minAddress == UINT_MAX)
   {
      const std::map<unsigned int, memory_symbolRef>& paramsVar = (parameter.find(funId)->second);
      for(const auto& itr : paramsVar)
      {
         unsigned int var = itr.first;
         if(!is_private_memory(var))
            minAddress = std::min(minAddress, itr.second->get_address());
      }
   }
   return minAddress;
}

unsigned int memory::get_last_address(unsigned int funId, const application_managerRef AppMgr) const
{
   const std::set<unsigned int> calledSet = AppMgr->CGetCallGraphManager()->get_called_by(funId);
   const std::map<unsigned int, memory_symbolRef>& internalVars = (internal.find(funId)->second);
   unsigned int maxAddress = 0;
   for(const auto& internalVar : internalVars)
   {
      unsigned int var = internalVar.first;
      if(!is_private_memory(var) && !has_parameter_base_address(var, funId) && has_base_address(var))
      {
         maxAddress = std::max(maxAddress, internalVar.second->get_address() + tree_helper::size(TreeM, var) / 8);
      }
   }
   if(AppMgr->hasToBeInterfaced(funId))
   {
      const std::map<unsigned int, memory_symbolRef>& paramsVar = get_function_parameters(funId);
      for(const auto& itr : paramsVar)
      {
         unsigned int var = itr.first;
         maxAddress = std::max(maxAddress, itr.second->get_address() + tree_helper::size(TreeM, var) / 8);
      }
   }
   for(unsigned int Itr : calledSet)
   {
      if(not AppMgr->hasToBeInterfaced(Itr))
      {
         maxAddress = std::max(get_last_address(Itr, AppMgr), maxAddress);
      }
   }

   return maxAddress;
}

memory_symbolRef memory::get_symbol(unsigned int var, unsigned int funId) const
{
   THROW_ASSERT(has_base_address(var), "Variable not yet allocated: @" + STR(var));
   if(has_callSite_base_address(var))
      return callSites.find(var)->second;
   if(has_internal_base_address(var))
      return in_vars.find(var)->second;
   if(funId && has_parameter_base_address(var, funId))
   {
      auto itr = parameter.find(funId);
      return itr->second.find(var)->second;
   }
   return external.find(var)->second;
}

unsigned int memory::get_rangesize(unsigned int var) const
{
   THROW_ASSERT(has_base_address(var), "Variable not yet allocated: @" + STR(var));
   return rangesize.find(var)->second;
}

void memory::reserve_space(unsigned int space)
{
   next_off_base_address += space;
   align(next_off_base_address, internal_base_address_alignment);
}

unsigned int memory::get_allocated_space() const
{
   return total_amount_of_private_memory + next_base_address - internal_base_address_start;
}

unsigned int memory::get_allocated_parameters_memory() const
{
   return total_amount_of_parameter_memory;
}

unsigned int memory::get_max_address() const
{
   return std::max(next_base_address, maximum_private_memory_size + internal_base_address_start);
}

bool memory::is_parm_decl_copied(unsigned int var) const
{
   return parm_decl_copied.find(var) != parm_decl_copied.end();
}

void memory::add_parm_decl_copied(unsigned int var)
{
   parm_decl_copied.insert(var);
}

bool memory::is_parm_decl_stored(unsigned int var) const
{
   return parm_decl_stored.find(var) != parm_decl_stored.end();
}

void memory::add_parm_decl_stored(unsigned int var)
{
   parm_decl_stored.insert(var);
}

bool memory::is_actual_parm_loaded(unsigned int var) const
{
   return actual_parm_loaded.find(var) != actual_parm_loaded.end();
}

void memory::add_actual_parm_loaded(unsigned int var)
{
   actual_parm_loaded.insert(var);
}

void memory::set_internal_base_address_alignment(unsigned int _internal_base_address_alignment)
{
   THROW_ASSERT(_internal_base_address_alignment && !(_internal_base_address_alignment & (_internal_base_address_alignment - 1)), "alignment must be a power of two");
   internal_base_address_alignment = _internal_base_address_alignment;
   align(internal_base_address_start, internal_base_address_alignment);
   next_base_address = internal_base_address_start;
}

void memory::propagate_memory_parameters(const structural_objectRef src, const structural_managerRef tgt)
{
   std::map<std::string, std::string> res_parameters;

<<<<<<< HEAD
   if(src->is_parameter(MEMORY_PARAMETER))
   {
      std::vector<std::string> current_src_parameters = convert_string_to_vector<std::string>(src->get_parameter(MEMORY_PARAMETER), ";");
      for(const auto& current_src_parameter : current_src_parameters)
=======
   if (src->ExistsParameter(MEMORY_PARAMETER))
   {
      std::vector<std::string> current_src_parameters = convert_string_to_vector<std::string>(src->GetParameter(MEMORY_PARAMETER), ";");
      for(unsigned int l = 0; l < current_src_parameters.size(); l++)
>>>>>>> d09917d3
      {
         std::vector<std::string> current_parameter = convert_string_to_vector<std::string>(current_src_parameter, "=");
         res_parameters[current_parameter[0]] = current_parameter[1];
      }
   }

   auto* srcModule = GetPointer<module>(src);
   // std::cout << srcModule->get_id() << std::endl;
   if(srcModule)
   {
      for(unsigned int i = 0; i < srcModule->get_internal_objects_size(); ++i)
      {
         structural_objectRef subModule = srcModule->get_internal_object(i);
<<<<<<< HEAD
         if(subModule->is_parameter(MEMORY_PARAMETER))
         {
            std::vector<std::string> current_src_parameters = convert_string_to_vector<std::string>(subModule->get_parameter(MEMORY_PARAMETER), ";");
            for(const auto& current_src_parameter : current_src_parameters)
=======
         if (subModule->ExistsParameter(MEMORY_PARAMETER))
         {
            std::vector<std::string> current_src_parameters = convert_string_to_vector<std::string>(subModule->GetParameter(MEMORY_PARAMETER), ";");
            for(unsigned int l = 0; l < current_src_parameters.size(); l++)
>>>>>>> d09917d3
            {
               std::vector<std::string> current_parameter = convert_string_to_vector<std::string>(current_src_parameter, "=");
               res_parameters[current_parameter[0]] = current_parameter[1];
            }
         }
      }
   }

<<<<<<< HEAD
   if(tgt->get_circ()->is_parameter(MEMORY_PARAMETER))
   {
      std::vector<std::string> current_tgt_parameters = convert_string_to_vector<std::string>(tgt->get_circ()->get_parameter(MEMORY_PARAMETER), ";");
      for(const auto& current_tgt_parameter : current_tgt_parameters)
      {
         std::vector<std::string> current_parameter = convert_string_to_vector<std::string>(current_tgt_parameter, "=");
         if(res_parameters.find(current_parameter[0]) != res_parameters.end() && res_parameters[current_parameter[0]] != current_parameter[1])
            THROW_ERROR("The parameter \"" + current_parameter[0] + "\" has been set with (at least) two different values");
         res_parameters[current_parameter[0]] = current_parameter[1];
      }
=======
   if (not tgt->get_circ()->ExistsParameter(MEMORY_PARAMETER))
   {
      tgt->get_circ()->AddParameter(MEMORY_PARAMETER, "");
   }
   std::vector<std::string> current_tgt_parameters = convert_string_to_vector<std::string>(tgt->get_circ()->GetParameter(MEMORY_PARAMETER), ";");
   for(unsigned int l = 0; l < current_tgt_parameters.size(); l++)
   {
      std::vector<std::string> current_parameter = convert_string_to_vector<std::string>(current_tgt_parameters[l], "=");
      if (res_parameters.find(current_parameter[0]) != res_parameters.end() && res_parameters[current_parameter[0]] != current_parameter[1])
         THROW_ERROR("The parameter \"" + current_parameter[0] + "\" has been set with (at least) two different values");
      res_parameters[current_parameter[0]] = current_parameter[1];
>>>>>>> d09917d3
   }

   if(res_parameters.size() == 0)
      return;

   std::string memory_parameters;
   for(auto& res_parameter : res_parameters)
   {
      if(memory_parameters.size())
         memory_parameters += ";";
      memory_parameters += res_parameter.first + "=" + res_parameter.second;
   }
   tgt->get_circ()->SetParameter(MEMORY_PARAMETER, memory_parameters);
}

void memory::add_memory_parameter(const structural_managerRef SM, const std::string& name, const std::string& value)
{
<<<<<<< HEAD
   std::string memory_parameters;
   if(SM->get_circ()->is_parameter(MEMORY_PARAMETER))
=======
   if (not SM->get_circ()->ExistsParameter(MEMORY_PARAMETER))
>>>>>>> d09917d3
   {
      SM->get_circ()->AddParameter(MEMORY_PARAMETER, "");
   }
   auto memory_parameters = SM->get_circ()->GetParameter(MEMORY_PARAMETER) + ";";
   std::vector<std::string> current_parameters = convert_string_to_vector<std::string>(memory_parameters, ";");
   for(const auto& l : current_parameters)
   {
      std::vector<std::string> current_parameter = convert_string_to_vector<std::string>(l, "=");
      THROW_ASSERT(current_parameter.size() == 2, "expected two elements");
      if(current_parameter[0] == name)
      {
         if(value == current_parameter[1])
            return;
         THROW_ERROR("The parameter \"" + name + "\" has been set with (at least) two different values: " + value + " != " + current_parameter[1]);
      }
   }
   memory_parameters += name + "=" + value;
   SM->get_circ()->SetParameter(MEMORY_PARAMETER, memory_parameters);
}

void memory::xwrite(xml_element* node)
{
   xml_element* Enode = node->add_child_element("HLS_memory");
   unsigned int base_address = off_base_address;
   WRITE_XVM(base_address, node);
   if(internal.size() or parameter.size())
   {
      xml_element* IntNode = Enode->add_child_element("internal_memory");
      for(auto iIt = internal.begin(); iIt != internal.end(); ++iIt)
      {
         xml_element* ScopeNode = IntNode->add_child_element("scope");
         std::string id = "@" + STR(iIt->first);
         WRITE_XVM(id, ScopeNode);
         std::string name = tree_helper::name_function(TreeM, iIt->first);
         WRITE_XVM(name, ScopeNode);
         for(auto vIt = iIt->second.begin(); vIt != iIt->second.end(); ++vIt)
         {
            xml_element* VarNode = ScopeNode->add_child_element("variable");
            std::string variable = "@" + STR(vIt->second->get_variable());
            WRITE_XNVM(id, variable, VarNode);
            unsigned int address = vIt->second->get_address();
            WRITE_XVM(address, VarNode);
            std::string var_name = vIt->second->get_symbol_name();
            WRITE_XNVM(name, var_name, VarNode);
         }
         if(parameter.find(iIt->first) != parameter.end())
         {
            auto params0 = parameter.find(iIt->first)->second;
            for(auto vIt = params0.begin(); vIt != params0.end(); ++vIt)
            {
               xml_element* VarNode = ScopeNode->add_child_element("parameter");
               std::string variable = "@" + STR(vIt->second->get_variable());
               WRITE_XNVM(id, variable, VarNode);
               unsigned int address = vIt->second->get_address();
               WRITE_XVM(address, VarNode);
               std::string var_name = vIt->second->get_symbol_name();
               WRITE_XNVM(symbol, var_name, VarNode);
            }
         }
      }
      if(parameter.size())
      {
         for(auto iIt = internal.begin(); iIt != internal.end(); ++iIt)
         {
            if(internal.find(iIt->first) != internal.end())
               continue;
            xml_element* ScopeNode = IntNode->add_child_element("scope");
            std::string id = "@" + STR(iIt->first);
            WRITE_XVM(id, ScopeNode);
            std::string name = tree_helper::name_function(TreeM, iIt->first);
            WRITE_XVM(name, ScopeNode);
            auto params0 = parameter.find(iIt->first)->second;
            for(auto vIt = params0.begin(); vIt != params0.end(); ++vIt)
            {
               xml_element* VarNode = ScopeNode->add_child_element("parameter");
               std::string variable = "@" + STR(vIt->second->get_variable());
               WRITE_XNVM(id, variable, VarNode);
               unsigned int address = vIt->second->get_address();
               WRITE_XVM(address, VarNode);
               std::string var_name = vIt->second->get_symbol_name();
               WRITE_XNVM(symbol, var_name, VarNode);
            }
         }
      }
   }
   if(external.size())
   {
      xml_element* ExtNode = Enode->add_child_element("external_memory");
      for(auto eIt = external.begin(); eIt != external.end(); ++eIt)
      {
         xml_element* VarNode = ExtNode->add_child_element("variable");
         std::string variable = "@" + STR(eIt->second->get_variable());
         WRITE_XNVM(id, variable, VarNode);
         unsigned int address = eIt->second->get_address();
         WRITE_XVM(address, VarNode);
         std::string var_name = eIt->second->get_symbol_name();
         WRITE_XNVM(symbol, var_name, VarNode);
      }
   }
}

bool memory::notEQ(refcount<memory> ref) const
{
   if(!ref)
      return true;
   auto neEQMapSymbolRef = [](const std::map<unsigned int, memory_symbolRef>& ref1, const std::map<unsigned int, memory_symbolRef>& ref2) -> bool {
      if(ref1.size() != ref2.size())
         return true;
      else
      {
         std::map<unsigned int, memory_symbolRef>::const_iterator i_it, j_it;
         for(i_it = ref1.begin(), j_it = ref2.begin(); i_it != ref1.end(); ++i_it, ++j_it)
         {
            if(i_it->first != j_it->first)
               return true;
            if((i_it->second)->notEQ(*(j_it->second)))
               return true;
         }
      }
      return false;
   };
   auto neEQ2MapSymbolRef = [&neEQMapSymbolRef](const std::map<unsigned int, std::map<unsigned int, memory_symbolRef>>& ref1, const std::map<unsigned int, std::map<unsigned int, memory_symbolRef>>& ref2) -> bool {
      if(ref1.size() != ref2.size())
         return true;
      else
      {
         std::map<unsigned int, std::map<unsigned int, memory_symbolRef>>::const_iterator i_it, j_it;
         for(i_it = ref1.begin(), j_it = ref2.begin(); i_it != ref1.end(); ++i_it, ++j_it)
         {
            if(i_it->first != j_it->first)
               return true;
            if(neEQMapSymbolRef(i_it->second, j_it->second))
               return true;
         }
      }
      return false;
   };
   if(neEQMapSymbolRef(external, ref->external))
      return true;
   if(neEQ2MapSymbolRef(internal, ref->internal))
      return true;
   if(internal_variable_proxy != ref->internal_variable_proxy)
      return true;
   if(proxied_variables != ref->proxied_variables)
      return true;
   if(read_only_vars != ref->read_only_vars)
      return true;
   if(neEQMapSymbolRef(in_vars, ref->in_vars))
      return true;
   if(rangesize != ref->rangesize)
      return true;
   if(neEQ2MapSymbolRef(parameter, ref->parameter))
      return true;
   if(neEQMapSymbolRef(params, ref->params))
      return true;
   if(neEQMapSymbolRef(callSites, ref->callSites))
      return true;
   if(private_memories != ref->private_memories)
      return true;
   if(same_data_size_accesses != ref->same_data_size_accesses)
      return true;
   // may oscillate
   //   if(source_values != ref->source_values)
   //      return true;
   if(parm_decl_copied != ref->parm_decl_copied)
      return true;
   if(parm_decl_stored != ref->parm_decl_stored)
      return true;
   if(actual_parm_loaded != ref->actual_parm_loaded)
      return true;
   if(next_base_address != ref->next_base_address)
      return true;
   if(internal_base_address_start != ref->internal_base_address_start)
      return true;
   if(maximum_private_memory_size != ref->maximum_private_memory_size)
      return true;
   if(total_amount_of_private_memory != ref->total_amount_of_private_memory)
      return true;
   if(total_amount_of_parameter_memory != ref->total_amount_of_parameter_memory)
      return true;
   if(off_base_address != ref->off_base_address)
      return true;
   if(next_off_base_address != ref->next_off_base_address)
      return true;
   if(bus_data_bitsize != ref->bus_data_bitsize)
      return true;
   if(bus_size_bitsize != ref->bus_size_bitsize)
      return true;
   if(bram_bitsize != ref->bram_bitsize)
      return true;
   if(maxbram_bitsize != ref->maxbram_bitsize)
      return true;
   if(intern_shared_data != ref->intern_shared_data)
      return true;
   if(use_unknown_addresses != ref->use_unknown_addresses)
      return true;
   if(pointer_conversion != ref->pointer_conversion)
      return true;
   if(unaligned_accesses != ref->unaligned_accesses)
      return true;
   if(all_pointers_resolved != ref->all_pointers_resolved)
      return true;
   if(implicit_memcpy != ref->implicit_memcpy)
      return true;
   if(internal_base_address_alignment != ref->internal_base_address_alignment)
      return true;
   if(external_base_address_alignment != ref->external_base_address_alignment)
      return true;
   if(parameter_alignment != ref->parameter_alignment)
      return true;
   // if(n_mem_operations_per_var != ref->n_mem_operations_per_var)
   //   return true;
   if(null_pointer_check != ref->null_pointer_check)
      return true;
   if(maximum_references != ref->maximum_references)
      return true;
   if(maximum_loads != ref->maximum_loads)
      return true;
   if(need_bus != ref->need_bus)
      return true;
   if(packed_vars != ref->packed_vars)
      return true;
   if(bus_addr_bitsize != ref->bus_addr_bitsize)
      return true;

   return false;
}<|MERGE_RESOLUTION|>--- conflicted
+++ resolved
@@ -53,12 +53,8 @@
 #include "funit_obj.hpp"
 #include "tree_helper.hpp"
 #include "tree_manager.hpp"
-<<<<<<< HEAD
-#include "tree_node.hpp"
-=======
 #include "funit_obj.hpp"
 #include "Parameter.hpp"
->>>>>>> d09917d3
 
 #include "structural_manager.hpp"
 #include "structural_objects.hpp"
@@ -73,33 +69,6 @@
 
 /// we start to allocate from internal_base_address_alignment byte to align address to internal_base_address_alignment bits
 /// we can use address 0 in some cases but it is not safe in general.
-<<<<<<< HEAD
-
-memory::memory(const tree_managerRef _TreeM, unsigned int _off_base_address, unsigned int max_bram, bool _null_pointer_check, bool initial_internal_address_p, unsigned int initial_internal_address, const unsigned& _bus_addr_bitsize)
-    : TreeM(_TreeM),
-      maximum_private_memory_size(0),
-      total_amount_of_private_memory(0),
-      total_amount_of_parameter_memory(0),
-      off_base_address(_off_base_address),
-      next_off_base_address(_off_base_address),
-      bus_data_bitsize(0),
-      bus_size_bitsize(0),
-      bram_bitsize(0),
-      maxbram_bitsize(0),
-      intern_shared_data(false),
-      use_unknown_addresses(false),
-      pointer_conversion(false),
-      unaligned_accesses(false),
-      all_pointers_resolved(false),
-      implicit_memcpy(false),
-      parameter_alignment(16),
-      null_pointer_check(_null_pointer_check),
-      packed_vars(false),
-      bus_addr_bitsize(_bus_addr_bitsize)
-{
-   unsigned int max_bus_size = 2 * max_bram;
-   external_base_address_alignment = internal_base_address_alignment = max_bus_size / 8;
-=======
 memory::memory(const tree_managerRef _TreeM, unsigned int _off_base_address, unsigned int max_bram, bool _null_pointer_check, bool initial_internal_address_p, unsigned int initial_internal_address, unsigned int &_address_bitsize) :
    TreeM(_TreeM),
    maximum_private_memory_size(0),
@@ -123,9 +92,8 @@
    null_pointer_check(_null_pointer_check),
    packed_vars(false)
 {
-   unsigned int max_bus_size = 2*max_bram;
-   external_base_address_alignment= internal_base_address_alignment= max_bus_size/8;
->>>>>>> d09917d3
+   unsigned int max_bus_size = 2 * max_bram;
+   external_base_address_alignment = internal_base_address_alignment = max_bus_size / 8;
    if(null_pointer_check && !initial_internal_address_p)
       next_base_address = internal_base_address_start = max_bus_size / 8;
    else if(initial_internal_address_p && initial_internal_address != 0)
@@ -585,17 +553,10 @@
 {
    std::map<std::string, std::string> res_parameters;
 
-<<<<<<< HEAD
-   if(src->is_parameter(MEMORY_PARAMETER))
-   {
-      std::vector<std::string> current_src_parameters = convert_string_to_vector<std::string>(src->get_parameter(MEMORY_PARAMETER), ";");
-      for(const auto& current_src_parameter : current_src_parameters)
-=======
    if (src->ExistsParameter(MEMORY_PARAMETER))
    {
       std::vector<std::string> current_src_parameters = convert_string_to_vector<std::string>(src->GetParameter(MEMORY_PARAMETER), ";");
       for(unsigned int l = 0; l < current_src_parameters.size(); l++)
->>>>>>> d09917d3
       {
          std::vector<std::string> current_parameter = convert_string_to_vector<std::string>(current_src_parameter, "=");
          res_parameters[current_parameter[0]] = current_parameter[1];
@@ -609,17 +570,10 @@
       for(unsigned int i = 0; i < srcModule->get_internal_objects_size(); ++i)
       {
          structural_objectRef subModule = srcModule->get_internal_object(i);
-<<<<<<< HEAD
-         if(subModule->is_parameter(MEMORY_PARAMETER))
-         {
-            std::vector<std::string> current_src_parameters = convert_string_to_vector<std::string>(subModule->get_parameter(MEMORY_PARAMETER), ";");
-            for(const auto& current_src_parameter : current_src_parameters)
-=======
          if (subModule->ExistsParameter(MEMORY_PARAMETER))
          {
             std::vector<std::string> current_src_parameters = convert_string_to_vector<std::string>(subModule->GetParameter(MEMORY_PARAMETER), ";");
             for(unsigned int l = 0; l < current_src_parameters.size(); l++)
->>>>>>> d09917d3
             {
                std::vector<std::string> current_parameter = convert_string_to_vector<std::string>(current_src_parameter, "=");
                res_parameters[current_parameter[0]] = current_parameter[1];
@@ -628,18 +582,6 @@
       }
    }
 
-<<<<<<< HEAD
-   if(tgt->get_circ()->is_parameter(MEMORY_PARAMETER))
-   {
-      std::vector<std::string> current_tgt_parameters = convert_string_to_vector<std::string>(tgt->get_circ()->get_parameter(MEMORY_PARAMETER), ";");
-      for(const auto& current_tgt_parameter : current_tgt_parameters)
-      {
-         std::vector<std::string> current_parameter = convert_string_to_vector<std::string>(current_tgt_parameter, "=");
-         if(res_parameters.find(current_parameter[0]) != res_parameters.end() && res_parameters[current_parameter[0]] != current_parameter[1])
-            THROW_ERROR("The parameter \"" + current_parameter[0] + "\" has been set with (at least) two different values");
-         res_parameters[current_parameter[0]] = current_parameter[1];
-      }
-=======
    if (not tgt->get_circ()->ExistsParameter(MEMORY_PARAMETER))
    {
       tgt->get_circ()->AddParameter(MEMORY_PARAMETER, "");
@@ -651,7 +593,6 @@
       if (res_parameters.find(current_parameter[0]) != res_parameters.end() && res_parameters[current_parameter[0]] != current_parameter[1])
          THROW_ERROR("The parameter \"" + current_parameter[0] + "\" has been set with (at least) two different values");
       res_parameters[current_parameter[0]] = current_parameter[1];
->>>>>>> d09917d3
    }
 
    if(res_parameters.size() == 0)
@@ -669,12 +610,7 @@
 
 void memory::add_memory_parameter(const structural_managerRef SM, const std::string& name, const std::string& value)
 {
-<<<<<<< HEAD
-   std::string memory_parameters;
-   if(SM->get_circ()->is_parameter(MEMORY_PARAMETER))
-=======
    if (not SM->get_circ()->ExistsParameter(MEMORY_PARAMETER))
->>>>>>> d09917d3
    {
       SM->get_circ()->AddParameter(MEMORY_PARAMETER, "");
    }
