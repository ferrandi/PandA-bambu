--- conflicted
+++ resolved
@@ -495,11 +495,7 @@
       if(HLSMgr->Rmem->count_non_private_internal_symbols() == 1)
          ++addr_bus_bitsize;
    }
-<<<<<<< HEAD
-   HLSMgr->set_address_bitsize(addr_bus_bitsize);
-=======
    INDENT_OUT_MEX(OUTPUT_LEVEL_MINIMUM, output_level, "---SIZE bus bitsize: " + STR(size_bus_bitsize));
->>>>>>> d09917d3
    if(needMemoryMappedRegisters)
       maximum_bus_size = std::max(maximum_bus_size, addr_bus_bitsize);
    data_bus_bitsize = maximum_bus_size;
@@ -507,11 +503,7 @@
    for(size_bus_bitsize = 4; data_bus_bitsize >= (1u << size_bus_bitsize); ++size_bus_bitsize)
       ;
    HLSMgr->Rmem->set_bus_size_bitsize(size_bus_bitsize);
-<<<<<<< HEAD
-
-=======
    HLSMgr->Rmem->set_aligned_bitsize(aligned_bitsize);
->>>>>>> d09917d3
    HLSMgr->Rmem->set_bram_bitsize(bram_bitsize);
    HLSMgr->Rmem->set_intern_shared_data(has_intern_shared_data);
    HLSMgr->Rmem->set_use_unknown_addresses(use_unknown_address);
