/*
 *
 *                   _/_/_/    _/_/   _/    _/ _/_/_/    _/_/
 *                  _/   _/ _/    _/ _/_/  _/ _/   _/ _/    _/
 *                 _/_/_/  _/_/_/_/ _/  _/_/ _/   _/ _/_/_/_/
 *                _/      _/    _/ _/    _/ _/   _/ _/    _/
 *               _/      _/    _/ _/    _/ _/_/_/  _/    _/
 *
 *             ***********************************************
 *                              PandA Project
 *                     URL: http://panda.dei.polimi.it
 *                       Politecnico di Milano - DEIB
 *                        System Architectures Group
 *             ***********************************************
 *              Copyright (C) 2004-2022 Politecnico di Milano
 *
 *   This file is part of the PandA framework.
 *
 *   The PandA framework is free software; you can redistribute it and/or modify
 *   it under the terms of the GNU General Public License as published by
 *   the Free Software Foundation; either version 3 of the License, or
 *   (at your option) any later version.
 *
 *   This program is distributed in the hope that it will be useful,
 *   but WITHOUT ANY WARRANTY; without even the implied warranty of
 *   MERCHANTABILITY or FITNESS FOR A PARTICULAR PURPOSE.  See the
 *   GNU General Public License for more details.
 *
 *   You should have received a copy of the GNU General Public License
 *   along with this program.  If not, see <http://www.gnu.org/licenses/>.
 *
 */
/**
 * @file memory_allocation.cpp
 * @brief Base class to allocate memories in high-level synthesis
 *
 * @author Fabrizio Ferrandi <fabrizio.ferrandi@polimi.it>
 * @author Christian Pilato <pilato@elet.polimi.it>
 * $Revision$
 * $Date$
 * Last modified by $Author$
 *
 */
#include "memory_allocation.hpp"

#include "hls_manager.hpp"
#include "hls_target.hpp"
#include "memory.hpp"
#include "target_device.hpp"

#include "application_manager.hpp"
#include "behavioral_helper.hpp"
#include "call_graph.hpp"
#include "call_graph_manager.hpp"
#include "function_behavior.hpp"
#include "op_graph.hpp"

#include "polixml.hpp"
#include "xml_helper.hpp"

#include "Parameter.hpp"

#include "math_function.hpp"

#include "custom_map.hpp"
#include "custom_set.hpp"

/// tree includes
#include "dbgPrintHelper.hpp" // for DEBUG_LEVEL_
#include "ext_tree_node.hpp"
#include "string_manipulation.hpp" // for GET_CLASS
#include "tree_helper.hpp"
#include "tree_manager.hpp"
#include "tree_node.hpp"
#include "tree_reindex.hpp"

/// STD include
#include <algorithm>
#include <string>
#include <tuple>
#include <vector>

MemoryAllocationSpecialization::MemoryAllocationSpecialization(
    const MemoryAllocation_Policy _memory_allocation_policy,
    const MemoryAllocation_ChannelsType _memory_allocation_channels_type)
    : memory_allocation_policy(_memory_allocation_policy),
      memory_allocation_channels_type(_memory_allocation_channels_type)
{
}

const std::string MemoryAllocationSpecialization::GetKindText() const
{
   std::string ret;
   switch(memory_allocation_policy)
   {
      case MemoryAllocation_Policy::LSS:
         ret += "LSS";
         break;
      case MemoryAllocation_Policy::GSS:
         ret += "GSS";
         break;
      case MemoryAllocation_Policy::ALL_BRAM:
         ret += "ALL_BRAM";
         break;
      case MemoryAllocation_Policy::NO_BRAM:
         ret += "NO_BRAM";
         break;
      case MemoryAllocation_Policy::EXT_PIPELINED_BRAM:
         ret += "EXT_PIPELINED_BRAM";
         break;
      case MemoryAllocation_Policy::NONE:
      default:
         THROW_UNREACHABLE("");
   }
   ret += "-";
   switch(memory_allocation_channels_type)
   {
      case MemoryAllocation_ChannelsType::MEM_ACC_11:
         ret += "11";
         break;
      case MemoryAllocation_ChannelsType::MEM_ACC_N1:
         ret += "N1";
         break;
      case MemoryAllocation_ChannelsType::MEM_ACC_NN:
         ret += "NN";
         break;
      case MemoryAllocation_ChannelsType::MEM_ACC_P1N:
         ret += "P1N";
         break;
      case MemoryAllocation_ChannelsType::MEM_ACC_CS:
         ret += "CS";
         break;
      default:
         THROW_UNREACHABLE("");
   }
   return ret;
}

const std::string MemoryAllocationSpecialization::GetSignature() const
{
   return STR(static_cast<unsigned int>(memory_allocation_policy)) +
          "::" + STR(static_cast<unsigned int>(memory_allocation_channels_type));
}

memory_allocation::memory_allocation(const ParameterConstRef _parameters, const HLS_managerRef _HLSMgr,
                                     const DesignFlowManagerConstRef _design_flow_manager,
                                     const HLSFlowStep_Type _hls_flow_step_type,
                                     const HLSFlowStepSpecializationConstRef _hls_flow_step_specialization)
    : HLS_step(_parameters, _HLSMgr, _design_flow_manager, _hls_flow_step_type,
               _hls_flow_step_specialization and
                       GetPointer<const MemoryAllocationSpecialization>(_hls_flow_step_specialization) ?
                   _hls_flow_step_specialization :
                   HLSFlowStepSpecializationConstRef(new MemoryAllocationSpecialization(
                       _parameters->getOption<MemoryAllocation_Policy>(OPT_memory_allocation_policy),
                       _parameters->getOption<MemoryAllocation_ChannelsType>(OPT_channels_type)))),
      /// NOTE: hls_flow_step_specialization and not _hls_flow_step_specialization is correct
      memory_allocation_policy(
          GetPointer<const MemoryAllocationSpecialization>(hls_flow_step_specialization)->memory_allocation_policy),
      memory_version(0)
{
   debug_level = parameters->get_class_debug_level(GET_CLASS(*this));
}

memory_allocation::~memory_allocation() = default;

const CustomUnorderedSet<std::tuple<HLSFlowStep_Type, HLSFlowStepSpecializationConstRef, HLSFlowStep_Relationship>>
memory_allocation::ComputeHLSRelationships(const DesignFlowStep::RelationshipType relationship_type) const
{
   CustomUnorderedSet<std::tuple<HLSFlowStep_Type, HLSFlowStepSpecializationConstRef, HLSFlowStep_Relationship>> ret;
   switch(relationship_type)
   {
      case DEPENDENCE_RELATIONSHIP:
      {
         ret.insert(std::make_tuple(parameters->getOption<HLSFlowStep_Type>(OPT_function_allocation_algorithm),
                                    HLSFlowStepSpecializationConstRef(), HLSFlowStep_Relationship::WHOLE_APPLICATION));
         break;
      }
      case INVALIDATION_RELATIONSHIP:
      {
         break;
      }
      case PRECEDENCE_RELATIONSHIP:
      {
         break;
      }
      default:
         THROW_UNREACHABLE("");
   }
   return ret;
}

void memory_allocation::setup_memory_allocation()
{
   const auto cg_man = HLSMgr->CGetCallGraphManager();
   func_list = cg_man->GetReachedBodyFunctions();
   /// the analysis has to be performed only on the reachable functions
   for(const auto It : func_list)
   {
      const FunctionBehaviorConstRef function_behavior = HLSMgr->CGetFunctionBehavior(It);
      /// add parm_decls that have to be copied
      const CustomOrderedSet<unsigned int>& parm_decl_copied = function_behavior->get_parm_decl_copied();
      for(unsigned int p : parm_decl_copied)
      {
         HLSMgr->Rmem->add_parm_decl_copied(p);
      }
      /// add parm_decls that have to be stored
      const CustomOrderedSet<unsigned int>& parm_decl_stored = function_behavior->get_parm_decl_stored();
      for(unsigned int p : parm_decl_stored)
      {
         HLSMgr->Rmem->add_parm_decl_stored(p);
      }
      /// add actual parameters that have to be loaded
      const CustomOrderedSet<unsigned int>& parm_decl_loaded = function_behavior->get_parm_decl_loaded();
      for(unsigned int p : parm_decl_loaded)
      {
         HLSMgr->Rmem->add_actual_parm_loaded(p);
      }
   }
}

void memory_allocation::finalize_memory_allocation()
{
   THROW_ASSERT(func_list.size(), "Empty list of functions to be analyzed");
   bool use_unknown_address = false;
   bool has_unaligned_accesses = false;
   auto m64P = parameters->getOption<std::string>(OPT_gcc_m32_mx32).find("-m64") != std::string::npos;
   bool assume_aligned_access_p =
       parameters->isOption(OPT_aligned_access) && parameters->getOption<bool>(OPT_aligned_access);
   const tree_managerRef TreeM = HLSMgr->get_tree_manager();
   for(const auto It : func_list)
   {
      const FunctionBehaviorConstRef FB = HLSMgr->CGetFunctionBehavior(It);
      const BehavioralHelperConstRef BH = FB->CGetBehavioralHelper();
      const std::list<unsigned int>& function_parameters = BH->get_parameters();

      if(FB->get_dereference_unknown_addr())
      {
         INDENT_OUT_MEX(OUTPUT_LEVEL_VERBOSE, output_level,
                        "---This function uses unknown addresses deref: " + BH->get_function_name());
      }

      use_unknown_address |= FB->get_dereference_unknown_addr();

      if(FB->get_unaligned_accesses())
      {
         INDENT_OUT_MEX(OUTPUT_LEVEL_VERBOSE, output_level,
                        "---This function performs unaligned accesses: " + BH->get_function_name());
         if(assume_aligned_access_p)
         {
            THROW_ERROR("Option --aligned-access have been specified on a function with unaligned accesses");
         }
      }

      has_unaligned_accesses |= FB->get_unaligned_accesses();

      for(auto const parameter : function_parameters)
      {
         if(HLSMgr->Rmem->is_parm_decl_copied(parameter) && !HLSMgr->Rmem->is_parm_decl_stored(parameter))
         {
            HLSMgr->Rmem->set_implicit_memcpy(true);
         }
      }
   }

   if(HLSMgr->Rmem->has_implicit_memcpy())
   {
      const auto memcpy_function = TreeM->GetFunction(MEMCPY);
      func_list.insert(memcpy_function->index);
   }

   unsigned long long maximum_bus_size = 0;
   bool use_databus_width = false;
   bool has_intern_shared_data = false;
   bool has_misaligned_indirect_ref = HLSMgr->Rmem->has_packed_vars();
   bool needMemoryMappedRegisters = false;
   const CallGraphManagerConstRef call_graph_manager = HLSMgr->CGetCallGraphManager();
   /// looking for the maximum data bus size needed
   for(auto fun_id : func_list)
   {
      const FunctionBehaviorConstRef function_behavior = HLSMgr->CGetFunctionBehavior(fun_id);
      const BehavioralHelperConstRef behavioral_helper = function_behavior->CGetBehavioralHelper();
      bool is_interfaced = HLSMgr->hasToBeInterfaced(behavioral_helper->get_function_index());
      bool is_inferred_interface =
          parameters->isOption(OPT_interface_type) && parameters->getOption<HLSFlowStep_Type>(OPT_interface_type) ==
                                                          HLSFlowStep_Type::INFERRED_INTERFACE_GENERATION;
      if(function_behavior->get_has_globals() && parameters->isOption(OPT_expose_globals) &&
         parameters->getOption<bool>(OPT_expose_globals))
      {
         has_intern_shared_data = true;
      }
      if(!is_inferred_interface)
      {
         const std::list<unsigned int>& function_parameters = behavioral_helper->get_parameters();
         for(const auto function_parameter : function_parameters)
         {
            if(HLSMgr->Rmem->is_parm_decl_copied(function_parameter) &&
               !HLSMgr->Rmem->is_parm_decl_stored(function_parameter))
            {
               use_databus_width = true;
               maximum_bus_size = std::max(maximum_bus_size, 8ull);
            }
            if(!use_unknown_address && is_interfaced && tree_helper::is_a_pointer(TreeM, function_parameter))
            {
               use_unknown_address = true;
               if(output_level > OUTPUT_LEVEL_NONE)
               {
                  THROW_WARNING("This function uses unknown addresses: " + behavioral_helper->get_function_name());
               }
            }
         }
      }
      if(function_behavior->has_packed_vars())
      {
         has_misaligned_indirect_ref = true;
      }
      const CustomOrderedSet<unsigned int>& parm_decl_stored = function_behavior->get_parm_decl_stored();
      for(unsigned int p : parm_decl_stored)
      {
         maximum_bus_size =
             std::max(maximum_bus_size, tree_helper::Size(tree_helper::CGetType(TreeM->CGetTreeReindex(p))));
         PRINT_DBG_MEX(DEBUG_LEVEL_VERBOSE, debug_level, "param with maximum_bus_size=" + STR(maximum_bus_size));
      }
      PRINT_DBG_MEX(DEBUG_LEVEL_VERBOSE, debug_level,
                    "Analyzing function for bus size: " + behavioral_helper->get_function_name());
      const OpGraphConstRef g = function_behavior->CGetOpGraph(FunctionBehavior::CFG);
      graph::vertex_iterator v, v_end;
<<<<<<< HEAD
      std::string fname = behavioral_helper->get_mangled_function_name();
=======
      const auto TM = HLSMgr->get_tree_manager();
      const auto fnode = TM->CGetTreeReindex(fun_id);
      const auto fd = GetPointerS<const function_decl>(GET_CONST_NODE(fnode));
      const auto fname = tree_helper::GetMangledFunctionName(fd);
>>>>>>> d67edf14
      CustomUnorderedSet<vertex> RW_stmts;
      if(HLSMgr->design_interface_io.find(fname) != HLSMgr->design_interface_io.end())
      {
         for(const auto& bb2arg2stmtsR : HLSMgr->design_interface_io.find(fname)->second)
         {
            for(const auto& arg2stms : bb2arg2stmtsR.second)
            {
               if(arg2stms.second.size() > 0)
               {
                  for(const auto& stmt : arg2stms.second)
                  {
                     const auto op_it = g->CGetOpGraphInfo()->tree_node_to_operation.find(stmt);
                     if(op_it != g->CGetOpGraphInfo()->tree_node_to_operation.end())
                     {
                        RW_stmts.insert(op_it->second);
                     }
                  }
               }
            }
         }
      }

      for(boost::tie(v, v_end) = boost::vertices(*g); v != v_end; ++v)
      {
         if(RW_stmts.find(*v) != RW_stmts.end())
         {
            continue;
         }
         std::string current_op = g->CGetOpNodeInfo(*v)->GetOperation();
         std::vector<HLS_manager::io_binding_type> var_read = HLSMgr->get_required_values(fun_id, *v);
         INDENT_DBG_MEX(DEBUG_LEVEL_VERY_PEDANTIC, debug_level, "-->Analyzing operation " + GET_NAME(g, *v));
         if(GET_TYPE(g, *v) & (TYPE_LOAD | TYPE_STORE))
         {
            const tree_nodeRef curr_tn = TreeM->get_tree_node_const(g->CGetOpNodeInfo(*v)->GetNodeId());
            auto* me = GetPointer<gimple_assign>(curr_tn);
            THROW_ASSERT(me, "only gimple_assign's are allowed as memory operations");
            unsigned int var = 0;
            unsigned int expr_index;
            if(GET_TYPE(g, *v) | TYPE_STORE)
            {
               expr_index = GET_INDEX_NODE(me->op0);
            }
            else
            {
               expr_index = GET_INDEX_NODE(me->op1);
            }
            var = tree_helper::get_base_index(TreeM, expr_index);
            if(tree_helper::is_a_misaligned_vector(TreeM, expr_index))
            {
               has_misaligned_indirect_ref = true;
            }
            /// check for packed struct/union accesses
            if(!has_misaligned_indirect_ref)
            {
               has_misaligned_indirect_ref = tree_helper::is_packed_access(TreeM, expr_index);
            }

            /// check if a global variable may be accessed from an external component
            if(!has_intern_shared_data && var && function_behavior->is_variable_mem(var) &&
               !HLSMgr->Rmem->is_private_memory(var) && parameters->isOption(OPT_expose_globals) &&
               parameters->getOption<bool>(OPT_expose_globals))
            {
               const tree_nodeRef var_tn = TreeM->get_tree_node_const(var);
               auto* vd = GetPointer<var_decl>(var_tn);
               if(vd &&
                  (((!vd->scpe || GET_NODE(vd->scpe)->get_kind() == translation_unit_decl_K) && !vd->static_flag) ||
                   tree_helper::is_volatile(TreeM, var) || call_graph_manager->ExistsAddressedFunction()))
               {
                  has_intern_shared_data =
                      true; /// an external component can access the var possibly (global and volatile vars)
               }
            }
            unsigned long long value_bitsize;
            if(GET_TYPE(g, *v) & TYPE_STORE)
            {
               const auto size_var = std::get<0>(var_read[0]);
               const auto size_type = tree_helper::CGetType(TreeM->CGetTreeReindex(size_var));
               value_bitsize = tree_helper::Size(size_type);
               PRINT_DBG_MEX(DEBUG_LEVEL_VERBOSE, debug_level, "store with value_bitsize=" + STR(value_bitsize));
            }
            else
            {
               const auto size_var = HLSMgr->get_produced_value(fun_id, *v);
               const auto size_type = tree_helper::CGetType(TreeM->CGetTreeReindex(size_var));
               value_bitsize = tree_helper::Size(size_type);
               PRINT_DBG_MEX(DEBUG_LEVEL_VERBOSE, debug_level, "load with value_bitsize=" + STR(value_bitsize));
            }
            if(!(function_behavior->is_variable_mem(var) && HLSMgr->Rmem->is_private_memory(var)))
            {
               maximum_bus_size = std::max(maximum_bus_size, value_bitsize);
            }
            PRINT_DBG_MEX(DEBUG_LEVEL_VERBOSE, debug_level,
                          " with maximum_bus_size=" + STR(maximum_bus_size) + " " + curr_tn->ToString());
         }
         else
         {
            if(current_op == MEMCPY || current_op == MEMCMP || current_op == MEMSET)
            {
               use_databus_width = true;
               maximum_bus_size = std::max(maximum_bus_size, 8ull);
               if(assume_aligned_access_p)
               {
                  THROW_ERROR("Option --aligned-access cannot be used in presence of memcpy, memcmp or memset");
               }
            }

            auto vr_it_end = var_read.end();
            for(auto vr_it = var_read.begin(); vr_it != vr_it_end; ++vr_it)
            {
               unsigned int var = std::get<0>(*vr_it);
               if(var && tree_helper::is_a_pointer(TreeM, var))
               {
                  const auto var_node = TreeM->CGetTreeReindex(var);
                  const auto type_node = tree_helper::CGetType(var_node);
                  tree_nodeRef type_node_ptd;
                  if(GET_CONST_NODE(type_node)->get_kind() == pointer_type_K)
                  {
                     type_node_ptd = GetPointerS<const pointer_type>(GET_CONST_NODE(type_node))->ptd;
                  }
                  else if(GET_CONST_NODE(type_node)->get_kind() == reference_type_K)
                  {
                     type_node_ptd = GetPointerS<const reference_type>(GET_CONST_NODE(type_node))->refd;
                  }
                  else
                  {
                     THROW_ERROR("A pointer type is expected");
                  }
                  const auto bitsize = tree_helper::AccessedMaximumBitsize(type_node_ptd, 1);
                  maximum_bus_size = std::max(maximum_bus_size, bitsize);
                  PRINT_DBG_MEX(DEBUG_LEVEL_VERBOSE, debug_level,
                                " with maximum_bus_size=" + STR(maximum_bus_size) + " " +
                                    g->CGetOpNodeInfo(*v)->node->ToString());
               }
            }
         }
         INDENT_DBG_MEX(DEBUG_LEVEL_VERY_PEDANTIC, debug_level, "<--Analyzed " + GET_NAME(g, *v));
      }
      const auto top_functions = HLSMgr->CGetCallGraphManager()->GetRootFunctions();
      bool local_needMemoryMappedRegisters =
          (top_functions.find(fun_id) != top_functions.end() &&
           parameters->getOption<HLSFlowStep_Type>(OPT_interface_type) == HLSFlowStep_Type::WB4_INTERFACE_GENERATION) ||
          (HLSMgr->hasToBeInterfaced(fun_id) && top_functions.find(fun_id) == top_functions.end()) ||
          parameters->getOption<bool>(OPT_memory_mapped_top);
      needMemoryMappedRegisters = needMemoryMappedRegisters || local_needMemoryMappedRegisters;
      if(local_needMemoryMappedRegisters)
      {
         unsigned long long addr_bus_bitsize;
         if(parameters->isOption(OPT_addr_bus_bitsize))
         {
            addr_bus_bitsize = parameters->getOption<unsigned int>(OPT_addr_bus_bitsize);
         }
         else
         {
            addr_bus_bitsize = m64P ? 64 : 32;
         }
         for(const auto& par : behavioral_helper->GetParameters())
         {
            const auto type = tree_helper::CGetType(par);
            bool is_a_struct_union =
                tree_helper::IsStructType(type) || tree_helper::IsUnionType(type) || tree_helper::IsComplexType(type);
            if(is_a_struct_union)
            {
               maximum_bus_size = std::max(addr_bus_bitsize, maximum_bus_size);
            }
            else
            {
               maximum_bus_size = std::max(tree_helper::Size(par), maximum_bus_size);
            }
         }
         const auto TM = HLSMgr->get_tree_manager();
         const auto fnode = TM->CGetTreeReindex(fun_id);
         const auto function_return = tree_helper::GetFunctionReturnType(fnode);
         if(function_return)
         {
            maximum_bus_size = std::max(tree_helper::Size(function_return), maximum_bus_size);
         }
      }
      PRINT_DBG_MEX(DEBUG_LEVEL_VERBOSE, debug_level,
                    "Analyzed function for bus size: " + behavioral_helper->get_function_name());
   }

   const auto HLS_T = HLSMgr->get_HLS_target();
   unsigned long long bram_bitsize = 0, data_bus_bitsize = 0, size_bus_bitsize = 0;
   unsigned addr_bus_bitsize = 0;
   const auto bram_bitsize_min = HLS_T->get_target_device()->get_parameter<unsigned int>("BRAM_bitsize_min");
   const auto bram_bitsize_max = HLS_T->get_target_device()->get_parameter<unsigned int>("BRAM_bitsize_max");
   HLSMgr->Rmem->set_maxbram_bitsize(bram_bitsize_max);

   maximum_bus_size = resize_to_1_8_16_32_64_128_256_512(maximum_bus_size);

   if(has_misaligned_indirect_ref || has_unaligned_accesses)
   {
      if(maximum_bus_size > bram_bitsize_max)
      {
         THROW_ERROR("Unsupported data bus size. In case, try a device supporting this BRAM BITSIZE: " +
                     STR(maximum_bus_size) + " available maximum BRAM BITSIZE: " + STR(bram_bitsize_max));
      }
      else
      {
         bram_bitsize = maximum_bus_size;
      }
   }
   else if(maximum_bus_size / 2 > bram_bitsize_max)
   {
      THROW_ERROR("Unsupported data bus size. In case, try a device supporting this BRAM BITSIZE: " +
                  STR(maximum_bus_size / 2) + " available maximum BRAM BITSIZE: " + STR(bram_bitsize_max));
   }
   else
   {
      bram_bitsize = maximum_bus_size / 2;
   }

   if(bram_bitsize < bram_bitsize_min)
   {
      bram_bitsize = bram_bitsize_min;
   }

   if(bram_bitsize < 8)
   {
      bram_bitsize = 8;
   }

   if(parameters->isOption(OPT_addr_bus_bitsize))
   {
      addr_bus_bitsize = parameters->getOption<unsigned int>(OPT_addr_bus_bitsize);
   }
   else if(use_unknown_address)
   {
      addr_bus_bitsize = m64P ? 64 : 32;
   }
   else if(has_intern_shared_data && parameters->getOption<MemoryAllocation_Policy>(OPT_memory_allocation_policy) !=
                                         MemoryAllocation_Policy::ALL_BRAM)
   {
      addr_bus_bitsize = m64P ? 64 : 32;
   }
   else if(HLSMgr->Rmem->get_memory_address() - HLSMgr->base_address > 0)
   {
      addr_bus_bitsize = m64P ? 64 : 32;
   }
   else
   {
      unsigned long long int addr_range = HLSMgr->Rmem->get_max_address();
      if(addr_range)
      {
         addr_range = std::max(
             addr_range,
             ((2 * HLS_T->get_target_device()->get_parameter<unsigned long long int>("BRAM_bitsize_max")) / 8));
         --addr_range;
      }
      unsigned int index;
      for(index = 1; addr_range >= (1ull << index); ++index)
      {
         ;
      }
      addr_bus_bitsize = index;
      if(HLSMgr->Rmem->count_non_private_internal_symbols() == 1)
      {
         ++addr_bus_bitsize;
      }
   }

   HLSMgr->set_address_bitsize(addr_bus_bitsize);
   if(needMemoryMappedRegisters)
   {
      HLS_manager::check_bitwidth(maximum_bus_size);
      maximum_bus_size = std::max(maximum_bus_size, static_cast<unsigned long long>(addr_bus_bitsize));
   }
   data_bus_bitsize = maximum_bus_size;
   HLSMgr->Rmem->set_bus_data_bitsize(data_bus_bitsize);
   for(size_bus_bitsize = 4; data_bus_bitsize >= (1u << size_bus_bitsize); ++size_bus_bitsize)
   {
      ;
   }
   HLSMgr->Rmem->set_bus_size_bitsize(size_bus_bitsize);

   HLSMgr->Rmem->set_bram_bitsize(bram_bitsize);
   HLSMgr->Rmem->set_intern_shared_data(has_intern_shared_data);
   HLSMgr->Rmem->set_use_unknown_addresses(use_unknown_address);
   HLSMgr->Rmem->set_unaligned_accesses(has_unaligned_accesses);

   INDENT_OUT_MEX(OUTPUT_LEVEL_MINIMUM, output_level, "-->");
   INDENT_OUT_MEX(OUTPUT_LEVEL_MINIMUM, output_level, "---BRAM bitsize: " + STR(bram_bitsize));
   INDENT_OUT_MEX(OUTPUT_LEVEL_MINIMUM, output_level,
                  "---" + (use_databus_width ? std::string("Spec may exploit DATA bus width") :
                                               std::string("Spec may not exploit DATA bus width")));
   INDENT_OUT_MEX(OUTPUT_LEVEL_MINIMUM, output_level,
                  "---" + (!use_unknown_address ?
                               std::string("All the data have a known address") :
                               std::string("Spec accesses data having an address unknown at compile time")));
   INDENT_OUT_MEX(OUTPUT_LEVEL_MINIMUM, output_level,
                  "---" + (!has_intern_shared_data ? std::string("Internal data is not externally accessible") :
                                                     std::string("Internal data may be accessed")));
   INDENT_OUT_MEX(OUTPUT_LEVEL_MINIMUM, output_level, "---DATA bus bitsize: " + STR(data_bus_bitsize));
   INDENT_OUT_MEX(OUTPUT_LEVEL_MINIMUM, output_level, "---ADDRESS bus bitsize: " + STR(addr_bus_bitsize));
   INDENT_OUT_MEX(OUTPUT_LEVEL_MINIMUM, output_level, "---SIZE bus bitsize: " + STR(size_bus_bitsize));
   if(HLSMgr->Rmem->has_all_pointers_resolved())
   {
      INDENT_OUT_MEX(OUTPUT_LEVEL_MINIMUM, output_level, "---ALL pointers have been resolved");
   }
   if(has_unaligned_accesses)
   {
      INDENT_OUT_MEX(OUTPUT_LEVEL_MINIMUM, output_level, "---Code has LOADs or STOREs with unaligned accesses");
   }
   if(HLSMgr->Rmem->get_allocated_parameters_memory())
   {
      INDENT_OUT_MEX(OUTPUT_LEVEL_MINIMUM, output_level,
                     "---Total amount of memory allocated for memory mapped parameters: " +
                         STR(HLSMgr->Rmem->get_allocated_parameters_memory()));
   }
   INDENT_OUT_MEX(OUTPUT_LEVEL_MINIMUM, output_level,
                  "---Internally allocated memory (no private memories): " +
                      STR(HLSMgr->Rmem->get_allocated_intern_memory()));
   INDENT_OUT_MEX(OUTPUT_LEVEL_MINIMUM, output_level,
                  "---Internally allocated memory: " + STR(HLSMgr->Rmem->get_allocated_space()));
   INDENT_OUT_MEX(OUTPUT_LEVEL_MINIMUM, output_level, "<--");
}

void memory_allocation::allocate_parameters(unsigned int functionId)
{
   const FunctionBehaviorConstRef function_behavior = HLSMgr->CGetFunctionBehavior(functionId);
   const BehavioralHelperConstRef behavioral_helper = function_behavior->CGetBehavioralHelper();
   const unsigned int function_return = behavioral_helper->GetFunctionReturnType(functionId);

   // Allocate memory for the start register.
   std::string functionName = tree_helper::name_function(HLSMgr->get_tree_manager(), functionId);
   HLSMgr->Rmem->add_parameter(functionId, functionId, functionName,
                               behavioral_helper->get_parameters().empty() && !function_return);
   INDENT_OUT_MEX(OUTPUT_LEVEL_VERBOSE, output_level, "---Function: " + functionName);
   INDENT_OUT_MEX(OUTPUT_LEVEL_VERBOSE, output_level, "---Id: " + STR(functionId));
   INDENT_OUT_MEX(OUTPUT_LEVEL_VERBOSE, output_level,
                  "---Base Address: " + STR(HLSMgr->Rmem->get_parameter_base_address(functionId, functionId)));

   // Allocate every parameter on chip.
   const std::list<unsigned int>& topParams = behavioral_helper->get_parameters();
   for(auto itr = topParams.begin(), end = topParams.end(); itr != end; ++itr)
   {
      auto itr_next = itr;
      ++itr_next;
      auto par_name = behavioral_helper->PrintVariable(*itr);
      HLSMgr->Rmem->add_parameter(behavioral_helper->get_function_index(), *itr, par_name,
                                  !function_return && itr_next == end);
      INDENT_OUT_MEX(OUTPUT_LEVEL_VERBOSE, output_level, "-->Parameter " + par_name + " of Function " + functionName);
      INDENT_OUT_MEX(OUTPUT_LEVEL_VERBOSE, output_level, "---Id: " + STR(*itr));
      INDENT_OUT_MEX(OUTPUT_LEVEL_VERBOSE, output_level,
                     "---Base Address: " + STR(HLSMgr->Rmem->get_parameter_base_address(functionId, *itr)));
      INDENT_OUT_MEX(OUTPUT_LEVEL_VERBOSE, output_level,
                     "---Size: " + STR(tree_helper::Size(HLSMgr->get_tree_manager()->CGetTreeReindex(*itr)) / 8));
      INDENT_OUT_MEX(OUTPUT_LEVEL_VERBOSE, output_level, "<--");
   }

   // Allocate the return value on chip.
   if(function_return)
   {
      HLSMgr->Rmem->add_parameter(behavioral_helper->get_function_index(), function_return, "@return_" + functionName,
                                  true);
      INDENT_OUT_MEX(OUTPUT_LEVEL_VERBOSE, output_level, "-->Return parameter for Function: " + functionName);
      INDENT_OUT_MEX(OUTPUT_LEVEL_VERBOSE, output_level, "---Id: " + STR(function_return));
      INDENT_OUT_MEX(OUTPUT_LEVEL_VERBOSE, output_level,
                     "---Base Address: " + STR(HLSMgr->Rmem->get_parameter_base_address(functionId, function_return)));
      INDENT_OUT_MEX(OUTPUT_LEVEL_VERBOSE, output_level,
                     "---Size: " +
                         STR(tree_helper::Size(HLSMgr->get_tree_manager()->CGetTreeReindex(function_return)) / 8));
      INDENT_OUT_MEX(OUTPUT_LEVEL_VERBOSE, output_level, "<--");
   }
}

bool memory_allocation::HasToBeExecuted() const
{
   if(memory_version == 0 or memory_version != HLSMgr->GetMemVersion())
   {
      return true;
   }
   std::map<unsigned int, unsigned int> cur_bb_ver;
   std::map<unsigned int, unsigned int> cur_bitvalue_ver;
   const CallGraphManagerConstRef CGMan = HLSMgr->CGetCallGraphManager();
   for(const auto i : CGMan->GetReachedBodyFunctions())
   {
      const FunctionBehaviorConstRef FB = HLSMgr->CGetFunctionBehavior(i);
      cur_bb_ver[i] = FB->GetBBVersion();
      cur_bitvalue_ver[i] = FB->GetBitValueVersion();
   }
   return cur_bb_ver != last_bb_ver || cur_bitvalue_ver != last_bitvalue_ver;
}

DesignFlowStep_Status memory_allocation::Exec()
{
   const auto status = InternalExec();
   const CallGraphManagerConstRef CGMan = HLSMgr->CGetCallGraphManager();
   for(const auto i : CGMan->GetReachedBodyFunctions())
   {
      const FunctionBehaviorConstRef FB = HLSMgr->CGetFunctionBehavior(i);
      last_bb_ver[i] = FB->GetBBVersion();
      last_bitvalue_ver[i] = FB->GetBitValueVersion();
   }
   memory_version = HLSMgr->GetMemVersion();
   return status;
}<|MERGE_RESOLUTION|>--- conflicted
+++ resolved
@@ -324,14 +324,10 @@
                     "Analyzing function for bus size: " + behavioral_helper->get_function_name());
       const OpGraphConstRef g = function_behavior->CGetOpGraph(FunctionBehavior::CFG);
       graph::vertex_iterator v, v_end;
-<<<<<<< HEAD
-      std::string fname = behavioral_helper->get_mangled_function_name();
-=======
       const auto TM = HLSMgr->get_tree_manager();
       const auto fnode = TM->CGetTreeReindex(fun_id);
       const auto fd = GetPointerS<const function_decl>(GET_CONST_NODE(fnode));
       const auto fname = tree_helper::GetMangledFunctionName(fd);
->>>>>>> d67edf14
       CustomUnorderedSet<vertex> RW_stmts;
       if(HLSMgr->design_interface_io.find(fname) != HLSMgr->design_interface_io.end())
       {
@@ -501,8 +497,6 @@
                maximum_bus_size = std::max(tree_helper::Size(par), maximum_bus_size);
             }
          }
-         const auto TM = HLSMgr->get_tree_manager();
-         const auto fnode = TM->CGetTreeReindex(fun_id);
          const auto function_return = tree_helper::GetFunctionReturnType(fnode);
          if(function_return)
          {
