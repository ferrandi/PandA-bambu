--- conflicted
+++ resolved
@@ -123,12 +123,8 @@
             unsigned int base_address = 0;
             LOAD_XVM(base_address, child);
             HLSMgr->base_address = base_address;
-<<<<<<< HEAD
-            HLSMgr->Rmem = memoryRef(new memory(TreeM, base_address, max_bram, null_pointer_check, initial_internal_address_p, initial_internal_address, HLSMgr->Rget_address_bitsize()));
-=======
             //HLSMgr->Rmem = memoryRef(new memory(TreeM, base_address, max_bram, null_pointer_check, initial_internal_address_p, initial_internal_address, HLSMgr->get_address_bitsize()));
             HLSMgr->Rmem = memoryRef(memory::create_memory(parameters, TreeM, base_address, max_bram, null_pointer_check, initial_internal_address_p, initial_internal_address, HLSMgr->get_address_bitsize()));
->>>>>>> d09917d3
             setup_memory_allocation();
 
             const xml_node::node_list mem_list = child->get_children();
