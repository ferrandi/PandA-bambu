/*
 *
 *                   _/_/_/    _/_/   _/    _/ _/_/_/    _/_/
 *                  _/   _/ _/    _/ _/_/  _/ _/   _/ _/    _/
 *                 _/_/_/  _/_/_/_/ _/  _/_/ _/   _/ _/_/_/_/
 *                _/      _/    _/ _/    _/ _/   _/ _/    _/
 *               _/      _/    _/ _/    _/ _/_/_/  _/    _/
 *
 *             ***********************************************
 *                              PandA Project
 *                     URL: http://panda.dei.polimi.it
 *                       Politecnico di Milano - DEIB
 *                        System Architectures Group
 *             ***********************************************
 *              Copyright (C) 2004-2019 Politecnico di Milano
 *
 *   This file is part of the PandA framework.
 *
 *   The PandA framework is free software; you can redistribute it and/or modify
 *   it under the terms of the GNU General Public License as published by
 *   the Free Software Foundation; either version 3 of the License, or
 *   (at your option) any later version.
 *
 *   This program is distributed in the hope that it will be useful,
 *   but WITHOUT ANY WARRANTY; without even the implied warranty of
 *   MERCHANTABILITY or FITNESS FOR A PARTICULAR PURPOSE.  See the
 *   GNU General Public License for more details.
 *
 *   You should have received a copy of the GNU General Public License
 *   along with this program.  If not, see <http://www.gnu.org/licenses/>.
 *
 */
/**
 * @file memory.hpp
 * @brief Datastructure to represent memory information in high-level synthesis
 *
 * @author Christian Pilato <pilato@elet.polimi.it>
 * @author Fabrizio Ferrandi <fabrizio.ferrandi@polimi.it>
 * $Revision$
 * $Date$
 * Last modified by $Author$
 *
 */

#ifndef _MEMORY_HPP_
#define _MEMORY_HPP_

#include "refcount.hpp"
/**
 * @name forward declarations
 */
//@{
REF_FORWARD_DECL(application_manager);
REF_FORWARD_DECL(tree_manager);
REF_FORWARD_DECL(memory_symbol);
REF_FORWARD_DECL(structural_manager);
REF_FORWARD_DECL(structural_object);
REF_FORWARD_DECL(memory);
CONSTREF_FORWARD_DECL(Parameter);
//@}
class xml_element;

#include <map>
#include <set>

class memory
{
   /// datastructure containing tree information
   const tree_managerRef TreeM;

   /// set of variables allocated outside the top module
   std::map<unsigned int, memory_symbolRef> external;

   /// set of variables allocated internally to the cores, classified by function id
   std::map<unsigned int, std::map<unsigned int, memory_symbolRef>> internal;

   /// set of variable proxies accessed by a function
   std::map<unsigned int, std::set<unsigned int>> internal_variable_proxy;

   /// is the set of proxied variables
   std::set<unsigned int> proxied_variables;

   std::set<unsigned int> read_only_vars;

   /// set of all the internal variables
   std::map<unsigned int, memory_symbolRef> in_vars;

   /// for each var store the address space rangesize associated with it
   std::map<unsigned int, unsigned int> rangesize;

   /// set of variables allocated in registers of the interface
   std::map<unsigned int, std::map<unsigned int, memory_symbolRef>> parameter;
   /// set of all the internal parameters
   std::map<unsigned int, memory_symbolRef> params;
   /// set of call sites for __builtin_wait_call
   std::map<unsigned int, memory_symbolRef> callSites;

   /// store the objects that does not need to be attached to the bus
   std::set<unsigned int> private_memories;

   /// store if a given variable is accessed always with the same data_size or not
   std::map<unsigned int, unsigned int> same_data_size_accesses;

   /// ssa_names assigned to a given memory variable
   std::map<unsigned int, std::set<unsigned int>> source_values;

   /// parm_decl that has to be copied from the caller
   std::set<unsigned int> parm_decl_copied;

   /// parm_decl storage has to be initialized from the formal parameter
   std::set<unsigned int> parm_decl_stored;

   /// actual parameter that has to be loaded from a stored value
   std::set<unsigned int> actual_parm_loaded;

   /// it represents the next address that is available for internal allocation
   unsigned int next_base_address;

   /// is the start internal address
   unsigned int internal_base_address_start;

   /// is the maximum amount of private memory allocated
   unsigned int maximum_private_memory_size;

   /// total amount of internal memory allocated
   unsigned int total_amount_of_private_memory;

   /// total amount of parameter memory
   unsigned int total_amount_of_parameter_memory;

   /// it represents the base address of the external memory
   unsigned int off_base_address;

   /// it represents the next address that is available to allocate a variable out of the top module
   unsigned int next_off_base_address;

   /// bus data bitsize
   unsigned int bus_data_bitsize;

   /// bus size bitsize
   unsigned int bus_size_bitsize;

   /// bram bitsize
   unsigned int bram_bitsize;

   /// maximum bram bitsize
   unsigned int maxbram_bitsize;

   /// define if the Spec has data that can be externally accessed
   bool intern_shared_data;

   /// Spec accesses data having an address unknown at compile time
   bool use_unknown_addresses;

   /// true when at least one pointer conversion happen
   bool pointer_conversion;

   /// true when LOADs or STOREs perform unaligned accesses
   bool unaligned_accesses;

   /// is true when all pointers are resolved statically
   bool all_pointers_resolved;

   /// when true an implicit memcpy is called
   bool implicit_memcpy;

   /// internal address alignment
   unsigned int internal_base_address_alignment;

   /// external address alignment
   unsigned int external_base_address_alignment;

   /// parameter alignment
   const unsigned int parameter_alignment;

   /// number of LOAD/STORE per var
   std::map<unsigned int, unsigned int> n_mem_operations_per_var;

   /// when false object could be allocated starting from address 0
   bool null_pointer_check;

   /// define for each variable the number of references whenever it is possible
   std::map<unsigned int, size_t> maximum_references;

   /// define for each variable the number of loads whenever it is possible
   std::map<unsigned int, size_t> maximum_loads;

   /// define for each variable the number of loads whenever it is possible
   std::set<unsigned int> need_bus;

<<<<<<< HEAD
   /// true when packed vars are used
   bool packed_vars;

   const unsigned& bus_addr_bitsize;
=======
      public:
      /**
       * Constructor
       */
      memory(const tree_managerRef TreeM, unsigned int off_base_address, unsigned int max_bram, bool null_pointer_check, bool initial_internal_address_p, unsigned int initial_internal_address, unsigned int &_address_bitsize);

      /**
       * Destructor
       */
      virtual ~memory();

      static memoryRef create_memory(const ParameterConstRef _parameters, const tree_managerRef _TreeM, unsigned int _off_base_address, unsigned int max_bram, bool _null_pointer_check, bool initial_internal_address_p, unsigned int initial_internal_address, unsigned int &_address_bitsize);

      /**
       * Return variables allocated out of the top module
       */
      std::map<unsigned int, memory_symbolRef> get_ext_memory_variables() const;

      /**
       * Allocates a variable to the set of variables allocated outside to outermost function
       */
      void add_external_variable(unsigned int var);

      /**
       * Allocates a variable to the set of variables allocated outside to outermost function. The corresponding symbol is already provided
       */
      void add_external_symbol(unsigned int var, const memory_symbolRef m_sym);

      /**
       * Allocates a variable to the set of variables allocated internally to the given function
       */
      void add_internal_variable(unsigned int funID_scope, unsigned int var);

      /**
       * allocate a proxy for the variable for the specified function
       * @param funID_scope is the function id
       * @param var is the variable
       */
      void add_internal_variable_proxy(unsigned int funID_scope, unsigned int var);

      /**
       * Compute the new base address based on the size of the given variable and align the memory as needed
       * @param address is the address to be evaluated
       * @param var is the variable that has to be reserved
       * @param alignment is the address alignment
       */
      void compute_next_base_address(unsigned int& address, unsigned int var, unsigned int alignment);

      /**
       * return the proxied internal variables associated with the function
       * @param funID_scope is the function id
       * @return the set of variables proxied in funID_scope
       */
      const std::set<unsigned int>& get_proxied_internal_variables(unsigned int funID_scope) const;

      /**
       * check if the function has proxied variables
       * @param funID_scope is the function id
       * @return true when there are proxied variables, false otherwise
       */
      bool has_proxied_internal_variables(unsigned int funID_scope) const;

      /**
       * return true if the variable is a proxied variable
       * @param var is the id of the variable
       * @return true when var is a proxied variable
       */
      bool is_a_proxied_variable(unsigned int var) const;

      /**
       * add a read only variable
       * @param var is the variable id
       */
      void add_read_only_variable(unsigned var);

      /**
       * return true when the variable is only read
       * @param var is the variable id
       * @return true when variable is only read, false otherwise
       */
      bool is_read_only_variable(unsigned var) const;

      /**
       * Allocates a variable to the set of variables allocated internally to the given function. The corresponding symbol is already provided
       */
      void add_internal_symbol(unsigned int funID_scope, unsigned int var, const memory_symbolRef m_sym);

      /**
       * add a var that safely cannot be attached to the bus
       * @param var is var index
       */
      void add_private_memory(unsigned int var);

      /**
       * set if a variable is always accessed with the same data size or not
       * @param var is the variable id
       * @param value is true when the variable is always accessed with the same data size or false otherwise
       */
      void set_sds_var(unsigned int var, bool value);

      /**
       * add a value to the set of values written in a given memory variable
       * @param var is the memory variable
       * @param value is the source value
       */
      void add_source_value(unsigned int var, unsigned int value);

      /**
       * return the set of values used to write a given memory variable
       * @param var is the memory variable
       * @return the set of values associated with var
       */
      const std::set<unsigned int>& get_source_values(unsigned int var) {return source_values[var];}

      /**
       * Allocates a parameter to the set of the interface registers
       */
      void add_parameter(unsigned int funID_scope, unsigned int var, bool is_last);

      /**
       * Allocates a parameter to the set of the interface registers
       */
      void add_parameter_symbol(unsigned int funID_scope, unsigned int var, const memory_symbolRef m_sym);

      /**
       * Test if a variable is allocated into the specified function
       */
      bool is_internal_variable(unsigned int funID_scope, unsigned int var) const;

      /**
       * Test if a variable is into the set of variables out of the top function
       */
      bool is_external_variable(unsigned int var) const;

      /**
       * Return true in case the variable is private
       * @param var is the index of the variable
       * @return true in case the variable is private
       */
      bool is_private_memory(unsigned int var) const;

      /**
       * check if the variable is always accessed with the same data size
       * @param var is the variable id
       * @return true when the variable is always accessed with the same data size, false otherwise
       */
      bool is_sds_var(unsigned int var) const;

      /**
       * return true if the var has been classified in term of same data size relation
       * @param var is the variable id
       * @return true when var is in the sds relation, false otherwise
       */
      bool has_sds_var(unsigned int var) const;

      /**
       * Test if a variable is into the set of interface registers
       */
      bool is_parameter(unsigned int funID_scope, unsigned int var) const;

      /**
       * Get call sites map.
       */
      const std::map<unsigned int, memory_symbolRef> get_callSites() const { return callSites; }

      /**
       * Get the current base address of the given call site
       */
      unsigned int get_callSite_base_address(unsigned int var) const;

      /**
       * Get the current base address of the given variable
       */
      unsigned int get_internal_base_address(unsigned int var) const;

      /**
       * Get the current base address of the given variable
       */
      unsigned int get_external_base_address(unsigned int var) const;

      /**
       * Get the current base address of the given variable
       */
      unsigned int get_parameter_base_address(unsigned int funId, unsigned int var) const;

      /**
       * Get the current base address of the given variable
       */
      unsigned int get_base_address(unsigned int var, unsigned int funId) const;

      /**
       * Get the first address of the function address space.
       */
      unsigned int get_first_address(unsigned int funId) const;

      /**
       * Get the last address of the function address space.
       */
      unsigned int get_last_address(unsigned int funId, const application_managerRef AppM) const;

      /**
       * Return the symbol associated with the given variable
       */
      memory_symbolRef get_symbol(unsigned int var, unsigned int funId) const;

      /**
       * return the address space rangesize associated with the given var
       * @param var is the variable considered
       */
      unsigned int get_rangesize(unsigned int var) const;

      /**
       * Check if there is a base address for the given call site.
       */
      bool has_callSite_base_address(unsigned int var) const;

      /**
       * Check if there is a base address for the given variable
       */
      bool has_internal_base_address(unsigned int var) const;

      /**
       * @return the numnber of LOAD/STORE operations per var
       */
      unsigned int get_n_mem_operations(unsigned int var) const {return n_mem_operations_per_var.find(var)->second;}

      void increment_n_mem_operations(unsigned int var)
      {
         if (n_mem_operations_per_var.find(var) == n_mem_operations_per_var.end())
            n_mem_operations_per_var[var] = 1;
         else
            ++n_mem_operations_per_var[var];
      }

      /**
       * Check if there is a base address for the given variable
       */
      bool has_external_base_address(unsigned int var) const;

      /**
       * Check if there is a base address for the given parameter
       */
      bool has_parameter_base_address(unsigned int var, unsigned int funId) const;

      /**
       * Check if there is a base address for the given variable
       */
      bool has_base_address(unsigned int var) const;

      /**
       * return true in case the parm_decl parameter has to be copied from the caller
       */
      bool is_parm_decl_copied(unsigned int var) const;

      /**
       * add a parm_decl to the set of parm_decl written
       */
      void add_parm_decl_copied(unsigned int var);

      /**
       * return true in case the parm_decl parameter has to be initialized from the formal value
       */
      bool is_parm_decl_stored(unsigned int var) const;

      /**
       * add a parm_decl to the set of parm_decl that has to be initialized
       */
      void add_parm_decl_stored(unsigned int var);

      /**
       * return true in case the actual parameter has to be initialized from a stored value
       */
      bool is_actual_parm_loaded(unsigned int var) const;

      /**
       * add an actual parameter to the set of parameter that has to be initialized from a stored value
       */
      void add_actual_parm_loaded(unsigned int var);


      /**
       * Return the variables allocated within the space of a given function
       */
      std::map<unsigned int, memory_symbolRef> get_function_vars(unsigned int funID_scope) const;

      /**
       * Return parameters allocated in register of the interface
       */
      std::map<unsigned int, memory_symbolRef> get_function_parameters(unsigned int funID_scope) const;

      /**
       * Return the first memory address not yet allocated
       */
      unsigned int get_memory_address() const;

      /**
       * Explicitly allocate a certain space in the external memory
       */
      void reserve_space(unsigned int space);

      /**
       * Returns the amount of memory allocated internally to the module
       */
      unsigned int get_allocated_space() const;

      /**
       * Return the total amount of memory allocated for the memory mapped parameters
       */
      unsigned int get_allocated_parameters_memory() const;

      /**
       * Returns the amount of memory allocated internally but not private
       */
      unsigned int get_allocated_intern_memory() const { return next_base_address-internal_base_address_start;}

      /**
       * return the maximum address allocated
       */
      unsigned int get_max_address() const;

      /**
       * set the bus data bitsize
       */
      void set_bus_data_bitsize(unsigned int bitsize) {bus_data_bitsize=bitsize;}

      /**
       * return the bitsize of the data bus
       */
      unsigned int get_bus_data_bitsize() const {return bus_data_bitsize;}

      /**
       * set the bus address bitsize
       */
      void set_bus_addr_bitsize(unsigned int bitsize) {bus_addr_bitsize=bitsize;}

      /**
       * return the bitsize of the address bus
       */
      unsigned int get_bus_addr_bitsize() const {return bus_addr_bitsize;}

      /**
       * set the bus size bitsize
       */
      void set_bus_size_bitsize(unsigned int bitsize) {bus_size_bitsize=bitsize;}

      /**
       * return the bitsize of the size bus
       */
      unsigned int get_bus_size_bitsize() const {return bus_size_bitsize;}

      /**
       * set the maximum the bitsize of the aligned accesses
       */
      void set_aligned_bitsize(unsigned int bitsize) {aligned_bitsize=bitsize;}

      /**
       * return the maximum bitsize of the aligned accesses
       */
      unsigned int get_aligned_bitsize() const {return aligned_bitsize;}

      /**
       * set the BRAM bitsize
       */
      void set_bram_bitsize(unsigned int bitsize) {bram_bitsize=bitsize;}

      /**
       * return the BRAM bitsize
       */
      unsigned int get_bram_bitsize() const {return bram_bitsize;}

      /**
       * set the maximum BRAM bitsize
       */
      void set_maxbram_bitsize(unsigned int bitsize) {maxbram_bitsize=bitsize;}

      /**
       * return the BRAM bitsize
       */
      unsigned int get_maxbram_bitsize() const {return maxbram_bitsize;}

      /**
       * define if the Spec has data that can be externally accessed
       */
      void set_intern_shared_data(bool has_accesses) { intern_shared_data=has_accesses;}

      /**
       *return true in case the specification has data that can be externally accessed
       */
      bool has_intern_shared_data() const {return intern_shared_data;}

      /**
       * define the maximum number of references for a given variable
       * @param var is variable
       * @param n_refs is the number of references
       */
      void set_maximum_references(unsigned int var, size_t n_refs) {maximum_references[var]=n_refs;}

      /**
       * return the maximum number of references for a given variable
       * @param var is the variable
       * @return the maximum number of references for var
       */
      size_t get_maximum_references(unsigned int var) const {return maximum_references.find(var) !=  maximum_references.end() ? maximum_references.find(var)->second : 0;}

      /**
       * define the maximum number of loads for a given variable
       * @param var is variable
       * @param n_refs is the number of loads
       */
      void set_maximum_loads(unsigned int var, size_t n_refs) {maximum_loads[var]=n_refs;}

      /**
       * return the maximum number of loads for a given variable
       * @param var is the variable
       * @return the maximum number of loads for var
       */
      size_t get_maximum_loads(unsigned int var) const {return maximum_loads.find(var) !=  maximum_loads.end() ? maximum_loads.find(var)->second : 0;}

      /**
       * define if there exist an object used by the Spec with an address not known at compile time
       */
      void set_use_unknown_addresses(bool accesses) {use_unknown_addresses=accesses;}

      /**
       *return true in case the specification use addresses not known at compile time
       */
      bool has_unknown_addresses() const {return use_unknown_addresses;}

      /**
       * set if a pointer conversion happen
       */
      void set_pointer_conversion(bool accesses) {pointer_conversion=accesses;}

      /**
       *return true in case at least one pointer conversion happen
       */
      bool has_pointer_conversion() const {return pointer_conversion;}

      /**
       * set if LOADs or STOREs perform unaligned accesses
       */
      void set_unaligned_accesses(bool accesses) {unaligned_accesses=accesses;}

      /**
       *return true in case of unaligned accesses
       */
      bool has_unaligned_accesses() const {return unaligned_accesses;}

      /**
       * define if all pointers have statically resolved
       */
      void set_all_pointers_resolved(bool resolved) {all_pointers_resolved=resolved;}

      /**
       *return true in case all pointers have been statically resolved
       */
      bool has_all_pointers_resolved() const {return all_pointers_resolved;}

      /**
       * @brief update the the packed variables status
       * @param packed is true when there is at least one packed variables
       */
      void set_packed_vars(bool packed) {packed_vars = packed_vars || packed;}

      /**
       * @return true in case packed vars are used
       */
      bool has_packed_vars() const {return packed_vars;}

      /**
       * define if there exist an implicit call of memcpy
       */
      void set_implicit_memcpy(bool cond) {implicit_memcpy=cond;}

      /**
       *return true in case the specification has an implicit call of memcpy
       */
      bool has_implicit_memcpy() const {return implicit_memcpy;}

      /**
       * return the internal base address alignment.
       */
      unsigned int get_internal_base_address_alignment() const { return internal_base_address_alignment; }

      /**
       * return the parameter alignment
       */
      unsigned int get_parameter_alignment() const { return parameter_alignment;}

      /**
       * set the internal base address alignment
       * @param _internal_base_address_alignment is the new alignment
       */
      void set_internal_base_address_alignment(unsigned int _internal_base_address_alignment);

      /**
       * Propagates the memory parameters from the source (innermost) module to the target (outermost) one
       */
      static
      void propagate_memory_parameters(const structural_objectRef src, const structural_managerRef tgt);

      /**
       * Adds the given memory parameter to the corresponding object
       */
      static
      void add_memory_parameter(const structural_managerRef SM, const std::string& name, const std::string& value);

      /**
       * Writes the current memory allocation into an XML description
       */
      void xwrite(xml_element* node);

      /**
       * @return return the number of internal symbols non private
       */
      unsigned int count_non_private_internal_symbols() const;
>>>>>>> d09917d3

   /**
    * Alignment utility function
    */
   void align(unsigned int& address, unsigned int alignment)
   {
      if(address % alignment != 0)
         address = ((address / alignment) + 1) * alignment;
   }

 public:
   /**
    * Constructor
    */
   memory(const tree_managerRef TreeM, unsigned int off_base_address, unsigned int max_bram, bool null_pointer_check, bool initial_internal_address_p, unsigned int initial_internal_address, const unsigned& _bus_addr_bitsize);

   /**
    * Destructor
    */
   ~memory();

   /**
    * Return variables allocated out of the top module
    */
   std::map<unsigned int, memory_symbolRef> get_ext_memory_variables() const;

   /**
    * Allocates a variable to the set of variables allocated outside to outermost function
    */
   void add_external_variable(unsigned int var);

   /**
    * Allocates a variable to the set of variables allocated outside to outermost function. The corresponding symbol is already provided
    */
   void add_external_symbol(unsigned int var, const memory_symbolRef m_sym);

   /**
    * Allocates a variable to the set of variables allocated internally to the given function
    */
   void add_internal_variable(unsigned int funID_scope, unsigned int var);

   /**
    * allocate a proxy for the variable for the specified function
    * @param funID_scope is the function id
    * @param var is the variable
    */
   void add_internal_variable_proxy(unsigned int funID_scope, unsigned int var);

   /**
    * Compute the new base address based on the size of the given variable and align the memory as needed
    * @param address is the address to be evaluated
    * @param var is the variable that has to be reserved
    * @param alignment is the address alignment
    */
   void compute_next_base_address(unsigned int& address, unsigned int var, unsigned int alignment);

   /**
    * return the proxied internal variables associated with the function
    * @param funID_scope is the function id
    * @return the set of variables proxied in funID_scope
    */
   const std::set<unsigned int>& get_proxied_internal_variables(unsigned int funID_scope) const;

   /**
    * check if the function has proxied variables
    * @param funID_scope is the function id
    * @return true when there are proxied variables, false otherwise
    */
   bool has_proxied_internal_variables(unsigned int funID_scope) const;

   /**
    * return true if the variable is a proxied variable
    * @param var is the id of the variable
    * @return true when var is a proxied variable
    */
   bool is_a_proxied_variable(unsigned int var) const;

   /**
    * add a read only variable
    * @param var is the variable id
    */
   void add_read_only_variable(unsigned var);

   /**
    * return true when the variable is only read
    * @param var is the variable id
    * @return true when variable is only read, false otherwise
    */
   bool is_read_only_variable(unsigned var) const;

   /**
    * Allocates a variable to the set of variables allocated internally to the given function. The corresponding symbol is already provided
    */
   void add_internal_symbol(unsigned int funID_scope, unsigned int var, const memory_symbolRef m_sym);

   /**
    * add a var that safely cannot be attached to the bus
    * @param var is var index
    */
   void add_private_memory(unsigned int var);

   /**
    * set if a variable is always accessed with the same data size or not
    * @param var is the variable id
    * @param value is true when the variable is always accessed with the same data size or false otherwise
    */
   void set_sds_var(unsigned int var, bool value);

   /**
    * add a value to the set of values written in a given memory variable
    * @param var is the memory variable
    * @param value is the source value
    */
   void add_source_value(unsigned int var, unsigned int value);

   /**
    * return the set of values used to write a given memory variable
    * @param var is the memory variable
    * @return the set of values associated with var
    */
   const std::set<unsigned int>& get_source_values(unsigned int var)
   {
      return source_values[var];
   }

   /**
    * Allocates a parameter to the set of the interface registers
    */
   void add_parameter(unsigned int funID_scope, unsigned int var, bool is_last);

   /**
    * Allocates a parameter to the set of the interface registers
    */
   void add_parameter_symbol(unsigned int funID_scope, unsigned int var, const memory_symbolRef m_sym);

   /**
    * Test if a variable is allocated into the specified function
    */
   bool is_internal_variable(unsigned int funID_scope, unsigned int var) const;

   /**
    * Test if a variable is into the set of variables out of the top function
    */
   bool is_external_variable(unsigned int var) const;

   /**
    * Return true in case the variable is private
    * @param var is the index of the variable
    * @return true in case the variable is private
    */
   bool is_private_memory(unsigned int var) const;

   /**
    * check if the variable is always accessed with the same data size
    * @param var is the variable id
    * @return true when the variable is always accessed with the same data size, false otherwise
    */
   bool is_sds_var(unsigned int var) const;

   /**
    * return true if the var has been classified in term of same data size relation
    * @param var is the variable id
    * @return true when var is in the sds relation, false otherwise
    */
   bool has_sds_var(unsigned int var) const;

   /**
    * Test if a variable is into the set of interface registers
    */
   bool is_parameter(unsigned int funID_scope, unsigned int var) const;

   /**
    * Get call sites map.
    */
   const std::map<unsigned int, memory_symbolRef> get_callSites() const
   {
      return callSites;
   }

   /**
    * Get the current base address of the given call site
    */
   unsigned int get_callSite_base_address(unsigned int var) const;

   /**
    * Get the current base address of the given variable
    */
   unsigned int get_internal_base_address(unsigned int var) const;

   /**
    * Get the current base address of the given variable
    */
   unsigned int get_external_base_address(unsigned int var) const;

   /**
    * Get the current base address of the given variable
    */
   unsigned int get_parameter_base_address(unsigned int funId, unsigned int var) const;

   /**
    * Get the current base address of the given variable
    */
   unsigned int get_base_address(unsigned int var, unsigned int funId) const;

   /**
    * Get the first address of the function address space.
    */
   unsigned int get_first_address(unsigned int funId) const;

   /**
    * Get the last address of the function address space.
    */
   unsigned int get_last_address(unsigned int funId, const application_managerRef AppM) const;

   /**
    * Return the symbol associated with the given variable
    */
   memory_symbolRef get_symbol(unsigned int var, unsigned int funId) const;

   /**
    * return the address space rangesize associated with the given var
    * @param var is the variable considered
    */
   unsigned int get_rangesize(unsigned int var) const;

   /**
    * Check if there is a base address for the given call site.
    */
   bool has_callSite_base_address(unsigned int var) const;

   /**
    * Check if there is a base address for the given variable
    */
   bool has_internal_base_address(unsigned int var) const;

   /**
    * @return the numnber of LOAD/STORE operations per var
    */
   unsigned int get_n_mem_operations(unsigned int var) const
   {
      return n_mem_operations_per_var.find(var)->second;
   }

   void increment_n_mem_operations(unsigned int var)
   {
      if(n_mem_operations_per_var.find(var) == n_mem_operations_per_var.end())
         n_mem_operations_per_var[var] = 1;
      else
         ++n_mem_operations_per_var[var];
   }

   /**
    * Check if there is a base address for the given variable
    */
   bool has_external_base_address(unsigned int var) const;

   /**
    * Check if there is a base address for the given parameter
    */
   bool has_parameter_base_address(unsigned int var, unsigned int funId) const;

   /**
    * Check if there is a base address for the given variable
    */
   bool has_base_address(unsigned int var) const;

   /**
    * return true in case the parm_decl parameter has to be copied from the caller
    */
   bool is_parm_decl_copied(unsigned int var) const;

   /**
    * add a parm_decl to the set of parm_decl written
    */
   void add_parm_decl_copied(unsigned int var);

   /**
    * return true in case the parm_decl parameter has to be initialized from the formal value
    */
   bool is_parm_decl_stored(unsigned int var) const;

   /**
    * add a parm_decl to the set of parm_decl that has to be initialized
    */
   void add_parm_decl_stored(unsigned int var);

   /**
    * return true in case the actual parameter has to be initialized from a stored value
    */
   bool is_actual_parm_loaded(unsigned int var) const;

   /**
    * add an actual parameter to the set of parameter that has to be initialized from a stored value
    */
   void add_actual_parm_loaded(unsigned int var);

   /**
    * Return the variables allocated within the space of a given function
    */
   std::map<unsigned int, memory_symbolRef> get_function_vars(unsigned int funID_scope) const;

   /**
    * Return parameters allocated in register of the interface
    */
   std::map<unsigned int, memory_symbolRef> get_function_parameters(unsigned int funID_scope) const;

   /**
    * Return the first memory address not yet allocated
    */
   unsigned int get_memory_address() const;

   /**
    * Explicitly allocate a certain space in the external memory
    */
   void reserve_space(unsigned int space);

   /**
    * Returns the amount of memory allocated internally to the module
    */
   unsigned int get_allocated_space() const;

   /**
    * Return the total amount of memory allocated for the memory mapped parameters
    */
   unsigned int get_allocated_parameters_memory() const;

   /**
    * Returns the amount of memory allocated internally but not private
    */
   unsigned int get_allocated_intern_memory() const
   {
      return next_base_address - internal_base_address_start;
   }

   /**
    * return the maximum address allocated
    */
   unsigned int get_max_address() const;

   /**
    * set the bus data bitsize
    */
   void set_bus_data_bitsize(unsigned int bitsize)
   {
      bus_data_bitsize = bitsize;
   }

   /**
    * return the bitsize of the data bus
    */
   unsigned int get_bus_data_bitsize() const
   {
      return bus_data_bitsize;
   }

   /**
    * set the bus size bitsize
    */
   void set_bus_size_bitsize(unsigned int bitsize)
   {
      bus_size_bitsize = bitsize;
   }

   /**
    * return the bitsize of the size bus
    */
   unsigned int get_bus_size_bitsize() const
   {
      return bus_size_bitsize;
   }

   /**
    * set the BRAM bitsize
    */
   void set_bram_bitsize(unsigned int bitsize)
   {
      bram_bitsize = bitsize;
   }

   /**
    * return the BRAM bitsize
    */
   unsigned int get_bram_bitsize() const
   {
      return bram_bitsize;
   }

   /**
    * set the maximum BRAM bitsize
    */
   void set_maxbram_bitsize(unsigned int bitsize)
   {
      maxbram_bitsize = bitsize;
   }

   /**
    * return the BRAM bitsize
    */
   unsigned int get_maxbram_bitsize() const
   {
      return maxbram_bitsize;
   }

   /**
    * define if the Spec has data that can be externally accessed
    */
   void set_intern_shared_data(bool has_accesses)
   {
      intern_shared_data = has_accesses;
   }

   /**
    *return true in case the specification has data that can be externally accessed
    */
   bool has_intern_shared_data() const
   {
      return intern_shared_data;
   }

   /**
    * define the maximum number of references for a given variable
    * @param var is variable
    * @param n_refs is the number of references
    */
   void set_maximum_references(unsigned int var, size_t n_refs)
   {
      maximum_references[var] = n_refs;
   }

   /**
    * return the maximum number of references for a given variable
    * @param var is the variable
    * @return the maximum number of references for var
    */
   size_t get_maximum_references(unsigned int var) const
   {
      return maximum_references.find(var) != maximum_references.end() ? maximum_references.find(var)->second : 0;
   }

   /**
    * define the maximum number of loads for a given variable
    * @param var is variable
    * @param n_refs is the number of loads
    */
   void set_maximum_loads(unsigned int var, size_t n_refs)
   {
      maximum_loads[var] = n_refs;
   }

   /**
    * return the maximum number of loads for a given variable
    * @param var is the variable
    * @return the maximum number of loads for var
    */
   size_t get_maximum_loads(unsigned int var) const
   {
      return maximum_loads.find(var) != maximum_loads.end() ? maximum_loads.find(var)->second : 0;
   }

   /**
    * the variable is read or written through the bus
    * @param var is the variable
    */
   void add_need_bus(unsigned int var)
   {
      need_bus.insert(var);
   }

   /**
    * check if a load or a store of the variable is done trough the bus
    * @param var is the variable
    * @return true in case var is loaded or stored through the bus
    */
   bool does_need_addr(unsigned int var) const
   {
      return need_bus.find(var) != need_bus.end();
   }
   /**
    * define if there exist an object used by the Spec with an address not known at compile time
    */
   void set_use_unknown_addresses(bool accesses)
   {
      use_unknown_addresses = accesses;
   }

   /**
    *return true in case the specification use addresses not known at compile time
    */
   bool has_unknown_addresses() const
   {
      return use_unknown_addresses;
   }

   /**
    * set if a pointer conversion happen
    */
   void set_pointer_conversion(bool accesses)
   {
      pointer_conversion = accesses;
   }

   /**
    *return true in case at least one pointer conversion happen
    */
   bool has_pointer_conversion() const
   {
      return pointer_conversion;
   }

   /**
    * set if LOADs or STOREs perform unaligned accesses
    */
   void set_unaligned_accesses(bool accesses)
   {
      unaligned_accesses = accesses;
   }

   /**
    *return true in case of unaligned accesses
    */
   bool has_unaligned_accesses() const
   {
      return unaligned_accesses;
   }

   /**
    * define if all pointers have statically resolved
    */
   void set_all_pointers_resolved(bool resolved)
   {
      all_pointers_resolved = resolved;
   }

   /**
    *return true in case all pointers have been statically resolved
    */
   bool has_all_pointers_resolved() const
   {
      return all_pointers_resolved;
   }

   /**
    * @brief update the the packed variables status
    * @param packed is true when there is at least one packed variables
    */
   void set_packed_vars(bool packed)
   {
      packed_vars = packed_vars || packed;
   }

   /**
    * @return true in case packed vars are used
    */
   bool has_packed_vars() const
   {
      return packed_vars;
   }

   /**
    * define if there exist an implicit call of memcpy
    */
   void set_implicit_memcpy(bool cond)
   {
      implicit_memcpy = cond;
   }

   /**
    *return true in case the specification has an implicit call of memcpy
    */
   bool has_implicit_memcpy() const
   {
      return implicit_memcpy;
   }

   /**
    * return the internal base address alignment.
    */
   unsigned int get_internal_base_address_alignment() const
   {
      return internal_base_address_alignment;
   }

   /**
    * return the parameter alignment
    */
   unsigned int get_parameter_alignment() const
   {
      return parameter_alignment;
   }

   /**
    * set the internal base address alignment
    * @param _internal_base_address_alignment is the new alignment
    */
   void set_internal_base_address_alignment(unsigned int _internal_base_address_alignment);

   /**
    * Propagates the memory parameters from the source (innermost) module to the target (outermost) one
    */
   static void propagate_memory_parameters(const structural_objectRef src, const structural_managerRef tgt);

   /**
    * Adds the given memory parameter to the corresponding object
    */
   static void add_memory_parameter(const structural_managerRef SM, const std::string& name, const std::string& value);

   /**
    * Writes the current memory allocation into an XML description
    */
   void xwrite(xml_element* node);

   /**
    * @return return the number of internal symbols non private
    */
   unsigned int count_non_private_internal_symbols() const;

   /// return true in case the current memory object and the passed one are different
   bool notEQ(refcount<memory> ref) const;
};
/// refcount definition of the class
typedef refcount<memory> memoryRef;

#endif<|MERGE_RESOLUTION|>--- conflicted
+++ resolved
@@ -188,12 +188,22 @@
    /// define for each variable the number of loads whenever it is possible
    std::set<unsigned int> need_bus;
 
-<<<<<<< HEAD
-   /// true when packed vars are used
-   bool packed_vars;
-
-   const unsigned& bus_addr_bitsize;
-=======
+      /// define for each variable the number of loads whenever it is possible
+      std::map<unsigned int, size_t> maximum_loads;
+
+      /// true when packed vars are used
+      bool packed_vars;
+
+
+      /**
+       * Alignment utility function
+       */
+      void align(unsigned int& address, unsigned int alignment)
+      {
+         if(address % alignment != 0)
+            address = ((address / alignment) + 1) * alignment;
+      }
+
       public:
       /**
        * Constructor
@@ -710,7 +720,6 @@
        * @return return the number of internal symbols non private
        */
       unsigned int count_non_private_internal_symbols() const;
->>>>>>> d09917d3
 
    /**
     * Alignment utility function
