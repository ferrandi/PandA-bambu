/*
 *
 *                   _/_/_/    _/_/   _/    _/ _/_/_/    _/_/
 *                  _/   _/ _/    _/ _/_/  _/ _/   _/ _/    _/
 *                 _/_/_/  _/_/_/_/ _/  _/_/ _/   _/ _/_/_/_/
 *                _/      _/    _/ _/    _/ _/   _/ _/    _/
 *               _/      _/    _/ _/    _/ _/_/_/  _/    _/
 *
 *             ***********************************************
 *                              PandA Project
 *                     URL: http://panda.dei.polimi.it
 *                       Politecnico di Milano - DEIB
 *                        System Architectures Group
 *             ***********************************************
 *              Copyright (C) 2004-2023 Politecnico di Milano
 *
 *   This file is part of the PandA framework.
 *
 *   The PandA framework is free software; you can redistribute it and/or modify
 *   it under the terms of the GNU General Public License as published by
 *   the Free Software Foundation; either version 3 of the License, or
 *   (at your option) any later version.
 *
 *   This program is distributed in the hope that it will be useful,
 *   but WITHOUT ANY WARRANTY; without even the implied warranty of
 *   MERCHANTABILITY or FITNESS FOR A PARTICULAR PURPOSE.  See the
 *   GNU General Public License for more details.
 *
 *   You should have received a copy of the GNU General Public License
 *   along with this program.  If not, see <http://www.gnu.org/licenses/>.
 *
 */
/**
 * @file testbench_generation_base_step.cpp
 * @brief hls testbench automatic generation
 *
 * @author Fabrizio Ferrandi <fabrizio.ferrandi@polimi.it>
 * @author Marco Minutoli <mminutoli@gmail.com>
 * @author Manuel Beniani <manuel.beniani@gmail.com>
 * @author Christian Pilato <pilato@elet.polimi.it>
 * @author Pietro Fezzardi <pietrofezzardi@gmail.com>
 *
 */
#include "testbench_generation_base_step.hpp"

#include "config_PACKAGE_BUGREPORT.hpp"
#include "config_PACKAGE_NAME.hpp"
#include "config_PACKAGE_VERSION.hpp"

#include "HDL_manager.hpp"
#include "Parameter.hpp"
#include "SimulationInformation.hpp"
#include "behavioral_helper.hpp"
#include "call_graph_manager.hpp"
#include "design_flow_manager.hpp"
#include "fu_binding.hpp"
#include "function_behavior.hpp"
#include "hls.hpp"
#include "hls_constraints.hpp"
#include "hls_manager.hpp"
#include "hls_target.hpp"
#include "language_writer.hpp"
#include "math_function.hpp"
#include "memory.hpp"
#include "structural_manager.hpp"
#include "structural_objects.hpp"
#include "technology_wishbone.hpp"
#include "testbench_generation_constants.hpp"
#include "tree_helper.hpp"
#include "tree_manager.hpp"
#include "tree_node.hpp"
#include "tree_reindex.hpp"
#include "utility.hpp"

#if HAVE_FROM_DISCREPANCY_BUILT
#include "Discrepancy.hpp"
#endif

#include <boost/filesystem/operations.hpp>
#include <boost/filesystem/path.hpp>
#include <utility>

#define COUNT_LOW_INDEX 0
#define COUNT_HIGH_INDEX 31
#define BURST_LOW_INDEX 32
#define BURST_HIGH_INDEX 33
#define LEN_LOW_INDEX 34
#define LEN_HIGH_INDEX 41
#define SIZE_LOW_INDEX 42
#define SIZE_HIGH_INDEX 44
#define ADDR_LOW_INDEX 45
#define ADDR_HIGH_INDEX 76

static unsigned long long local_port_size(const structural_objectRef portInst)
{
   const auto po = GetPointer<port_o>(portInst);
   const auto port_bitwidth = po->get_typeRef()->size * po->get_typeRef()->vector_size;
   const auto port_alignment = po->get_port_alignment() * 8U;
   if(port_alignment)
   {
      return port_bitwidth + ((port_alignment - (port_bitwidth % port_alignment)) & (port_alignment - 1U));
   }
   return get_aligned_bitsize(port_bitwidth);
}

TestbenchGenerationBaseStep::TestbenchGenerationBaseStep(const ParameterConstRef _parameters,
                                                         const HLS_managerRef _HLSMgr,
                                                         const DesignFlowManagerConstRef _design_flow_manager,
                                                         const HLSFlowStep_Type _hls_flow_step_type,
                                                         std::string _c_testbench_basename)
    : HLS_step(_parameters, _HLSMgr, _design_flow_manager, _hls_flow_step_type),
      writer(language_writer::create_writer(HDLWriter_Language::VERILOG,
                                            _HLSMgr->get_HLS_target()->get_technology_manager(), _parameters)),
      mod(nullptr),
      target_period(0.0),
      output_directory(parameters->getOption<std::string>(OPT_output_directory) + "/simulation/"),
      c_testbench_basename(std::move(_c_testbench_basename))
{
   if(!boost::filesystem::exists(output_directory))
   {
      boost::filesystem::create_directories(output_directory);
   }
}

TestbenchGenerationBaseStep::~TestbenchGenerationBaseStep() = default;

const CustomUnorderedSet<std::tuple<HLSFlowStep_Type, HLSFlowStepSpecializationConstRef, HLSFlowStep_Relationship>>
TestbenchGenerationBaseStep::ComputeHLSRelationships(const DesignFlowStep::RelationshipType relationship_type) const
{
   CustomUnorderedSet<std::tuple<HLSFlowStep_Type, HLSFlowStepSpecializationConstRef, HLSFlowStep_Relationship>> ret;
   switch(relationship_type)
   {
      case DEPENDENCE_RELATIONSHIP:
      {
         ret.insert(std::make_tuple(HLSFlowStep_Type::TEST_VECTOR_PARSER, HLSFlowStepSpecializationConstRef(),
                                    HLSFlowStep_Relationship::TOP_FUNCTION));
         if(design_flow_manager.lock()->GetStatus(HLS_step::ComputeSignature(HLSFlowStep_Type::TEST_VECTOR_PARSER,
                                                                             HLSFlowStepSpecializationConstRef())) ==
            DesignFlowStep_Status::SUCCESS)
         {
            if(HLSMgr->RSim and HLSMgr->RSim->results_available)
            {
               ret.insert(std::make_tuple(HLSFlowStep_Type::TESTBENCH_VALUES_XML_GENERATION,
                                          HLSFlowStepSpecializationConstRef(), HLSFlowStep_Relationship::TOP_FUNCTION));
            }
            else
            {
               ret.insert(std::make_tuple(HLSFlowStep_Type::TESTBENCH_VALUES_C_GENERATION,
                                          HLSFlowStepSpecializationConstRef(), HLSFlowStep_Relationship::TOP_FUNCTION));
            }
         }

         ret.insert(std::make_tuple(HLSFlowStep_Type::TESTBENCH_MEMORY_ALLOCATION, HLSFlowStepSpecializationConstRef(),
                                    HLSFlowStep_Relationship::TOP_FUNCTION));
         if(parameters->isOption(OPT_discrepancy) and parameters->getOption<bool>(OPT_discrepancy))
         {
            ret.insert(std::make_tuple(HLSFlowStep_Type::VCD_SIGNAL_SELECTION, HLSFlowStepSpecializationConstRef(),
                                       HLSFlowStep_Relationship::TOP_FUNCTION));
         }
         break;
      }
      case INVALIDATION_RELATIONSHIP:
      case PRECEDENCE_RELATIONSHIP:
      {
         break;
      }
      default:
         THROW_UNREACHABLE("");
   }
   return ret;
}

bool TestbenchGenerationBaseStep::HasToBeExecuted() const
{
   return true;
}

void TestbenchGenerationBaseStep::Initialize()
{
   const auto top_function_ids = HLSMgr->CGetCallGraphManager()->GetRootFunctions();
   THROW_ASSERT(top_function_ids.size() == 1, "Multiple top functions");
   const auto top_function_id = *(top_function_ids.begin());
   const auto top_hls = HLSMgr->get_HLS(top_function_id);
   cir = top_hls->top->get_circ();
   THROW_ASSERT(GetPointer<const module>(cir), "Not a module");
   mod = GetPointer<const module>(cir);
   target_period = top_hls->HLS_C->get_clock_period();
   hdl_testbench_basename = "testbench_" + cir->get_id();
}

DesignFlowStep_Status TestbenchGenerationBaseStep::Exec()
{
   HLSMgr->RSim->filename_bench = (parameters->getOption<std::string>(OPT_simulator) == "VERILATOR") ?
                                      verilator_testbench() :
                                      create_HDL_testbench(false);
   return DesignFlowStep_Status::SUCCESS;
}

std::string TestbenchGenerationBaseStep::print_var_init(const tree_managerConstRef TM, unsigned int var,
                                                        const memoryRef mem)
{
   std::vector<std::string> init_els;
   const auto tn = TM->CGetTreeReindex(var);
   tree_nodeRef init_node;
   auto* vd = GetPointer<var_decl>(GET_CONST_NODE(tn));
   if(vd && vd->init)
   {
      init_node = vd->init;
   }

   if(init_node && (!GetPointer<constructor>(GET_NODE(init_node)) ||
                    GetPointer<constructor>(GET_NODE(init_node))->list_of_idx_valu.size()))
   {
      fu_binding::write_init(TM, tn, init_node, init_els, mem, 0);
   }
   else if(GET_CONST_NODE(tn)->get_kind() == string_cst_K || GET_CONST_NODE(tn)->get_kind() == integer_cst_K ||
           GET_CONST_NODE(tn)->get_kind() == real_cst_K)
   {
      fu_binding::write_init(TM, tn, tn, init_els, mem, 0);
   }
   else if(!GetPointer<gimple_call>(GET_CONST_NODE(tn)))
   {
      if(tree_helper::IsArrayType(tn))
      {
         const auto type = tree_helper::CGetType(tn);
         const auto data_bitsize = tree_helper::GetArrayElementSize(type);
         const auto num_elements = tree_helper::GetArrayTotalSize(type);
         std::string value;
         for(unsigned int l = 0; l < num_elements; l++)
         {
            value = "";
            for(unsigned int i = 0; i < data_bitsize; i++)
            {
               value += "0";
            }
            init_els.push_back(value);
         }
      }
      else
      {
         const auto data_bitsize = tree_helper::Size(tn);
         std::string value;
         for(unsigned int i = 0; i < data_bitsize; i++)
         {
            value += "0";
         }
         init_els.push_back(value);
      }
   }
   std::string init;
   for(unsigned int l = 0; l < init_els.size(); l++)
   {
      if(l)
      {
         init += ",";
      }
      init += init_els[l];
   }
   return init;
}

std::string TestbenchGenerationBaseStep::verilator_testbench() const
{
   if(!parameters->getOption<bool>(OPT_generate_testbench))
   {
      return "";
   }
   std::string simulation_values_path = output_directory + STR(STR_CST_testbench_generation_basename) + ".txt";

   PRINT_DBG_MEX(DEBUG_LEVEL_MINIMUM, debug_level, "  . Generation of the Verilator testbench");

   if(!boost::filesystem::exists(simulation_values_path))
   {
      THROW_ERROR("Error in generating Verilator testbench, values file missing!");
   }

   std::string fileName = write_verilator_testbench(simulation_values_path);

   PRINT_DBG_MEX(DEBUG_LEVEL_MINIMUM, debug_level, "  . End of the Verilator testbench");

   return fileName;
}

std::string TestbenchGenerationBaseStep::write_verilator_testbench(const std::string& input_file) const
{
   // Generate the testbench

   const tree_managerRef TM = HLSMgr->get_tree_manager();

   this->write_underlying_testbench(input_file, false, false, TM);
   std::string file_name = output_directory + hdl_testbench_basename + "_tb.v";
   writer->WriteFile(file_name);
   std::ostringstream os;
   simple_indent PP('{', '}', 3);

   // Creating output file
   std::string fileName = output_directory + hdl_testbench_basename + "_main.cpp";
   std::ofstream fileOut(fileName, std::ios::out);

   std::string top_fname = mod->get_typeRef()->id_type;
   PP(os, "#include <iostream>\n");
   PP(os, "#include <string>\n");
   PP(os, "#include <verilated.h>\n");
   PP(os, "#include \"V" + top_fname + "_tb.h\"\n");
   PP(os, "\n");
   PP(os, "#if VM_TRACE\n");
   PP(os, "# include <verilated_vcd_c.h>\n");
   PP(os, "#endif\n");
   PP(os, "\n");
   PP(os, "\n");
   PP(os, "#define SIMULATION_MAX " + STR(2 * parameters->getOption<long long int>(OPT_max_sim_cycles)) + "ULL\n\n");
   PP(os, "static vluint64_t CLOCK_PERIOD = 2;\n");
   PP(os, "static vluint64_t HALF_CLOCK_PERIOD = CLOCK_PERIOD/2;\n");
   PP(os, "\n");
   PP(os, "vluint64_t main_time = 0;\n");
   PP(os, "\n");
   PP(os, "double sc_time_stamp ()  {return main_time;}\n");
   PP(os, "\n");
   PP(os, "int main (int argc, char **argv, char **env)\n");
   PP(os, "{\n");
   PP(os, "   V" + top_fname + "_tb *top;\n");
   PP(os, "\n");
   PP(os, "   std::string vcd_output_filename = \"" + output_directory + "test.vcd\";\n");
   PP(os, "   Verilated::commandArgs(argc, argv);\n");
   PP(os, "   Verilated::debug(0);\n");
   PP(os, "   top = new V" + top_fname + "_tb;\n");
   PP(os, "   \n");
   PP(os, "   \n");
   PP(os, "   #if VM_TRACE\n");
   PP(os, "   Verilated::traceEverOn(true);\n");
   PP(os, "   VerilatedVcdC* tfp = new VerilatedVcdC;\n");
   PP(os, "   #endif\n");
   PP(os, "   main_time=0;\n");
   PP(os, "#if VM_TRACE\n");
   PP(os, "   top->trace (tfp, 99);\n");
   PP(os, "   tfp->set_time_unit(\"n\");\n");
   PP(os, "   tfp->set_time_resolution(\"p\");\n");
   PP(os, "   tfp->open (vcd_output_filename.c_str());\n");
   PP(os, "#endif\n");
   PP(os, "   long long int cycleCounter = 0;\n");
   PP(os, "   top->" CLOCK_PORT_NAME " = 1;\n");
   PP(os, "   while (!Verilated::gotFinish() && cycleCounter < SIMULATION_MAX)\n");
   PP(os, "   {\n");
   PP(os, "     top->" CLOCK_PORT_NAME " = top->" CLOCK_PORT_NAME " == 0 ? 1 : 0;\n");
   PP(os, "     top->eval();\n");
   PP(os, "#if VM_TRACE\n");
   PP(os, "     if (tfp) tfp->dump (main_time);\n");
   PP(os, "#endif\n");
   PP(os, "     main_time += HALF_CLOCK_PERIOD;\n");
   PP(os, "     cycleCounter++;\n");
   PP(os, "   }\n");
   PP(os, "if(cycleCounter>=SIMULATION_MAX)\n");
   PP(os, "  std::cerr << \"Simulation not completed into " +
              STR(parameters->getOption<long long int>(OPT_max_sim_cycles)) + " cycles\\n\";\n");
   PP(os, "#if VM_TRACE\n");
   PP(os, "   if (tfp) tfp->dump (main_time);\n");
   PP(os, "#endif\n");
   PP(os, "   top->final();\n");
   PP(os, "   #if VM_TRACE\n");
   PP(os, "   tfp->close();\n");
   PP(os, "   delete tfp;\n");
   PP(os, "   #endif\n");
   PP(os, "   delete top;\n");
   PP(os, "   exit(0L);\n");
   PP(os, "}");

   fileOut << os.str() << std::endl;
   fileOut.close();

   return fileName;
}

std::string TestbenchGenerationBaseStep::create_HDL_testbench(bool xilinx_isim) const
{
   if(!parameters->getOption<bool>(OPT_generate_testbench))
   {
      return "";
   }
   INDENT_DBG_MEX(DEBUG_LEVEL_VERY_PEDANTIC, debug_level, "-->Creating HDL testbench");
   const tree_managerRef TM = HLSMgr->get_tree_manager();

   std::string simulation_values_path = output_directory + STR(STR_CST_testbench_generation_basename) + ".txt";
   bool generate_vcd_output =
       (parameters->isOption(OPT_generate_vcd) and parameters->getOption<bool>(OPT_generate_vcd)) or
       (parameters->isOption(OPT_discrepancy) and parameters->getOption<bool>(OPT_discrepancy));

   std::string file_name = output_directory + hdl_testbench_basename + writer->get_extension();

   PRINT_DBG_MEX(DEBUG_LEVEL_VERY_PEDANTIC, debug_level, "  writing testbench");
   writer->write_comment("File automatically generated by: " PACKAGE_NAME " framework version=" PACKAGE_VERSION "\n");
   writer->write_comment("Send any bug to: " PACKAGE_BUGREPORT "\n");
   writer->WriteLicense();
   // write testbench for simulation
   this->write_hdl_testbench(simulation_values_path, generate_vcd_output, xilinx_isim, TM);
   writer->WriteFile(file_name);
   INDENT_DBG_MEX(DEBUG_LEVEL_VERY_PEDANTIC, debug_level, "<--Created HDL testbench");
   return file_name;
}

void TestbenchGenerationBaseStep::write_hdl_testbench(std::string simulation_values_path, bool generate_vcd_output,
                                                      bool xilinx_isim, const tree_managerConstRef TM) const
{
   this->write_underlying_testbench(simulation_values_path, generate_vcd_output, xilinx_isim, TM);

   writer->write("module " + mod->get_id() + "_tb_top;\n");
   writer->write("reg " + STR(CLOCK_PORT_NAME) + ";\n");
   writer->write("initial\nbegin\n");
   writer->write(STR(CLOCK_PORT_NAME) + " = 1;\n");
   writer->write("end\n");

   write_clock_process();

   writer->write(mod->get_id() + "_tb DUT(." + STR(CLOCK_PORT_NAME) + "(" + STR(CLOCK_PORT_NAME) + "));\n");
   writer->write("endmodule\n");
}

void TestbenchGenerationBaseStep::write_initial_block(const std::string& simulation_values_path, bool withMemory,
                                                      const tree_managerConstRef TM, bool generate_vcd_output) const
{
   begin_initial_block();

   /// VCD output generation (optional)
   std::string vcd_output_filename = output_directory + "test.vcd";
   if(generate_vcd_output)
   {
      writer->write_comment("VCD file generation\n");
      writer->write("$dumpfile(\"" + vcd_output_filename + "\");\n");
      bool simulator_supports_dumpvars_directive = parameters->getOption<std::string>(OPT_simulator) == "MODELSIM" ||
                                                   parameters->getOption<std::string>(OPT_simulator) == "ICARUS" ||
                                                   parameters->getOption<std::string>(OPT_simulator) == "XSIM";
      bool dump_all_signals = parameters->isOption(OPT_generate_vcd) && parameters->getOption<bool>(OPT_generate_vcd);
      if(dump_all_signals or not simulator_supports_dumpvars_directive or
         (static_cast<HDLWriter_Language>(parameters->getOption<unsigned int>(OPT_writer_language)) ==
          HDLWriter_Language::VHDL)
#if HAVE_FROM_DISCREPANCY_BUILT
         or not parameters->isOption(OPT_discrepancy) or not parameters->getOption<bool>(OPT_discrepancy) or
         HLSMgr->RDiscr->selected_vcd_signals.empty()
#endif
      )
      {
         writer->write("$dumpvars;\n");
      }
#if HAVE_FROM_DISCREPANCY_BUILT
      else
      {
         for(const auto& sig_scope : HLSMgr->RDiscr->selected_vcd_signals)
         {
            /*
             * since the SignalSelectorVisitor used to select the signals is
             * quite optimistic and it is based only on naming conventions on
             * the signals, it can select more signal than needed or even select
             * some signals that are not present. if this happens, asking the
             * simulator to dump the missing signal through the $dumpvars
             * directive would result in an error, aborting the simulation. for
             * this reason we use the dumpvars directive to select only the
             * scopes, and we then print all the signals in the scope, without
             * naming them one-by-one
             */
            std::string sigscope = sig_scope.first;
            boost::replace_all(sigscope, STR(HIERARCHY_SEPARATOR), ".");
            for(const auto& signame : sig_scope.second)
            {
               writer->write("$dumpvars(1, " + sigscope + signame + ");\n");
            }
         }
      }
#endif
   }

   /// open file with values
   std::string input_values_filename = simulation_values_path;
   open_value_file(input_values_filename);

   /// open file with results
   auto result_file = parameters->getOption<std::string>(OPT_simulation_output);
   open_result_file(result_file);

   /// auxiliary variables initialization
   initialize_auxiliary_variables();
   initialize_input_signals(TM);
   init_extra_signals(withMemory);
   memory_initialization();
   end_initial_block();
}

void TestbenchGenerationBaseStep::init_extra_signals(bool withMemory) const
{
   if(mod->find_member(RETURN_PORT_NAME, port_o_K, cir))
   {
      writer->write("ex_" + STR(RETURN_PORT_NAME) + " = 0;\n");
      writer->write("registered_" + STR(RETURN_PORT_NAME) + " = 0;\n");
      writer->write("\n");
   }
   if(withMemory)
   {
      structural_objectRef M_Rdata_ram_port = mod->find_member("M_Rdata_ram", port_o_K, cir);
      THROW_ASSERT(M_Rdata_ram_port, "M_Rdata_ram port is missing");
      auto M_Rdata_ram_port_n_ports =
          M_Rdata_ram_port->get_kind() == port_vector_o_K ? GetPointer<port_o>(M_Rdata_ram_port)->get_ports_size() : 1;
      for(unsigned int i = 0; i < M_Rdata_ram_port_n_ports; ++i)
      {
         writer->write("reg_DataReady[" + STR(i) + "] = 0;\n\n");
      }
   }
}

void TestbenchGenerationBaseStep::write_output_checks(const tree_managerConstRef TM) const
{
   INDENT_DBG_MEX(DEBUG_LEVEL_VERY_PEDANTIC, debug_level, "-->Writing output checks");
   const HLSFlowStep_Type interface_type = parameters->getOption<HLSFlowStep_Type>(OPT_interface_type);
   if(interface_type == HLSFlowStep_Type::INFERRED_INTERFACE_GENERATION)
   {
      const auto& DesignSignature = HLSMgr->RSim->simulationArgSignature;
      for(const auto& par : DesignSignature)
      {
         auto portInst = mod->find_member(par, port_o_K, cir);
         if(!portInst)
         {
            portInst = mod->find_member(par + "_o", port_o_K, cir);
         }
         if(!portInst)
         {
            portInst = mod->find_member(par + "_dout", port_o_K, cir);
         }
         if(!portInst)
         {
            portInst = mod->find_member("s_axis_" + par + "_TDATA", port_o_K, cir);
         }
         if(!portInst)
         {
            portInst = mod->find_member(par + "_din", port_o_K, cir);
         }
         if(!portInst)
         {
            portInst = mod->find_member("m_axis_" + par + "_TDATA", port_o_K, cir);
         }
         if(!portInst)
         {
            portInst = mod->find_member(par + "_d0", port_o_K, cir);
            if(portInst)
            {
               auto InterfaceType = GetPointer<port_o>(portInst)->get_port_interface();
               if(InterfaceType == port_o::port_interface::PI_DOUT)
               {
                  const auto manage_pidout = [&](const std::string& portID) {
                     auto port_name = portInst->get_id();
                     auto terminate = port_name.size() > 3 ? port_name.size() - std::string("_d" + portID).size() : 0;
                     THROW_ASSERT(port_name.substr(terminate) == "_d" + portID, "inconsistent interface");
                     auto orig_name = port_name.substr(0, terminate);
                     auto port_addr = mod->find_member(orig_name + "_address" + portID, port_o_K, cir);
                     THROW_ASSERT(port_addr && GetPointer<port_o>(port_addr)->get_port_interface() ==
                                                   port_o::port_interface::PI_ADDRESS,
                                  "inconsistent interface");
                     auto port_ce = mod->find_member(orig_name + "_ce" + portID, port_o_K, cir);
                     THROW_ASSERT(port_ce && GetPointer<port_o>(port_ce)->get_port_interface() ==
                                                 port_o::port_interface::PI_CHIPENABLE,
                                  "inconsistent interface");
                     auto port_we = mod->find_member(orig_name + "_we" + portID, port_o_K, cir);
                     THROW_ASSERT(port_we && GetPointer<port_o>(port_we)->get_port_interface() ==
                                                 port_o::port_interface::PI_WRITEENABLE,
                                  "inconsistent interface");
                     auto port_q = mod->find_member(orig_name + "_q" + portID, port_o_K, cir);
                     std::string mem_aggregated;
                     {
                        const auto bitsize = local_port_size(portInst);
                        mem_aggregated = "{";
                        for(unsigned int bitsize_index = 0; bitsize_index < bitsize; bitsize_index = bitsize_index + 8)
                        {
                           if(bitsize_index)
                           {
                              mem_aggregated += ", ";
                           }
                           mem_aggregated += "_bambu_testbench_mem_[paddr" + port_name.substr(0, port_name.size() - 1) +
                                             "0 + " + STR((bitsize - bitsize_index) / 8 - 1) + " - base_addr + " +
                                             port_addr->get_id() + "*" +
                                             STR(GetPointer<port_o>(port_addr)->get_port_alignment()) + "]";
                        }
                        mem_aggregated += "}";
                     }
                     writer->write("always @(posedge " CLOCK_PORT_NAME ")\n");
                     writer->write(STR(STD_OPENING_CHAR));
                     writer->write("begin\n");
                     writer->write("if (" + port_ce->get_id() + " == 1'b1 && " + port_we->get_id() + " == 1'b1)\n");
                     writer->write(STR(STD_OPENING_CHAR));
                     writer->write("begin\n");
                     writer->write(mem_aggregated + " <= " + port_name + ";\n");
                     writer->write(STR(STD_CLOSING_CHAR));
                     writer->write("end\n");
                     if(port_q)
                     {
                        writer->write("else if (" + port_ce->get_id() + " == 1'b1)\n");
                        writer->write(STR(STD_OPENING_CHAR));
                        writer->write("begin\n");
                        writer->write(port_q->get_id() + " <= " + mem_aggregated + ";\n");
                        writer->write(STR(STD_CLOSING_CHAR));
                        writer->write("end\n");
                     }
                     writer->write(STR(STD_CLOSING_CHAR));
                     writer->write("end\n");
                  };
                  manage_pidout("0");

                  portInst = mod->find_member(par + "_d1", port_o_K, cir);
                  if(portInst)
                  {
                     InterfaceType = GetPointer<port_o>(portInst)->get_port_interface();
                     if(InterfaceType == port_o::port_interface::PI_DOUT)
                     {
                        manage_pidout("1");
                     }
                  }
                  continue;
               }
               else
               {
                  portInst = structural_objectRef();
               }
            }
         }
         if(!portInst)
         {
            portInst = mod->find_member(par + "_q0", port_o_K, cir);
            if(portInst)
            {
               auto InterfaceType = GetPointer<port_o>(portInst)->get_port_interface();
               if(InterfaceType == port_o::port_interface::PI_DIN)
               {
                  const auto manage_pidin = [&](const std::string& portID) {
                     auto port_name = portInst->get_id();
                     auto terminate = port_name.size() > 3 ? port_name.size() - std::string("_q" + portID).size() : 0;
                     THROW_ASSERT(port_name.substr(terminate) == "_q" + portID, "inconsistent interface");
                     auto orig_name = port_name.substr(0, terminate);
                     auto port_addr = mod->find_member(orig_name + "_address" + portID, port_o_K, cir);
                     THROW_ASSERT(port_addr && GetPointer<port_o>(port_addr)->get_port_interface() ==
                                                   port_o::port_interface::PI_ADDRESS,
                                  "inconsistent interface");
                     auto port_ce = mod->find_member(orig_name + "_ce" + portID, port_o_K, cir);
                     THROW_ASSERT(port_ce && GetPointer<port_o>(port_ce)->get_port_interface() ==
                                                 port_o::port_interface::PI_CHIPENABLE,
                                  "inconsistent interface");
                     std::string mem_aggregated;
                     {
                        const auto bitsize = local_port_size(portInst);
                        mem_aggregated = "{";
                        for(unsigned int bitsize_index = 0; bitsize_index < bitsize; bitsize_index = bitsize_index + 8)
                        {
                           if(bitsize_index)
                           {
                              mem_aggregated += ", ";
                           }
                           mem_aggregated += "_bambu_testbench_mem_[paddr" + port_name.substr(0, port_name.size() - 1) +
                                             "0 + " + STR(bitsize <= 8 ? 0 : ((bitsize - bitsize_index) / 8 - 1)) +
                                             " - base_addr + " + port_addr->get_id() + "*" +
                                             STR(GetPointer<port_o>(port_addr)->get_port_alignment()) + "]";
                        }
                        mem_aggregated += "}";
                     }
                     writer->write("always @(posedge " CLOCK_PORT_NAME ")\n");
                     writer->write(STR(STD_OPENING_CHAR));
                     writer->write("begin\n");
                     writer->write("if (" + port_ce->get_id() + " == 1'b1)\n");
                     writer->write(STR(STD_OPENING_CHAR));
                     writer->write("begin\n");
                     writer->write(port_name + " <= " + mem_aggregated + ";\n");
                     writer->write(STR(STD_CLOSING_CHAR));
                     writer->write("end\n");
                     writer->write(STR(STD_CLOSING_CHAR));
                     writer->write("end\n");
                  };
                  manage_pidin("0");
                  portInst = mod->find_member(par + "_q1", port_o_K, cir);
                  if(portInst)
                  {
                     InterfaceType = GetPointer<port_o>(portInst)->get_port_interface();
                     if(InterfaceType == port_o::port_interface::PI_DIN)
                     {
                        manage_pidin("1");
                     }
                  }
                  continue;
               }
               else
               {
                  portInst = structural_objectRef();
               }
            }
         }
         THROW_ASSERT(portInst, "unexpected condition: " + par);
         auto InterfaceType = GetPointer<port_o>(portInst)->get_port_interface();
         auto port_name = portInst->get_id();
         if(InterfaceType == port_o::port_interface::PI_WNONE)
         {
            auto port_vld = mod->find_member(port_name + "_vld", port_o_K, cir);
            auto has_valid =
                port_vld && GetPointer<port_o>(port_vld)->get_port_interface() == port_o::port_interface::PI_WVALID;
            writer->write("always @(negedge " CLOCK_PORT_NAME ")\n");
            writer->write(STR(STD_OPENING_CHAR));
            writer->write("begin\n");
            writer->write("if (" + (has_valid ? port_vld->get_id() : DONE_PORT_NAME) + " == 1)\n");
            writer->write(STR(STD_OPENING_CHAR));
            writer->write("begin\n");
            writer->write("registered_" + port_name + " <= " + port_name + ";\n");
            writer->write(STR(STD_CLOSING_CHAR));
            writer->write("end\n");
            writer->write(STR(STD_CLOSING_CHAR));
            writer->write("end\n");
         }
         else if(InterfaceType == port_o::port_interface::PI_FDIN || InterfaceType == port_o::port_interface::PI_FDOUT)
         {
            structural_objectRef port_write;
            if(boost::ends_with(port_name, "_din"))
            {
               port_write = mod->find_member(port_name.substr(0, port_name.size() - sizeof("_din") + 1U) + "_write",
                                             port_o_K, cir);
               THROW_ASSERT(port_write && GetPointer<port_o>(port_write)->get_port_interface() ==
                                              port_o::port_interface::PI_WRITE,
                            "unexpected condition");
            }
            else if(boost::ends_with(port_name, "_dout"))
            {
               port_write = mod->find_member(port_name.substr(0, port_name.size() - sizeof("_dout") + 1U) + "_read",
                                             port_o_K, cir);
               THROW_ASSERT(port_write &&
                                GetPointer<port_o>(port_write)->get_port_interface() == port_o::port_interface::PI_READ,
                            "unexpected condition");
            }
            else if(boost::ends_with(port_name, "_TDATA"))
            {
               port_write = mod->find_member(port_name.substr(0, port_name.size() - sizeof("_TDATA") + 1U) + "_TVALID",
                                             port_o_K, cir);
               THROW_ASSERT(port_write && (GetPointer<port_o>(port_write)->get_port_interface() ==
                                               port_o::port_interface::PI_M_AXIS_TVALID ||
                                           GetPointer<port_o>(port_write)->get_port_interface() ==
                                               port_o::port_interface::PI_S_AXIS_TVALID),
                            "unexpected condition");
            }
            THROW_ASSERT(port_write, "");

            writer->write("always @(negedge " CLOCK_PORT_NAME ")\n");
            writer->write(STR(STD_OPENING_CHAR));
            writer->write("begin\n");
            writer->write("if (" + port_write->get_id() + " == 1)\n");
            writer->write(STR(STD_OPENING_CHAR));
            writer->write("begin\n");
            if(InterfaceType == port_o::port_interface::PI_FDIN)
            {
               writer->write("registered_" + port_name + "[fifo_counter_" + port_name + "] <= " + port_name + ";\n");
            }
            writer->write("fifo_counter_" + port_name + " <= fifo_counter_" + port_name + " + 1;\n");
            writer->write(STR(STD_CLOSING_CHAR));
            writer->write("end\n");
            writer->write(STR(STD_CLOSING_CHAR));
            writer->write("end\n");
         }
      }
   }
   writer->write("always @(negedge " CLOCK_PORT_NAME ")\n");
   writer->write(STR(STD_OPENING_CHAR));
   writer->write("begin\n");
   writer->write("if (start_results_comparison == 1)\n");
   writer->write(STR(STD_OPENING_CHAR));
   writer->write("begin\n");

   if(interface_type == HLSFlowStep_Type::MINIMAL_INTERFACE_GENERATION or
      interface_type == HLSFlowStep_Type::INFERRED_INTERFACE_GENERATION or
      interface_type == HLSFlowStep_Type::INTERFACE_CS_GENERATION)
   {
      const auto& DesignSignature = HLSMgr->RSim->simulationArgSignature;
      for(const auto& par : DesignSignature)
      {
         auto portInst = mod->find_member(par, port_o_K, cir);
         if(!portInst)
         {
            portInst = mod->find_member(par + "_o", port_o_K, cir);
         }
         if(!portInst)
         {
            portInst = mod->find_member(par + "_dout", port_o_K, cir);
         }
         if(!portInst)
         {
            portInst = mod->find_member("s_axis_" + par + "_TDATA", port_o_K, cir);
         }
         if(!portInst)
         {
            portInst = mod->find_member(par + "_din", port_o_K, cir);
         }
         if(!portInst)
         {
            portInst = mod->find_member("m_axis_" + par + "_TDATA", port_o_K, cir);
         }
         if(!portInst)
         {
            portInst = mod->find_member(par + "_d0", port_o_K, cir);
         }
         if(!portInst)
         {
            portInst = mod->find_member(par + "_q0", port_o_K, cir);
         }
         THROW_ASSERT(portInst, "unexpected condition");
         auto InterfaceType = GetPointer<port_o>(portInst)->get_port_interface();
         if(InterfaceType == port_o::port_interface::PI_DEFAULT)
         {
            if(GetPointer<port_o>(portInst)->get_is_memory() ||
               (GetPointer<port_o>(portInst)->get_is_extern() && GetPointer<port_o>(portInst)->get_is_global()) ||
               !portInst->get_typeRef()->treenode || !tree_helper::is_a_pointer(TM, portInst->get_typeRef()->treenode))
            {
               continue;
            }

            std::string unmangled_name = portInst->get_id();
            std::string port_name = HDL_manager::convert_to_identifier(writer.get(), unmangled_name);
            std::string output_name = "ex_" + unmangled_name;
            unsigned long long int bitsize;
            bool is_real;
            const auto pi_node = TM->CGetTreeReindex(portInst->get_typeRef()->treenode);
            if(tree_helper::IsArrayEquivType(pi_node))
            {
               const auto pt_type = tree_helper::CGetArrayBaseType(pi_node);
               bitsize = tree_helper::Size(pt_type);
               is_real = tree_helper::IsRealType(pt_type);
            }
            else
            {
               const auto port_type = tree_helper::CGetType(pi_node);
               auto pt_type = tree_helper::CGetPointedType(port_type);
               if(tree_helper::IsArrayEquivType(pt_type))
               {
                  pt_type = tree_helper::CGetArrayBaseType(pt_type);
               }
               bitsize = tree_helper::Size(pt_type);
               is_real = tree_helper::IsRealType(pt_type);
            }
            writer->write("\n");
            writer->write_comment("OPTIONAL - Read a value for " + unmangled_name +
                                  " --------------------------------------------------------------\n");

            writer->write("_i_ = 0;\n");
            writer->write("while (_ch_ == \"/\" || _ch_ == \"\\n\" || _ch_ == \"o\")\n");
            writer->write(STR(STD_OPENING_CHAR));
            writer->write("begin\n");
            {
               writer->write("if (_ch_ == \"o\")\n");
               writer->write(STR(STD_OPENING_CHAR));
               writer->write("begin\n");
               {
                  writer->write("compare_outputs = 1;\n");
                  writer->write(R"(_r_ = $fscanf(file,"%b\n", )" + output_name + "); ");
                  writer->write_comment("expected format: bbb...b (example: 00101110)\n");

                  writer->write("if (_r_ != 1)\n");
                  writer->write(STR(STD_OPENING_CHAR));
                  writer->write("begin\n");
                  {
                     writer->write_comment("error\n");
                     writer->write("$display(\"ERROR - Unknown error while reading the file. Character found: %c\", "
                                   "_ch_[7:0]);\n");
                     writer->write("$fclose(res_file);\n");
                     writer->write("$fclose(file);\n");
                     writer->write("$finish;\n");
                  }
                  writer->write(STR(STD_CLOSING_CHAR));
                  writer->write("end\n");

                  size_t escaped_pos = port_name.find('\\');
                  std::string nonescaped_name = port_name;
                  if(escaped_pos != std::string::npos)
                  {
                     nonescaped_name.erase(std::remove(nonescaped_name.begin(), nonescaped_name.end(), '\\'),
                                           nonescaped_name.end());
                  }
                  if(is_real)
                  {
                     if(output_level >= OUTPUT_LEVEL_VERY_PEDANTIC)
                     {
                        writer->write("$display(\" comparison = %b " + nonescaped_name +
                                      " = %d "
                                      " _bambu_testbench_mem_[" +
                                      nonescaped_name + " + %d - base_addr] = %20.20f  expected = %20.20f \", ");
                        writer->write("{");
                        for(unsigned int bitsize_index = 0; bitsize_index < bitsize; bitsize_index = bitsize_index + 8)
                        {
                           if(bitsize_index)
                           {
                              writer->write(", ");
                           }
                           writer->write("_bambu_testbench_mem_[" + port_name + " + _i_*" + STR(bitsize / 8) + " + " +
                                         STR((bitsize - bitsize_index) / 8 - 1) + " - base_addr]");
                        }
                        writer->write("} == " + output_name + ", ");
                        writer->write(port_name + ", _i_*" + STR(bitsize / 8) + ", " +
                                      (bitsize == 32 ? "bits32_to_real64" : "$bitstoreal") + "({");
                        for(unsigned int bitsize_index = 0; bitsize_index < bitsize; bitsize_index = bitsize_index + 8)
                        {
                           if(bitsize_index)
                           {
                              writer->write(", ");
                           }
                           writer->write("_bambu_testbench_mem_[" + port_name + " + _i_*" + STR(bitsize / 8) + " + " +
                                         STR((bitsize - bitsize_index) / 8 - 1) + " - base_addr]");
                        }
                        writer->write("}), " + STR(bitsize == 32 ? "bits32_to_real64" : "$bitstoreal") + "(" +
                                      output_name + "));\n");
                     }
                     if(bitsize == 32 || bitsize == 64)
                     {
                        if(output_level >= OUTPUT_LEVEL_VERY_PEDANTIC)
                        {
                           writer->write(R"($display(" FP error %f \n", compute_ulp)" +
                                         (bitsize == 32 ? STR(32) : STR(64)) + "({");
                           for(unsigned int bitsize_index = 0; bitsize_index < bitsize;
                               bitsize_index = bitsize_index + 8)
                           {
                              if(bitsize_index)
                              {
                                 writer->write(", ");
                              }
                              writer->write("_bambu_testbench_mem_[" + port_name + " + _i_*" + STR(bitsize / 8) +
                                            " + " + STR((bitsize - bitsize_index) / 8 - 1) + " - base_addr]");
                           }
                           writer->write("}, " + output_name);
                           writer->write("));\n");
                        }
                        writer->write("if (compute_ulp" + (bitsize == 32 ? STR(32) : STR(64)) + "({");
                        for(unsigned int bitsize_index = 0; bitsize_index < bitsize; bitsize_index = bitsize_index + 8)
                        {
                           if(bitsize_index)
                           {
                              writer->write(", ");
                           }
                           writer->write("_bambu_testbench_mem_[" + port_name + " + _i_*" + STR(bitsize / 8) + " + " +
                                         STR((bitsize - bitsize_index) / 8 - 1) + " - base_addr]");
                        }
                        writer->write("}, " + output_name);
                        if(bitsize == 64)
                        {
                           writer->write(") > " + STR(parameters->getOption<double>(OPT_max_ulp)) + ".0)\n");
                        }
                        else
                        {
                           writer->write(") > " + STR(parameters->getOption<double>(OPT_max_ulp)) + ")\n");
                        }
                     }
                     else
                     {
                        THROW_ERROR_CODE(NODE_NOT_YET_SUPPORTED_EC,
                                         "floating point precision not yet supported: " + STR(bitsize));
                     }
                  }
                  else
                  {
                     if(output_level >= OUTPUT_LEVEL_VERY_PEDANTIC)
                     {
                        writer->write("$display(\"" + nonescaped_name + " = _bambu_testbench_mem_[" + nonescaped_name +
                                      " + %d - base_addr] = %d  expected = %d \\n\", _i_, _bambu_testbench_mem_[(" +
                                      port_name + " - base_addr) + _i_], " + output_name + ");\n");
                     }
                     writer->write("if (_bambu_testbench_mem_[(" + port_name +
                                   " - base_addr) + _i_] !== " + output_name + ")\n");
                  }
                  writer->write(STR(STD_OPENING_CHAR));
                  writer->write("begin\n");
                  writer->write("success = 0;\n");
                  writer->write(STR(STD_CLOSING_CHAR));
                  writer->write("end\n");

                  writer->write("_i_ = _i_ + 1;\n");
                  writer->write("_ch_ = $fgetc(file);\n");
               }
               writer->write(STR(STD_CLOSING_CHAR));
               writer->write("end\n");

               writer->write("else\n");
               writer->write(STR(STD_OPENING_CHAR));
               writer->write("begin\n");
               {
                  writer->write_comment("skip comments and empty lines\n");
                  writer->write("_r_ = $fgets(line, file);\n");
                  writer->write("_ch_ = $fgetc(file);\n");
               }
               writer->write(STR(STD_CLOSING_CHAR));
               writer->write("end\n");
            }
            writer->write(STR(STD_CLOSING_CHAR));
            writer->write("end\n");

            writer->write("if (_ch_ == \"e\")\n");
            writer->write(STR(STD_OPENING_CHAR));
            writer->write("begin\n");
            writer->write("_r_ = $fgets(line, file);\n");
            writer->write("_ch_ = $fgetc(file);\n");
            writer->write(STR(STD_CLOSING_CHAR));
            writer->write("end\n");
            writer->write("else\n");
            writer->write("begin\n");
            writer->write(STR(STD_OPENING_CHAR));
            writer->write_comment("error\n");
            writer->write(
                "$display(\"ERROR - Unknown error while reading the file. Character found: %c\", _ch_[7:0]);\n");
            writer->write("$fclose(res_file);\n");
            writer->write("$fclose(file);\n");
            writer->write("$finish;\n");
            writer->write(STR(STD_CLOSING_CHAR));
            writer->write("end\n");
         }
         else if(InterfaceType == port_o::port_interface::PI_RNONE || InterfaceType == port_o::port_interface::PI_DIN ||
                 InterfaceType == port_o::port_interface::PI_FDOUT)
         {
            writer->write("\n");
            writer->write_comment("OPTIONAL - skip expected value for " + portInst->get_id() +
                                  " --------------------------------------------------------------\n");

            writer->write("_i_ = 0;\n");
            writer->write("while (_ch_ == \"/\" || _ch_ == \"\\n\" || _ch_ == \"o\")\n");
            writer->write(STR(STD_OPENING_CHAR));
            writer->write("begin\n");
            {
               writer->write("if (_ch_ == \"o\")\n");
               writer->write(STR(STD_OPENING_CHAR));
               writer->write("begin\n");
               {
                  writer->write("compare_outputs = 1;\n");
                  writer->write("_ch_ = $fgetc(file);\n");
                  writer->write(R"(while (_ch_ == "\n" || _ch_ == "0" || _ch_ == "1") )");
                  writer->write("_ch_ = $fgetc(file);\n");
                  writer->write("_i_ = _i_ + 1;\n");
               }
               writer->write(STR(STD_CLOSING_CHAR));
               writer->write("end\n");

               writer->write("else\n");
               writer->write(STR(STD_OPENING_CHAR));
               writer->write("begin\n");
               {
                  writer->write_comment("skip comments and empty lines\n");
                  writer->write("_r_ = $fgets(line, file);\n");
                  writer->write("_ch_ = $fgetc(file);\n");
               }
               writer->write(STR(STD_CLOSING_CHAR));
               writer->write("end\n");
            }
            writer->write(STR(STD_CLOSING_CHAR));
            writer->write("end\n");

            writer->write("if (_ch_ == \"e\")\n");
            writer->write(STR(STD_OPENING_CHAR));
            writer->write("begin\n");
            writer->write("_r_ = $fgets(line, file);\n");
            writer->write("_ch_ = $fgetc(file);\n");
            writer->write(STR(STD_CLOSING_CHAR));
            writer->write("end\n");
            writer->write("else\n");
            writer->write("begin\n");
            writer->write(STR(STD_OPENING_CHAR));
            writer->write_comment("error\n");
            writer->write(
                "$display(\"ERROR - Unknown error while reading the file. Character found: %c\", _ch_[7:0]);\n");
            writer->write("$fclose(res_file);\n");
            writer->write("$fclose(file);\n");
            writer->write("$finish;\n");
            writer->write(STR(STD_CLOSING_CHAR));
            writer->write("end\n");
         }
         else if(InterfaceType == port_o::port_interface::PI_WNONE)
         {
            auto orig_name = portInst->get_id();
            auto port_to_be_compared = "registered_" + orig_name;
            std::string output_name = "ex_" + orig_name;
            writer->write("\n");
            writer->write_comment("OPTIONAL - Read a value for " + orig_name +
                                  " --------------------------------------------------------------\n");

            writer->write("_i_ = 0;\n");
            writer->write("while (_ch_ == \"/\" || _ch_ == \"\\n\" || _ch_ == \"o\")\n");
            writer->write(STR(STD_OPENING_CHAR));
            writer->write("begin\n");
            {
               writer->write("if (_ch_ == \"o\")\n");
               writer->write(STR(STD_OPENING_CHAR));
               writer->write("begin\n");
               {
                  writer->write("compare_outputs = 1;\n");
                  writer->write(R"(_r_ = $fscanf(file,"%b\n", )" + output_name + "); ");
                  writer->write_comment("expected format: bbb...b (example: 00101110)\n");
                  writer->write("if (_r_ != 1)\n");
                  writer->write(STR(STD_OPENING_CHAR));
                  writer->write("begin\n");
                  {
                     writer->write_comment("error\n");
                     writer->write("$display(\"ERROR - Unknown error while reading the file. Character found: %c\", "
                                   "_ch_[7:0]);\n");
                     writer->write("$fclose(res_file);\n");
                     writer->write("$fclose(file);\n");
                     writer->write("$finish;\n");
                  }
                  writer->write(STR(STD_CLOSING_CHAR));
                  writer->write("end\n");
                  writer->write("else\n");
                  writer->write(STR(STD_OPENING_CHAR));
                  writer->write("begin\n");
                  {
                     if(output_level >= OUTPUT_LEVEL_VERY_PEDANTIC)
                     {
                        writer->write("$display(\"Value found for output " + orig_name + ": %b\", " + output_name +
                                      ");\n");
                     }
                  }
                  writer->write(STR(STD_CLOSING_CHAR));
                  writer->write("end\n");

                  if(portInst->get_typeRef()->type == structural_type_descriptor::REAL)
                  {
                     if(GET_TYPE_SIZE(portInst) == 32)
                     {
                        writer->write("$display(\" " + orig_name +
                                      " = %20.20f   expected = %20.20f \", bits32_to_real64(" + port_to_be_compared +
                                      "), bits32_to_real64(" + output_name + "));\n");
                        writer->write(R"($display(" FP error %f \n", compute_ulp32()" + port_to_be_compared + ", " +
                                      output_name + "));\n");
                        writer->write("if (compute_ulp32(" + port_to_be_compared + ", " + output_name + ") > " +
                                      STR(parameters->getOption<double>(OPT_max_ulp)) + ")\n");
                     }
                     else if(GET_TYPE_SIZE(portInst) == 64)
                     {
                        writer->write("$display(\" " + orig_name + " = %20.20f   expected = %20.20f \", $bitstoreal(" +
                                      port_to_be_compared + "), $bitstoreal(" + output_name + "));\n");
                        writer->write(R"($display(" FP error %f \n", compute_ulp64()" + port_to_be_compared + ", " +
                                      output_name + "));\n");
                        writer->write("if (compute_ulp64(" + port_to_be_compared + ", " + output_name + ") > " +
                                      STR(parameters->getOption<double>(OPT_max_ulp)) + ".0)\n");
                     }
                     else
                     {
                        THROW_ERROR_CODE(NODE_NOT_YET_SUPPORTED_EC,
                                         "floating point precision not yet supported: " + STR(GET_TYPE_SIZE(portInst)));
                     }
                  }
                  else
                  {
                     if(GET_TYPE_SIZE(portInst) > 64)
                     {
                        writer->write("$display(\" " + orig_name + " = %x   expected = %x \\n\", " +
                                      port_to_be_compared + ", " + output_name + ");\n");
                     }
                     else
                     {
                        writer->write("$display(\" " + orig_name + " = %d   expected = %d \\n\", " +
                                      port_to_be_compared + ", " + output_name + ");\n");
                     }
                     writer->write("if (" + port_to_be_compared + " !== " + output_name + ")\n");
                  }
                  writer->write(STR(STD_OPENING_CHAR));
                  writer->write("begin\n");
                  writer->write("success = 0;\n");
                  writer->write(STR(STD_CLOSING_CHAR));
                  writer->write("end\n");

                  writer->write("_i_ = _i_ + 1;\n");
                  writer->write("_ch_ = $fgetc(file);\n");
               }
               writer->write(STR(STD_CLOSING_CHAR));
               writer->write("end\n");

               writer->write("else\n");
               writer->write(STR(STD_OPENING_CHAR));
               writer->write("begin\n");
               {
                  writer->write_comment("skip comments and empty lines\n");
                  writer->write("_r_ = $fgets(line, file);\n");
                  writer->write("_ch_ = $fgetc(file);\n");
               }
               writer->write(STR(STD_CLOSING_CHAR));
               writer->write("end\n");
            }
            writer->write(STR(STD_CLOSING_CHAR));
            writer->write("end\n");

            writer->write("if (_ch_ == \"e\")\n");
            writer->write(STR(STD_OPENING_CHAR));
            writer->write("begin\n");
            writer->write("_r_ = $fgets(line, file);\n");
            writer->write("_ch_ = $fgetc(file);\n");
            writer->write(STR(STD_CLOSING_CHAR));
            writer->write("end\n");
            writer->write("else\n");
            writer->write("begin\n");
            writer->write(STR(STD_OPENING_CHAR));
            writer->write_comment("error\n");
            writer->write(
                "$display(\"ERROR - Unknown error while reading the file. Character found: %c\", _ch_[7:0]);\n");
            writer->write("$fclose(res_file);\n");
            writer->write("$fclose(file);\n");
            writer->write("$finish;\n");
            writer->write(STR(STD_CLOSING_CHAR));
            writer->write("end\n");
         }
         else if(InterfaceType == port_o::port_interface::PI_FDIN)
         {
            auto orig_name = portInst->get_id();
            auto port_to_be_compared = "registered_" + orig_name + "[_i_]";
            std::string output_name = "ex_" + orig_name;
            writer->write("\n");
            writer->write_comment("OPTIONAL - Read a value for " + orig_name +
                                  " --------------------------------------------------------------\n");

            writer->write("_i_ = 0;\n");
            writer->write("while (_ch_ == \"/\" || _ch_ == \"\\n\" || _ch_ == \"o\")\n");
            writer->write(STR(STD_OPENING_CHAR));
            writer->write("begin\n");
            {
               writer->write("if (_ch_ == \"o\")\n");
               writer->write(STR(STD_OPENING_CHAR));
               writer->write("begin\n");
               {
                  writer->write("compare_outputs = 1;\n");
                  writer->write(R"(_r_ = $fscanf(file,"%b\n", )" + output_name + "); ");
                  writer->write_comment("expected format: bbb...b (example: 00101110)\n");
                  writer->write("if (_r_ != 1)\n");
                  writer->write(STR(STD_OPENING_CHAR));
                  writer->write("begin\n");
                  {
                     writer->write_comment("error\n");
                     writer->write("$display(\"ERROR - Unknown error while reading the file. Character found: %c\", "
                                   "_ch_[7:0]);\n");
                     writer->write("$fclose(res_file);\n");
                     writer->write("$fclose(file);\n");
                     writer->write("$finish;\n");
                  }
                  writer->write(STR(STD_CLOSING_CHAR));
                  writer->write("end\n");
                  writer->write("else\n");
                  writer->write(STR(STD_OPENING_CHAR));
                  writer->write("begin\n");
                  {
                     if(output_level >= OUTPUT_LEVEL_VERY_PEDANTIC)
                     {
                        writer->write("$display(\"Value found for output " + orig_name + ": %b\", " + output_name +
                                      ");\n");
                     }
                  }
                  writer->write(STR(STD_CLOSING_CHAR));
                  writer->write("end\n");

                  if(portInst->get_typeRef()->type == structural_type_descriptor::REAL)
                  {
                     if(GET_TYPE_SIZE(portInst) == 32)
                     {
                        writer->write("$display(\" " + orig_name +
                                      " = %20.20f   expected = %20.20f \", bits32_to_real64(" + port_to_be_compared +
                                      "), bits32_to_real64(" + output_name + "));\n");
                        writer->write(R"($display(" FP error %f \n", compute_ulp32()" + port_to_be_compared + ", " +
                                      output_name + "));\n");
                        writer->write("if (compute_ulp32(" + port_to_be_compared + ", " + output_name + ") > " +
                                      STR(parameters->getOption<double>(OPT_max_ulp)) + ")\n");
                     }
                     else if(GET_TYPE_SIZE(portInst) == 64)
                     {
                        writer->write("$display(\" " + orig_name + " = %20.20f   expected = %20.20f \", $bitstoreal(" +
                                      port_to_be_compared + "), $bitstoreal(" + output_name + "));\n");
                        writer->write(R"($display(" FP error %f \n", compute_ulp64()" + port_to_be_compared + ", " +
                                      output_name + "));\n");
                        writer->write("if (compute_ulp64(" + port_to_be_compared + ", " + output_name + ") > " +
                                      STR(parameters->getOption<double>(OPT_max_ulp)) + ".0)\n");
                     }
                     else
                     {
                        THROW_ERROR_CODE(NODE_NOT_YET_SUPPORTED_EC,
                                         "floating point precision not yet supported: " + STR(GET_TYPE_SIZE(portInst)));
                     }
                  }
                  else
                  {
                     if(GET_TYPE_SIZE(portInst) > 64)
                     {
                        writer->write("$display(\" " + orig_name + " = %x   expected = %x \\n\", " +
                                      port_to_be_compared + ", " + output_name + ");\n");
                     }
                     else
                     {
                        writer->write("$display(\" " + orig_name + " = %d   expected = %d \\n\", " +
                                      port_to_be_compared + ", " + output_name + ");\n");
                     }
                     writer->write("if (" + port_to_be_compared + " !== " + output_name + ")\n");
                  }
                  writer->write(STR(STD_OPENING_CHAR));
                  writer->write("begin\n");
                  writer->write("success = 0;\n");
                  writer->write(STR(STD_CLOSING_CHAR));
                  writer->write("end\n");

                  writer->write("_i_ = _i_ + 1;\n");
                  writer->write("_ch_ = $fgetc(file);\n");
               }
               writer->write(STR(STD_CLOSING_CHAR));
               writer->write("end\n");

               writer->write("else\n");
               writer->write(STR(STD_OPENING_CHAR));
               writer->write("begin\n");
               {
                  writer->write_comment("skip comments and empty lines\n");
                  writer->write("_r_ = $fgets(line, file);\n");
                  writer->write("_ch_ = $fgetc(file);\n");
               }
               writer->write(STR(STD_CLOSING_CHAR));
               writer->write("end\n");
            }
            writer->write(STR(STD_CLOSING_CHAR));
            writer->write("end\n");

            writer->write("if (_ch_ == \"e\")\n");
            writer->write(STR(STD_OPENING_CHAR));
            writer->write("begin\n");
            writer->write("_r_ = $fgets(line, file);\n");
            writer->write("_ch_ = $fgetc(file);\n");
            writer->write(STR(STD_CLOSING_CHAR));
            writer->write("end\n");
            writer->write("else\n");
            writer->write("begin\n");
            writer->write(STR(STD_OPENING_CHAR));
            writer->write_comment("error\n");
            writer->write(
                "$display(\"ERROR - Unknown error while reading the file. Character found: %c\", _ch_[7:0]);\n");
            writer->write("$fclose(res_file);\n");
            writer->write("$fclose(file);\n");
            writer->write("$finish;\n");
            writer->write(STR(STD_CLOSING_CHAR));
            writer->write("end\n");
         }
         else if(InterfaceType == port_o::port_interface::PI_DOUT)
         {
            auto port_name = portInst->get_id();
            auto terminate = port_name.size() > 3 ? port_name.size() - sizeof("_d0") + 1 : 0;
            THROW_ASSERT(port_name.substr(terminate) == "_d0", "inconsistent interface");
            auto orig_name = port_name.substr(0, terminate);

            std::string port_to_be_compared;
            {
               const auto bitsize = local_port_size(portInst);
               const auto port_addr = mod->find_member(orig_name + "_address0", port_o_K, cir);
               THROW_ASSERT(port_addr && GetPointer<port_o>(port_addr)->get_port_interface() ==
                                             port_o::port_interface::PI_ADDRESS,
                            "inconsistent interface");

               port_to_be_compared = "{";
               for(unsigned int bitsize_index = 0; bitsize_index < bitsize; bitsize_index = bitsize_index + 8)
               {
                  if(bitsize_index)
                  {
                     port_to_be_compared += ", ";
                  }
                  port_to_be_compared += "_bambu_testbench_mem_[paddr" + port_name + " + " +
                                         STR((bitsize - bitsize_index) / 8 - 1) + " - base_addr + _i_*" +
                                         STR(GetPointer<port_o>(port_addr)->get_port_alignment()) + "]";
               }
               port_to_be_compared += "}";
            }
            std::string output_name = "ex_" + port_name;
            writer->write("\n");
            writer->write_comment("OPTIONAL - Read a value for " + orig_name +
                                  " --------------------------------------------------------------\n");

            writer->write("_i_ = 0;\n");
            writer->write("while (_ch_ == \"/\" || _ch_ == \"\\n\" || _ch_ == \"o\")\n");
            writer->write(STR(STD_OPENING_CHAR));
            writer->write("begin\n");
            {
               writer->write("if (_ch_ == \"o\")\n");
               writer->write(STR(STD_OPENING_CHAR));
               writer->write("begin\n");
               {
                  writer->write("compare_outputs = 1;\n");
                  writer->write(R"(_r_ = $fscanf(file,"%b\n", )" + output_name + "); ");
                  writer->write_comment("expected format: bbb...b (example: 00101110)\n");
                  writer->write("if (_r_ != 1)\n");
                  writer->write(STR(STD_OPENING_CHAR));
                  writer->write("begin\n");
                  {
                     writer->write_comment("error\n");
                     writer->write("$display(\"ERROR - Unknown error while reading the file. Character found: %c\", "
                                   "_ch_[7:0]);\n");
                     writer->write("$fclose(res_file);\n");
                     writer->write("$fclose(file);\n");
                     writer->write("$finish;\n");
                  }
                  writer->write(STR(STD_CLOSING_CHAR));
                  writer->write("end\n");
                  writer->write("else\n");
                  writer->write(STR(STD_OPENING_CHAR));
                  writer->write("begin\n");
                  {
                     if(output_level >= OUTPUT_LEVEL_VERY_PEDANTIC)
                     {
                        writer->write("$display(\"Value found for output " + orig_name + ": %b\", " + output_name +
                                      ");\n");
                     }
                  }
                  writer->write(STR(STD_CLOSING_CHAR));
                  writer->write("end\n");

                  if(portInst->get_typeRef()->type == structural_type_descriptor::REAL)
                  {
                     if(GET_TYPE_SIZE(portInst) == 32)
                     {
                        writer->write("$display(\" " + orig_name +
                                      " = %20.20f   expected = %20.20f \", bits32_to_real64(" + port_to_be_compared +
                                      "), bits32_to_real64(" + output_name + "));\n");
                        writer->write(R"($display(" FP error %f \n", compute_ulp32()" + port_to_be_compared + ", " +
                                      output_name + "));\n");
                        writer->write("if (compute_ulp32(" + port_to_be_compared + ", " + output_name + ") > " +
                                      STR(parameters->getOption<double>(OPT_max_ulp)) + ")\n");
                     }
                     else if(GET_TYPE_SIZE(portInst) == 64)
                     {
                        writer->write("$display(\" " + orig_name + " = %20.20f   expected = %20.20f \", $bitstoreal(" +
                                      port_to_be_compared + "), $bitstoreal(" + output_name + "));\n");
                        writer->write(R"($display(" FP error %f \n", compute_ulp64()" + port_to_be_compared + ", " +
                                      output_name + "));\n");
                        writer->write("if (compute_ulp64(" + port_to_be_compared + ", " + output_name + ") > " +
                                      STR(parameters->getOption<double>(OPT_max_ulp)) + ".0)\n");
                     }
                     else
                     {
                        THROW_ERROR_CODE(NODE_NOT_YET_SUPPORTED_EC,
                                         "floating point precision not yet supported: " + STR(GET_TYPE_SIZE(portInst)));
                     }
                  }
                  else
                  {
                     if(GET_TYPE_SIZE(portInst) > 64)
                     {
                        writer->write("$display(\" " + orig_name + " = %x   expected = %x \\n\", " +
                                      port_to_be_compared + ", " + output_name + ");\n");
                     }
                     else
                     {
                        writer->write("$display(\" " + orig_name + " = %d   expected = %d \\n\", " +
                                      port_to_be_compared + ", " + output_name + ");\n");
                     }
                     writer->write("if (" + port_to_be_compared + " !== " + output_name + ")\n");
                  }
                  writer->write(STR(STD_OPENING_CHAR));
                  writer->write("begin\n");
                  writer->write("success = 0;\n");
                  writer->write(STR(STD_CLOSING_CHAR));
                  writer->write("end\n");

                  writer->write("_i_ = _i_ + 1;\n");
                  writer->write("_ch_ = $fgetc(file);\n");
               }
               writer->write(STR(STD_CLOSING_CHAR));
               writer->write("end\n");

               writer->write("else\n");
               writer->write(STR(STD_OPENING_CHAR));
               writer->write("begin\n");
               {
                  writer->write_comment("skip comments and empty lines\n");
                  writer->write("_r_ = $fgets(line, file);\n");
                  writer->write("_ch_ = $fgetc(file);\n");
               }
               writer->write(STR(STD_CLOSING_CHAR));
               writer->write("end\n");
            }
            writer->write(STR(STD_CLOSING_CHAR));
            writer->write("end\n");

            writer->write("if (_ch_ == \"e\")\n");
            writer->write(STR(STD_OPENING_CHAR));
            writer->write("begin\n");
            writer->write("_r_ = $fgets(line, file);\n");
            writer->write("_ch_ = $fgetc(file);\n");
            writer->write(STR(STD_CLOSING_CHAR));
            writer->write("end\n");
            writer->write("else\n");
            writer->write("begin\n");
            writer->write(STR(STD_OPENING_CHAR));
            writer->write_comment("error\n");
            writer->write(
                "$display(\"ERROR - Unknown error while reading the file. Character found: %c\", _ch_[7:0]);\n");
            writer->write("$fclose(res_file);\n");
            writer->write("$fclose(file);\n");
            writer->write("$finish;\n");
            writer->write(STR(STD_CLOSING_CHAR));
            writer->write("end\n");
         }
         else
         {
            THROW_ERROR("not supported port interface type");
         }
      }
   }
   else if(interface_type == HLSFlowStep_Type::WB4_INTERFACE_GENERATION)
   {
      const auto top_functions = HLSMgr->CGetCallGraphManager()->GetRootFunctions();
      THROW_ASSERT(top_functions.size() == 1, "");
      const auto topFunctionId = *(top_functions.begin());
      const BehavioralHelperConstRef behavioral_helper =
          HLSMgr->CGetFunctionBehavior(topFunctionId)->CGetBehavioralHelper();
      const memoryRef mem = HLSMgr->Rmem;
      const std::map<unsigned int, memory_symbolRef>& function_parameters = mem->get_function_parameters(topFunctionId);
      for(auto const& function_parameter : function_parameters)
      {
         const auto var = function_parameter.first;
         const auto var_node = TM->CGetTreeReindex(var);
         if(tree_helper::IsPointerType(var_node) && var != behavioral_helper->GetFunctionReturnType(topFunctionId))
         {
            const auto variableName = behavioral_helper->PrintVariable(var);
            const auto port_name = HDL_manager::convert_to_identifier(writer.get(), variableName);
            const auto output_name = "ex_" + variableName;
            unsigned long long int bitsize;
            bool is_real;
            if(tree_helper::IsArrayEquivType(var_node))
            {
               const auto pt_type = tree_helper::CGetArrayBaseType(var_node);
               bitsize = tree_helper::Size(pt_type);
               is_real = tree_helper::IsRealType(pt_type);
            }
            else
            {
               const auto pt_type = tree_helper::CGetPointedType(tree_helper::CGetType(var_node));
               bitsize = tree_helper::Size(pt_type);
               is_real = tree_helper::IsRealType(pt_type);
            }

            writer->write("\n");
            writer->write_comment("OPTIONAL - Read a value for " + variableName +
                                  " --------------------------------------------------------------\n");

            writer->write("_i_ = 0;\n");
            writer->write("while (_ch_ == \"/\" || _ch_ == \"\\n\" || _ch_ == \"o\")\n");
            writer->write(STR(STD_OPENING_CHAR));
            writer->write("begin\n");
            {
               writer->write("if (_ch_ == \"o\")\n");
               writer->write(STR(STD_OPENING_CHAR));
               writer->write("begin\n");
               {
                  writer->write("compare_outputs = 1;\n");
                  writer->write(R"(_r_ = $fscanf(file,"%b\n", )" + output_name + "); ");
                  writer->write_comment("expected format: bbb...b (example: 00101110)\n");

                  writer->write("if (_r_ != 1)\n");
                  writer->write(STR(STD_OPENING_CHAR));
                  writer->write("begin\n");
                  {
                     writer->write_comment("error\n");
                     writer->write("$display(\"ERROR - Unknown error while reading the file. Character found: %c\", "
                                   "_ch_[7:0]);\n");
                     writer->write("$fclose(res_file);\n");
                     writer->write("$fclose(file);\n");
                     writer->write("$finish;\n");
                  }
                  writer->write(STR(STD_CLOSING_CHAR));
                  writer->write("end\n");
                  writer->write("else\n");
                  writer->write(STR(STD_OPENING_CHAR));
                  writer->write("begin\n");
                  {
                     if(output_level >= OUTPUT_LEVEL_VERY_PEDANTIC)
                     {
                        writer->write("$display(\"Value found for output " + variableName + ": %b\", " + output_name +
                                      ");\n");
                     }
                  }
                  writer->write(STR(STD_CLOSING_CHAR));
                  writer->write("end\n");

                  size_t escaped_pos = port_name.find('\\');
                  std::string nonescaped_name = port_name;
                  if(escaped_pos != std::string::npos)
                  {
                     nonescaped_name.erase(std::remove(nonescaped_name.begin(), nonescaped_name.end(), '\\'),
                                           nonescaped_name.end());
                  }
                  if(is_real)
                  {
                     if(output_level > OUTPUT_LEVEL_MINIMUM)
                     {
                        writer->write("$display(\" comparison%b " + nonescaped_name +
                                      " = %d "
                                      " _bambu_testbench_mem_[" +
                                      nonescaped_name + " + %d - base_addr] = %20.20f  expected = %20.20f \", ");
                        writer->write("{");
                        for(unsigned int bitsize_index = 0; bitsize_index < bitsize; bitsize_index = bitsize_index + 8)
                        {
                           if(bitsize_index)
                           {
                              writer->write(", ");
                           }
                           writer->write("_bambu_testbench_mem_[" + port_name + " + _i_*" + STR(bitsize / 8) + " + " +
                                         STR((bitsize - bitsize_index) / 8 - 1) + " - base_addr]");
                        }
                        writer->write("} == " + output_name + ", ");
                        writer->write(port_name + ", _i_*" + STR(bitsize / 8) + ", " +
                                      (bitsize == 32 ? "bits32_to_real64" : "$bitstoreal") + "({");
                        for(unsigned int bitsize_index = 0; bitsize_index < bitsize; bitsize_index = bitsize_index + 8)
                        {
                           if(bitsize_index)
                           {
                              writer->write(", ");
                           }
                           writer->write("_bambu_testbench_mem_[" + port_name + " + _i_*" + STR(bitsize / 8) + " + " +
                                         STR((bitsize - bitsize_index) / 8 - 1) + " - base_addr]");
                        }
                        writer->write("}), " + STR(bitsize == 32 ? "bits32_to_real64" : "$bitstoreal") + "(" +
                                      output_name + "));\n");
                     }
                     if(bitsize == 32 || bitsize == 64)
                     {
                        if(output_level > OUTPUT_LEVEL_MINIMUM)
                        {
                           writer->write(R"($display(" FP error %f \n", compute_ulp)" +
                                         (bitsize == 32 ? STR(32) : STR(64)) + "({");
                           for(unsigned int bitsize_index = 0; bitsize_index < bitsize;
                               bitsize_index = bitsize_index + 8)
                           {
                              if(bitsize_index)
                              {
                                 writer->write(", ");
                              }
                              writer->write("_bambu_testbench_mem_[" + port_name + " + _i_*" + STR(bitsize / 8) +
                                            " + " + STR((bitsize - bitsize_index) / 8 - 1) + " - base_addr]");
                           }
                           writer->write("}, " + output_name);
                           writer->write("));\n");
                        }
                        writer->write("if (compute_ulp" + (bitsize == 32 ? STR(32) : STR(64)) + "({");
                        for(unsigned int bitsize_index = 0; bitsize_index < bitsize; bitsize_index = bitsize_index + 8)
                        {
                           if(bitsize_index)
                           {
                              writer->write(", ");
                           }
                           writer->write("_bambu_testbench_mem_[" + port_name + " + _i_*" + STR(bitsize / 8) + " + " +
                                         STR((bitsize - bitsize_index) / 8 - 1) + " - base_addr]");
                        }
                        writer->write("}, " + output_name);
                        if(bitsize == 64)
                        {
                           writer->write(") > " + STR(parameters->getOption<double>(OPT_max_ulp)) + ".0)\n");
                        }
                        else
                        {
                           writer->write(") > " + STR(parameters->getOption<double>(OPT_max_ulp)) + ")\n");
                        }
                     }
                     else
                     {
                        THROW_ERROR_CODE(NODE_NOT_YET_SUPPORTED_EC,
                                         "floating point precision not yet supported: " + STR(bitsize));
                     }
                  }
                  else
                  {
                     if(output_level > OUTPUT_LEVEL_MINIMUM)
                     {
                        writer->write("$display(\"comparison = _bambu_testbench_mem_[" + nonescaped_name +
                                      " + %d - base_addr] = %d  expected = %d \\n\", _i_, _bambu_testbench_mem_[(" +
                                      port_name + " - base_addr) + _i_], " + output_name + ");\n");
                     }
                     writer->write("if (_bambu_testbench_mem_[(" + port_name +
                                   " - base_addr) + _i_] !== " + output_name + ")\n");
                  }
                  writer->write(STR(STD_OPENING_CHAR));
                  writer->write("begin\n");
                  writer->write("success = 0;\n");
                  writer->write(STR(STD_CLOSING_CHAR));
                  writer->write("end\n");

                  writer->write("_i_ = _i_ + 1;\n");
                  writer->write("_ch_ = $fgetc(file);\n");
               }
               writer->write(STR(STD_CLOSING_CHAR));
               writer->write("end\n");

               writer->write("else\n");
               writer->write(STR(STD_OPENING_CHAR));
               writer->write("begin\n");
               {
                  writer->write_comment("skip comments and empty lines\n");
                  writer->write("_r_ = $fgets(line, file);\n");
                  writer->write("_ch_ = $fgetc(file);\n");
               }
               writer->write(STR(STD_CLOSING_CHAR));
               writer->write("end\n");
            }
            writer->write(STR(STD_CLOSING_CHAR));
            writer->write("end\n");

            writer->write("if (_ch_ == \"e\")\n");
            writer->write(STR(STD_OPENING_CHAR));
            writer->write("begin\n");
            writer->write("_r_ = $fgets(line, file);\n");
            writer->write("_ch_ = $fgetc(file);\n");
            writer->write(STR(STD_CLOSING_CHAR));
            writer->write("end\n");
            writer->write("else\n");
            writer->write("begin\n");
            writer->write(STR(STD_OPENING_CHAR));
            writer->write_comment("error\n");
            writer->write(
                "$display(\"ERROR - Unknown error while reading the file. Character found: %c\", _ch_[7:0]);\n");
            writer->write("$fclose(res_file);\n");
            writer->write("$fclose(file);\n");
            writer->write("$finish;\n");
            writer->write(STR(STD_CLOSING_CHAR));
            writer->write("end\n");
         }
      }
   }

   if(mod->find_member(RETURN_PORT_NAME, port_o_K, cir))
   {
      std::string output_name = "ex_" RETURN_PORT_NAME;
      structural_objectRef return_port = mod->find_member(RETURN_PORT_NAME, port_o_K, cir);

      writer->write("_i_ = 0;\n");
      writer->write("while (_ch_ == \"/\" || _ch_ == \"\\n\" || _ch_ == \"o\")\n");
      writer->write(STR(STD_OPENING_CHAR));
      writer->write("begin\n");
      {
         writer->write("if (_ch_ == \"o\")\n");
         writer->write(STR(STD_OPENING_CHAR));
         writer->write("begin\n");
         {
            writer->write("compare_outputs = 1;\n");
            writer->write(R"(_r_ = $fscanf(file,"%b\n", )" + output_name + "); ");
            writer->write_comment("expected format: bbb...b (example: 00101110)\n");

            writer->write("if (_r_ != 1)\n");
            writer->write(STR(STD_OPENING_CHAR));
            writer->write("begin\n");
            {
               writer->write_comment("error\n");
               writer->write(
                   "$display(\"ERROR - Unknown error while reading the file. Character found: %c\", _ch_[7:0]);\n");
               writer->write("$fclose(res_file);\n");
               writer->write("$fclose(file);\n");
               writer->write("$finish;\n");
            }
            writer->write(STR(STD_CLOSING_CHAR));
            writer->write("end\n");
            writer->write("else\n");
            writer->write(STR(STD_OPENING_CHAR));
            writer->write("begin\n");
            {
               if(output_level >= OUTPUT_LEVEL_VERY_PEDANTIC)
               {
                  writer->write("$display(\"Value found for output " + output_name + ": %b\", " + output_name + ");\n");
               }
            }
            writer->write(STR(STD_CLOSING_CHAR));
            writer->write("end\n");

            if(return_port->get_typeRef()->type == structural_type_descriptor::REAL)
            {
               if(GET_TYPE_SIZE(return_port) == 32)
               {
                  writer->write("$display(\" " RETURN_PORT_NAME
                                " = %20.20f   expected = %20.20f \", bits32_to_real64(registered_" RETURN_PORT_NAME
                                "), bits32_to_real64(ex_" RETURN_PORT_NAME "));\n");
                  writer->write(R"($display(" FP error %f \n", compute_ulp32(registered_)" RETURN_PORT_NAME ", " +
                                output_name + "));\n");
                  writer->write("if (compute_ulp32(registered_" RETURN_PORT_NAME ", " + output_name + ") > " +
                                STR(parameters->getOption<double>(OPT_max_ulp)) + ")\n");
               }
               else if(GET_TYPE_SIZE(return_port) == 64)
               {
                  writer->write("$display(\" " RETURN_PORT_NAME
                                " = %20.20f   expected = %20.20f \", $bitstoreal(registered_" RETURN_PORT_NAME
                                "), $bitstoreal(ex_" RETURN_PORT_NAME "));\n");
                  writer->write(R"($display(" FP error %f \n", compute_ulp64(registered_)" RETURN_PORT_NAME ", " +
                                output_name + "));\n");
                  writer->write("if (compute_ulp64(registered_" RETURN_PORT_NAME ", " + output_name + ") > " +
                                STR(parameters->getOption<double>(OPT_max_ulp)) + ".0)\n");
               }
               else
               {
                  THROW_ERROR_CODE(NODE_NOT_YET_SUPPORTED_EC,
                                   "floating point precision not yet supported: " + STR(GET_TYPE_SIZE(return_port)));
               }
            }
            else
            {
               writer->write("$display(\" " RETURN_PORT_NAME " = %d   expected = %d \\n\", registered_" RETURN_PORT_NAME
                             ", ex_" RETURN_PORT_NAME ");\n");
               writer->write("if (registered_" RETURN_PORT_NAME " !== " + output_name + ")\n");
            }
            writer->write(STR(STD_OPENING_CHAR));
            writer->write("begin\n");
            writer->write("success = 0;\n");
            writer->write(STR(STD_CLOSING_CHAR));
            writer->write("end\n");

            writer->write("_i_ = _i_ + 1;\n");
            writer->write("_ch_ = $fgetc(file);\n");
         }
         writer->write(STR(STD_CLOSING_CHAR));
         writer->write("end\n");

         writer->write("else\n");
         writer->write(STR(STD_OPENING_CHAR));
         writer->write("begin\n");
         {
            writer->write_comment("skip comments and empty lines\n");
            writer->write("_r_ = $fgets(line, file);\n");
            writer->write("_ch_ = $fgetc(file);\n");
         }
         writer->write(STR(STD_CLOSING_CHAR));
         writer->write("end\n");
      }
      writer->write(STR(STD_CLOSING_CHAR));
      writer->write("end\n");

      writer->write("if (_ch_ == \"e\")\n");
      writer->write(STR(STD_OPENING_CHAR));
      writer->write("begin\n");
      writer->write("_r_ = $fgets(line, file);\n");
      writer->write("_ch_ = $fgetc(file);\n");
      writer->write(STR(STD_CLOSING_CHAR));
      writer->write("end\n");
      writer->write("else\n");
      writer->write(STR(STD_OPENING_CHAR));
      writer->write("begin\n");
      writer->write_comment("error\n");
      writer->write("$display(\"ERROR - Unknown error while reading the file. Character found: %c\", _ch_[7:0]);\n");
      writer->write("$fclose(res_file);\n");
      writer->write("$fclose(file);\n");
      writer->write("$finish;\n");
      writer->write(STR(STD_CLOSING_CHAR));
      writer->write("end\n");
   }

   writer->write_comment("Compare output with expected output (if given)\n");
   writer->write("if (compare_outputs == 1)\n");
   writer->write(STR(STD_OPENING_CHAR));
   writer->write("begin\n");
   {
      writer->write("$display(\"Simulation ended after %d cycles.\\n\", sim_time);\n");
      writer->write("if (success == 1)\n");
      writer->write(STR(STD_OPENING_CHAR));
      writer->write("begin\n");
      {
         writer->write("$display(\"Simulation completed with success\\n\");\n");
         writer->write("$fwrite(res_file, \"1\\t\");\n");
      }
      writer->write(STR(STD_CLOSING_CHAR));
      writer->write("end\n");
      writer->write("else\n");
      writer->write(STR(STD_OPENING_CHAR));
      writer->write("begin\n");
      {
         writer->write("$display(\"Simulation FAILED\\n\");\n");
         writer->write("$fwrite(res_file, \"0\\t\");\n");
      }
      writer->write(STR(STD_CLOSING_CHAR));
      writer->write("end\n");
   }
   writer->write(STR(STD_CLOSING_CHAR));
   writer->write("end\n");
   writer->write("else\n");
   writer->write(STR(STD_OPENING_CHAR));
   writer->write("begin\n");
   {
      writer->write("$display(\"Simulation ended after %d cycles (no expected outputs specified).\\n\", sim_time);\n");
      writer->write("$fwrite(res_file, \"-\\t\");\n");
   }
   writer->write(STR(STD_CLOSING_CHAR));
   writer->write("end\n");

   writer->write("$fwrite(res_file, \"%d\\n\", sim_time);\n");
   writer->write(STR(STD_CLOSING_CHAR));
   writer->write("end\n");
   writer->write(STR(STD_CLOSING_CHAR));
   writer->write("end\n\n");
   INDENT_DBG_MEX(DEBUG_LEVEL_VERY_PEDANTIC, debug_level, "<--Written output checks");
}

void TestbenchGenerationBaseStep::write_underlying_testbench(const std::string simulation_values_path,
                                                             bool generate_vcd_output, bool xilinx_isim,
                                                             const tree_managerConstRef TM) const
{
   if(mod->get_in_out_port_size())
   {
      THROW_ERROR("Module with IO ports cannot be synthesized");
   }
   write_hdl_testbench_prolog();
   write_module_begin();
   write_compute_ulps_functions();
   write_auxiliary_signal_declaration();
   bool withMemory = false;
   bool hasMultiIrq = false;
   write_signals(TM, withMemory, hasMultiIrq);
   write_slave_initializations(withMemory);
   write_module_instantiation(xilinx_isim);
   write_initial_block(simulation_values_path, withMemory, TM, generate_vcd_output);
   begin_file_reading_operation();
   reading_base_memory_address_from_file();
   memory_initialization_from_file();
   write_file_reading_operations();
   end_file_reading_operation();
   if(withMemory)
   {
      write_memory_handler();
   }
   write_interface_handler();
   write_call(hasMultiIrq);
   write_output_checks(TM);
   testbench_controller_machine();
   write_sim_time_calc();
   write_max_simulation_time_control();
   write_module_end();
}

void TestbenchGenerationBaseStep::write_clock_process() const
{
   /// write clock switching operation
   writer->write_comment("Clock switching: 1 cycle every CLOCK_PERIOD seconds\n");
   writer->write("always # `HALF_CLOCK_PERIOD clock = !clock;\n\n");
}

void TestbenchGenerationBaseStep::write_hdl_testbench_prolog() const
{
   if(parameters->getOption<std::string>(OPT_simulator) == "VERILATOR")
   {
      writer->write_comment("verilator lint_off BLKANDNBLK\n");
      writer->write_comment("verilator lint_off BLKSEQ\n");
   }

   writer->write("`timescale 1ns / 1ps\n");
   writer->write_comment("CONSTANTS DECLARATION\n");
   writer->write(
       "`define EOF 32'hFFFF_FFFF\n`define NULL 0\n`define MAX_COMMENT_LENGTH 1000\n`define SIMULATION_LENGTH " +
       STR(parameters->getOption<long long int>(OPT_max_sim_cycles)) + "\n`define INIT_TIME  " +
       std::string(STR_CST_INIT_TIME) + "\n\n");
   auto half_target_period_string = STR(target_period / 2);
   // If the value it is integer, we add .0 to describe a float otherwise modelsim returns conversion error
   if(half_target_period_string.find('.') == std::string::npos)
   {
      half_target_period_string += ".0";
   }
   if(parameters->getOption<std::string>(OPT_simulator) == "VERILATOR")
   {
      writer->write("`define HALF_CLOCK_PERIOD 1\n\n");
   }
   else
   {
      writer->write("`define HALF_CLOCK_PERIOD " + half_target_period_string + "\n\n");
   }
   writer->write("`define CLOCK_PERIOD (2*`HALF_CLOCK_PERIOD)\n\n");
   if(parameters->getOption<std::string>(OPT_bram_high_latency) != "" &&
      parameters->getOption<std::string>(OPT_bram_high_latency) == "_3")
   {
      writer->write("`define MEM_DELAY_READ 3\n\n");
      writer->write("`define MEM_MAX_DELAY " +
<<<<<<< HEAD
                    (stoi(parameters->getOption<std::string>(OPT_mem_delay_write)) > 3 ?
                         parameters->getOption<std::string>(OPT_mem_delay_write) :
                         "_3") +
=======
                    (parameters->getOption<unsigned>(OPT_mem_delay_write) > 3 ?
                         parameters->getOption<std::string>(OPT_mem_delay_write) :
                         "3") +
>>>>>>> 6725113f
                    "\n\n");
   }
   else if(parameters->getOption<std::string>(OPT_bram_high_latency) != "" &&
           parameters->getOption<std::string>(OPT_bram_high_latency) == "_4")
   {
      writer->write("`define MEM_DELAY_READ 4\n\n");
      writer->write("`define MEM_MAX_DELAY " +
<<<<<<< HEAD
                    (stoi(parameters->getOption<std::string>(OPT_mem_delay_write)) > 4 ?
                         parameters->getOption<std::string>(OPT_mem_delay_write) :
                         "_4") +
=======
                    (parameters->getOption<unsigned>(OPT_mem_delay_write) > 4 ?
                         parameters->getOption<std::string>(OPT_mem_delay_write) :
                         "4") +
>>>>>>> 6725113f
                    "\n\n");
   }
   else if(parameters->getOption<std::string>(OPT_bram_high_latency) == "")
   {
      writer->write("`define MEM_DELAY_READ " + parameters->getOption<std::string>(OPT_mem_delay_read) + "\n\n");
<<<<<<< HEAD
      writer->write("`define MEM_MAX_DELAY " +
                    (stoi(parameters->getOption<std::string>(OPT_mem_delay_write)) >
                             stoi(parameters->getOption<std::string>(OPT_mem_delay_read)) ?
                         parameters->getOption<std::string>(OPT_mem_delay_write) :
                         parameters->getOption<std::string>(OPT_mem_delay_read)) +
                    "\n\n");
=======
      writer->write(
          "`define MEM_MAX_DELAY " +
          (parameters->getOption<unsigned>(OPT_mem_delay_write) > parameters->getOption<unsigned>(OPT_mem_delay_read) ?
               parameters->getOption<std::string>(OPT_mem_delay_write) :
               parameters->getOption<std::string>(OPT_mem_delay_read)) +
          "\n\n");
>>>>>>> 6725113f
   }
   else
   {
      THROW_ERROR("unexpected bram high latency delay");
   }
   writer->write("`define MEM_DELAY_WRITE " + parameters->getOption<std::string>(OPT_mem_delay_write) + "\n\n");
}

void TestbenchGenerationBaseStep::write_module_begin() const
{
   writer->write_comment("MODULE DECLARATION\n");
   writer->write("module " + mod->get_id() + "_tb(" + STR(CLOCK_PORT_NAME) + ");\n");
   writer->write(STR(STD_OPENING_CHAR));
}

void TestbenchGenerationBaseStep::write_module_end() const
{
   writer->write(STR(STD_CLOSING_CHAR));
   writer->write("endmodule\n\n");
   if(parameters->getOption<std::string>(OPT_simulator) == "VERILATOR")
   {
      writer->write_comment("verilator lint_on BLKANDNBLK\n");
      writer->write_comment("verilator lint_on BLKSEQ\n");
   }
}

void TestbenchGenerationBaseStep::write_module_instantiation(bool xilinx_isim) const
{
   const auto target_language = static_cast<HDLWriter_Language>(parameters->getOption<int>(OPT_writer_language));
   const auto target_writer = target_language == HDLWriter_Language::VERILOG ?
                                  writer :
                                  language_writer::create_writer(
                                      target_language, HLSMgr->get_HLS_target()->get_technology_manager(), parameters);

   /// write module instantiation and ports binding
   writer->write_comment("MODULE INSTANTIATION AND PORTS BINDING\n");
   auto module_name = HDL_manager::get_mod_typename(target_writer.get(), cir);
   if(module_name[0] == '\\' and target_language == HDLWriter_Language::VHDL)
   {
      module_name = "\\" + module_name;
   }
   writer->write_module_instance_begin(cir, module_name, !xilinx_isim);
   std::string prefix = "";
   if(mod->get_in_port_size())
   {
      for(unsigned int i = 0; i < mod->get_in_port_size(); i++)
      {
         if(i == 0)
         {
            prefix = ".";
         }
         else
         {
            prefix = ", .";
         }

         auto port_name_formal = HDL_manager::convert_to_identifier(writer.get(), mod->get_in_port(i)->get_id());
         auto port_name_actual = port_name_formal;
         if(parameters->isOption(OPT_clock_name) &&
            port_name_actual == parameters->getOption<std::string>(OPT_clock_name))
         {
            port_name_actual = CLOCK_PORT_NAME;
         }
         else if(parameters->isOption(OPT_reset_name) &&
                 port_name_actual == parameters->getOption<std::string>(OPT_reset_name))
         {
            port_name_actual = RESET_PORT_NAME;
         }
         else if(parameters->isOption(OPT_start_name) &&
                 port_name_actual == parameters->getOption<std::string>(OPT_start_name))
         {
            port_name_actual = START_PORT_NAME;
         }
         writer->write(prefix + port_name_formal + "(" + port_name_actual + ")");
      }
   }
   if(mod->get_out_port_size())
   {
      for(unsigned int i = 0; i < mod->get_out_port_size(); i++)
      {
         auto port_name_formal = HDL_manager::convert_to_identifier(writer.get(), mod->get_out_port(i)->get_id());
         auto port_name_actual = port_name_formal;
         if(parameters->isOption(OPT_done_name) &&
            port_name_actual == parameters->getOption<std::string>(OPT_done_name))
         {
            port_name_actual = DONE_PORT_NAME;
         }
         writer->write(prefix + port_name_formal + "(" + port_name_actual + ")");
      }
   }

   writer->write_module_instance_end(cir);

   if(xilinx_isim)
   {
      writer->write("glbl #(" + STR(target_period / 2 * 1000) + ", 0) glbl();");
   }
}

void TestbenchGenerationBaseStep::write_auxiliary_signal_declaration() const
{
   const auto testbench_memsize = [&]() {
      const auto mem_size =
          HLSMgr->Rmem->get_memory_address() - parameters->getOption<unsigned long long int>(OPT_base_address);
      return mem_size ? mem_size : 1;
   }();
   writer->write("parameter MEMSIZE = " + STR(testbench_memsize));

   /// writing memory-related parameters
   if(mod->ExistsParameter(MEMORY_PARAMETER))
   {
      const auto memory_str = mod->GetParameter(MEMORY_PARAMETER);
      const auto mem_tag = convert_string_to_vector<std::string>(memory_str, ";");
      for(const auto& i : mem_tag)
      {
         const auto mem_add = convert_string_to_vector<std::string>(i, "=");
         THROW_ASSERT(mem_add.size() == 2, "malformed address");
         writer->write(", ");
         std::string name = mem_add[0];
         std::string value = mem_add[1];
         if(value.find("\"\"") != std::string::npos)
         {
            boost::replace_all(value, "\"\"", "\"");
         }
         else if(value.find('\"') != std::string::npos)
         {
            boost::replace_all(value, "\"", "");
            value = STR(value.size()) + "'b" + value;
         }
         writer->write(name + "=" + value);
      }
   }
   writer->write(";\n");

   writer->write_comment("AUXILIARY VARIABLES DECLARATION\n");
   writer->write("time startTime, endTime, sim_time;\n");
   writer->write("integer res_file, file, _r_, _n_, _i_, _addr_i_;\n");
   writer->write("integer _ch_;\n");
   writer->write("reg compare_outputs, success; // Flag: True if input vector specifies expected outputs\n");
   writer->write("reg [8*`MAX_COMMENT_LENGTH:0] line; // Comment line read from file\n\n");

   writer->write("reg [31:0] addr, base_addr;\n");
   /* Check if there is at least one interface type */
   bool type_found = false;

   for(auto& fun : HLSMgr->design_attributes)
   {
      for(auto& par : fun.second)
      {
         if(par.second.count(attr_interface_type))
         {
            type_found = true;
         }
      }
   }

   if(type_found)
   {
      const auto& DesignSignature = HLSMgr->RSim->simulationArgSignature;
      bool writeP = false;
      for(const auto& par : DesignSignature)
      {
         auto portInst = mod->find_member(par, port_o_K, cir);
         if(!portInst)
         {
            portInst = mod->find_member(par + "_i", port_o_K, cir);
         }
         if(!portInst)
         {
            portInst = mod->find_member(par + "_dout", port_o_K, cir);
         }
         if(!portInst)
         {
            portInst = mod->find_member("s_axis_" + par + "_TDATA", port_o_K, cir);
         }
         if(!portInst)
         {
            portInst = mod->find_member(par + "_din", port_o_K, cir);
         }
         if(!portInst)
         {
            portInst = mod->find_member("m_axis_" + par + "_TDATA", port_o_K, cir);
         }
         if(!portInst)
         {
            portInst = mod->find_member(par + "_d0", port_o_K, cir);
         }
         if(!portInst)
         {
            portInst = mod->find_member(par + "_q0", port_o_K, cir);
         }
         THROW_ASSERT(portInst, "unexpected condition");
         const auto InterfaceType = GetPointer<port_o>(portInst)->get_port_interface();
         const auto input_name = HDL_manager::convert_to_identifier(writer.get(), portInst->get_id());
         if(InterfaceType == port_o::port_interface::PI_RNONE || InterfaceType == port_o::port_interface::PI_WNONE ||
            InterfaceType == port_o::port_interface::PI_DIN || InterfaceType == port_o::port_interface::PI_DOUT ||
            InterfaceType == port_o::port_interface::PI_FDOUT || InterfaceType == port_o::port_interface::PI_FDIN)
         {
            writer->write("reg [31:0] paddr" + input_name + ";\n");
            writeP = true;
         }
      }
      if(writeP)
      {
         writer->write("\n");
      }
   }

   /* Check if AWADDR ports are present. If there are, declare a variable to store the last valid AWADDR for each bundle
    * and the delay vectors
    */
   if(mod->get_out_port_size())
   {
      for(unsigned int i = 0; i < mod->get_out_port_size(); i++)
      {
         const auto port = mod->get_out_port(i);
         if(GetPointer<port_o>(port)->get_port_interface() == port_o::port_interface::M_AXI_AWADDR)
         {
            const auto bitsize =
                GetPointer<port_o>(port)->get_typeRef()->size * GetPointer<port_o>(port)->get_typeRef()->vector_size;

            const std::string portQual = "AWADDR";
            auto portPrefix = GetPointer<port_o>(port)->get_id();
            auto idx = portPrefix.find(portQual);

            if(idx != std::string::npos)
            {
               portPrefix.erase(idx, portQual.length());
            }

            writer->write("reg [" + STR(bitsize - 1) + ":0] last_" + GetPointer<port_o>(port)->get_id() + ";\n");

            const auto portAWADDR = mod->find_member(portPrefix + "AWADDR", port_o_K, cir);
            const auto portWDATA = mod->find_member(portPrefix + "WDATA", port_o_K, cir);

            const auto wAddrSize = GetPointer<port_o>(portAWADDR)->get_typeRef()->size *
                                   GetPointer<port_o>(portAWADDR)->get_typeRef()->vector_size;
            const auto wDataSize = GetPointer<port_o>(portWDATA)->get_typeRef()->size *
                                   GetPointer<port_o>(portWDATA)->get_typeRef()->vector_size;

            writer->write("reg [" + STR(wDataSize - 1) + ":0] " + portPrefix + "wBitmask;\n");
            writer->write("reg [" + STR(wAddrSize - 1) + ":0] " + portPrefix + "currAddr;\n");
            writer->write("reg [" + STR(wAddrSize - 1) + ":0] " + portPrefix + "endAddr;\n");

            /* Get queue size from pragma parameters, if present */
            std::string queueSize = "10";
            const std::string interfaceType = "m_axi_";
            THROW_ASSERT(portPrefix.find(interfaceType) == 0 && portPrefix.back() == '_',
                         "Unexpected port prefix format");
            std::string bundleName = portPrefix;
            idx = 0;
            bundleName.erase(idx, interfaceType.length());
            idx = bundleName.size() - 1;
            bundleName.erase(idx, 1);

            /* Look for a matching bundle name with defined buffer size */
            for(const auto& fun : HLSMgr->design_attributes)
            {
               for(const auto& par : fun.second)
               {
                  if(par.second.find(attr_bundle_name) != par.second.end() &&
                     par.second.at(attr_bundle_name) == bundleName &&
                     par.second.find(attr_buf_size) != par.second.end() && par.second.at(attr_buf_size) != "")
                  {
                     queueSize = par.second.at(attr_buf_size);
                  }
               }
            }
            writer->write("`define " + portPrefix + "MAX_QUEUE_SIZE " + queueSize + "\n");
            writer->write("reg [" + STR(ADDR_HIGH_INDEX) + " : 0] " + portPrefix + "awqueue [`" + portPrefix +
                          "MAX_QUEUE_SIZE" + " - 1 : 0];\n");
            writer->write("reg [" + STR(ADDR_HIGH_INDEX) + " : 0] " + portPrefix + "arqueue [`" + portPrefix +
                          "MAX_QUEUE_SIZE" + " - 1 : 0];\n");
            writer->write("integer " + portPrefix + "awqueue_size = 0;\n");
            writer->write("integer " + portPrefix + "arqueue_size = 0;\n");
         }
      }
   }

   writer->write("reg [7:0] _bambu_testbench_mem_ [0:MEMSIZE-1];\n\n");
   writer->write("reg [7:0] _bambu_databyte_;\n\n");
   writer->write("reg [3:0] __state, __next_state;\n");
   writer->write("reg start_results_comparison;\n");
   writer->write("reg next_start_port;\n");
   writer->write("integer currTime;\n");
}

void TestbenchGenerationBaseStep::begin_initial_block() const
{
   writer->write("\n");
   writer->write_comment("Operation to be executed just one time\n");
   writer->write("initial\n");
   writer->write(STR(STD_OPENING_CHAR));
   writer->write("begin\n");
}

void TestbenchGenerationBaseStep::end_initial_block() const
{
   writer->write(STR(STD_CLOSING_CHAR));
   writer->write("end\n");
}

void TestbenchGenerationBaseStep::open_value_file(const std::string& input_values_filename) const
{
   writer->write_comment("OPEN FILE WITH VALUES FOR SIMULATION\n");
   writer->write("file = $fopen(\"" + input_values_filename + "\",\"r\");\n");
   writer->write_comment("Error in file open\n");
   writer->write("if (file == `NULL)\n");
   writer->write(STR(STD_OPENING_CHAR));
   writer->write("begin\n");
   writer->write("$display(\"ERROR - Error opening the file\");\n");
   writer->write("$finish;");
   writer->write_comment("Terminate\n");
   writer->write("");
   writer->write(STR(STD_CLOSING_CHAR));
   writer->write("end\n");
}

void TestbenchGenerationBaseStep::open_result_file(const std::string& result_file) const
{
   writer->write_comment("OPEN FILE WHERE results will be written\n");
   writer->write("res_file = $fopen(\"" + result_file + "\",\"w\");\n\n");
   writer->write_comment("Error in file open\n");
   writer->write("if (res_file == `NULL)\n");
   writer->write(STR(STD_OPENING_CHAR));
   writer->write("begin\n");
   writer->write("$display(\"ERROR - Error opening the res_file\");\n");
   writer->write("$fclose(file);\n");
   writer->write("$finish;");
   writer->write_comment("Terminate\n");
   writer->write("");
   writer->write(STR(STD_CLOSING_CHAR));
   writer->write("end\n");
}

void TestbenchGenerationBaseStep::initialize_auxiliary_variables() const
{
   writer->write_comment("Variables initialization\n");
   writer->write("sim_time = 0;\n");
   writer->write("startTime = 0;\n");
   writer->write("endTime = 0;\n");
   writer->write("_ch_ = 0;\n");
   writer->write("_n_ = 0;\n");
   writer->write("_r_ = 0;\n");
   writer->write("line = 0;\n");
   writer->write("_i_ = 0;\n");
   writer->write("_addr_i_ = 0;\n");
   writer->write("compare_outputs = 0;\n");
   writer->write("start_next_sim = 0;\n");
   writer->write("__next_state = 0;\n");
   writer->write(RESET_PORT_NAME " = 0;\n");
   writer->write("next_start_port = 0;\n");
   writer->write("success = 1;\n");
}

void TestbenchGenerationBaseStep::initialize_input_signals(const tree_managerConstRef TM) const
{
   for(unsigned int i = 0; i < mod->get_in_port_size(); i++)
   {
      const auto port_obj = mod->get_in_port(i);
      const auto port_name = [&]() -> std::string {
         const auto port_id = port_obj->get_id();
         if(parameters->isOption(OPT_clock_name) && port_id == parameters->getOption<std::string>(OPT_clock_name))
         {
            return CLOCK_PORT_NAME;
         }
         else if(parameters->isOption(OPT_reset_name) && port_id == parameters->getOption<std::string>(OPT_reset_name))
         {
            return RESET_PORT_NAME;
         }
         else if(parameters->isOption(OPT_start_name) && port_id == parameters->getOption<std::string>(OPT_start_name))
         {
            return START_PORT_NAME;
         }
         return port_id;
      }();

      if(GetPointer<port_o>(port_obj)->get_is_memory() || WB_ACKIM_PORT_NAME == port_name)
      {
         continue;
      }
      if(CLOCK_PORT_NAME != port_name && START_PORT_NAME != port_name && RESET_PORT_NAME != port_name)
      {
         writer->write(HDL_manager::convert_to_identifier(writer.get(), port_name) + " = 0;\n");
      }
      if(port_obj->get_typeRef()->treenode > 0 && tree_helper::is_a_pointer(TM, port_obj->get_typeRef()->treenode))
      {
         writer->write("ex_" + port_name + " = 0;\n");
      }
      if(GetPointer<port_o>(port_obj)->get_port_interface() == port_o::port_interface::PI_FDOUT)
      {
         writer->write("fifo_counter_" + port_obj->get_id() + " = 0;\n");
      }
   }
   writer->write("\n");
   for(unsigned int i = 0; i < mod->get_out_port_size(); i++)
   {
      const auto port_obj = mod->get_out_port(i);
      const auto interfaceType = GetPointer<port_o>(port_obj)->get_port_interface();
      if(interfaceType == port_o::port_interface::PI_WNONE)
      {
         writer->write("ex_" + port_obj->get_id() + " = 0;\n");
         writer->write("registered_" + port_obj->get_id() + " = 0;\n");
      }
      else if(interfaceType == port_o::port_interface::PI_FDIN)
      {
         writer->write("fifo_counter_" + port_obj->get_id() + " = 0;\n");
      }
      else if(interfaceType == port_o::port_interface::PI_DOUT)
      {
         writer->write("ex_" + port_obj->get_id() + " = 0;\n");
      }
   }
   writer->write("\n");
}

void TestbenchGenerationBaseStep::testbench_controller_machine() const
{
   writer->write("always @(*)\n");
   writer->write("  begin\n");
   writer->write("     start_results_comparison = 0;\n");
   if(!parameters->getOption<bool>(OPT_reset_level))
   {
      writer->write("     " RESET_PORT_NAME " = 1;\n");
   }
   else
   {
      writer->write("     " RESET_PORT_NAME " = 0;\n");
   }
   writer->write("     start_next_sim = 0;\n");
   writer->write("     next_start_port = 0;\n");
   writer->write("     case (__state)\n");
   writer->write("       0:\n");
   writer->write("         begin\n");
   if(!parameters->getOption<bool>(OPT_reset_level))
   {
      writer->write("            " RESET_PORT_NAME " = 0;\n");
   }
   else
   {
      writer->write("            " RESET_PORT_NAME " = 1;\n");
   }
   writer->write("            __next_state = 1;\n");
   writer->write("         end\n");
   writer->write("       1:\n");
   writer->write("         begin\n");
   if(!parameters->getOption<bool>(OPT_reset_level))
   {
      writer->write("            " RESET_PORT_NAME " = 0;\n");
   }
   else
   {
      writer->write("            " RESET_PORT_NAME " = 1;\n");
   }
   writer->write("            __next_state = 2;\n");
   writer->write("         end\n");
   writer->write("       2:\n");
   writer->write("         if(currTime > `INIT_TIME)\n");
   writer->write("           begin\n");
   writer->write("              next_start_port = 1;\n");
   writer->write("              if (done_port == 1'b1)\n");
   writer->write("                begin\n");
   writer->write("                  __next_state = 4;\n");
   writer->write("                end\n");
   writer->write("              else\n");
   writer->write("                __next_state = 3;\n");
   writer->write("           end\n");
   writer->write("         else\n");
   writer->write("           __next_state = 2;\n");
   writer->write("       3:\n");
   writer->write("         if (done_port == 1'b1)\n");
   writer->write("           begin\n");
   writer->write("              __next_state = 4;\n");
   writer->write("           end\n");
   writer->write("         else\n");
   writer->write("           __next_state = 3;\n");
   writer->write("       4:\n");
   writer->write("         begin\n");
   writer->write("            start_results_comparison = 1;\n");
   writer->write("            __next_state = 5;\n");
   writer->write("         end\n");
   writer->write("       5:\n");
   writer->write("         begin\n");
   if(HLSMgr->RSim->test_vectors.size() <= 1)
   {
      writer->write_comment("wait a cycle (needed for a correct simulation)\n");
      writer->write("            $fclose(res_file);\n");
      writer->write("            $fclose(file);\n");
      writer->write("            $finish;\n");
   }
   else
   {
      writer->write_comment("Restart a new computation if possible\n");
      writer->write("            __next_state = 2;\n");
   }
   writer->write("         end\n");
   writer->write("       default:\n");
   writer->write("         begin\n");
   writer->write("            __next_state = 0;\n");
   writer->write("         end\n");
   writer->write("     endcase // case (__state)\n");
   writer->write("  end // always @ (*)\n");

   writer->write("always @(posedge " CLOCK_PORT_NAME ")\n");
   writer->write("  begin\n");
   writer->write("  __state <= __next_state;\n");
   writer->write("  start_port <= next_start_port;\n");
   writer->write("  end\n");

   /* Look for AWADDR ports. For every port, write the AXI signals controller */
   std::string portPrefix;
   if(mod->get_out_port_size())
   {
      for(unsigned int i = 0; i < mod->get_out_port_size(); i++)
      {
         const auto port = mod->get_out_port(i);
         if(GetPointer<port_o>(port)->get_port_interface() == port_o::port_interface::M_AXI_AWADDR)
         {
            const std::string portSpecializer = "AWADDR";
            const auto index = GetPointer<port_o>(port)->get_id().find(portSpecializer);
            if(index != std::string::npos)
            {
               portPrefix = GetPointer<port_o>(port)->get_id();
               portPrefix.erase(index, portSpecializer.length());
            }

            writer->write("always@(posedge " CLOCK_PORT_NAME ") begin\n");
            writer->write("  " + portPrefix + "ARREADY <= (" + portPrefix + "arqueue_size < `" + portPrefix +
                          "MAX_QUEUE_SIZE);\n");
            writer->write("  " + portPrefix + "AWREADY <= (" + portPrefix + "awqueue_size < `" + portPrefix +
                          "MAX_QUEUE_SIZE);\n");
            writer->write("  " + portPrefix + "WREADY <= 1'b1;\n");
            writer->write("  " + portPrefix + "BVALID <= 1'b0;\n");
            writer->write("  " + portPrefix + "RVALID <= 1'b0;\n");
            writer->write("  " + portPrefix + "RRESP <= 2'b00;\n");
            writer->write("  " + portPrefix + "RLAST <= 1'b0;\n");
            writer->write("  if(" + portPrefix + "AWVALID) begin\n");
            writer->write("    if(" + portPrefix + "awqueue_size < `" + portPrefix + "MAX_QUEUE_SIZE) begin\n");
            writer->write("      " + portPrefix + "awqueue[" + portPrefix + "awqueue_size] = {" + portPrefix +
                          "AWADDR, " + portPrefix + "AWSIZE, " + portPrefix + "AWLEN, " + portPrefix +
                          "AWBURST, 32'd1};\n");
            writer->write("      " + portPrefix + "awqueue_size <= " + portPrefix + "awqueue_size + 1;\n");
            writer->write("    end\n");
            writer->write("  end\n");
            writer->write("  if(" + portPrefix + "ARVALID) begin\n");
            writer->write("    if(" + portPrefix + "arqueue_size < `" + portPrefix + "MAX_QUEUE_SIZE) begin\n");
            writer->write("      " + portPrefix + "arqueue[" + portPrefix + "arqueue_size] <= {" + portPrefix +
                          "ARADDR, " + portPrefix + "ARSIZE, " + portPrefix + "ARLEN, " + portPrefix +
                          "ARBURST, -(32'd`MEM_DELAY_READ)};\n");
            writer->write("      " + portPrefix + "arqueue_size <= " + portPrefix + "arqueue_size + 1;\n");
            writer->write("    end\n");
            writer->write("  end\n");

            /* Increment delay counters at each clock cycle, if they are in the delay phase */
            writer->write("  for(_i_ = 0; _i_ < " + portPrefix + "awqueue_size; _i_ = _i_ + 1) begin\n");
            writer->write("    if(" + portPrefix + "awqueue[_i_][" + STR(COUNT_HIGH_INDEX) + "] == 1'b1) begin\n");
            writer->write("      " + portPrefix + "awqueue[_i_][" + STR(COUNT_HIGH_INDEX) + " : " +
                          STR(COUNT_LOW_INDEX) + "] = " + portPrefix + "awqueue[_i_][" + STR(COUNT_HIGH_INDEX) + " : " +
                          STR(COUNT_LOW_INDEX) + "] + 1;\n");
            writer->write("    end\n");
            writer->write("  end\n");
            writer->write("  for(_i_ = 0; _i_ < " + portPrefix + "arqueue_size; _i_ = _i_ + 1) begin\n");
            writer->write("    if(" + portPrefix + "arqueue[_i_][" + STR(COUNT_HIGH_INDEX) + "] == 1'b1) begin\n");
            writer->write("      " + portPrefix + "arqueue[_i_][" + STR(COUNT_HIGH_INDEX) + " : " +
                          STR(COUNT_LOW_INDEX) + "] = " + portPrefix + "arqueue[_i_][" + STR(COUNT_HIGH_INDEX) + " : " +
                          STR(COUNT_LOW_INDEX) + "] + 1;\n");
            writer->write("    end\n");
            writer->write("  end\n");

            /* Check if the first element of the write queue is supposed to be handled (delay = 0) */
            writer->write("  if(" + portPrefix + "awqueue_size > 0 && " + portPrefix + "awqueue[0][" +
                          STR(COUNT_HIGH_INDEX) + " : " + STR(COUNT_LOW_INDEX) + "] == 0) begin \n");
            writer->write("    " + portPrefix + "BRESP <= 2'b00;\n");
            writer->write("    " + portPrefix + "BVALID <= 1'b1;\n");
            writer->write("    if(" + portPrefix + "BREADY) begin\n");
            writer->write("      for(_i_ = 1; _i_ < " + portPrefix + "awqueue_size; _i_ = _i_ + 1) begin\n");
            writer->write("        " + portPrefix + "awqueue[_i_ - 1] = " + portPrefix + "awqueue[_i_];\n");
            writer->write("      end\n");
            /* It is possible that we are both removing and adding an element from the queue. In this case, the size is
             * not yet updated, so we must move the new element outside the loop and keep the same queue length in this
             * clock cycle */
            writer->write("      if(" + portPrefix + "AWVALID && " + portPrefix + "AWREADY) begin\n");
            writer->write("        " + portPrefix + "awqueue[" + portPrefix + "awqueue_size - 1] = " + portPrefix +
                          "awqueue[" + portPrefix + "awqueue_size];\n");
            writer->write("        " + portPrefix + "awqueue_size <= " + portPrefix + "awqueue_size;\n");
            writer->write("      end else begin\n");
            writer->write("        " + portPrefix + "awqueue_size <= " + portPrefix + "awqueue_size - 1;\n");
            writer->write("      end\n");
            writer->write("    end\n");
            writer->write("  end\n");

            writer->write("  if(" + portPrefix + "WVALID) begin\n");
            /* Find the correct transaction. It is the first transaction whose counter is not negative */
            /* Assert is not available in verilog, using empty if */
            writer->write(
                "    if(" + portPrefix + "awqueue_size > 0 || " + portPrefix +
                "AWVALID == 1'b1); else $error(\"Received data on write channel, but no transaction in queue\");\n");
            writer->write("    if(" + portPrefix + "awqueue_size > 0) begin\n");
            writer->write("      _i_ = 0;\n");
            writer->write("      while(" + portPrefix + "awqueue[_i_][" + STR(COUNT_HIGH_INDEX) + "] == 1 && _i_ < " +
                          portPrefix + "awqueue_size) begin\n");
            writer->write("        _i_ = _i_ + 1;\n");
            writer->write("      end\n");
            writer->write("      if(_i_ < " + portPrefix + "awqueue_size || " + portPrefix +
                          "AWVALID == 1'b1); else $error(\"Received write data, but all transactions in queue are in "
                          "delay phase\");\n");
            writer->write("      if(_i_ < " + portPrefix + "awqueue_size) begin \n");
            writer->write("        if(" + portPrefix + "awqueue[_i_][" + STR(BURST_HIGH_INDEX) + " : " +
                          STR(BURST_LOW_INDEX) + "] == 2'b00) begin\n");
            /* Fixed burst */
            writer->write("          " + portPrefix + "currAddr = " + portPrefix + "awqueue[_i_][" +
                          STR(ADDR_HIGH_INDEX) + " : " + STR(ADDR_LOW_INDEX) + "];\n");
            writer->write("        end else if(" + portPrefix + "awqueue[_i_][" + STR(BURST_HIGH_INDEX) + " : " +
                          STR(BURST_LOW_INDEX) + "] == 2'b01) begin\n");
            /* Incremental burst */
            writer->write("          " + portPrefix + "currAddr = " + portPrefix + "awqueue[_i_][" +
                          STR(ADDR_HIGH_INDEX) + " : " + STR(ADDR_LOW_INDEX) + "] + (" + portPrefix + "awqueue[_i_][" +
                          STR(COUNT_HIGH_INDEX) + " : " + STR(COUNT_LOW_INDEX) + "] - 1) * (1 << " + portPrefix +
                          "awqueue[_i_][" + STR(SIZE_HIGH_INDEX) + " : " + STR(SIZE_LOW_INDEX) + "]);\n");
            writer->write("        end else if(" + portPrefix + "awqueue[_i_][" + STR(BURST_HIGH_INDEX) + " : " +
                          STR(BURST_LOW_INDEX) + "] == 2'b10) begin\n");
            /* Wrap burst */
            writer->write("          " + portPrefix + "endAddr = " + portPrefix + "awqueue[_i_][" +
                          STR(ADDR_HIGH_INDEX) + " : " + STR(ADDR_LOW_INDEX) + "] - (" + portPrefix + "awqueue[_i_][" +
                          STR(ADDR_HIGH_INDEX) + " : " + STR(ADDR_LOW_INDEX) + "] % ((" + portPrefix + "awqueue[_i_][" +
                          STR(LEN_HIGH_INDEX) + " : " + STR(LEN_LOW_INDEX) + "] + 1) * (1 << " + portPrefix +
                          "awqueue[_i_][" + STR(SIZE_HIGH_INDEX) + " : " + STR(SIZE_LOW_INDEX) + "]))) + ((" +
                          portPrefix + "awqueue[_i_][" + STR(LEN_HIGH_INDEX) + " : " + STR(LEN_LOW_INDEX) +
                          "] + 1) * (1 << " + portPrefix + "awqueue[_i_][" + STR(SIZE_HIGH_INDEX) + " : " +
                          STR(SIZE_LOW_INDEX) + "]));\n");
            writer->write("          " + portPrefix + "currAddr = " + portPrefix + "awqueue[_i_][" +
                          STR(ADDR_HIGH_INDEX) + " : " + STR(ADDR_LOW_INDEX) + "] + (" + portPrefix + "awqueue[_i_][" +
                          STR(COUNT_HIGH_INDEX) + " : " + STR(COUNT_LOW_INDEX) + "] - 1) * (1 << " + portPrefix +
                          "awqueue[_i_][" + STR(SIZE_HIGH_INDEX) + " : " + STR(SIZE_LOW_INDEX) + "]);\n");
            writer->write("          if(" + portPrefix + "currAddr > " + portPrefix + "endAddr) begin\n");
            writer->write("            " + portPrefix + "currAddr = " + portPrefix + "currAddr - ((" + portPrefix +
                          "awqueue[_i_][" + STR(LEN_HIGH_INDEX) + " : " + STR(LEN_LOW_INDEX) + "] + 1) * (1 << " +
                          portPrefix + "awqueue[_i_][" + STR(SIZE_HIGH_INDEX) + " : " + STR(SIZE_LOW_INDEX) + "]));\n");
            writer->write("          end\n");
            writer->write("        end\n");
            writer->write("      end else begin\n");
            writer->write("        " + portPrefix + "currAddr = " + portPrefix + "AWADDR;\n");
            writer->write("      end\n");
            writer->write("    end else begin\n");
            writer->write("      " + portPrefix + "currAddr = " + portPrefix + "AWADDR;\n");
            writer->write("    end\n");

            /* Compute aggregate memory for WDATA */
            const auto portWDATA = mod->find_member(portPrefix + "WDATA", port_o_K, cir);
            const auto bitsizeWDATA = GetPointer<port_o>(portWDATA)->get_typeRef()->size *
                                      GetPointer<port_o>(portWDATA)->get_typeRef()->vector_size;
            std::string mem_aggregated;
            {
               mem_aggregated = "{";
               for(unsigned int bitsize_index = 0; bitsize_index < bitsizeWDATA; bitsize_index = bitsize_index + 8)
               {
                  if(bitsize_index)
                  {
                     mem_aggregated += ", ";
                  }
                  mem_aggregated += "_bambu_testbench_mem_[" + portPrefix + "currAddr + " +
                                    STR((bitsizeWDATA - bitsize_index) / 8 - 1) + " - base_addr]";
               }
               mem_aggregated += "}";
            }

            for(unsigned bitsize_index = 0; bitsize_index < bitsizeWDATA; bitsize_index = bitsize_index + 8)
            {
               writer->write("    " + portPrefix + "wBitmask[" + STR(bitsize_index + 7) + " : " + STR(bitsize_index) +
                             "] = {8{" + portPrefix + "WSTRB[" + STR(bitsize_index / 8) + "]}};\n");
            }
            writer->write("    " + mem_aggregated + " <= (" + mem_aggregated + " & ~" + portPrefix + "wBitmask) | (" +
                          portPrefix + "WDATA & " + portPrefix + "wBitmask);\n");
            writer->write("    if(" + portPrefix + "WLAST) begin\n");
            writer->write("      " + portPrefix + "awqueue[_i_][" + STR(COUNT_HIGH_INDEX) + " : " +
                          STR(COUNT_LOW_INDEX) + "] <= -(32'd`MEM_DELAY_WRITE - 1);\n");
            writer->write("    end else begin\n");
            writer->write("      " + portPrefix + "awqueue[_i_][" + STR(COUNT_HIGH_INDEX) + " : " +
                          STR(COUNT_LOW_INDEX) + "] <= " + portPrefix + "awqueue[_i_][" + STR(COUNT_HIGH_INDEX) +
                          " : " + STR(COUNT_LOW_INDEX) + "] + 1;\n");
            writer->write("    end\n");
            writer->write("  end\n");

            /* Check if the first element in the read queue is ready to be handled (delay is positive) */
            writer->write("  if(" + portPrefix + "arqueue_size > 0 && " + portPrefix + "arqueue[0][" +
                          STR(COUNT_HIGH_INDEX) + "] == 1'b0) begin\n");
            writer->write("    " + portPrefix + "RVALID <= 1'b1;\n");
            writer->write("    if(" + portPrefix + "arqueue[0][" + STR(BURST_HIGH_INDEX) + " : " +
                          STR(BURST_LOW_INDEX) + "] == 2'b00) begin\n");
            /* Fixed burst */
            writer->write("      " + portPrefix + "currAddr = " + portPrefix + "arqueue[0][" + STR(ADDR_HIGH_INDEX) +
                          " : " + STR(ADDR_LOW_INDEX) + "];\n");
            writer->write("    end else if(" + portPrefix + "arqueue[0][" + STR(BURST_HIGH_INDEX) + " : " +
                          STR(BURST_LOW_INDEX) + "] == 2'b01) begin\n");
            /* Incremental burst */
            writer->write("      " + portPrefix + "currAddr = " + portPrefix + "arqueue[0][" + STR(ADDR_HIGH_INDEX) +
                          " : " + STR(ADDR_LOW_INDEX) + "] + " + portPrefix + "arqueue[0][" + STR(COUNT_HIGH_INDEX) +
                          " : " + STR(COUNT_LOW_INDEX) + "] * (1 << " + portPrefix + "arqueue[0][" +
                          STR(SIZE_HIGH_INDEX) + " : " + STR(SIZE_LOW_INDEX) + "]);\n");
            writer->write("    end else if(" + portPrefix + "arqueue[0][" + STR(BURST_HIGH_INDEX) + " : " +
                          STR(BURST_LOW_INDEX) + "] == 2'b10) begin\n");
            /* Wrap burst */
            writer->write("      " + portPrefix + "endAddr = " + portPrefix + "arqueue[0][" + STR(ADDR_HIGH_INDEX) +
                          " : " + STR(ADDR_LOW_INDEX) + "] - (" + portPrefix + "arqueue[0][" + STR(ADDR_HIGH_INDEX) +
                          " : " + STR(ADDR_LOW_INDEX) + "] % ((" + portPrefix + "arqueue[0][" + STR(LEN_HIGH_INDEX) +
                          " : " + STR(LEN_LOW_INDEX) + "] + 1) * (1 << " + portPrefix + "arqueue[0][" +
                          STR(SIZE_HIGH_INDEX) + " : " + STR(SIZE_LOW_INDEX) + "]))) + ((" + portPrefix +
                          "arqueue[0][" + STR(LEN_HIGH_INDEX) + " : " + STR(LEN_LOW_INDEX) + "] + 1) * (1 << " +
                          portPrefix + "arqueue[0][" + STR(SIZE_HIGH_INDEX) + " : " + STR(SIZE_LOW_INDEX) + "]));\n");
            writer->write("      " + portPrefix + "currAddr = " + portPrefix + "arqueue[0][" + STR(ADDR_HIGH_INDEX) +
                          " : " + STR(ADDR_LOW_INDEX) + "] + " + portPrefix + "arqueue[0][" + STR(COUNT_HIGH_INDEX) +
                          " : " + STR(COUNT_LOW_INDEX) + "] * (1 << " + portPrefix + "arqueue[0][" +
                          STR(SIZE_HIGH_INDEX) + " : " + STR(SIZE_LOW_INDEX) + "]);\n");
            writer->write("      if(" + portPrefix + "currAddr > " + portPrefix + "endAddr) begin\n");
            writer->write("        " + portPrefix + "currAddr = " + portPrefix + "currAddr - ((" + portPrefix +
                          "arqueue[0][" + STR(LEN_HIGH_INDEX) + " : " + STR(LEN_LOW_INDEX) + "] + 1) * (1 << " +
                          portPrefix + "arqueue[0][" + STR(SIZE_HIGH_INDEX) + " : " + STR(SIZE_LOW_INDEX) + "]));\n");
            writer->write("      end\n");
            writer->write("    end\n");

            /* Compute aggregate memory for RDATA */
            const auto portRDATA = mod->find_member(portPrefix + "RDATA", port_o_K, cir);
            const auto bitsizeRDATA = GetPointer<port_o>(portRDATA)->get_typeRef()->size *
                                      GetPointer<port_o>(portRDATA)->get_typeRef()->vector_size;
            {
               mem_aggregated = "{";
               for(unsigned int bitsize_index = 0; bitsize_index < bitsizeRDATA; bitsize_index = bitsize_index + 8)
               {
                  if(bitsize_index)
                  {
                     mem_aggregated += ", ";
                  }
                  mem_aggregated += "_bambu_testbench_mem_[" + portPrefix + "currAddr + " +
                                    STR((bitsizeRDATA - bitsize_index) / 8 - 1) + " - base_addr]";
               }
               mem_aggregated += "}";
            }

            writer->write("    " + portPrefix + "RDATA <= " + mem_aggregated + ";\n");
            writer->write("    " + portPrefix + "RRESP <= 2'b00;\n");
            writer->write("    if(" + portPrefix + "arqueue[0][" + STR(COUNT_HIGH_INDEX) + " : " +
                          STR(COUNT_LOW_INDEX) + "] == " + portPrefix + "arqueue[0][" + STR(LEN_HIGH_INDEX) + " : " +
                          STR(LEN_LOW_INDEX) + "]) begin\n");
            writer->write("      " + portPrefix + "RLAST <= 1'b1;\n");
            writer->write("      if(" + portPrefix + "RREADY) begin\n");
            writer->write("        for(_i_ = 1; _i_ < " + portPrefix + "arqueue_size; _i_ = _i_ + 1) begin\n");
            writer->write("          " + portPrefix + "arqueue[_i_ - 1] = " + portPrefix + "arqueue[_i_];\n");
            writer->write("        end\n");
            /* As for the write queue, it's also possible that we are adding and removing a transaction at the same time
             */
            writer->write("        if(" + portPrefix + "ARVALID && " + portPrefix + "ARREADY) begin\n");
            writer->write("          " + portPrefix + "arqueue[" + portPrefix + "arqueue_size - 1] = " + portPrefix +
                          "arqueue[" + portPrefix + "arqueue_size];\n");
            writer->write("          " + portPrefix + "arqueue_size <= " + portPrefix + "arqueue_size;\n");
            writer->write("        end else begin\n");
            writer->write("          " + portPrefix + "arqueue_size <= " + portPrefix + "arqueue_size - 1;\n");
            writer->write("        end\n");
            writer->write("      end\n");
            writer->write("    end else if(" + portPrefix + "RREADY) begin\n");
            writer->write("      " + portPrefix + "arqueue[0][" + STR(COUNT_HIGH_INDEX) + " : " + STR(COUNT_LOW_INDEX) +
                          "] <= " + portPrefix + "arqueue[0][" + STR(COUNT_HIGH_INDEX) + " : " + STR(COUNT_LOW_INDEX) +
                          "] + 1;\n");
            writer->write("    end\n");
            writer->write("  end\n");
            writer->write("end\n");
         }
      }
   }
}

void TestbenchGenerationBaseStep::memory_initialization() const
{
   writer->write("for (addr = 0; addr < MEMSIZE; addr = addr + 1)\n");
   writer->write(STR(STD_OPENING_CHAR));
   writer->write("begin\n");
   writer->write("_bambu_testbench_mem_[addr] = 8'b0;\n");
   writer->write(STR(STD_CLOSING_CHAR));
   writer->write("end\n");
}

void TestbenchGenerationBaseStep::write_max_simulation_time_control() const
{
   writer->write("always @(posedge " CLOCK_PORT_NAME ")\n");
   writer->write(STR(STD_OPENING_CHAR));
   writer->write("begin\n");
   writer->write("currTime = $time;\n");
   writer->write("if ($time >= startTime && (($time - startTime)/`CLOCK_PERIOD > "
                 "`SIMULATION_LENGTH))\n");
   writer->write(STR(STD_OPENING_CHAR));
   writer->write("begin\n");
   writer->write("$display(\"Simulation not completed into %d cycles\", `SIMULATION_LENGTH);\n");
   writer->write("$fwrite(res_file, \"X\\t\");\n");
   writer->write("$fwrite(res_file, \"%d\\n\", `SIMULATION_LENGTH);\n");
   writer->write("$fclose(res_file);\n");
   writer->write("$fclose(file);\n");
   writer->write("$finish;\n");
   writer->write(STR(STD_CLOSING_CHAR));
   writer->write("end\n");
   writer->write(STR(STD_CLOSING_CHAR));
   writer->write("end\n\n");
}

void TestbenchGenerationBaseStep::reading_base_memory_address_from_file() const
{
   writer->write_comment(
       "reading base address memory --------------------------------------------------------------\n");
   writer->write("_ch_ = $fgetc(file);\n");
   writer->write("if ($feof(file))\n");
   writer->write(STR(STD_OPENING_CHAR));
   writer->write("begin\n");
   {
      writer->write("$display(\"No more values found. Simulation(s) executed: %d.\\n\", _n_);\n");
      writer->write("$fclose(res_file);\n");
      writer->write("$fclose(file);\n");
      writer->write("$finish;\n");
   }
   writer->write(STR(STD_CLOSING_CHAR));
   writer->write("end\n");
   writer->write("while (_ch_ == \"/\" || _ch_ == \"\\n\" || _ch_ == \"b\")\n");
   writer->write(STR(STD_OPENING_CHAR));
   writer->write("begin\n");
   {
      writer->write("if (_ch_ == \"b\")\n");
      writer->write(STR(STD_OPENING_CHAR));
      writer->write("begin\n");
      writer->write(R"(_r_ = $fscanf(file,"%b\n", base_addr); )");
      writer->write(STR(STD_CLOSING_CHAR));
      writer->write("end\n");
      writer->write("else\n");
      writer->write(STR(STD_OPENING_CHAR));
      writer->write("begin\n");
      writer->write("_r_ = $fgets(line, file);\n");
      writer->write(STR(STD_CLOSING_CHAR));
      writer->write("end\n");
      writer->write("_ch_ = $fgetc(file);\n");
   }
   writer->write(STR(STD_CLOSING_CHAR));
   writer->write("end\n");
}

void TestbenchGenerationBaseStep::memory_initialization_from_file() const
{
   writer->write_comment("initializing memory --------------------------------------------------------------\n");
   writer->write("while (_ch_ == \"/\" || _ch_ == \"\\n\" || _ch_ == \"m\")\n");
   writer->write(STR(STD_OPENING_CHAR));
   writer->write("begin\n");
   {
      writer->write("if (_ch_ == \"m\")\n");
      writer->write(STR(STD_OPENING_CHAR));
      writer->write("begin\n");
      {
         writer->write("_r_ = $fscanf(file,\"%b\\n\", _bambu_databyte_);\n");
         writer->write("_bambu_testbench_mem_[_addr_i_] = _bambu_databyte_;\n");
         writer->write("_addr_i_ = _addr_i_ + 1;\n");
      }
      writer->write(STR(STD_CLOSING_CHAR));
      writer->write("end\n");
      writer->write("else\n");
      writer->write(STR(STD_OPENING_CHAR));
      writer->write("begin\n");
      writer->write("_r_ = $fgets(line, file);\n");
      writer->write(STR(STD_CLOSING_CHAR));
      writer->write("end\n");
      writer->write("_ch_ = $fgetc(file);\n");
   }
   writer->write(STR(STD_CLOSING_CHAR));
   writer->write("end\n");
}

void TestbenchGenerationBaseStep::begin_file_reading_operation() const
{
   writer->write("\n");

   writer->write_comment("Assigning values\n");
   writer->write("always @ (posedge " + STR(CLOCK_PORT_NAME) + ")\n");
   writer->write(STR(STD_OPENING_CHAR));
   writer->write("begin\n");
   writer->write("if (next_" + STR(START_PORT_NAME) + " == 1'b1)\n");
   writer->write(STR(STD_OPENING_CHAR));
   writer->write("begin\n");
}

void TestbenchGenerationBaseStep::end_file_reading_operation() const
{
   writer->write_comment("Simulation start\n");
   writer->write(
       "startTime = $time;\n$display(\"Reading of vector values from input file completed. Simulation started.\");\n");
   writer->write(STR(STD_CLOSING_CHAR));
   writer->write("end\n");
   writer->write(STR(STD_CLOSING_CHAR));
   writer->write("end\n\n");
}

void TestbenchGenerationBaseStep::write_sim_time_calc() const
{
   writer->write_comment("Check done_port signal\n");
   writer->write("always @(negedge " CLOCK_PORT_NAME ")\n");
   writer->write(STR(STD_OPENING_CHAR));
   writer->write("begin\n");
   writer->write("if (done_port == 1)\n");
   writer->write(STR(STD_OPENING_CHAR));
   writer->write("begin\n");

   writer->write("endTime = $time;\n\n");
   writer->write_comment("Simulation time (clock cycles) = 1+(time elapsed (seconds) / clock cycle (seconds per "
                         "cycle)) (until done is 1)\n");
   writer->write("sim_time = $rtoi((endTime + `HALF_CLOCK_PERIOD - startTime)/`CLOCK_PERIOD);\n\n");
   writer->write("success = 1;\n");
   writer->write("compare_outputs = 0;\n");

   writer->write(STR(STD_CLOSING_CHAR));
   writer->write("end\n");
   writer->write(STR(STD_CLOSING_CHAR));
   writer->write("end\n");
}

void TestbenchGenerationBaseStep::read_input_value_from_file(const std::string& input_name,
                                                             bool& first_valid_input) const
{
   if(input_name != CLOCK_PORT_NAME && input_name != RESET_PORT_NAME && input_name != START_PORT_NAME)
   {
      writer->write("\n");
      writer->write_comment("Read a value for " + input_name +
                            " --------------------------------------------------------------\n");
      if(!first_valid_input)
      {
         writer->write("_ch_ = $fgetc(file);\n");
      }

      writer->write("while (_ch_ == \"/\" || _ch_ == \"\\n\")\n");
      writer->write(STR(STD_OPENING_CHAR));
      writer->write("begin\n");
      {
         writer->write("_r_ = $fgets(line, file);\n");
         writer->write("_ch_ = $fgetc(file);\n");
      }
      writer->write(STR(STD_CLOSING_CHAR));
      writer->write("end\n");

      if(first_valid_input)
      {
         /// write statement for new vectors' check
         writer->write_comment("If no character found\n");
         writer->write("if (_ch_ == -1)\n");
         writer->write(STR(STD_OPENING_CHAR));
         writer->write("begin\n");
         {
            writer->write("$display(\"No more values found. Simulation(s) executed: %d.\\n\", _n_);\n");
            writer->write("$fclose(res_file);\n");
            writer->write("$fclose(file);\n");
            writer->write("$finish;\n");
         }
         writer->write(STR(STD_CLOSING_CHAR));
         writer->write("end\n");
         writer->write("else\n");
         writer->write(STR(STD_OPENING_CHAR));
         writer->write("begin\n");
         {
            writer->write_comment("Vectors count\n");
            writer->write("_n_ = _n_ + 1;\n");
            writer->write("$display(\"Start reading vector %d's values from input file.\\n\", _n_);\n");
         }
         writer->write(STR(STD_CLOSING_CHAR));
         writer->write("end\n");
         first_valid_input = false;
      }

      writer->write("if (_ch_ == \"p\")\n");
      writer->write(STR(STD_OPENING_CHAR));
      writer->write("begin\n");
      {
         writer->write(R"(_r_ = $fscanf(file,"%b\n", )" + input_name + "); ");
         writer->write_comment("expected format: bbb...b (example: 00101110)\n");
      }
      writer->write(STR(STD_CLOSING_CHAR));
      writer->write("end\n");

      writer->write("if (_r_ != 1) ");
      writer->write_comment("error\n");
      writer->write(STR(STD_OPENING_CHAR));
      writer->write("begin\n");
      {
         writer->write("_ch_ = $fgetc(file);\n");
         writer->write("if (_ch_ == `EOF) ");
         writer->write_comment("end-of-file reached\n");
         writer->write(STR(STD_OPENING_CHAR));
         writer->write("begin\n");
         {
            writer->write(
                "$display(\"ERROR - End of file reached before getting all the values for the parameters\");\n");
            writer->write("$fclose(res_file);\n");
            writer->write("$fclose(file);\n");
            writer->write("$finish;\n");
         }
         writer->write(STR(STD_CLOSING_CHAR));
         writer->write("end\n");
         writer->write("else ");
         writer->write_comment("generic error\n");
         writer->write(STR(STD_OPENING_CHAR));
         writer->write("begin\n");
         {
            writer->write(
                "$display(\"ERROR - Unknown error while reading the file. Character found: %c\", _ch_[7:0]);\n");
            writer->write("$fclose(res_file);\n");
            writer->write("$fclose(file);\n");
            writer->write("$finish;\n");
         }
         writer->write(STR(STD_CLOSING_CHAR));
         writer->write("end\n");
      }
      writer->write(STR(STD_CLOSING_CHAR));
      writer->write("end\n");
      writer->write("else\n");
      writer->write(STR(STD_OPENING_CHAR));
      writer->write("begin\n");
      {
         std::string nonescaped_name = input_name;
         nonescaped_name.erase(std::remove(nonescaped_name.begin(), nonescaped_name.end(), '\\'),
                               nonescaped_name.end());
         if(output_level >= OUTPUT_LEVEL_VERY_PEDANTIC)
         {
            writer->write("$display(\"Value found for input " + nonescaped_name + ": %b\", " + input_name + ");\n");
         }
      }
      writer->write(STR(STD_CLOSING_CHAR));
      writer->write("end\n");
      writer->write_comment("Value for " + input_name +
                            " found ---------------------------------------------------------------\n");
   }
}

void TestbenchGenerationBaseStep::write_compute_ulps_functions() const
{
   writer->write("\n");
   writer->write("function real bits32_to_real64;\n");
   writer->write("  input [31:0] in1;\n");
   writer->write("  reg [7:0] exponent1;\n");
   writer->write("  reg is_exp_zero;\n");
   writer->write("  reg is_all_ones;\n");
   writer->write("  reg [10:0] exp_tmp;\n");
   writer->write("  reg [63:0] out1;\n");
   writer->write("begin\n");
   writer->write("  exponent1 = in1[30:23];\n");
   writer->write("  is_exp_zero = exponent1 == 8'd0;\n");
   writer->write("  is_all_ones = exponent1 == {8{1'b1}};\n");
   writer->write("  exp_tmp = {3'd0, exponent1} + 11'd896;\n");
   writer->write("  out1[63] = in1[31];\n");
   writer->write("  out1[62:52] = is_exp_zero ? 11'd0 : (is_all_ones ? {11{1'b1}} : exp_tmp);\n");
   writer->write("  out1[51:29] = in1[22:0];\n");
   writer->write("  out1[28:0] = 29'd0;\n");
   writer->write("  bits32_to_real64 = $bitstoreal(out1);\n");
   writer->write("end\n");
   writer->write("endfunction\n");

   writer->write("function real compute_ulp32;\n");
   writer->write("  input [31:0] computed;\n");
   writer->write("  input [31:0] expected;\n");
   writer->write("  real computedR;\n");
   writer->write("  real expectedR;\n");
   writer->write("  real diffR;\n");
   writer->write("  reg [31:0] denom;\n");
   writer->write("  real denomR;\n");
   writer->write("begin\n");
   writer->write("  if (expected[30:23] == {8{1'b1}} ||computed[30:23] == {8{1'b1}})\n");
   writer->write("    compute_ulp32 = computed != expected && (computed[22:0] == 23'd0 || expected[22:0] == 23'd0) ? "
                 "{1'b0,({8{1'b1}}-8'd1),{23'b1} } : 32'd0;\n");
   writer->write("  else\n");
   writer->write("  begin\n");
   writer->write("    denom = 32'd0;\n");
   writer->write("    if (expected[30:0] == 31'd0)\n");
   writer->write("      denom[30:23] = 8'd104;\n");
   writer->write("    else\n");
   writer->write("      denom[30:23] = expected[30:23]-8'd23;\n");
   writer->write("    computedR = bits32_to_real64({1'b0, computed[30:0]});\n");
   writer->write("    expectedR = bits32_to_real64({1'b0, expected[30:0]});\n");
   writer->write("    denomR = bits32_to_real64(denom);\n");
   writer->write("    diffR = computedR - expectedR;\n");
   writer->write("    if(diffR < 0.0)\n");
   writer->write("      diffR = - diffR;\n");
   writer->write("    if (expected[30:0] == 31'd0 && computed[30:0] == 31'd0  && expected[31] != computed[31] )\n");
   writer->write("      compute_ulp32 = 1.0;\n");
   writer->write("    else\n");
   writer->write("      compute_ulp32 = diffR / denomR;\n");
   writer->write("  end\n");
   writer->write("end\n");
   writer->write("endfunction\n");
   writer->write("\n");
   writer->write("function real compute_ulp64;\n");
   writer->write("  input [63:0] computed;\n");
   writer->write("  input [63:0] expected;\n");
   writer->write("  real computedR;\n");
   writer->write("  real expectedR;\n");
   writer->write("  real diffR;\n");
   writer->write("  reg [63:0] denom;\n");
   writer->write("  real denomR;\n");
   writer->write("begin\n");
   writer->write("  if (expected[62:52] == {11{1'b1}} ||computed[62:52] == {11{1'b1}})\n");
   writer->write("    compute_ulp64 = computed != expected && (computed[51:0] == 52'd0 || expected[51:0] == 52'd0) ? "
                 "{1'b0,({11{1'b1}}-11'd1),{52'b1} } : 64'd0;\n");
   writer->write("  else\n");
   writer->write("  begin\n");
   writer->write("    denom = 64'd0;\n");
   writer->write("    if (expected[62:0] == 63'd0)\n");
   writer->write("      denom[62:52] = 11'd971;\n");
   writer->write("    else\n");
   writer->write("      denom[62:52] = expected[62:52]-11'd52;\n");
   writer->write("    computedR = $bitstoreal({1'b0, computed[62:0]});\n");
   writer->write("    expectedR = $bitstoreal({1'b0, expected[62:0]});\n");
   writer->write("    denomR = $bitstoreal(denom);\n");
   writer->write("    diffR = computedR - expectedR;\n");
   writer->write("    if(diffR < 0.0)\n");
   writer->write("      diffR = - diffR;\n");
   writer->write("    if (expected[62:0] == 63'd0 && computed[62:0] == 63'd0  && expected[63] != computed[63] )\n");
   writer->write("      compute_ulp64 = 1.0;\n");
   writer->write("    else\n");
   writer->write("      compute_ulp64 = diffR / denomR;\n");
   writer->write("  end\n");
   writer->write("end\n");
   writer->write("endfunction\n");
}<|MERGE_RESOLUTION|>--- conflicted
+++ resolved
@@ -725,15 +725,15 @@
                             "unexpected condition");
             }
             else if(boost::ends_with(port_name, "_TDATA"))
-            {
+               {
                port_write = mod->find_member(port_name.substr(0, port_name.size() - sizeof("_TDATA") + 1U) + "_TVALID",
                                              port_o_K, cir);
                THROW_ASSERT(port_write && (GetPointer<port_o>(port_write)->get_port_interface() ==
                                                port_o::port_interface::PI_M_AXIS_TVALID ||
                                            GetPointer<port_o>(port_write)->get_port_interface() ==
                                                port_o::port_interface::PI_S_AXIS_TVALID),
-                            "unexpected condition");
-            }
+                               "unexpected condition");
+               }
             THROW_ASSERT(port_write, "");
 
             writer->write("always @(negedge " CLOCK_PORT_NAME ")\n");
@@ -744,7 +744,7 @@
             writer->write("begin\n");
             if(InterfaceType == port_o::port_interface::PI_FDIN)
             {
-               writer->write("registered_" + port_name + "[fifo_counter_" + port_name + "] <= " + port_name + ";\n");
+            writer->write("registered_" + port_name + "[fifo_counter_" + port_name + "] <= " + port_name + ";\n");
             }
             writer->write("fifo_counter_" + port_name + " <= fifo_counter_" + port_name + " + 1;\n");
             writer->write(STR(STD_CLOSING_CHAR));
@@ -1954,15 +1954,9 @@
    {
       writer->write("`define MEM_DELAY_READ 3\n\n");
       writer->write("`define MEM_MAX_DELAY " +
-<<<<<<< HEAD
-                    (stoi(parameters->getOption<std::string>(OPT_mem_delay_write)) > 3 ?
-                         parameters->getOption<std::string>(OPT_mem_delay_write) :
-                         "_3") +
-=======
                     (parameters->getOption<unsigned>(OPT_mem_delay_write) > 3 ?
-                         parameters->getOption<std::string>(OPT_mem_delay_write) :
+                                                parameters->getOption<std::string>(OPT_mem_delay_write) : 
                          "3") +
->>>>>>> 6725113f
                     "\n\n");
    }
    else if(parameters->getOption<std::string>(OPT_bram_high_latency) != "" &&
@@ -1970,35 +1964,20 @@
    {
       writer->write("`define MEM_DELAY_READ 4\n\n");
       writer->write("`define MEM_MAX_DELAY " +
-<<<<<<< HEAD
-                    (stoi(parameters->getOption<std::string>(OPT_mem_delay_write)) > 4 ?
-                         parameters->getOption<std::string>(OPT_mem_delay_write) :
-                         "_4") +
-=======
                     (parameters->getOption<unsigned>(OPT_mem_delay_write) > 4 ?
-                         parameters->getOption<std::string>(OPT_mem_delay_write) :
+                                                parameters->getOption<std::string>(OPT_mem_delay_write) : 
                          "4") +
->>>>>>> 6725113f
                     "\n\n");
    }
    else if(parameters->getOption<std::string>(OPT_bram_high_latency) == "")
    {
-      writer->write("`define MEM_DELAY_READ " + parameters->getOption<std::string>(OPT_mem_delay_read) + "\n\n");
-<<<<<<< HEAD
-      writer->write("`define MEM_MAX_DELAY " +
-                    (stoi(parameters->getOption<std::string>(OPT_mem_delay_write)) >
-                             stoi(parameters->getOption<std::string>(OPT_mem_delay_read)) ?
-                         parameters->getOption<std::string>(OPT_mem_delay_write) :
-                         parameters->getOption<std::string>(OPT_mem_delay_read)) +
-                    "\n\n");
-=======
+      writer->write("`define MEM_DELAY_READ " + parameters->getOption<std::string>(OPT_mem_delay_read) + "\n\n");  
       writer->write(
           "`define MEM_MAX_DELAY " +
           (parameters->getOption<unsigned>(OPT_mem_delay_write) > parameters->getOption<unsigned>(OPT_mem_delay_read) ?
-               parameters->getOption<std::string>(OPT_mem_delay_write) :
+                                                parameters->getOption<std::string>(OPT_mem_delay_write) : 
                parameters->getOption<std::string>(OPT_mem_delay_read)) +
           "\n\n");
->>>>>>> 6725113f
    }
    else
    {
@@ -2102,7 +2081,7 @@
 {
    const auto testbench_memsize = [&]() {
       const auto mem_size =
-          HLSMgr->Rmem->get_memory_address() - parameters->getOption<unsigned long long int>(OPT_base_address);
+       HLSMgr->Rmem->get_memory_address() - parameters->getOption<unsigned long long int>(OPT_base_address);
       return mem_size ? mem_size : 1;
    }();
    writer->write("parameter MEMSIZE = " + STR(testbench_memsize));
@@ -2235,9 +2214,9 @@
             const auto portWDATA = mod->find_member(portPrefix + "WDATA", port_o_K, cir);
 
             const auto wAddrSize = GetPointer<port_o>(portAWADDR)->get_typeRef()->size *
-                                   GetPointer<port_o>(portAWADDR)->get_typeRef()->vector_size;
+                             GetPointer<port_o>(portAWADDR)->get_typeRef()->vector_size;
             const auto wDataSize = GetPointer<port_o>(portWDATA)->get_typeRef()->size *
-                                   GetPointer<port_o>(portWDATA)->get_typeRef()->vector_size;
+                             GetPointer<port_o>(portWDATA)->get_typeRef()->vector_size;
 
             writer->write("reg [" + STR(wDataSize - 1) + ":0] " + portPrefix + "wBitmask;\n");
             writer->write("reg [" + STR(wAddrSize - 1) + ":0] " + portPrefix + "currAddr;\n");
@@ -2356,8 +2335,8 @@
 
 void TestbenchGenerationBaseStep::initialize_input_signals(const tree_managerConstRef TM) const
 {
-   for(unsigned int i = 0; i < mod->get_in_port_size(); i++)
-   {
+      for(unsigned int i = 0; i < mod->get_in_port_size(); i++)
+      {
       const auto port_obj = mod->get_in_port(i);
       const auto port_name = [&]() -> std::string {
          const auto port_id = port_obj->get_id();
@@ -2376,44 +2355,44 @@
          return port_id;
       }();
 
-      if(GetPointer<port_o>(port_obj)->get_is_memory() || WB_ACKIM_PORT_NAME == port_name)
-      {
-         continue;
-      }
-      if(CLOCK_PORT_NAME != port_name && START_PORT_NAME != port_name && RESET_PORT_NAME != port_name)
-      {
-         writer->write(HDL_manager::convert_to_identifier(writer.get(), port_name) + " = 0;\n");
-      }
+         if(GetPointer<port_o>(port_obj)->get_is_memory() || WB_ACKIM_PORT_NAME == port_name)
+         {
+            continue;
+         }
+         if(CLOCK_PORT_NAME != port_name && START_PORT_NAME != port_name && RESET_PORT_NAME != port_name)
+         {
+            writer->write(HDL_manager::convert_to_identifier(writer.get(), port_name) + " = 0;\n");
+         }
       if(port_obj->get_typeRef()->treenode > 0 && tree_helper::is_a_pointer(TM, port_obj->get_typeRef()->treenode))
-      {
-         writer->write("ex_" + port_name + " = 0;\n");
-      }
+         {
+            writer->write("ex_" + port_name + " = 0;\n");
+         }
       if(GetPointer<port_o>(port_obj)->get_port_interface() == port_o::port_interface::PI_FDOUT)
       {
          writer->write("fifo_counter_" + port_obj->get_id() + " = 0;\n");
       }
    }
-   writer->write("\n");
-   for(unsigned int i = 0; i < mod->get_out_port_size(); i++)
-   {
+      writer->write("\n");
+      for(unsigned int i = 0; i < mod->get_out_port_size(); i++)
+      {
       const auto port_obj = mod->get_out_port(i);
       const auto interfaceType = GetPointer<port_o>(port_obj)->get_port_interface();
-      if(interfaceType == port_o::port_interface::PI_WNONE)
-      {
-         writer->write("ex_" + port_obj->get_id() + " = 0;\n");
-         writer->write("registered_" + port_obj->get_id() + " = 0;\n");
+         if(interfaceType == port_o::port_interface::PI_WNONE)
+         {
+            writer->write("ex_" + port_obj->get_id() + " = 0;\n");
+            writer->write("registered_" + port_obj->get_id() + " = 0;\n");
+         }
+         else if(interfaceType == port_o::port_interface::PI_FDIN)
+         {
+            writer->write("fifo_counter_" + port_obj->get_id() + " = 0;\n");
+         }
+         else if(interfaceType == port_o::port_interface::PI_DOUT)
+         {
+            writer->write("ex_" + port_obj->get_id() + " = 0;\n");
+         }
       }
-      else if(interfaceType == port_o::port_interface::PI_FDIN)
-      {
-         writer->write("fifo_counter_" + port_obj->get_id() + " = 0;\n");
-      }
-      else if(interfaceType == port_o::port_interface::PI_DOUT)
-      {
-         writer->write("ex_" + port_obj->get_id() + " = 0;\n");
-      }
-   }
-   writer->write("\n");
-}
+      writer->write("\n");
+   }
 
 void TestbenchGenerationBaseStep::testbench_controller_machine() const
 {
@@ -2542,7 +2521,7 @@
                           "AWBURST, 32'd1};\n");
             writer->write("      " + portPrefix + "awqueue_size <= " + portPrefix + "awqueue_size + 1;\n");
             writer->write("    end\n");
-            writer->write("  end\n");
+            writer->write("end\n");
             writer->write("  if(" + portPrefix + "ARVALID) begin\n");
             writer->write("    if(" + portPrefix + "arqueue_size < `" + portPrefix + "MAX_QUEUE_SIZE) begin\n");
             writer->write("      " + portPrefix + "arqueue[" + portPrefix + "arqueue_size] <= {" + portPrefix +
@@ -2558,7 +2537,7 @@
             writer->write("      " + portPrefix + "awqueue[_i_][" + STR(COUNT_HIGH_INDEX) + " : " +
                           STR(COUNT_LOW_INDEX) + "] = " + portPrefix + "awqueue[_i_][" + STR(COUNT_HIGH_INDEX) + " : " +
                           STR(COUNT_LOW_INDEX) + "] + 1;\n");
-            writer->write("    end\n");
+            writer->write("  end\n");
             writer->write("  end\n");
             writer->write("  for(_i_ = 0; _i_ < " + portPrefix + "arqueue_size; _i_ = _i_ + 1) begin\n");
             writer->write("    if(" + portPrefix + "arqueue[_i_][" + STR(COUNT_HIGH_INDEX) + "] == 1'b1) begin\n");
@@ -2576,7 +2555,7 @@
             writer->write("    if(" + portPrefix + "BREADY) begin\n");
             writer->write("      for(_i_ = 1; _i_ < " + portPrefix + "awqueue_size; _i_ = _i_ + 1) begin\n");
             writer->write("        " + portPrefix + "awqueue[_i_ - 1] = " + portPrefix + "awqueue[_i_];\n");
-            writer->write("      end\n");
+            writer->write("  end\n");
             /* It is possible that we are both removing and adding an element from the queue. In this case, the size is
              * not yet updated, so we must move the new element outside the loop and keep the same queue length in this
              * clock cycle */
@@ -2601,7 +2580,7 @@
             writer->write("      while(" + portPrefix + "awqueue[_i_][" + STR(COUNT_HIGH_INDEX) + "] == 1 && _i_ < " +
                           portPrefix + "awqueue_size) begin\n");
             writer->write("        _i_ = _i_ + 1;\n");
-            writer->write("      end\n");
+            writer->write("  end\n");
             writer->write("      if(_i_ < " + portPrefix + "awqueue_size || " + portPrefix +
                           "AWVALID == 1'b1); else $error(\"Received write data, but all transactions in queue are in "
                           "delay phase\");\n");
@@ -2652,17 +2631,17 @@
                                       GetPointer<port_o>(portWDATA)->get_typeRef()->vector_size;
             std::string mem_aggregated;
             {
-               mem_aggregated = "{";
-               for(unsigned int bitsize_index = 0; bitsize_index < bitsizeWDATA; bitsize_index = bitsize_index + 8)
+            mem_aggregated = "{";
+            for(unsigned int bitsize_index = 0; bitsize_index < bitsizeWDATA; bitsize_index = bitsize_index + 8)
+            {
+               if(bitsize_index)
                {
-                  if(bitsize_index)
-                  {
-                     mem_aggregated += ", ";
-                  }
-                  mem_aggregated += "_bambu_testbench_mem_[" + portPrefix + "currAddr + " +
-                                    STR((bitsizeWDATA - bitsize_index) / 8 - 1) + " - base_addr]";
+                  mem_aggregated += ", ";
                }
-               mem_aggregated += "}";
+               mem_aggregated += "_bambu_testbench_mem_[" + portPrefix + "currAddr + " +
+                                 STR((bitsizeWDATA - bitsize_index) / 8 - 1) + " - base_addr]";
+            }
+            mem_aggregated += "}";
             }
 
             for(unsigned bitsize_index = 0; bitsize_index < bitsizeWDATA; bitsize_index = bitsize_index + 8)
@@ -2717,24 +2696,24 @@
                           "arqueue[0][" + STR(LEN_HIGH_INDEX) + " : " + STR(LEN_LOW_INDEX) + "] + 1) * (1 << " +
                           portPrefix + "arqueue[0][" + STR(SIZE_HIGH_INDEX) + " : " + STR(SIZE_LOW_INDEX) + "]));\n");
             writer->write("      end\n");
-            writer->write("    end\n");
+            writer->write("  end\n");
 
             /* Compute aggregate memory for RDATA */
             const auto portRDATA = mod->find_member(portPrefix + "RDATA", port_o_K, cir);
             const auto bitsizeRDATA = GetPointer<port_o>(portRDATA)->get_typeRef()->size *
                                       GetPointer<port_o>(portRDATA)->get_typeRef()->vector_size;
             {
-               mem_aggregated = "{";
-               for(unsigned int bitsize_index = 0; bitsize_index < bitsizeRDATA; bitsize_index = bitsize_index + 8)
+            mem_aggregated = "{";
+            for(unsigned int bitsize_index = 0; bitsize_index < bitsizeRDATA; bitsize_index = bitsize_index + 8)
+            {
+               if(bitsize_index)
                {
-                  if(bitsize_index)
-                  {
-                     mem_aggregated += ", ";
-                  }
-                  mem_aggregated += "_bambu_testbench_mem_[" + portPrefix + "currAddr + " +
-                                    STR((bitsizeRDATA - bitsize_index) / 8 - 1) + " - base_addr]";
+                  mem_aggregated += ", ";
                }
-               mem_aggregated += "}";
+               mem_aggregated += "_bambu_testbench_mem_[" + portPrefix + "currAddr + " +
+                                 STR((bitsizeRDATA - bitsize_index) / 8 - 1) + " - base_addr]";
+            }
+            mem_aggregated += "}";
             }
 
             writer->write("    " + portPrefix + "RDATA <= " + mem_aggregated + ";\n");
@@ -2746,7 +2725,7 @@
             writer->write("      if(" + portPrefix + "RREADY) begin\n");
             writer->write("        for(_i_ = 1; _i_ < " + portPrefix + "arqueue_size; _i_ = _i_ + 1) begin\n");
             writer->write("          " + portPrefix + "arqueue[_i_ - 1] = " + portPrefix + "arqueue[_i_];\n");
-            writer->write("        end\n");
+            writer->write("  end\n");
             /* As for the write queue, it's also possible that we are adding and removing a transaction at the same time
              */
             writer->write("        if(" + portPrefix + "ARVALID && " + portPrefix + "ARREADY) begin\n");
@@ -2755,16 +2734,16 @@
             writer->write("          " + portPrefix + "arqueue_size <= " + portPrefix + "arqueue_size;\n");
             writer->write("        end else begin\n");
             writer->write("          " + portPrefix + "arqueue_size <= " + portPrefix + "arqueue_size - 1;\n");
-            writer->write("        end\n");
-            writer->write("      end\n");
+            writer->write("  end\n");
+               writer->write("    end\n");
             writer->write("    end else if(" + portPrefix + "RREADY) begin\n");
             writer->write("      " + portPrefix + "arqueue[0][" + STR(COUNT_HIGH_INDEX) + " : " + STR(COUNT_LOW_INDEX) +
                           "] <= " + portPrefix + "arqueue[0][" + STR(COUNT_HIGH_INDEX) + " : " + STR(COUNT_LOW_INDEX) +
                           "] + 1;\n");
-            writer->write("    end\n");
+            writer->write("  end\n");
             writer->write("  end\n");
             writer->write("end\n");
-         }
+            }
       }
    }
 }
@@ -3016,8 +2995,8 @@
       writer->write("begin\n");
       {
          std::string nonescaped_name = input_name;
-         nonescaped_name.erase(std::remove(nonescaped_name.begin(), nonescaped_name.end(), '\\'),
-                               nonescaped_name.end());
+            nonescaped_name.erase(std::remove(nonescaped_name.begin(), nonescaped_name.end(), '\\'),
+                                  nonescaped_name.end());
          if(output_level >= OUTPUT_LEVEL_VERY_PEDANTIC)
          {
             writer->write("$display(\"Value found for input " + nonescaped_name + ": %b\", " + input_name + ");\n");
