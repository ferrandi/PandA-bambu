--- conflicted
+++ resolved
@@ -46,11 +46,7 @@
 #include "config_PACKAGE_NAME.hpp"
 #include "config_PACKAGE_VERSION.hpp"
 
-<<<<<<< HEAD
 /// Header include
-=======
-///Header include
->>>>>>> d09917d3
 #include "testbench_generation_base_step.hpp"
 
 #include <utility>
@@ -65,9 +61,6 @@
 #include "structural_manager.hpp"
 #include "structural_objects.hpp"
 
-<<<<<<< HEAD
-/// design_flows/backend/ToHDL includes
-=======
 ///constants include
 #include "testbench_generation_constants.hpp"
 
@@ -75,7 +68,6 @@
 #include "design_flow_manager.hpp"
 
 ///design_flows/backend/ToHDL includes
->>>>>>> d09917d3
 #include "HDL_manager.hpp"
 #include "language_writer.hpp"
 
@@ -111,17 +103,7 @@
 
 /// utility include
 #include "fileIO.hpp"
-<<<<<<< HEAD
 #include "math_function.hpp"
-
-TestbenchGenerationBaseStep::TestbenchGenerationBaseStep(const ParameterConstRef _parameters, const HLS_managerRef _HLSMgr, const DesignFlowManagerConstRef _design_flow_manager, const HLSFlowStep_Type _hls_flow_step_type, std::string _c_testbench_basename)
-    : HLS_step(_parameters, _HLSMgr, _design_flow_manager, _hls_flow_step_type),
-      writer(language_writer::create_writer(HDLWriter_Language::VERILOG, _HLSMgr->get_HLS_target()->get_technology_manager(), _parameters)),
-      mod(nullptr),
-      target_period(0.0),
-      output_directory(parameters->getOption<std::string>(OPT_output_directory) + "/simulation/"),
-      c_testbench_basename(std::move(_c_testbench_basename))
-=======
 
 TestbenchGenerationBaseStep::TestbenchGenerationBaseStep(const ParameterConstRef _parameters, const HLS_managerRef _HLSMgr, const DesignFlowManagerConstRef _design_flow_manager, const HLSFlowStep_Type _hls_flow_step_type) :
    HLS_step(_parameters, _HLSMgr, _design_flow_manager, _hls_flow_step_type),
@@ -129,7 +111,6 @@
    mod(nullptr),
    target_period(0.0),
    output_directory(parameters->getOption<std::string>(OPT_output_directory) + "/simulation/")
->>>>>>> d09917d3
 {
    if(!boost::filesystem::exists(output_directory))
       boost::filesystem::create_directories(output_directory);
@@ -143,21 +124,9 @@
    switch(relationship_type)
    {
       case DEPENDENCE_RELATIONSHIP:
-<<<<<<< HEAD
       {
          ret.insert(std::make_tuple(HLSFlowStep_Type::C_TESTBENCH_EXECUTION, HLSFlowStepSpecializationConstRef(), HLSFlowStep_Relationship::TOP_FUNCTION));
          if(parameters->isOption(OPT_discrepancy_hw) and parameters->getOption<bool>(OPT_discrepancy_hw))
-         {
-            ret.insert(std::make_tuple(HLSFlowStep_Type::HW_DISCREPANCY_ANALYSIS, HLSFlowStepSpecializationConstRef(), HLSFlowStep_Relationship::TOP_FUNCTION));
-         }
-         break;
-      }
-      case INVALIDATION_RELATIONSHIP:
-      case PRECEDENCE_RELATIONSHIP:
-      {
-         break;
-      }
-=======
          {
             ret.insert(std::make_tuple(HLSFlowStep_Type::TEST_VECTOR_PARSER, HLSFlowStepSpecializationConstRef(), HLSFlowStep_Relationship::TOP_FUNCTION));
             if(design_flow_manager.lock()->GetStatus(HLS_step::ComputeSignature(HLSFlowStep_Type::TEST_VECTOR_PARSER, HLSFlowStepSpecializationConstRef())) == DesignFlowStep_Status::SUCCESS)
@@ -181,15 +150,13 @@
 #endif
             break;
          }
+         break;
+      }
       case INVALIDATION_RELATIONSHIP:
-         {
-            break;
-         }
       case PRECEDENCE_RELATIONSHIP:
-         {
-            break;
-         }
->>>>>>> d09917d3
+      {
+         break;
+      }
       default:
          THROW_UNREACHABLE("");
    }
@@ -376,14 +343,9 @@
    INDENT_DBG_MEX(DEBUG_LEVEL_VERY_PEDANTIC, debug_level, "-->Creating HDL testbench");
    const tree_managerRef TreeM = HLSMgr->get_tree_manager();
 
-<<<<<<< HEAD
-   std::string simulation_values_path = output_directory + c_testbench_basename + ".txt";
-   bool generate_vcd_output = (parameters->isOption(OPT_generate_vcd) and parameters->getOption<bool>(OPT_generate_vcd)) or (parameters->isOption(OPT_discrepancy) and parameters->getOption<bool>(OPT_discrepancy));
-=======
    std::string simulation_values_path = output_directory + STR(STR_CST_testbench_generation_basename) + ".txt";
    bool generate_vcd_output = (parameters->isOption(OPT_generate_vcd) and parameters->getOption<bool>(OPT_generate_vcd)) or
       (parameters->isOption(OPT_discrepancy) and parameters->getOption<bool>(OPT_discrepancy));
->>>>>>> d09917d3
 
    std::string file_name = output_directory + hdl_testbench_basename + writer->get_extension();
 
@@ -508,7 +470,6 @@
          {
             portInst = mod->find_member(par + "_o", port_o_K, cir);
          }
-<<<<<<< HEAD
          if(!portInst)
          {
             portInst = mod->find_member(par + "_dout", port_o_K, cir);
@@ -655,114 +616,6 @@
             writer->write("end\n");
          }
       }
-=======
-      }
-
-      writer->write("\n");
-      writer->write_comment("OPTIONAL - Read a value for " + output_name + " --------------------------------------------------------------\n");
-
-      writer->write("_i_ = 0;\n");
-      writer->write("while (_ch_ == \"/\" || _ch_ == \"\\n\" || _ch_ == \"o\")\n");
-      writer->write(STR(STD_OPENING_CHAR));
-      writer->write("begin\n");
-      {
-
-      writer->write("if (_ch_ == \"o\")\n");
-      writer->write(STR(STD_OPENING_CHAR));
-      writer->write("begin\n");
-      {
-
-      writer->write("compare_outputs = 1;\n");
-      writer->write("_r_ = $fscanf(file,\"%b\\n\", " + output_name + "); ");
-      writer->write_comment("expected format: bbb...b (example: 00101110)\n");
-
-      writer->write("if (_r_ != 1)\n");
-      writer->write(STR(STD_OPENING_CHAR));
-      writer->write("begin\n");
-      {
-
-      writer->write_comment("error\n");
-      writer->write("$display(\"ERROR - Unknown error while reading the file. Character found: %c\", _ch_[7:0]);\n");
-      writer->write("$fclose(res_file);\n");
-      writer->write("$fclose(file);\n");
-      writer->write("$finish;\n");
-
-      }
-      writer->write(STR(STD_CLOSING_CHAR));
-      writer->write("end\n");
-      writer->write("else\n");
-      writer->write(STR(STD_OPENING_CHAR));
-      writer->write("begin\n");
-
-      if (output_level >= OUTPUT_LEVEL_VERY_PEDANTIC)
-      {
-         writer->write("$display(\"Value found for output " + output_name + ": %b\", " + output_name + ");\n");
-      }
-      writer->write(STR(STD_CLOSING_CHAR));
-      writer->write("end\n");
-
-      size_t escaped_pos = port_name.find('\\');
-      std::string nonescaped_name = port_name;
-      if(escaped_pos != std::string::npos)
-         nonescaped_name.erase (std::remove(nonescaped_name.begin(), nonescaped_name.end(), '\\'), nonescaped_name.end());
-      if (output_level >= OUTPUT_LEVEL_VERY_PEDANTIC)
-      {
-         writer->write("$display(\" res = %b " + nonescaped_name + " = %d " " _bambu_testbench_mem_[" + nonescaped_name + " + %d - base_addr] = %d expected = %d \\n\", ");
-         writer->write("_bambu_testbench_mem_[" + port_name + " + _i_ - base_addr] == " + output_name + ", ");
-         writer->write( port_name + ", ");
-         writer->write("_i_, ");
-         writer->write("_bambu_testbench_mem_[" + port_name + " + _i_ - base_addr], ");
-         writer->write(output_name + ");\n");
-      }
-      writer->write("if (_bambu_testbench_mem_[" + port_name + " + _i_ - base_addr] !== " + output_name + ")\n");
-      writer->write(STR(STD_OPENING_CHAR));
-      writer->write("begin\n");
-      writer->write("success = 0;\n");
-      writer->write(STR(STD_CLOSING_CHAR));
-      writer->write("end\n");
-
-      writer->write("_i_ = _i_ + 1;\n");
-      writer->write("_ch_ = $fgetc(file);\n");
-
-      }
-      writer->write(STR(STD_CLOSING_CHAR));
-      writer->write("end\n");
-
-      writer->write("else\n");
-      writer->write(STR(STD_OPENING_CHAR));
-      writer->write("begin\n");
-      {
-
-      writer->write_comment("skip comments and empty lines\n");
-      writer->write("_r_ = $fgets(line, file);\n");
-      writer->write("_ch_ = $fgetc(file);\n");
-
-      }
-      writer->write(STR(STD_CLOSING_CHAR));
-      writer->write("end\n");
-
-      }
-      writer->write(STR(STD_CLOSING_CHAR));
-      writer->write("end\n");
-
-      writer->write("if (_ch_ == \"e\")\n");
-      writer->write(STR(STD_OPENING_CHAR));
-      writer->write("begin\n");
-      writer->write("_r_ = $fgets(line, file);\n");
-      writer->write("_ch_ = $fgetc(file);\n");
-      writer->write(STR(STD_CLOSING_CHAR));
-      writer->write("end\n");
-      writer->write("else\n");
-      writer->write("begin\n");
-      writer->write(STR(STD_OPENING_CHAR));
-      writer->write_comment("error\n");
-      writer->write("$display(\"ERROR - Unknown error while reading the file. Character found: %c\", _ch_[7:0]);\n");
-      writer->write("$fclose(res_file);\n");
-      writer->write("$fclose(file);\n");
-      writer->write("$finish;\n");
-      writer->write(STR(STD_CLOSING_CHAR));
-      writer->write("end\n");
->>>>>>> d09917d3
    }
    writer->write("always @(negedge " + std::string(CLOCK_PORT_NAME) + ")\n");
    writer->write(STR(STD_OPENING_CHAR));
@@ -781,49 +634,8 @@
          {
             portInst = mod->find_member(par + "_o", port_o_K, cir);
          }
-         if(!portInst)
-         {
-            portInst = mod->find_member(par + "_dout", port_o_K, cir);
-         }
-         if(!portInst)
-         {
-            portInst = mod->find_member(par + "_din", port_o_K, cir);
-         }
-         if(!portInst)
-         {
-            portInst = mod->find_member(par + "_d0", port_o_K, cir);
-         }
-         if(!portInst)
-         {
-            portInst = mod->find_member(par + "_q0", port_o_K, cir);
-         }
-         THROW_ASSERT(portInst, "unexpected condition");
-         auto InterfaceType = GetPointer<port_o>(portInst)->get_port_interface();
-         if(InterfaceType == port_o::port_interface::PI_DEFAULT)
-         {
-            if(GetPointer<port_o>(portInst)->get_is_memory() || (GetPointer<port_o>(portInst)->get_is_extern() && GetPointer<port_o>(portInst)->get_is_global()) || !portInst->get_typeRef()->treenode ||
-               !tree_helper::is_a_pointer(TreeM, portInst->get_typeRef()->treenode))
-               continue;
-            std::string unmangled_name = portInst->get_id();
-            std::string port_name = HDL_manager::convert_to_identifier(writer.get(), unmangled_name);
-            std::string output_name = "ex_" + unmangled_name;
-            unsigned int pt_type_index = tree_helper::get_pointed_type(TreeM, tree_helper::get_type_index(TreeM, portInst->get_typeRef()->treenode));
-            tree_nodeRef pt_node = TreeM->get_tree_node_const(pt_type_index);
-            if(GetPointer<array_type>(pt_node))
-            {
-               while(GetPointer<array_type>(pt_node))
-               {
-                  pt_type_index = GET_INDEX_NODE(GetPointer<array_type>(pt_node)->elts);
-                  pt_node = GET_NODE(GetPointer<array_type>(pt_node)->elts);
-               }
-            }
-            long long int bitsize = tree_helper::size(TreeM, pt_type_index);
-            bool is_real = tree_helper::is_real(TreeM, pt_type_index);
-
-            writer->write("\n");
-            writer->write_comment("OPTIONAL - Read a value for " + unmangled_name + " --------------------------------------------------------------\n");
-
-<<<<<<< HEAD
+      }
+
             writer->write("_i_ = 0;\n");
             writer->write("while (_ch_ == \"/\" || _ch_ == \"\\n\" || _ch_ == \"o\")\n");
             writer->write(STR(STD_OPENING_CHAR));
@@ -976,47 +788,12 @@
             writer->write(STR(STD_CLOSING_CHAR));
             writer->write("end\n");
 
-            writer->write("if (_ch_ == \"e\")\n");
-            writer->write(STR(STD_OPENING_CHAR));
-            writer->write("begin\n");
-            writer->write("_r_ = $fgets(line, file);\n");
-            writer->write("_ch_ = $fgetc(file);\n");
-            writer->write(STR(STD_CLOSING_CHAR));
-            writer->write("end\n");
-            writer->write("else\n");
-            writer->write("begin\n");
-            writer->write(STR(STD_OPENING_CHAR));
-            writer->write_comment("error\n");
-            writer->write("$display(\"ERROR - Unknown error while reading the file. Character found: %c\", _ch_[7:0]);\n");
-            writer->write("$fclose(res_file);\n");
-            writer->write("$fclose(file);\n");
-            writer->write("$finish;\n");
-            writer->write(STR(STD_CLOSING_CHAR));
-            writer->write("end\n");
-         }
-         else if(InterfaceType == port_o::port_interface::PI_RNONE || InterfaceType == port_o::port_interface::PI_DIN)
-         {
-            writer->write("\n");
-            writer->write_comment("OPTIONAL - skip expected value for " + portInst->get_id() + " --------------------------------------------------------------\n");
-
-            writer->write("_i_ = 0;\n");
-            writer->write("while (_ch_ == \"/\" || _ch_ == \"\\n\" || _ch_ == \"o\")\n");
-            writer->write(STR(STD_OPENING_CHAR));
-            writer->write("begin\n");
-            {
-               writer->write("if (_ch_ == \"o\")\n");
-               writer->write(STR(STD_OPENING_CHAR));
-               writer->write("begin\n");
-               {
-                  writer->write("compare_outputs = 1;\n");
-                  writer->write("_ch_ = $fgetc(file);\n");
-                  writer->write("while (_ch_ == \"\\n\" || _ch_ == \"0\" || _ch_ == \"1\") ");
-                  writer->write("_ch_ = $fgetc(file);\n");
-                  writer->write("_i_ = _i_ + 1;\n");
-               }
-               writer->write(STR(STD_CLOSING_CHAR));
-               writer->write("end\n");
-=======
+      writer->write_comment("error\n");
+      writer->write("$display(\"ERROR - Unknown error while reading the file. Character found: %c\", _ch_[7:0]);\n");
+      writer->write("$fclose(res_file);\n");
+      writer->write("$fclose(file);\n");
+      writer->write("$finish;\n");
+
       }
       writer->write(STR(STD_CLOSING_CHAR));
       writer->write("end\n");
@@ -1030,323 +807,26 @@
       }
       writer->write(STR(STD_CLOSING_CHAR));
       writer->write("end\n");
->>>>>>> d09917d3
-
-               writer->write("else\n");
-               writer->write(STR(STD_OPENING_CHAR));
-               writer->write("begin\n");
-               {
-                  writer->write_comment("skip comments and empty lines\n");
-                  writer->write("_r_ = $fgets(line, file);\n");
-                  writer->write("_ch_ = $fgetc(file);\n");
-               }
-               writer->write(STR(STD_CLOSING_CHAR));
-               writer->write("end\n");
-            }
-            writer->write(STR(STD_CLOSING_CHAR));
-            writer->write("end\n");
-
-            writer->write("if (_ch_ == \"e\")\n");
-            writer->write(STR(STD_OPENING_CHAR));
-            writer->write("begin\n");
-            writer->write("_r_ = $fgets(line, file);\n");
-            writer->write("_ch_ = $fgetc(file);\n");
-            writer->write(STR(STD_CLOSING_CHAR));
-            writer->write("end\n");
-            writer->write("else\n");
-            writer->write("begin\n");
-            writer->write(STR(STD_OPENING_CHAR));
-            writer->write_comment("error\n");
-            writer->write("$display(\"ERROR - Unknown error while reading the file. Character found: %c\", _ch_[7:0]);\n");
-            writer->write("$fclose(res_file);\n");
-            writer->write("$fclose(file);\n");
-            writer->write("$finish;\n");
-            writer->write(STR(STD_CLOSING_CHAR));
-            writer->write("end\n");
-         }
-         else if(InterfaceType == port_o::port_interface::PI_WNONE)
-         {
-            auto orig_name = portInst->get_id();
-            auto port_to_be_compared = orig_name;
-            port_to_be_compared = "registered_" + port_to_be_compared;
-            std::string output_name = "ex_" + orig_name;
-            writer->write("\n");
-            writer->write_comment("OPTIONAL - Read a value for " + orig_name + " --------------------------------------------------------------\n");
-
-            writer->write("_i_ = 0;\n");
-            writer->write("while (_ch_ == \"/\" || _ch_ == \"\\n\" || _ch_ == \"o\")\n");
-            writer->write(STR(STD_OPENING_CHAR));
-            writer->write("begin\n");
-            {
-               writer->write("if (_ch_ == \"o\")\n");
-               writer->write(STR(STD_OPENING_CHAR));
-               writer->write("begin\n");
-               {
-                  writer->write("compare_outputs = 1;\n");
-                  writer->write("_r_ = $fscanf(file,\"%b\\n\", " + output_name + "); ");
-                  writer->write_comment("expected format: bbb...b (example: 00101110)\n");
-                  writer->write("if (_r_ != 1)\n");
-                  writer->write(STR(STD_OPENING_CHAR));
-                  writer->write("begin\n");
-                  {
-                     writer->write_comment("error\n");
-                     writer->write("$display(\"ERROR - Unknown error while reading the file. Character found: %c\", _ch_[7:0]);\n");
-                     writer->write("$fclose(res_file);\n");
-                     writer->write("$fclose(file);\n");
-                     writer->write("$finish;\n");
-                  }
-                  writer->write(STR(STD_CLOSING_CHAR));
-                  writer->write("end\n");
-                  writer->write("else\n");
-                  writer->write(STR(STD_OPENING_CHAR));
-                  writer->write("begin\n");
-                  {
-                     if(output_level > OUTPUT_LEVEL_MINIMUM)
-                        writer->write("$display(\"Value found for output " + orig_name + ": %b\", " + output_name + ");\n");
-                  }
-                  writer->write(STR(STD_CLOSING_CHAR));
-                  writer->write("end\n");
-
-                  if(portInst->get_typeRef()->type == structural_type_descriptor::REAL)
-                  {
-                     if(GET_TYPE_SIZE(portInst) == 32)
-                     {
-                        writer->write("$display(\" " + orig_name + " = %20.20f   expected = %20.20f \", bits32_to_real64(" + port_to_be_compared + "), bits32_to_real64(" + output_name + "));\n");
-                        writer->write("$display(\" FP error %f \\n\", compute_ulp32(" + port_to_be_compared + ", " + output_name + "));\n");
-                        writer->write("if (compute_ulp32(" + port_to_be_compared + ", " + output_name + ") > " + STR(parameters->getOption<double>(OPT_max_ulp)) + ")\n");
-                     }
-                     else if(GET_TYPE_SIZE(portInst) == 64)
-                     {
-                        writer->write("$display(\" " + orig_name + " = %20.20f   expected = %20.20f \", $bitstoreal(" + port_to_be_compared + "), $bitstoreal(" + output_name + "));\n");
-                        writer->write("$display(\" FP error %f \\n\", compute_ulp64(" + port_to_be_compared + ", " + output_name + "));\n");
-                        writer->write("if (compute_ulp64(" + port_to_be_compared + ", " + output_name + ") > " + STR(parameters->getOption<double>(OPT_max_ulp)) + ")\n");
-                     }
-                     else
-                        THROW_ERROR_CODE(NODE_NOT_YET_SUPPORTED_EC, "floating point precision not yet supported: " + STR(GET_TYPE_SIZE(portInst)));
-                  }
-                  else
-                  {
-                     if(GET_TYPE_SIZE(portInst) > 64)
-                        writer->write("$display(\" " + orig_name + " = %x   expected = %x \\n\", " + port_to_be_compared + ", " + output_name + ");\n");
-                     else
-                        writer->write("$display(\" " + orig_name + " = %d   expected = %d \\n\", " + port_to_be_compared + ", " + output_name + ");\n");
-                     writer->write("if (" + port_to_be_compared + " !== " + output_name + ")\n");
-                  }
-                  writer->write(STR(STD_OPENING_CHAR));
-                  writer->write("begin\n");
-                  writer->write("success = 0;\n");
-                  writer->write(STR(STD_CLOSING_CHAR));
-                  writer->write("end\n");
-
-                  writer->write("_i_ = _i_ + 1;\n");
-                  writer->write("_ch_ = $fgetc(file);\n");
-               }
-               writer->write(STR(STD_CLOSING_CHAR));
-               writer->write("end\n");
-
-               writer->write("else\n");
-               writer->write(STR(STD_OPENING_CHAR));
-               writer->write("begin\n");
-               {
-                  writer->write_comment("skip comments and empty lines\n");
-                  writer->write("_r_ = $fgets(line, file);\n");
-                  writer->write("_ch_ = $fgetc(file);\n");
-               }
-               writer->write(STR(STD_CLOSING_CHAR));
-               writer->write("end\n");
-            }
-            writer->write(STR(STD_CLOSING_CHAR));
-            writer->write("end\n");
-
-            writer->write("if (_ch_ == \"e\")\n");
-            writer->write(STR(STD_OPENING_CHAR));
-            writer->write("begin\n");
-            writer->write("_r_ = $fgets(line, file);\n");
-            writer->write("_ch_ = $fgetc(file);\n");
-            writer->write(STR(STD_CLOSING_CHAR));
-            writer->write("end\n");
-            writer->write("else\n");
-            writer->write("begin\n");
-            writer->write(STR(STD_OPENING_CHAR));
-            writer->write_comment("error\n");
-            writer->write("$display(\"ERROR - Unknown error while reading the file. Character found: %c\", _ch_[7:0]);\n");
-            writer->write("$fclose(res_file);\n");
-            writer->write("$fclose(file);\n");
-            writer->write("$finish;\n");
-            writer->write(STR(STD_CLOSING_CHAR));
-            writer->write("end\n");
-         }
-         else if(InterfaceType == port_o::port_interface::PI_DOUT)
-         {
-            auto port_name = portInst->get_id();
-            auto terminate = port_name.size() > 3 ? port_name.size() - std::string("_d0").size() : 0;
-            THROW_ASSERT(port_name.substr(terminate) == "_d0", "inconsistent interface");
-            auto orig_name = port_name.substr(0, terminate);
-
-            std::string port_to_be_compared;
-            {
-               auto port_bitwidth = GetPointer<port_o>(portInst)->get_typeRef()->size * GetPointer<port_o>(portInst)->get_typeRef()->vector_size;
-               unsigned bitsize = 0;
-               if(port_bitwidth <= 512)
-                  bitsize = resize_to_1_8_16_32_64_128_256_512(port_bitwidth);
-               else
-               {
-                  if(port_bitwidth % 8)
-                     bitsize = 8 * (port_bitwidth / 8) + 8;
-                  else
-                     bitsize = port_bitwidth;
-               }
-               auto port_addr = mod->find_member(orig_name + "_address0", port_o_K, cir);
-               THROW_ASSERT(port_addr && GetPointer<port_o>(port_addr)->get_port_interface() == port_o::port_interface::PI_ADDRESS, "inconsistent interface");
-
-               port_to_be_compared = "{";
-               for(unsigned int bitsize_index = 0; bitsize_index < bitsize; bitsize_index = bitsize_index + 8)
-               {
-                  if(bitsize_index)
-                     port_to_be_compared += ", ";
-                  port_to_be_compared += "_bambu_testbench_mem_[paddr" + port_name + " + " + STR((bitsize - bitsize_index) / 8 - 1) + " - base_addr + _i_*" + STR(GetPointer<port_o>(port_addr)->get_port_alignment()) + "]";
-               }
-               port_to_be_compared += "}";
-            }
-            std::string output_name = "ex_" + port_name;
-            writer->write("\n");
-            writer->write_comment("OPTIONAL - Read a value for " + orig_name + " --------------------------------------------------------------\n");
-
-            writer->write("_i_ = 0;\n");
-            writer->write("while (_ch_ == \"/\" || _ch_ == \"\\n\" || _ch_ == \"o\")\n");
-            writer->write(STR(STD_OPENING_CHAR));
-            writer->write("begin\n");
-            {
-               writer->write("if (_ch_ == \"o\")\n");
-               writer->write(STR(STD_OPENING_CHAR));
-               writer->write("begin\n");
-               {
-                  writer->write("compare_outputs = 1;\n");
-                  writer->write("_r_ = $fscanf(file,\"%b\\n\", " + output_name + "); ");
-                  writer->write_comment("expected format: bbb...b (example: 00101110)\n");
-                  writer->write("if (_r_ != 1)\n");
-                  writer->write(STR(STD_OPENING_CHAR));
-                  writer->write("begin\n");
-                  {
-                     writer->write_comment("error\n");
-                     writer->write("$display(\"ERROR - Unknown error while reading the file. Character found: %c\", _ch_[7:0]);\n");
-                     writer->write("$fclose(res_file);\n");
-                     writer->write("$fclose(file);\n");
-                     writer->write("$finish;\n");
-                  }
-                  writer->write(STR(STD_CLOSING_CHAR));
-                  writer->write("end\n");
-                  writer->write("else\n");
-                  writer->write(STR(STD_OPENING_CHAR));
-                  writer->write("begin\n");
-                  {
-                     if(output_level > OUTPUT_LEVEL_MINIMUM)
-                        writer->write("$display(\"Value found for output " + orig_name + ": %b\", " + output_name + ");\n");
-                  }
-                  writer->write(STR(STD_CLOSING_CHAR));
-                  writer->write("end\n");
-
-                  if(portInst->get_typeRef()->type == structural_type_descriptor::REAL)
-                  {
-                     if(GET_TYPE_SIZE(portInst) == 32)
-                     {
-                        writer->write("$display(\" " + orig_name + " = %20.20f   expected = %20.20f \", bits32_to_real64(" + port_to_be_compared + "), bits32_to_real64(" + output_name + "));\n");
-                        writer->write("$display(\" FP error %f \\n\", compute_ulp32(" + port_to_be_compared + ", " + output_name + "));\n");
-                        writer->write("if (compute_ulp32(" + port_to_be_compared + ", " + output_name + ") > " + STR(parameters->getOption<double>(OPT_max_ulp)) + ")\n");
-                     }
-                     else if(GET_TYPE_SIZE(portInst) == 64)
-                     {
-                        writer->write("$display(\" " + orig_name + " = %20.20f   expected = %20.20f \", $bitstoreal(" + port_to_be_compared + "), $bitstoreal(" + output_name + "));\n");
-                        writer->write("$display(\" FP error %f \\n\", compute_ulp64(" + port_to_be_compared + ", " + output_name + "));\n");
-                        writer->write("if (compute_ulp64(" + port_to_be_compared + ", " + output_name + ") > " + STR(parameters->getOption<double>(OPT_max_ulp)) + ")\n");
-                     }
-                     else
-                        THROW_ERROR_CODE(NODE_NOT_YET_SUPPORTED_EC, "floating point precision not yet supported: " + STR(GET_TYPE_SIZE(portInst)));
-                  }
-                  else
-                  {
-                     if(GET_TYPE_SIZE(portInst) > 64)
-                        writer->write("$display(\" " + orig_name + " = %x   expected = %x \\n\", " + port_to_be_compared + ", " + output_name + ");\n");
-                     else
-                        writer->write("$display(\" " + orig_name + " = %d   expected = %d \\n\", " + port_to_be_compared + ", " + output_name + ");\n");
-                     writer->write("if (" + port_to_be_compared + " !== " + output_name + ")\n");
-                  }
-                  writer->write(STR(STD_OPENING_CHAR));
-                  writer->write("begin\n");
-                  writer->write("success = 0;\n");
-                  writer->write(STR(STD_CLOSING_CHAR));
-                  writer->write("end\n");
-
-                  writer->write("_i_ = _i_ + 1;\n");
-                  writer->write("_ch_ = $fgetc(file);\n");
-               }
-               writer->write(STR(STD_CLOSING_CHAR));
-               writer->write("end\n");
-
-               writer->write("else\n");
-               writer->write(STR(STD_OPENING_CHAR));
-               writer->write("begin\n");
-               {
-                  writer->write_comment("skip comments and empty lines\n");
-                  writer->write("_r_ = $fgets(line, file);\n");
-                  writer->write("_ch_ = $fgetc(file);\n");
-               }
-               writer->write(STR(STD_CLOSING_CHAR));
-               writer->write("end\n");
-            }
-            writer->write(STR(STD_CLOSING_CHAR));
-            writer->write("end\n");
-
-            writer->write("if (_ch_ == \"e\")\n");
-            writer->write(STR(STD_OPENING_CHAR));
-            writer->write("begin\n");
-            writer->write("_r_ = $fgets(line, file);\n");
-            writer->write("_ch_ = $fgetc(file);\n");
-            writer->write(STR(STD_CLOSING_CHAR));
-            writer->write("end\n");
-            writer->write("else\n");
-            writer->write("begin\n");
-            writer->write(STR(STD_OPENING_CHAR));
-            writer->write_comment("error\n");
-            writer->write("$display(\"ERROR - Unknown error while reading the file. Character found: %c\", _ch_[7:0]);\n");
-            writer->write("$fclose(res_file);\n");
-            writer->write("$fclose(file);\n");
-            writer->write("$finish;\n");
-            writer->write(STR(STD_CLOSING_CHAR));
-            writer->write("end\n");
-         }
-         else
-            THROW_ERROR("not supported port interface type");
-      }
-   }
-   else if(interface_type == HLSFlowStep_Type::WB4_INTERFACE_GENERATION)
-   {
-      const auto top_functions = HLSMgr->CGetCallGraphManager()->GetRootFunctions();
-      THROW_ASSERT(top_functions.size() == 1, "");
-      const unsigned int topFunctionId = *(top_functions.begin());
-      const BehavioralHelperConstRef behavioral_helper = HLSMgr->CGetFunctionBehavior(topFunctionId)->CGetBehavioralHelper();
-      const memoryRef mem = HLSMgr->Rmem;
-      const std::map<unsigned int, memory_symbolRef>& function_parameters = mem->get_function_parameters(topFunctionId);
-      for(auto const& function_parameter : function_parameters)
-      {
-         unsigned int var = function_parameter.first;
-         if(tree_helper::is_a_pointer(TreeM, var) && var != behavioral_helper->GetFunctionReturnType(topFunctionId))
-         {
-            std::string variableName = behavioral_helper->PrintVariable(var);
-            std::string port_name = HDL_manager::convert_to_identifier(writer.get(), variableName);
-            std::string output_name = "ex_" + variableName;
-            unsigned int pt_type_index = tree_helper::get_pointed_type(TreeM, tree_helper::get_type_index(TreeM, var));
-            tree_nodeRef pt_node = TreeM->get_tree_node_const(pt_type_index);
-            if(GetPointer<array_type>(pt_node))
-            {
-               while(GetPointer<array_type>(pt_node))
-               {
-                  pt_type_index = GET_INDEX_NODE(GetPointer<array_type>(pt_node)->elts);
-                  pt_node = GET_NODE(GetPointer<array_type>(pt_node)->elts);
-               }
-            }
-            long long int bitsize = tree_helper::size(TreeM, pt_type_index);
-            bool is_real = tree_helper::is_real(TreeM, pt_type_index);
+
+      size_t escaped_pos = port_name.find('\\');
+      std::string nonescaped_name = port_name;
+      if(escaped_pos != std::string::npos)
+         nonescaped_name.erase (std::remove(nonescaped_name.begin(), nonescaped_name.end(), '\\'), nonescaped_name.end());
+      if (output_level >= OUTPUT_LEVEL_VERY_PEDANTIC)
+      {
+         writer->write("$display(\" res = %b " + nonescaped_name + " = %d " " _bambu_testbench_mem_[" + nonescaped_name + " + %d - base_addr] = %d expected = %d \\n\", ");
+         writer->write("_bambu_testbench_mem_[" + port_name + " + _i_ - base_addr] == " + output_name + ", ");
+         writer->write( port_name + ", ");
+         writer->write("_i_, ");
+         writer->write("_bambu_testbench_mem_[" + port_name + " + _i_ - base_addr], ");
+         writer->write(output_name + ");\n");
+      }
+      writer->write("if (_bambu_testbench_mem_[" + port_name + " + _i_ - base_addr] !== " + output_name + ")\n");
+      writer->write(STR(STD_OPENING_CHAR));
+      writer->write("begin\n");
+      writer->write("success = 0;\n");
+      writer->write(STR(STD_CLOSING_CHAR));
+      writer->write("end\n");
 
             writer->write("\n");
             writer->write_comment("OPTIONAL - Read a value for " + variableName + " --------------------------------------------------------------\n");
@@ -1543,55 +1023,39 @@
             writer->write("_r_ = $fscanf(file,\"%b\\n\", " + output_name + "); ");
             writer->write_comment("expected format: bbb...b (example: 00101110)\n");
 
-            writer->write("if (_r_ != 1)\n");
-            writer->write(STR(STD_OPENING_CHAR));
-            writer->write("begin\n");
-            {
-               writer->write_comment("error\n");
-               writer->write("$display(\"ERROR - Unknown error while reading the file. Character found: %c\", _ch_[7:0]);\n");
-               writer->write("$fclose(res_file);\n");
-               writer->write("$fclose(file);\n");
-               writer->write("$finish;\n");
-            }
-            writer->write(STR(STD_CLOSING_CHAR));
-            writer->write("end\n");
-            writer->write("else\n");
-            writer->write(STR(STD_OPENING_CHAR));
-            writer->write("begin\n");
-            {
-               if(output_level > OUTPUT_LEVEL_MINIMUM)
-                  writer->write("$display(\"Value found for output " + output_name + ": %b\", " + output_name + ");\n");
-            }
-            writer->write(STR(STD_CLOSING_CHAR));
-            writer->write("end\n");
-
-            if(return_port->get_typeRef()->type == structural_type_descriptor::REAL)
-            {
-               if(GET_TYPE_SIZE(return_port) == 32)
-               {
-                  writer->write("$display(\" " + std::string(RETURN_PORT_NAME) + " = %20.20f   expected = %20.20f \", bits32_to_real64(registered_" + std::string(RETURN_PORT_NAME) + "), bits32_to_real64(ex_" + std::string(RETURN_PORT_NAME) + "));\n");
-                  writer->write("$display(\" FP error %f \\n\", compute_ulp32(registered_" + std::string(RETURN_PORT_NAME) + ", " + output_name + "));\n");
-                  writer->write("if (compute_ulp32(registered_" + std::string(RETURN_PORT_NAME) + ", " + output_name + ") > " + STR(parameters->getOption<double>(OPT_max_ulp)) + ")\n");
-               }
-               else if(GET_TYPE_SIZE(return_port) == 64)
-               {
-                  writer->write("$display(\" " + std::string(RETURN_PORT_NAME) + " = %20.20f   expected = %20.20f \", $bitstoreal(registered_" + std::string(RETURN_PORT_NAME) + "), $bitstoreal(ex_" + std::string(RETURN_PORT_NAME) + "));\n");
-                  writer->write("$display(\" FP error %f \\n\", compute_ulp64(registered_" + std::string(RETURN_PORT_NAME) + ", " + output_name + "));\n");
-                  writer->write("if (compute_ulp64(registered_" + std::string(RETURN_PORT_NAME) + ", " + output_name + ") > " + STR(parameters->getOption<double>(OPT_max_ulp)) + ")\n");
-               }
-               else
-                  THROW_ERROR_CODE(NODE_NOT_YET_SUPPORTED_EC, "floating point precision not yet supported: " + STR(GET_TYPE_SIZE(return_port)));
-            }
-            else
-            {
-               writer->write("$display(\" " + std::string(RETURN_PORT_NAME) + " = %d   expected = %d \\n\", registered_" + std::string(RETURN_PORT_NAME) + ", ex_" + std::string(RETURN_PORT_NAME) + ");\n");
-               writer->write("if (registered_" + std::string(RETURN_PORT_NAME) + " !== " + output_name + ")\n");
-            }
-            writer->write(STR(STD_OPENING_CHAR));
-            writer->write("begin\n");
-            writer->write("success = 0;\n");
-            writer->write(STR(STD_CLOSING_CHAR));
-            writer->write("end\n");
+      writer->write("if (_ch_ == \"o\")\n");
+      writer->write(STR(STD_OPENING_CHAR));
+      writer->write("begin\n");
+      {
+
+      writer->write("compare_outputs = 1;\n");
+      writer->write("_r_ = $fscanf(file,\"%b\\n\", " + output_name + "); ");
+      writer->write_comment("expected format: bbb...b (example: 00101110)\n");
+
+      writer->write("if (_r_ != 1)\n");
+      writer->write(STR(STD_OPENING_CHAR));
+      writer->write("begin\n");
+      {
+
+      writer->write_comment("error\n");
+      writer->write("$display(\"ERROR - Unknown error while reading the file. Character found: %c\", _ch_[7:0]);\n");
+      writer->write("$fclose(res_file);\n");
+      writer->write("$fclose(file);\n");
+      writer->write("$finish;\n");
+
+      }
+      writer->write(STR(STD_CLOSING_CHAR));
+      writer->write("end\n");
+      writer->write("else\n");
+      writer->write(STR(STD_OPENING_CHAR));
+      writer->write("begin\n");
+
+      if (output_level >= OUTPUT_LEVEL_VERY_PEDANTIC)
+      {
+         writer->write("$display(\"Value found for output " + output_name + ": %b\", " + output_name + ");\n");
+      }
+      writer->write(STR(STD_CLOSING_CHAR));
+      writer->write("end\n");
 
             writer->write("_i_ = _i_ + 1;\n");
             writer->write("_ch_ = $fgetc(file);\n");
@@ -1818,13 +1282,8 @@
       testbench_memsize = 1;
    writer->write("parameter MEMSIZE = " + STR(testbench_memsize));
 
-<<<<<<< HEAD
-   /// writing memory-related parameters
-   if(mod->is_parameter(MEMORY_PARAMETER))
-=======
    ///writing memory-related parameters
    if (mod->ExistsParameter(MEMORY_PARAMETER))
->>>>>>> d09917d3
    {
       std::string memory_str = mod->GetParameter(MEMORY_PARAMETER);
       std::vector<std::string> mem_tag = convert_string_to_vector<std::string>(memory_str, ";");
@@ -2331,14 +1790,6 @@
       writer->write(STR(STD_OPENING_CHAR));
       writer->write("begin\n");
       {
-<<<<<<< HEAD
-         size_t escaped_pos = input_name.find('\\');
-         std::string nonescaped_name = input_name;
-         if(escaped_pos != std::string::npos)
-            nonescaped_name.erase(std::remove(nonescaped_name.begin(), nonescaped_name.end(), '\\'), nonescaped_name.end());
-         if(output_level > OUTPUT_LEVEL_MINIMUM)
-            writer->write("$display(\"Value found for input " + nonescaped_name + ": %b\", " + input_name + ");\n");
-=======
 
          size_t escaped_pos = input_name.find('\\');
          std::string nonescaped_name = input_name;
@@ -2348,7 +1799,6 @@
          {
             writer->write("$display(\"Value found for input " + nonescaped_name + ": %b\", " + input_name + ");\n");
          }
->>>>>>> d09917d3
       }
       writer->write(STR(STD_CLOSING_CHAR));
       writer->write("end\n");
