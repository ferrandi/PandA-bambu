--- conflicted
+++ resolved
@@ -697,18 +697,6 @@
                   }
                   writer->write(STR(STD_CLOSING_CHAR));
                   writer->write("end\n");
-<<<<<<< HEAD
-                  writer->write("else\n");
-                  writer->write(STR(STD_OPENING_CHAR));
-                  writer->write("begin\n");
-                  {
-                     if(output_level >= OUTPUT_LEVEL_VERY_PEDANTIC)
-                        writer->write("$display(\"Value found for output " + unmangled_name + ": %b\", " + output_name + ");\n");
-                  }
-                  writer->write(STR(STD_CLOSING_CHAR));
-                  writer->write("end\n");
-=======
->>>>>>> cda84ef6
 
                   size_t escaped_pos = port_name.find('\\');
                   std::string nonescaped_name = port_name;
@@ -770,23 +758,9 @@
                   {
                      if(output_level >= OUTPUT_LEVEL_VERY_PEDANTIC)
                      {
-<<<<<<< HEAD
-                        writer->write("$display(\" res = %b " + nonescaped_name +
-                                      " = %d "
-                                      " _bambu_testbench_mem_[" +
-                                      nonescaped_name + " + %d - base_addr] = %d expected = %d \\n\", ");
-                        writer->write("_bambu_testbench_mem_[" + port_name + " + _i_ - base_addr] == " + output_name + ", ");
-                        writer->write(port_name + ", ");
-                        writer->write("_i_, ");
-                        writer->write("_bambu_testbench_mem_[" + port_name + " + _i_ - base_addr], ");
-                        writer->write(output_name + ");\n");
-                     }
-                     writer->write("if (_bambu_testbench_mem_[" + port_name + " + _i_ - base_addr] !== " + output_name + ")\n");
-=======
                         writer->write("$display(\"" + nonescaped_name + " = %d _bambu_testbench_mem_[" + nonescaped_name + " + %d - base_addr] = %d  expected = %d \\n\", _bambu_testbench_mem_[(" + port_name + " - base_addr) + _i_] == " + output_name + ", _i_, _bambu_testbench_mem_[(" + port_name + " - base_addr) + _i_], " + output_name + ");\n");
                      }
                      writer->write("if (_bambu_testbench_mem_[(" + port_name + " - base_addr) + _i_] !== " + output_name + ")\n");
->>>>>>> cda84ef6
                   }
                   writer->write(STR(STD_OPENING_CHAR));
                   writer->write("begin\n");
