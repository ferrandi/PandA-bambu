/*
 *
 *                   _/_/_/    _/_/   _/    _/ _/_/_/    _/_/
 *                  _/   _/ _/    _/ _/_/  _/ _/   _/ _/    _/
 *                 _/_/_/  _/_/_/_/ _/  _/_/ _/   _/ _/_/_/_/
 *                _/      _/    _/ _/    _/ _/   _/ _/    _/
 *               _/      _/    _/ _/    _/ _/_/_/  _/    _/
 *
 *             ***********************************************
 *                              PandA Project
 *                     URL: http://panda.dei.polimi.it
 *                       Politecnico di Milano - DEIB
 *                        System Architectures Group
 *             ***********************************************
 *              Copyright (C) 2004-2019 Politecnico di Milano
 *
 *   This file is part of the PandA framework.
 *
 *   The PandA framework is free software; you can redistribute it and/or modify
 *   it under the terms of the GNU General Public License as published by
 *   the Free Software Foundation; either version 3 of the License, or
 *   (at your option) any later version.
 *
 *   This program is distributed in the hope that it will be useful,
 *   but WITHOUT ANY WARRANTY; without even the implied warranty of
 *   MERCHANTABILITY or FITNESS FOR A PARTICULAR PURPOSE.  See the
 *   GNU General Public License for more details.
 *
 *   You should have received a copy of the GNU General Public License
 *   along with this program.  If not, see <http://www.gnu.org/licenses/>.
 *
 */

#include "testbench_memory_allocation.hpp"

<<<<<<< HEAD
/// behavior include
=======
///. include
#include "Parameter.hpp"

///behavior include
>>>>>>> d09917d3
#include "behavioral_helper.hpp"
#include "call_graph_manager.hpp"
#include "function_behavior.hpp"
#include "var_pp_functor.hpp"

/// HLS include
#include "hls_manager.hpp"

/// HLS/memory include
#include "memory.hpp"

<<<<<<< HEAD
/// HLS/simulation include
=======
///HLS/simulation include
#include "c_initialization_parser.hpp"
#include "c_initialization_parser_functor.hpp"
#include "compute_reserved_memory.hpp"
>>>>>>> d09917d3
#include "SimulationInformation.hpp"
#include "testbench_generation_base_step.hpp"

/// tree include
#include "dbgPrintHelper.hpp"      // for DEBUG_LEVEL_
#include "string_manipulation.hpp" // for STR
#include "tree_helper.hpp"
#include "tree_manager.hpp"
#include "tree_node.hpp"
#include "tree_reindex.hpp"

<<<<<<< HEAD
TestbenchMemoryAllocation::TestbenchMemoryAllocation(const ParameterConstRef _parameters, const HLS_managerRef _HLSMgr, const DesignFlowManagerConstRef _design_flow_manager)
    : HLS_step(_parameters, _HLSMgr, _design_flow_manager, HLSFlowStep_Type::TESTBENCH_MEMORY_ALLOCATION)
{
=======
///utility include
#include "utility.hpp"

TestbenchMemoryAllocation::TestbenchMemoryAllocation
(
   const ParameterConstRef _parameters,
   const HLS_managerRef _HLSMgr,
   const DesignFlowManagerConstRef _design_flow_manager
) :
   HLS_step
   (
      _parameters,
      _HLSMgr,
      _design_flow_manager,
      HLSFlowStep_Type::TESTBENCH_MEMORY_ALLOCATION
   )
{
   debug_level = parameters->get_class_debug_level(GET_CLASS(*this));
>>>>>>> d09917d3
}

TestbenchMemoryAllocation::~TestbenchMemoryAllocation() = default;

DesignFlowStep_Status TestbenchMemoryAllocation::Exec()
{
   AllocTestbenchMemory();
   return DesignFlowStep_Status::SUCCESS;
}

void TestbenchMemoryAllocation::AllocTestbenchMemory(void) const
{
   const tree_managerConstRef TM = HLSMgr->get_tree_manager();
   const auto top_function_ids = HLSMgr->CGetCallGraphManager()->GetRootFunctions();
   THROW_ASSERT(top_function_ids.size() == 1, "Multiple top functions");
   const auto function_id = *(top_function_ids.begin());
   const BehavioralHelperConstRef behavioral_helper = HLSMgr->CGetFunctionBehavior(function_id)->CGetBehavioralHelper();

<<<<<<< HEAD
   const std::map<unsigned int, memory_symbolRef>& mem_vars = HLSMgr->Rmem->get_ext_memory_variables();
=======
   const std::map<unsigned int, memory_symbolRef>& mem_vars =
      HLSMgr->Rmem->get_ext_memory_variables();
   CInitializationParserRef c_initialization_parser = CInitializationParserRef(new CInitializationParser(parameters));
>>>>>>> d09917d3
   // get the mapping between variables in external memory and their external
   // base address
   std::map<unsigned int, unsigned int> address;
   for(const auto& m : mem_vars)
      address[HLSMgr->Rmem->get_external_base_address(m.first)] = m.first;

   std::list<unsigned int> mem;
   for(const auto& ma : address)
      mem.push_back(ma.second);

   const std::list<unsigned int>& func_parameters = behavioral_helper->get_parameters();
   for(const auto& p : func_parameters)
   {
      // if the function has some pointer func_parameters some memory needs to be
      // reserved for the place where they point to
      if(behavioral_helper->is_a_pointer(p) && mem_vars.find(p) == mem_vars.end())
         mem.push_back(p);
   }

   // loop on the test vectors
   unsigned int v_idx = 0;
   for(const auto& curr_test_vector : HLSMgr->RSim->test_vectors)
   {
<<<<<<< HEAD
=======
      INDENT_DBG_MEX(DEBUG_LEVEL_VERY_PEDANTIC, debug_level, "-->Considering test vector " + STR(v_idx));
>>>>>>> d09917d3
      HLSMgr->RSim->param_address[v_idx] = std::map<unsigned int, unsigned int>();
      // loop on the variables in memory
      for(std::list<unsigned int>::const_iterator l = mem.begin(); l != mem.end(); ++l)
      {
         std::string param = behavioral_helper->PrintVariable(*l);
<<<<<<< HEAD
         if(param[0] == '"')
            param = "@" + STR(*l);

=======
         INDENT_DBG_MEX(DEBUG_LEVEL_VERY_PEDANTIC, debug_level, "-->Considering " + param);
         if (param[0] == '"')
            param = "@"+STR(*l);
>>>>>>> d09917d3
         bool is_memory = false;
         std::string test_v = "0";
         if(mem_vars.find(*l) != mem_vars.end() && std::find(func_parameters.begin(), func_parameters.end(), *l) == func_parameters.end())
         {
            is_memory = true;
            test_v = TestbenchGenerationBaseStep::print_var_init(TM, *l, HLSMgr->Rmem);
         }
         else if(curr_test_vector.find(param) != curr_test_vector.end())
         {
            test_v = curr_test_vector.find(param)->second;
         }

<<<<<<< HEAD
         if(v_idx > 0 && is_memory)
            continue; // memory has been already initialized
=======
         if (v_idx > 0 && is_memory)
         {
            INDENT_DBG_MEX(DEBUG_LEVEL_VERY_PEDANTIC, debug_level, "<--Skipped " + param);
            continue;//memory has been already initialized
         }
>>>>>>> d09917d3

         unsigned int reserved_bytes = tree_helper::size(TM, *l) / 8;
         if(reserved_bytes == 0)
            reserved_bytes = 1;

         if(tree_helper::is_a_pointer(TM, *l) && !is_memory)
         {
            unsigned int base_type = tree_helper::get_type_index(TM, *l);
            tree_nodeRef pt_node = TM->get_tree_node_const(base_type);
            unsigned int ptd_base_type = 0;
            if(pt_node->get_kind() == pointer_type_K)
               ptd_base_type = GET_INDEX_NODE(GetPointer<pointer_type>(pt_node)->ptd);
            else if(pt_node->get_kind() == reference_type_K)
               ptd_base_type = GET_INDEX_NODE(GetPointer<reference_type>(pt_node)->refd);
            else
               THROW_ERROR("A pointer type is expected");
            unsigned int base_type_byte_size;

            if(behavioral_helper->is_a_struct(ptd_base_type))
               base_type_byte_size = tree_helper::size(TM, ptd_base_type) / 8;
            else if(behavioral_helper->is_an_array(ptd_base_type))
               base_type_byte_size = tree_helper::get_array_data_bitsize(TM, ptd_base_type) / 8;
            else if(tree_helper::size(TM, ptd_base_type) == 1)
               base_type_byte_size = 1;
            else
               base_type_byte_size = tree_helper::size(TM, ptd_base_type) / 8;

            if(base_type_byte_size == 0)
               base_type_byte_size = 1;

<<<<<<< HEAD
            std::vector<std::string> splitted;
            boost::algorithm::split(splitted, test_v, boost::algorithm::is_any_of(","));
            reserved_bytes = (static_cast<unsigned int>(splitted.size())) * base_type_byte_size;
=======
            const CInitializationParserFunctorRef c_initialization_parser_functor = CInitializationParserFunctorRef(new ComputeReservedMemory(TM, TM->CGetTreeNode(*l)));
            c_initialization_parser->Parse(c_initialization_parser_functor, test_v);
            reserved_bytes = GetPointer<ComputeReservedMemory>(c_initialization_parser_functor)->GetReservedBytes();
>>>>>>> d09917d3

            if(HLSMgr->RSim->param_address[v_idx].find(*l) == HLSMgr->RSim->param_address[v_idx].end())
            {
               HLSMgr->RSim->param_address[v_idx][*l] = HLSMgr->Rmem->get_memory_address();
               HLSMgr->RSim->param_mem_size[v_idx][*l] = reserved_bytes;
               HLSMgr->Rmem->reserve_space(reserved_bytes);

               INDENT_OUT_MEX(OUTPUT_LEVEL_VERBOSE, output_level,
<<<<<<< HEAD
                              "---Parameter " + param + " (testvector " + STR(v_idx) + ") allocated at " + STR(HLSMgr->RSim->param_address.at(v_idx).find(*l)->second) +
                                  " : reserved_mem_size = " + STR(HLSMgr->RSim->param_mem_size.at(v_idx).find(*l)->second));
=======
                     "---Parameter " + param + " (" + STR((*l)) + ") (testvector "+ STR(v_idx)+") allocated at " +
                     STR(HLSMgr->RSim->param_address.at(v_idx).find(*l)->second) +
                     " : reserved_mem_size = " +
                     STR(HLSMgr->RSim->param_mem_size.at(v_idx).find(*l)->second));
>>>>>>> d09917d3
            }
         }
         else if(!is_memory)
         {
            THROW_ERROR_CODE(NODE_NOT_YET_SUPPORTED_EC, "not yet supported case");
         }

         std::list<unsigned int>::const_iterator l_next;
         l_next = l;
         ++l_next;
         unsigned int next_object_offset = 0;
         /// check the next free aligned address
         if(l_next != mem.end() && mem_vars.find(*l_next) != mem_vars.end() && mem_vars.find(*l) != mem_vars.end())
         {
            next_object_offset = HLSMgr->Rmem->get_base_address(*l_next, function_id) - HLSMgr->Rmem->get_base_address(*l, function_id);
         }
         else if(mem_vars.find(*l) != mem_vars.end() && (l_next == mem.end() || HLSMgr->RSim->param_address.at(v_idx).find(*l_next) == HLSMgr->RSim->param_address.at(v_idx).end()))
         {
            next_object_offset = HLSMgr->Rmem->get_memory_address() - HLSMgr->Rmem->get_base_address(*l, function_id);
         }
         else if(l_next != mem.end() && mem_vars.find(*l) != mem_vars.end() && HLSMgr->RSim->param_address.at(v_idx).find(*l_next) != HLSMgr->RSim->param_address.at(v_idx).end())
         {
            next_object_offset = HLSMgr->RSim->param_address.at(v_idx).find(*l_next)->second - HLSMgr->Rmem->get_base_address(*l, function_id);
         }
         else if(l_next != mem.end() && HLSMgr->RSim->param_address.at(v_idx).find(*l) != HLSMgr->RSim->param_address.at(v_idx).end() && HLSMgr->RSim->param_address.at(v_idx).find(*l_next) != HLSMgr->RSim->param_address.at(v_idx).end())
         {
            next_object_offset = HLSMgr->RSim->param_address.at(v_idx).find(*l_next)->second - HLSMgr->RSim->param_address.at(v_idx).find(*l)->second;
         }
         else if(HLSMgr->RSim->param_address.at(v_idx).find(*l) != HLSMgr->RSim->param_address.at(v_idx).end())
         {
            next_object_offset = HLSMgr->Rmem->get_memory_address() - HLSMgr->RSim->param_address.at(v_idx).find(*l)->second;
         }
         else
         {
            THROW_ERROR("unexpected pattern");
         }

         THROW_ASSERT(next_object_offset >= reserved_bytes, "more allocated memory than expected");
         HLSMgr->RSim->param_next_off[v_idx][*l] = next_object_offset;
         INDENT_DBG_MEX(DEBUG_LEVEL_VERY_PEDANTIC, debug_level, "<--Considered " + param);
      }
      INDENT_DBG_MEX(DEBUG_LEVEL_VERY_PEDANTIC, debug_level, "<--Considered test vector " + STR(v_idx));
      v_idx++;
   }
   return;
}

const std::unordered_set<std::tuple<HLSFlowStep_Type, HLSFlowStepSpecializationConstRef, HLSFlowStep_Relationship>> TestbenchMemoryAllocation::ComputeHLSRelationships(const DesignFlowStep::RelationshipType relationship_type) const
{
   std::unordered_set<std::tuple<HLSFlowStep_Type, HLSFlowStepSpecializationConstRef, HLSFlowStep_Relationship>> ret;
   switch(relationship_type)
   {
      case DEPENDENCE_RELATIONSHIP:
      {
         ret.insert(std::make_tuple(HLSFlowStep_Type::TEST_VECTOR_PARSER, HLSFlowStepSpecializationConstRef(), HLSFlowStep_Relationship::TOP_FUNCTION));
         break;
      }
      case INVALIDATION_RELATIONSHIP:
      {
         break;
      }
      case PRECEDENCE_RELATIONSHIP:
      {
         break;
      }
      default:
         THROW_UNREACHABLE("");
   }
   return ret;
}

bool TestbenchMemoryAllocation::HasToBeExecuted() const
{
   return true;
}<|MERGE_RESOLUTION|>--- conflicted
+++ resolved
@@ -33,14 +33,10 @@
 
 #include "testbench_memory_allocation.hpp"
 
-<<<<<<< HEAD
-/// behavior include
-=======
 ///. include
 #include "Parameter.hpp"
 
 ///behavior include
->>>>>>> d09917d3
 #include "behavioral_helper.hpp"
 #include "call_graph_manager.hpp"
 #include "function_behavior.hpp"
@@ -52,14 +48,10 @@
 /// HLS/memory include
 #include "memory.hpp"
 
-<<<<<<< HEAD
-/// HLS/simulation include
-=======
 ///HLS/simulation include
 #include "c_initialization_parser.hpp"
 #include "c_initialization_parser_functor.hpp"
 #include "compute_reserved_memory.hpp"
->>>>>>> d09917d3
 #include "SimulationInformation.hpp"
 #include "testbench_generation_base_step.hpp"
 
@@ -71,11 +63,6 @@
 #include "tree_node.hpp"
 #include "tree_reindex.hpp"
 
-<<<<<<< HEAD
-TestbenchMemoryAllocation::TestbenchMemoryAllocation(const ParameterConstRef _parameters, const HLS_managerRef _HLSMgr, const DesignFlowManagerConstRef _design_flow_manager)
-    : HLS_step(_parameters, _HLSMgr, _design_flow_manager, HLSFlowStep_Type::TESTBENCH_MEMORY_ALLOCATION)
-{
-=======
 ///utility include
 #include "utility.hpp"
 
@@ -94,7 +81,6 @@
    )
 {
    debug_level = parameters->get_class_debug_level(GET_CLASS(*this));
->>>>>>> d09917d3
 }
 
 TestbenchMemoryAllocation::~TestbenchMemoryAllocation() = default;
@@ -113,13 +99,9 @@
    const auto function_id = *(top_function_ids.begin());
    const BehavioralHelperConstRef behavioral_helper = HLSMgr->CGetFunctionBehavior(function_id)->CGetBehavioralHelper();
 
-<<<<<<< HEAD
-   const std::map<unsigned int, memory_symbolRef>& mem_vars = HLSMgr->Rmem->get_ext_memory_variables();
-=======
    const std::map<unsigned int, memory_symbolRef>& mem_vars =
       HLSMgr->Rmem->get_ext_memory_variables();
    CInitializationParserRef c_initialization_parser = CInitializationParserRef(new CInitializationParser(parameters));
->>>>>>> d09917d3
    // get the mapping between variables in external memory and their external
    // base address
    std::map<unsigned int, unsigned int> address;
@@ -143,24 +125,15 @@
    unsigned int v_idx = 0;
    for(const auto& curr_test_vector : HLSMgr->RSim->test_vectors)
    {
-<<<<<<< HEAD
-=======
       INDENT_DBG_MEX(DEBUG_LEVEL_VERY_PEDANTIC, debug_level, "-->Considering test vector " + STR(v_idx));
->>>>>>> d09917d3
       HLSMgr->RSim->param_address[v_idx] = std::map<unsigned int, unsigned int>();
       // loop on the variables in memory
       for(std::list<unsigned int>::const_iterator l = mem.begin(); l != mem.end(); ++l)
       {
          std::string param = behavioral_helper->PrintVariable(*l);
-<<<<<<< HEAD
-         if(param[0] == '"')
-            param = "@" + STR(*l);
-
-=======
          INDENT_DBG_MEX(DEBUG_LEVEL_VERY_PEDANTIC, debug_level, "-->Considering " + param);
          if (param[0] == '"')
             param = "@"+STR(*l);
->>>>>>> d09917d3
          bool is_memory = false;
          std::string test_v = "0";
          if(mem_vars.find(*l) != mem_vars.end() && std::find(func_parameters.begin(), func_parameters.end(), *l) == func_parameters.end())
@@ -173,16 +146,11 @@
             test_v = curr_test_vector.find(param)->second;
          }
 
-<<<<<<< HEAD
-         if(v_idx > 0 && is_memory)
-            continue; // memory has been already initialized
-=======
          if (v_idx > 0 && is_memory)
          {
             INDENT_DBG_MEX(DEBUG_LEVEL_VERY_PEDANTIC, debug_level, "<--Skipped " + param);
             continue;//memory has been already initialized
          }
->>>>>>> d09917d3
 
          unsigned int reserved_bytes = tree_helper::size(TM, *l) / 8;
          if(reserved_bytes == 0)
@@ -213,15 +181,9 @@
             if(base_type_byte_size == 0)
                base_type_byte_size = 1;
 
-<<<<<<< HEAD
-            std::vector<std::string> splitted;
-            boost::algorithm::split(splitted, test_v, boost::algorithm::is_any_of(","));
-            reserved_bytes = (static_cast<unsigned int>(splitted.size())) * base_type_byte_size;
-=======
             const CInitializationParserFunctorRef c_initialization_parser_functor = CInitializationParserFunctorRef(new ComputeReservedMemory(TM, TM->CGetTreeNode(*l)));
             c_initialization_parser->Parse(c_initialization_parser_functor, test_v);
             reserved_bytes = GetPointer<ComputeReservedMemory>(c_initialization_parser_functor)->GetReservedBytes();
->>>>>>> d09917d3
 
             if(HLSMgr->RSim->param_address[v_idx].find(*l) == HLSMgr->RSim->param_address[v_idx].end())
             {
@@ -230,15 +192,10 @@
                HLSMgr->Rmem->reserve_space(reserved_bytes);
 
                INDENT_OUT_MEX(OUTPUT_LEVEL_VERBOSE, output_level,
-<<<<<<< HEAD
-                              "---Parameter " + param + " (testvector " + STR(v_idx) + ") allocated at " + STR(HLSMgr->RSim->param_address.at(v_idx).find(*l)->second) +
-                                  " : reserved_mem_size = " + STR(HLSMgr->RSim->param_mem_size.at(v_idx).find(*l)->second));
-=======
                      "---Parameter " + param + " (" + STR((*l)) + ") (testvector "+ STR(v_idx)+") allocated at " +
                      STR(HLSMgr->RSim->param_address.at(v_idx).find(*l)->second) +
                      " : reserved_mem_size = " +
                      STR(HLSMgr->RSim->param_mem_size.at(v_idx).find(*l)->second));
->>>>>>> d09917d3
             }
          }
          else if(!is_memory)
