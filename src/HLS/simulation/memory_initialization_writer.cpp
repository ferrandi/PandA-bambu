/*
 *
 *                   _/_/_/    _/_/   _/    _/ _/_/_/    _/_/
 *                  _/   _/ _/    _/ _/_/  _/ _/   _/ _/    _/
 *                 _/_/_/  _/_/_/_/ _/  _/_/ _/   _/ _/_/_/_/
 *                _/      _/    _/ _/    _/ _/   _/ _/    _/
 *               _/      _/    _/ _/    _/ _/_/_/  _/    _/
 *
 *             ***********************************************
 *                              PandA Project
 *                     URL: http://panda.dei.polimi.it
 *                       Politecnico di Milano - DEIB
 *                        System Architectures Group
 *             ***********************************************
 *              Copyright (c) 2018 Politecnico di Milano
 *
 *   This file is part of the PandA framework.
 *
 *   The PandA framework is free software; you can redistribute it and/or modify
 *   it under the terms of the GNU General Public License as published by
 *   the Free Software Foundation; either version 3 of the License, or
 *   (at your option) any later version.
 *
 *   This program is distributed in the hope that it will be useful,
 *   but WITHOUT ANY WARRANTY; without even the implied warranty of
 *   MERCHANTABILITY or FITNESS FOR A PARTICULAR PURPOSE.  See the
 *   GNU General Public License for more details.
 *
 *   You should have received a copy of the GNU General Public License
 *   along with this program.  If not, see <http://www.gnu.org/licenses/>.
 *
 */
/**
 * @file memory_initialization_writer.cpp
 * @brief Functor used to write initialization of the memory
 *
 * @author Marco Lattuada <marco.lattuada@polimi.it>
 *
 */

/// Header include
#include "memory_initialization_writer.hpp"

///. include
#include "Parameter.hpp"

/// HLS/simulation include
#include "testbench_generation.hpp"

/// STD include
#include <string>

/// STL include
#include <utility>

/// tree includes
#include "behavioral_helper.hpp"
#include "tree_helper.hpp"
#include "tree_manager.hpp"
#include "tree_node.hpp"

/// utility include
#include "dbgPrintHelper.hpp"
#include "exceptions.hpp"
#include "utility.hpp"

MemoryInitializationWriter::MemoryInitializationWriter(std::ofstream& _output_stream, const tree_managerConstRef _TM, const BehavioralHelperConstRef _behavioral_helper, const unsigned long int _reserved_mem_bytes,
                                                       const tree_nodeConstRef _function_parameter, const TestbenchGeneration_MemoryType _testbench_generation_memory_type, const ParameterConstRef _parameters)
    : MemoryInitializationWriterBase(_TM, _behavioral_helper, _reserved_mem_bytes, _function_parameter, _testbench_generation_memory_type, _parameters),
      output_stream(_output_stream)
{
<<<<<<< HEAD
   const auto parameter_type = GetPointer<const type_node>(function_parameter) ? function_parameter : TM->CGetTreeNode(tree_helper::get_type_index(TM, function_parameter->index));
   status.push_back(std::pair<const tree_nodeConstRef, size_t>(parameter_type, 0));
}
void MemoryInitializationWriter::CheckEnd()
{
   if(written_bytes != reserved_mem_bytes)
   {
      THROW_ERROR("Not enough bytes written: " + STR(written_bytes) + " vs. " + STR(reserved_mem_bytes));
   }
   /// First of all we have to check that there is just one element in the stack
   if(status.size() != 1)
      THROW_ERROR("Missing data in C initialization string. Status is " + PrintStatus());
}

void MemoryInitializationWriter::GoUp()
{
   THROW_ASSERT(status.size() >= 2, "");
   status.pop_back();
   status.back().second++;
   size_t expected_size = 0;

   INDENT_DBG_MEX(DEBUG_LEVEL_VERY_PEDANTIC, debug_level, "<--GoUp " + status.back().first->get_kind_text());

   /// Second, according to the type let's how many elements have to have been processed
   switch(status.back().first->get_kind())
   {
      case array_type_K:
         /// parameters cannot have this type, but global variables can
         expected_size = tree_helper::get_array_num_elements(TM, status.back().first->index);
         break;
      case complex_type_K:
         expected_size = 2;
         break;
      case pointer_type_K:
         expected_size = 0; /// Actually the expected size is unknown
         break;
      case record_type_K:
      case union_type_K:
         expected_size = tree_helper::CGetFieldTypes(status.back().first).size();
         break;
      case boolean_type_K:
      case CharType_K:
      case enumeral_type_K:
      case integer_type_K:
      case real_type_K:
      case function_type_K:
      case lang_type_K:
      case method_type_K:
      case nullptr_type_K:
      case offset_type_K:
      case qual_union_type_K:
      case reference_type_K:
      case set_type_K:
      case template_type_parm_K:
      case typename_type_K:
      case type_argument_pack_K:
      case type_pack_expansion_K:
      case vector_type_K:
      case void_type_K:
         THROW_ERROR("Unexpected type in initializing parameter/variable: " + status.back().first->get_kind_text());
         break;
      case aggr_init_expr_K:
      case binfo_K:
      case block_K:
      case call_expr_K:
      case case_label_expr_K:
      case constructor_K:
      case error_mark_K:
      case identifier_node_K:
      case ssa_name_K:
      case statement_list_K:
      case target_expr_K:
      case target_mem_ref_K:
      case target_mem_ref461_K:
      case tree_list_K:
      case tree_vec_K:
      case lut_expr_K:
      case CASE_CPP_NODES:
      case CASE_BINARY_EXPRESSION:
      case CASE_CST_NODES:
      case CASE_DECL_NODES:
      case CASE_FAKE_NODES:
      case CASE_GIMPLE_NODES:
      case CASE_PRAGMA_NODES:
      case CASE_QUATERNARY_EXPRESSION:
      case CASE_TERNARY_EXPRESSION:
      case CASE_UNARY_EXPRESSION:
      default:
         THROW_ERROR_CODE(NODE_NOT_YET_SUPPORTED_EC, "Not supported node: " + std::string(status.back().first->get_kind_text()));
   }
   if(expected_size != 0 and expected_size != status.back().second)
      THROW_ERROR("Missing data in C initialization for node of type " + status.back().first->get_kind_text());
}

void MemoryInitializationWriter::GoDown()
{
   THROW_ASSERT(not status.empty(), "");
   const auto type_node = status.back().first;
   const auto new_type = [&]() -> tree_nodeConstRef {
      if(type_node->get_kind() == record_type_K or type_node->get_kind() == union_type_K)
      {
         const auto fields = tree_helper::CGetFieldTypes(type_node);
         THROW_ASSERT(fields.size() > status.back().second, STR(fields.size()) + " vs. " + STR(status.back().second));
         return tree_helper::CGetFieldTypes(type_node)[status.back().second];
      }
      if(type_node->get_kind() == array_type_K)
      {
         return tree_helper::CGetElements(type_node);
      }
      if(type_node->get_kind() == pointer_type_K)
      {
         return tree_helper::CGetPointedType(type_node);
      }
      THROW_ERROR("Unexpected nested initialization " + type_node->get_kind_text() + " - Current status is " + PrintStatus());
      return tree_nodeRef();
   }();
   status.push_back(std::pair<const tree_nodeConstRef, size_t>(new_type, 0));
   INDENT_DBG_MEX(DEBUG_LEVEL_VERY_PEDANTIC, debug_level, "-->Going down. New level " + PrintStatus());
=======
   debug_level = _parameters->get_class_debug_level(GET_CLASS(*this));
>>>>>>> 36fe31d2
}

void MemoryInitializationWriter::Process(const std::string& content)
{
   INDENT_DBG_MEX(DEBUG_LEVEL_VERY_PEDANTIC, debug_level, "-->Writing " + content + " in binary form to initialize memory");
   unsigned int base_type_index = 0;
   /// Second, according to the type let's how many elements have to have been processed
   INDENT_DBG_MEX(DEBUG_LEVEL_VERY_PEDANTIC, debug_level, "---Currently writing " + status.back().first->get_kind_text());
   switch(status.back().first->get_kind())
   {
      case pointer_type_K:
         base_type_index = tree_helper::get_pointed_type(TM, status.back().first->index);
         break;
      case integer_type_K:
         base_type_index = status.back().first->index;
         break;
      case array_type_K:
      case boolean_type_K:
      case CharType_K:
      case enumeral_type_K:
      case real_type_K:
      case complex_type_K:
      case record_type_K:
      case union_type_K:
      case function_type_K:
      case lang_type_K:
      case method_type_K:
      case nullptr_type_K:
      case offset_type_K:
      case qual_union_type_K:
      case reference_type_K:
      case set_type_K:
      case template_type_parm_K:
      case typename_type_K:
      case type_argument_pack_K:
      case type_pack_expansion_K:
      case vector_type_K:
      case void_type_K:
         THROW_ERROR("Unexpected type in initializing parameter/variable: " + status.back().first->get_kind_text());
         break;
      case aggr_init_expr_K:
      case binfo_K:
      case block_K:
      case call_expr_K:
      case case_label_expr_K:
      case constructor_K:
      case error_mark_K:
      case identifier_node_K:
      case ssa_name_K:
      case statement_list_K:
      case target_expr_K:
      case target_mem_ref_K:
      case target_mem_ref461_K:
      case tree_list_K:
      case tree_vec_K:
      case lut_expr_K:
      case CASE_CPP_NODES:
      case CASE_BINARY_EXPRESSION:
      case CASE_CST_NODES:
      case CASE_DECL_NODES:
      case CASE_FAKE_NODES:
      case CASE_GIMPLE_NODES:
      case CASE_PRAGMA_NODES:
      case CASE_QUATERNARY_EXPRESSION:
      case CASE_TERNARY_EXPRESSION:
      case CASE_UNARY_EXPRESSION:
      default:
         THROW_ERROR_CODE(NODE_NOT_YET_SUPPORTED_EC, "Not supported node: " + std::string(status.back().first->get_kind_text()));
   }
   THROW_ASSERT(base_type_index != 0, "");
   const auto base_type = TM->CGetTreeNode(base_type_index);
   std::string binary_value = "";
   unsigned int size = 0;
   switch(base_type->get_kind())
   {
      case integer_type_K:
         size = tree_helper::size(TM, base_type_index);
         binary_value = ConvertInBinary(content, size, false, tree_helper::is_unsigned(TM, base_type_index));
         break;
      case pointer_type_K:
      case array_type_K:
      case boolean_type_K:
      case CharType_K:
      case enumeral_type_K:
      case real_type_K:
      case complex_type_K:
      case record_type_K:
      case union_type_K:
      case function_type_K:
      case lang_type_K:
      case method_type_K:
      case nullptr_type_K:
      case offset_type_K:
      case qual_union_type_K:
      case reference_type_K:
      case set_type_K:
      case template_type_parm_K:
      case typename_type_K:
      case type_argument_pack_K:
      case type_pack_expansion_K:
      case vector_type_K:
      case void_type_K:
         THROW_ERROR("Unexpected type in initializing parameter/variable: " + status.back().first->get_kind_text());
         break;
      case aggr_init_expr_K:
      case binfo_K:
      case block_K:
      case call_expr_K:
      case case_label_expr_K:
      case constructor_K:
      case error_mark_K:
      case identifier_node_K:
      case ssa_name_K:
      case statement_list_K:
      case target_expr_K:
      case target_mem_ref_K:
      case target_mem_ref461_K:
      case tree_list_K:
      case tree_vec_K:
      case lut_expr_K:
      case CASE_CPP_NODES:
      case CASE_BINARY_EXPRESSION:
      case CASE_CST_NODES:
      case CASE_DECL_NODES:
      case CASE_FAKE_NODES:
      case CASE_GIMPLE_NODES:
      case CASE_PRAGMA_NODES:
      case CASE_QUATERNARY_EXPRESSION:
      case CASE_TERNARY_EXPRESSION:
      case CASE_UNARY_EXPRESSION:
      default:
         THROW_ERROR_CODE(NODE_NOT_YET_SUPPORTED_EC, "Not supported node: " + std::string(status.back().first->get_kind_text()));
   }
   THROW_ASSERT(binary_value.size() % 8 == 0, "");
   written_bytes += binary_value.size() / 8;
   switch(testbench_generation_memory_type)
   {
      case TestbenchGeneration_MemoryType::INPUT_PARAMETER:
         output_stream << "//parameter: " << behavioral_helper->PrintVariable(function_parameter->index) << " value: " << content << std::endl;
         output_stream << "p" << binary_value << std::endl;
         break;
      case TestbenchGeneration_MemoryType::OUTPUT_PARAMETER:
         output_stream << "//expected value for output " + behavioral_helper->PrintVariable(function_parameter->index) + ": " << content << std::endl;
         for(size_t bit = 0; bit < binary_value.size(); bit += 8)
         {
            output_stream << "o" << binary_value.substr(binary_value.size() - 8 - bit, 8) << std::endl;
         }
         break;
      case TestbenchGeneration_MemoryType::MEMORY_INITIALIZATION:
         output_stream << "//memory initialization for variable " + behavioral_helper->PrintVariable(function_parameter->index) + " value: " + content << std::endl;
         for(size_t bit = 0; bit < binary_value.size(); bit += 8)
         {
            output_stream << "m" << binary_value.substr(binary_value.size() - 8 - bit, 8) << std::endl;
         }
         break;
      case TestbenchGeneration_MemoryType::RETURN:
         if(GetPointer<const type_node>(function_parameter))
         {
            output_stream << "//expected value for return value" << std::endl;
            output_stream << "o" << binary_value << std::endl;
         }
         else
         {
            THROW_UNREACHABLE("");
         }
         break;
      default:
         THROW_UNREACHABLE("");
   }
   INDENT_DBG_MEX(DEBUG_LEVEL_VERY_PEDANTIC, debug_level, "<--Written " + content + " (" + STR(binary_value.size() / 8) + " bytes) in binary form to initialize memory");
}
<|MERGE_RESOLUTION|>--- conflicted
+++ resolved
@@ -69,128 +69,7 @@
     : MemoryInitializationWriterBase(_TM, _behavioral_helper, _reserved_mem_bytes, _function_parameter, _testbench_generation_memory_type, _parameters),
       output_stream(_output_stream)
 {
-<<<<<<< HEAD
-   const auto parameter_type = GetPointer<const type_node>(function_parameter) ? function_parameter : TM->CGetTreeNode(tree_helper::get_type_index(TM, function_parameter->index));
-   status.push_back(std::pair<const tree_nodeConstRef, size_t>(parameter_type, 0));
-}
-void MemoryInitializationWriter::CheckEnd()
-{
-   if(written_bytes != reserved_mem_bytes)
-   {
-      THROW_ERROR("Not enough bytes written: " + STR(written_bytes) + " vs. " + STR(reserved_mem_bytes));
-   }
-   /// First of all we have to check that there is just one element in the stack
-   if(status.size() != 1)
-      THROW_ERROR("Missing data in C initialization string. Status is " + PrintStatus());
-}
-
-void MemoryInitializationWriter::GoUp()
-{
-   THROW_ASSERT(status.size() >= 2, "");
-   status.pop_back();
-   status.back().second++;
-   size_t expected_size = 0;
-
-   INDENT_DBG_MEX(DEBUG_LEVEL_VERY_PEDANTIC, debug_level, "<--GoUp " + status.back().first->get_kind_text());
-
-   /// Second, according to the type let's how many elements have to have been processed
-   switch(status.back().first->get_kind())
-   {
-      case array_type_K:
-         /// parameters cannot have this type, but global variables can
-         expected_size = tree_helper::get_array_num_elements(TM, status.back().first->index);
-         break;
-      case complex_type_K:
-         expected_size = 2;
-         break;
-      case pointer_type_K:
-         expected_size = 0; /// Actually the expected size is unknown
-         break;
-      case record_type_K:
-      case union_type_K:
-         expected_size = tree_helper::CGetFieldTypes(status.back().first).size();
-         break;
-      case boolean_type_K:
-      case CharType_K:
-      case enumeral_type_K:
-      case integer_type_K:
-      case real_type_K:
-      case function_type_K:
-      case lang_type_K:
-      case method_type_K:
-      case nullptr_type_K:
-      case offset_type_K:
-      case qual_union_type_K:
-      case reference_type_K:
-      case set_type_K:
-      case template_type_parm_K:
-      case typename_type_K:
-      case type_argument_pack_K:
-      case type_pack_expansion_K:
-      case vector_type_K:
-      case void_type_K:
-         THROW_ERROR("Unexpected type in initializing parameter/variable: " + status.back().first->get_kind_text());
-         break;
-      case aggr_init_expr_K:
-      case binfo_K:
-      case block_K:
-      case call_expr_K:
-      case case_label_expr_K:
-      case constructor_K:
-      case error_mark_K:
-      case identifier_node_K:
-      case ssa_name_K:
-      case statement_list_K:
-      case target_expr_K:
-      case target_mem_ref_K:
-      case target_mem_ref461_K:
-      case tree_list_K:
-      case tree_vec_K:
-      case lut_expr_K:
-      case CASE_CPP_NODES:
-      case CASE_BINARY_EXPRESSION:
-      case CASE_CST_NODES:
-      case CASE_DECL_NODES:
-      case CASE_FAKE_NODES:
-      case CASE_GIMPLE_NODES:
-      case CASE_PRAGMA_NODES:
-      case CASE_QUATERNARY_EXPRESSION:
-      case CASE_TERNARY_EXPRESSION:
-      case CASE_UNARY_EXPRESSION:
-      default:
-         THROW_ERROR_CODE(NODE_NOT_YET_SUPPORTED_EC, "Not supported node: " + std::string(status.back().first->get_kind_text()));
-   }
-   if(expected_size != 0 and expected_size != status.back().second)
-      THROW_ERROR("Missing data in C initialization for node of type " + status.back().first->get_kind_text());
-}
-
-void MemoryInitializationWriter::GoDown()
-{
-   THROW_ASSERT(not status.empty(), "");
-   const auto type_node = status.back().first;
-   const auto new_type = [&]() -> tree_nodeConstRef {
-      if(type_node->get_kind() == record_type_K or type_node->get_kind() == union_type_K)
-      {
-         const auto fields = tree_helper::CGetFieldTypes(type_node);
-         THROW_ASSERT(fields.size() > status.back().second, STR(fields.size()) + " vs. " + STR(status.back().second));
-         return tree_helper::CGetFieldTypes(type_node)[status.back().second];
-      }
-      if(type_node->get_kind() == array_type_K)
-      {
-         return tree_helper::CGetElements(type_node);
-      }
-      if(type_node->get_kind() == pointer_type_K)
-      {
-         return tree_helper::CGetPointedType(type_node);
-      }
-      THROW_ERROR("Unexpected nested initialization " + type_node->get_kind_text() + " - Current status is " + PrintStatus());
-      return tree_nodeRef();
-   }();
-   status.push_back(std::pair<const tree_nodeConstRef, size_t>(new_type, 0));
-   INDENT_DBG_MEX(DEBUG_LEVEL_VERY_PEDANTIC, debug_level, "-->Going down. New level " + PrintStatus());
-=======
    debug_level = _parameters->get_class_debug_level(GET_CLASS(*this));
->>>>>>> 36fe31d2
 }
 
 void MemoryInitializationWriter::Process(const std::string& content)
