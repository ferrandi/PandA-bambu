--- conflicted
+++ resolved
@@ -91,18 +91,8 @@
 
    const std::string c_testbench_basename;
 
-<<<<<<< HEAD
-   /// testbench basename
-   std::string hdl_testbench_basename;
-
-   /**
-    * Creates the HDL testbench file associated with the given component
-    */
-   std::string create_HDL_testbench(bool xilinx_isim) const;
-=======
       ///testbench basename
       std::string testbench_basename;
->>>>>>> d09917d3
 
    /**
     * Write the hdl testbench.
@@ -214,13 +204,6 @@
     */
    TestbenchGenerationBaseStep(const ParameterConstRef Param, const HLS_managerRef AppM, const DesignFlowManagerConstRef design_flow_manager, const HLSFlowStep_Type hls_flow_step_type, std::string c_testbench_basename = "values");
 
-<<<<<<< HEAD
- public:
-   /**
-    * Destructor.
-    */
-   ~TestbenchGenerationBaseStep() override;
-=======
       /**
        * Constructor.
        *
@@ -228,23 +211,9 @@
        * Create() factory methods instead.
        */
       TestbenchGenerationBaseStep(const ParameterConstRef Param, const HLS_managerRef AppM, const DesignFlowManagerConstRef design_flow_manager, const HLSFlowStep_Type hls_flow_step_type);
->>>>>>> d09917d3
 
    static std::string print_var_init(const tree_managerConstRef TreeM, unsigned int var, const memoryRef mem);
 
-<<<<<<< HEAD
-   /**
-    * Execute the step
-    * @return the exit status of this step
-    */
-   DesignFlowStep_Status Exec() override;
-
-   /**
-    * Check if this step has actually to be executed
-    * @return true if the step has to be executed
-    */
-   bool HasToBeExecuted() const override;
-=======
       static
       std::string print_var_init(const tree_managerConstRef TreeM, unsigned int var, const memoryRef mem);
 
@@ -259,6 +228,5 @@
        * @return true if the step has to be executed
        */
       virtual bool HasToBeExecuted() const;
->>>>>>> d09917d3
 };
 #endif