--- conflicted
+++ resolved
@@ -55,21 +55,17 @@
    std::string memory_aggregate_slices(unsigned int i, unsigned long long bitsize,
                                        unsigned long long Mout_addr_ram_bitsize) const;
 
-<<<<<<< HEAD
-   std::string memory_aggregate_slices_queue(unsigned int i, long long int bitsize, long long int Mout_addr_ram_bitsize,
-                                             std::string queue_type) const;
+   std::string memory_aggregate_slices_queue(unsigned int i, unsigned long long bitsize,
+                                             unsigned long long Mout_addr_ram_bitsize,
+                                             const std::string& queue_type) const;
 
-   void cond_load(long long int Mout_addr_ram_bitsize, const std::string& post_slice2, const std::string& res_string,
-                  unsigned int i, const std::string& in_else, const std::string& mem_aggregate) const;
+   void cond_load(unsigned long long Mout_addr_ram_bitsize, const std::string& post_slice2,
+                  const std::string& res_string, unsigned int i, const std::string& in_else,
+                  const std::string& mem_aggregate) const;
 
-   void cond_load_from_queue(long long int Mout_addr_ram_bitsize, std::string queue_type,
+   void cond_load_from_queue(unsigned long long Mout_addr_ram_bitsize, const std::string& queue_type,
                              const std::string& post_slice2, const std::string& res_string, unsigned int i,
                              const std::string& in_else, const std::string& mem_aggregate) const;
-=======
-   void cond_load(unsigned long long Mout_addr_ram_bitsize, std::string post_slice1, const std::string& post_slice2,
-                  const std::string& res_string, unsigned int i, const std::string& in_else,
-                  const std::string& mem_aggregate) const;
->>>>>>> cfeb1b40
 
    void write_call(bool hasMultiIrq) const override;
 
