--- conflicted
+++ resolved
@@ -57,13 +57,7 @@
    SimulationInformation.hpp \
    test_vector_parser.hpp \
    testbench_generation.hpp \
-<<<<<<< HEAD
-   testbench_generation_base_step.hpp \
-   testbench_memory_allocation.hpp \
-   wishbone_interface_testbench.hpp
-=======
    testbench_memory_allocation.hpp
->>>>>>> cd8b6b26
 
 lib_simulation_la_SOURCES = \
    c_initialization_flex_lexer.lpp \
@@ -77,13 +71,7 @@
    memory_initialization_c_writer.cpp \
    test_vector_parser.cpp \
    testbench_generation.cpp \
-<<<<<<< HEAD
-   testbench_generation_base_step.cpp \
-   testbench_memory_allocation.cpp \
-   wishbone_interface_testbench.cpp
-=======
    testbench_memory_allocation.cpp
->>>>>>> cd8b6b26
 
 if BISON_2_7_OR_GREATER
 BUILT_SOURCES = c_initialization_yparser.hpp c_initialization_flex_lexer.cpp c_initialization_yparser.cpp
