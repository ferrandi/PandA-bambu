--- conflicted
+++ resolved
@@ -626,23 +626,7 @@
          writer->write(HDL_manager::convert_to_identifier(writer.get(), port_name) + ";\n");
          if(port_obj->get_typeRef()->treenode > 0 && tree_helper::is_a_pointer(TreeM, port_obj->get_typeRef()->treenode))
          {
-<<<<<<< HEAD
-            unsigned int pt_type_index = tree_helper::get_pointed_type(TreeM, tree_helper::get_type_index(TreeM, port_obj->get_typeRef()->treenode));
-            tree_nodeRef pt_node = TreeM->get_tree_node_const(pt_type_index);
-            if(GetPointer<array_type>(pt_node))
-            {
-               while(GetPointer<array_type>(pt_node))
-               {
-                  pt_type_index = GET_INDEX_NODE(GetPointer<array_type>(pt_node)->elts);
-                  pt_node = GET_NODE(GetPointer<array_type>(pt_node)->elts);
-               }
-            }
-            long long int bitsize = tree_helper::size(TreeM, pt_type_index);
-
-            writer->write("reg [" + STR(bitsize - 1) + ":0] ex_" + port_obj->get_id() + ";\n");
-=======
             writer->write("reg [7:0] ex_" + port_obj->get_id() + ";\n");
->>>>>>> d09917d3
          }
       }
       writer->write("\n");
