/*
 *
 *                   _/_/_/    _/_/   _/    _/ _/_/_/    _/_/
 *                  _/   _/ _/    _/ _/_/  _/ _/   _/ _/    _/
 *                 _/_/_/  _/_/_/_/ _/  _/_/ _/   _/ _/_/_/_/
 *                _/      _/    _/ _/    _/ _/   _/ _/    _/
 *               _/      _/    _/ _/    _/ _/_/_/  _/    _/
 *
 *             ***********************************************
 *                              PandA Project
 *                     URL: http://panda.dei.polimi.it
 *                       Politecnico di Milano - DEIB
 *                        System Architectures Group
 *             ***********************************************
 *              Copyright (C) 2004-2019 Politecnico di Milano
 *
 *   This file is part of the PandA framework.
 *
 *   The PandA framework is free software; you can redistribute it and/or modify
 *   it under the terms of the GNU General Public License as published by
 *   the Free Software Foundation; either version 3 of the License, or
 *   (at your option) any later version.
 *
 *   This program is distributed in the hope that it will be useful,
 *   but WITHOUT ANY WARRANTY; without even the implied warranty of
 *   MERCHANTABILITY or FITNESS FOR A PARTICULAR PURPOSE.  See the
 *   GNU General Public License for more details.
 *
 *   You should have received a copy of the GNU General Public License
 *   along with this program.  If not, see <http://www.gnu.org/licenses/>.
 *
 */
/**
 * @file minimal_interface_testbench.cpp
 * @brief Class to compute testbenches for high-level synthesis
 *
 * @author Fabrizio Ferrandi <fabrizio.ferrandi@polimi.it>
 * @author Marco Minutoli <mminutoli@gmail.com>
 * @author Manuel Beniani <manuel.beniani@gmail.com>
 * @author Christian Pilato <pilato@elet.polimi.it>
 * @author Marco Lattuada <marco.lattuada@polimi.it>
 * @author Pietro Fezzardi <pietrofezzardi@gmail.com>
 *
 */

/// Header include
#include "minimal_interface_testbench.hpp"

///. include
#include "Parameter.hpp"

/// circuit include
#include "structural_objects.hpp"

/// design_flows/backend/ToHDL include
#include "HDL_manager.hpp"
#include "language_writer.hpp"

/// HLS include
#include "hls_manager.hpp"

/// HLS/memory includes
#include "memory_allocation.hpp"

#if HAVE_FROM_DISCREPANCY_BUILT
// include from HLS/vcd
#include "Discrepancy.hpp"
#endif

// include from HLS/simulation
#include "SimulationInformation.hpp"

/// STD include
#include <string>

/// tree include
#include "string_manipulation.hpp" // for GET_CLASS
#include "tree_helper.hpp"
#include "tree_manager.hpp"
#include "tree_node.hpp"
#include "tree_reindex.hpp"

#include "math_function.hpp"

MinimalInterfaceTestbench::MinimalInterfaceTestbench(const ParameterConstRef _parameters, const HLS_managerRef _AppM, const DesignFlowManagerConstRef _design_flow_manager)
    : TestbenchGenerationBaseStep(_parameters, _AppM, _design_flow_manager, HLSFlowStep_Type::MINIMAL_TESTBENCH_GENERATION)
{
   debug_level = _parameters->get_class_debug_level(GET_CLASS(*this));
}

MinimalInterfaceTestbench::~MinimalInterfaceTestbench() = default;

void MinimalInterfaceTestbench::cond_load(long long int Mout_addr_ram_bitsize, std::string, const std::string& post_slice2, const std::string& res_string, unsigned int i, const std::string& in_else, const std::string& mem_aggregate) const
{
   writer->write("assign " + res_string + post_slice2 + " = ((base_addr <= Mout_addr_ram[" + boost::lexical_cast<std::string>((i + 1) * Mout_addr_ram_bitsize - 1) + ":" + boost::lexical_cast<std::string>(i * Mout_addr_ram_bitsize) + "] && Mout_addr_ram[" +
                 boost::lexical_cast<std::string>((i + 1) * Mout_addr_ram_bitsize - 1) + ":" + boost::lexical_cast<std::string>(i * Mout_addr_ram_bitsize) + "] < (base_addr + MEMSIZE)))" + " ? " + mem_aggregate + " : " + in_else + ";\n");
}

void MinimalInterfaceTestbench::write_call(bool) const
{
   writer->write("always @(negedge " + std::string(CLOCK_PORT_NAME) + ")\n");
   writer->write("begin\n");
   writer->write(STR(STD_OPENING_CHAR));
   writer->write("if (done_port == 1)\n");
   writer->write("begin\n");
   writer->write(STR(STD_OPENING_CHAR));

   if(mod->find_member(RETURN_PORT_NAME, port_o_K, cir))
   {
      writer->write("registered_" + std::string(RETURN_PORT_NAME) + " = " + std::string(RETURN_PORT_NAME) + ";\n");
   }

   writer->write("end\n");
   writer->write(STR(STD_CLOSING_CHAR));
   writer->write("end\n");
   writer->write(STR(STD_CLOSING_CHAR));
}

void MinimalInterfaceTestbench::write_memory_handler() const
{
   const MemoryAllocation_Policy memory_allocation_policy = parameters->getOption<MemoryAllocation_Policy>(OPT_memory_allocation_policy);
   structural_objectRef Mout_data_ram_size_port = mod->find_member("Mout_data_ram_size", port_o_K, cir);
   THROW_ASSERT(Mout_data_ram_size_port, "Mout_data_ram_size port is missing");
   structural_objectRef Mout_Wdata_ram_port = mod->find_member("Mout_Wdata_ram", port_o_K, cir);
   THROW_ASSERT(Mout_Wdata_ram_port, "Mout_Wdata_ram port is missing");
   long long int Mout_Wdata_ram_bitsize = Mout_Wdata_ram_port->get_typeRef()->size * Mout_Wdata_ram_port->get_typeRef()->vector_size;
   if(Mout_data_ram_size_port->get_kind() == port_vector_o_K)
   {
      unsigned int Mout_data_ram_size_n_ports = Mout_data_ram_size_port->get_kind() == port_vector_o_K ? GetPointer<port_o>(Mout_data_ram_size_port)->get_ports_size() : 1;
      long long int Mout_data_ram_size_bitsize = Mout_data_ram_size_port->get_typeRef()->size * Mout_data_ram_size_port->get_typeRef()->vector_size;
      for(unsigned int i = 0; i < Mout_data_ram_size_n_ports; ++i)
      {
         std::string mask_string = "(1 << Mout_data_ram_size[" + boost::lexical_cast<std::string>((i + 1) * Mout_data_ram_size_bitsize - 1) + ":" + boost::lexical_cast<std::string>((i)*Mout_data_ram_size_bitsize) + "]) -1";
         writer->write("assign mask[" + boost::lexical_cast<std::string>((i + 1) * Mout_Wdata_ram_bitsize - 1) + ":" + boost::lexical_cast<std::string>((i)*Mout_Wdata_ram_bitsize) + "] = " + mask_string + ";\n");
      }
   }
   else
      writer->write("assign mask = (1 << Mout_data_ram_size) -1;\n");

   writer->write_comment("OffChip Memory write\n");
   writer->write("always @(posedge " + std::string(CLOCK_PORT_NAME) + ")\n");
   writer->write("begin");
   writer->write(STR(STD_OPENING_CHAR) + "\n");

   structural_objectRef Mout_addr_ram_port = mod->find_member("Mout_addr_ram", port_o_K, cir);
   THROW_ASSERT(Mout_addr_ram_port, "Mout_addr_ram port is missing");
   long long int Mout_addr_ram_bitsize = Mout_addr_ram_port->get_typeRef()->size * Mout_addr_ram_port->get_typeRef()->vector_size;
   unsigned int Mout_Wdata_ram_n_ports = Mout_Wdata_ram_port->get_kind() == port_vector_o_K ? GetPointer<port_o>(Mout_Wdata_ram_port)->get_ports_size() : 1;
   long long int bitsize = Mout_Wdata_ram_port->get_typeRef()->size * Mout_Wdata_ram_port->get_typeRef()->vector_size;
   for(unsigned int i = 0; i < Mout_Wdata_ram_n_ports; ++i)
   {
      std::string mem_aggregate = memory_aggregate_slices(i, bitsize, Mout_addr_ram_bitsize);
      std::string post_slice;
      if(Mout_addr_ram_port->get_kind() == port_vector_o_K)
         post_slice = "[" + boost::lexical_cast<std::string>(i) + "]";
      writer->write("if (Mout_we_ram" + post_slice + " === 1'b1 && base_addr <= Mout_addr_ram[" + boost::lexical_cast<std::string>((i + 1) * Mout_addr_ram_bitsize - 1) + ":" + boost::lexical_cast<std::string>(i * Mout_addr_ram_bitsize) +
                    "] && Mout_addr_ram[" + boost::lexical_cast<std::string>((i + 1) * Mout_addr_ram_bitsize - 1) + ":" + boost::lexical_cast<std::string>(i * Mout_addr_ram_bitsize) + "] < (base_addr + MEMSIZE))\n");
      writer->write("begin");
      writer->write(STR(STD_OPENING_CHAR) + "\n");
      if(Mout_Wdata_ram_port->get_kind() == port_vector_o_K)
         post_slice = "[" + boost::lexical_cast<std::string>((i + 1) * bitsize - 1) + ":" + boost::lexical_cast<std::string>(i * bitsize) + "]";
      else
         post_slice = "";
      writer->write(mem_aggregate + " = (Mout_Wdata_ram" + post_slice + " & mask" + post_slice + ") | (" + mem_aggregate + " & ~(mask" + post_slice + "));\n");
      writer->write(STR(STD_CLOSING_CHAR));
      writer->write("end\n");
   }
   writer->write(STR(STD_CLOSING_CHAR));
   writer->write("end\n\n");

   structural_objectRef Min_Wdata_ram_port = mod->find_member("Min_Wdata_ram", port_o_K, cir);
   if(Min_Wdata_ram_port)
      writer->write("assign Min_Wdata_ram = 0;\n");

   structural_objectRef M_Rdata_ram_port = mod->find_member("M_Rdata_ram", port_o_K, cir);
   THROW_ASSERT(M_Rdata_ram_port, "M_Rdata_ram port is missing");
   bitsize = M_Rdata_ram_port->get_typeRef()->size * M_Rdata_ram_port->get_typeRef()->vector_size;
   unsigned int M_Rdata_ram_port_n_ports = M_Rdata_ram_port->get_kind() == port_vector_o_K ? GetPointer<port_o>(M_Rdata_ram_port)->get_ports_size() : 1;

   structural_objectRef Sout_Rdata_ram_port = mod->find_member("Sout_Rdata_ram", port_o_K, cir);
   structural_objectRef Sin_Rdata_ram_port = mod->find_member("Sin_Rdata_ram", port_o_K, cir);
   if(Sin_Rdata_ram_port)
   {
      for(unsigned int i = 0; i < M_Rdata_ram_port_n_ports; ++i)
      {
         std::string mem_aggregate = memory_aggregate_slices(i, bitsize, Mout_addr_ram_bitsize);
         std::string post_slice1;
         if(Mout_addr_ram_port->get_kind() == port_vector_o_K)
            post_slice1 = "[" + boost::lexical_cast<std::string>(i) + "]";
         std::string post_slice2;
         if(M_Rdata_ram_port->get_kind() == port_vector_o_K)
            post_slice2 = "[" + boost::lexical_cast<std::string>((i + 1) * bitsize - 1) + ":" + boost::lexical_cast<std::string>(i * bitsize) + "]";
         else
            post_slice2 = "";

         cond_load(Mout_addr_ram_bitsize, post_slice1, post_slice2, "Sin_Rdata_ram", i, STR(bitsize) + "'b0", mem_aggregate);
      }
      THROW_ASSERT(Sout_Rdata_ram_port, "Sout_Rdata_ram port is missing");
      writer->write("assign M_Rdata_ram = Sout_Rdata_ram;\n");
   }
   else if(Sout_Rdata_ram_port)
   {
      for(unsigned int i = 0; i < M_Rdata_ram_port_n_ports; ++i)
      {
         std::string mem_aggregate = memory_aggregate_slices(i, bitsize, Mout_addr_ram_bitsize);
         std::string post_slice1;
         if(Mout_addr_ram_port->get_kind() == port_vector_o_K)
            post_slice1 = "[" + boost::lexical_cast<std::string>(i) + "]";
         std::string post_slice2;
         if(M_Rdata_ram_port->get_kind() == port_vector_o_K)
            post_slice2 = "[" + boost::lexical_cast<std::string>((i + 1) * bitsize - 1) + ":" + boost::lexical_cast<std::string>(i * bitsize) + "]";
         else
            post_slice2 = "";
         if(memory_allocation_policy == MemoryAllocation_Policy::ALL_BRAM or memory_allocation_policy == MemoryAllocation_Policy::EXT_PIPELINED_BRAM)
         {
            cond_load(Mout_addr_ram_bitsize, post_slice1, post_slice2, "M_Rdata_ram_delayed_temporary", i, STR(bitsize) + "'b0", mem_aggregate);
            writer->write("always @(posedge " + std::string(CLOCK_PORT_NAME) + ")\n");
            writer->write("begin");
            writer->write(STR(STD_OPENING_CHAR) + "\n");
            writer->write("for (_i_=0; _i_<`MEM_DELAY_READ-1; _i_=_i_+1)");
            writer->write(STR(STD_OPENING_CHAR) + "\n");
            writer->write("if(_i_ == `MEM_DELAY_READ-2)");
            writer->write(STR(STD_OPENING_CHAR) + "\n");
            writer->write("M_Rdata_ram_delayed[_i_]" + post_slice2 + " <= M_Rdata_ram_delayed_temporary" + post_slice2 + ";");
            writer->write(STR(STD_CLOSING_CHAR) + "\n");
            writer->write("else");
            writer->write(STR(STD_OPENING_CHAR) + "\n");
            writer->write("M_Rdata_ram_delayed[_i_]" + post_slice2 + " <= M_Rdata_ram_delayed[_i_+1]" + post_slice2 + ";");
            writer->write(STR(STD_CLOSING_CHAR));
            writer->write(STR(STD_CLOSING_CHAR) + "\n");
            writer->write(STR(STD_CLOSING_CHAR) + "\n");
            writer->write("end\n");
            writer->write("assign M_Rdata_ram" + post_slice2 + " = M_Rdata_ram_delayed[0]" + post_slice2 + "|" + "Sout_Rdata_ram" + post_slice2 + " ;\n\n");
         }
         else
         {
            cond_load(Mout_addr_ram_bitsize, post_slice1, post_slice2, "M_Rdata_ram", i, "Sout_Rdata_ram" + post_slice2, mem_aggregate);
         }
      }
   }
   else
   {
      for(unsigned int i = 0; i < M_Rdata_ram_port_n_ports; ++i)
      {
         std::string mem_aggregate = memory_aggregate_slices(i, bitsize, Mout_addr_ram_bitsize);
         std::string post_slice1;
         if(Mout_addr_ram_port->get_kind() == port_vector_o_K)
            post_slice1 = "[" + boost::lexical_cast<std::string>(i) + "]";
         std::string post_slice2;
         if(M_Rdata_ram_port->get_kind() == port_vector_o_K)
            post_slice2 = "[" + boost::lexical_cast<std::string>((i + 1) * bitsize - 1) + ":" + boost::lexical_cast<std::string>(i * bitsize) + "]";
         else
            post_slice2 = "";
         if(memory_allocation_policy == MemoryAllocation_Policy::ALL_BRAM or memory_allocation_policy == MemoryAllocation_Policy::EXT_PIPELINED_BRAM)
         {
            cond_load(Mout_addr_ram_bitsize, post_slice1, post_slice2, "M_Rdata_ram_delayed_temporary", i, STR(bitsize) + "'b0", mem_aggregate);
            writer->write("always @(posedge " + std::string(CLOCK_PORT_NAME) + ")\n");
            writer->write("begin");
            writer->write(STR(STD_OPENING_CHAR) + "\n");
            writer->write("for (_i_=0; _i_<`MEM_DELAY_READ-1; _i_=_i_+1)");
            writer->write(STR(STD_OPENING_CHAR) + "\n");
            writer->write("if(_i_ == `MEM_DELAY_READ-2)");
            writer->write(STR(STD_OPENING_CHAR) + "\n");
            writer->write("M_Rdata_ram_delayed[_i_]" + post_slice2 + " <= M_Rdata_ram_delayed_temporary" + post_slice2 + ";");
            writer->write(STR(STD_CLOSING_CHAR) + "\n");
            writer->write("else");
            writer->write(STR(STD_OPENING_CHAR) + "\n");
            writer->write("M_Rdata_ram_delayed[_i_]" + post_slice2 + " <= M_Rdata_ram_delayed[_i_+1]" + post_slice2 + ";");
            writer->write(STR(STD_CLOSING_CHAR));
            writer->write(STR(STD_CLOSING_CHAR) + "\n");
            writer->write(STR(STD_CLOSING_CHAR) + "\n");
            writer->write("end\n");
            writer->write("assign M_Rdata_ram" + post_slice2 + " = M_Rdata_ram_delayed[0]" + post_slice2 + ";\n\n");
         }
         else
         {
            cond_load(Mout_addr_ram_bitsize, post_slice1, post_slice2, "M_Rdata_ram", i, STR(bitsize) + "'b0", mem_aggregate);
         }
      }
   }
   structural_objectRef Sin_Wdata_ram_port = mod->find_member("S_Wdata_ram", port_o_K, cir);
   if(Sin_Wdata_ram_port)
      writer->write("assign S_Wdata_ram = Mout_Wdata_ram;\n");

   writer->write("always @(posedge " + std::string(CLOCK_PORT_NAME) + ")\n");
   writer->write("begin");
   writer->write(STR(STD_OPENING_CHAR) + "\n");
   for(unsigned int i = 0; i < M_Rdata_ram_port_n_ports; ++i)
   {
      std::string post_slice1;
      if(Mout_addr_ram_port->get_kind() == port_vector_o_K)
         post_slice1 = "[" + boost::lexical_cast<std::string>(i) + "]";

      writer->write("if ((Mout_oe_ram" + post_slice1 + "===1'b1 && base_addr <= Mout_addr_ram[" + boost::lexical_cast<std::string>((i + 1) * Mout_addr_ram_bitsize - 1) + ":" + boost::lexical_cast<std::string>(i * Mout_addr_ram_bitsize) +
                    "] && Mout_addr_ram[" + boost::lexical_cast<std::string>((i + 1) * Mout_addr_ram_bitsize - 1) + ":" + boost::lexical_cast<std::string>(i * Mout_addr_ram_bitsize) + "] < (base_addr + MEMSIZE)))\n");
      writer->write("begin");
      writer->write(STR(STD_OPENING_CHAR) + "\n");
      writer->write("if (reg_DataReady[" + boost::lexical_cast<std::string>(i) + "] >= 0 && reg_DataReady[" + boost::lexical_cast<std::string>(i) + "] < `MEM_DELAY_READ-1)");
      writer->write(STR(STD_OPENING_CHAR) + "\n");
      writer->write("reg_DataReady[" + boost::lexical_cast<std::string>(i) + "] <= 1 + reg_DataReady[" + boost::lexical_cast<std::string>(i) + "];");
      writer->write(STR(STD_CLOSING_CHAR) + "\n");
      writer->write("else");
      writer->write(STR(STD_OPENING_CHAR) + "\n");
      writer->write("reg_DataReady[" + boost::lexical_cast<std::string>(i) + "] <= 0;\n");
      writer->write(STR(STD_CLOSING_CHAR));
      writer->write(STR(STD_CLOSING_CHAR));
      writer->write("end\n\n");

      writer->write("else if ((Mout_we_ram" + post_slice1 + "===1'b1 && base_addr <= Mout_addr_ram[" + boost::lexical_cast<std::string>((i + 1) * Mout_addr_ram_bitsize - 1) + ":" + boost::lexical_cast<std::string>(i * Mout_addr_ram_bitsize) +
                    "] && Mout_addr_ram[" + boost::lexical_cast<std::string>((i + 1) * Mout_addr_ram_bitsize - 1) + ":" + boost::lexical_cast<std::string>(i * Mout_addr_ram_bitsize) + "] < (base_addr + MEMSIZE)))\n");
      writer->write("begin");
      writer->write(STR(STD_OPENING_CHAR) + "\n");
      writer->write("if (reg_DataReady[" + boost::lexical_cast<std::string>(i) + "] >= 0 && reg_DataReady[" + boost::lexical_cast<std::string>(i) + "] < `MEM_DELAY_WRITE-1)");
      writer->write(STR(STD_OPENING_CHAR) + "\n");
      writer->write("reg_DataReady[" + boost::lexical_cast<std::string>(i) + "] <= 1 + reg_DataReady[" + boost::lexical_cast<std::string>(i) + "];\n");
      writer->write(STR(STD_CLOSING_CHAR));
      writer->write("else");
      writer->write(STR(STD_OPENING_CHAR) + "\n");
      writer->write("reg_DataReady[" + boost::lexical_cast<std::string>(i) + "] <= 0;\n");
      writer->write(STR(STD_CLOSING_CHAR));
      writer->write(STR(STD_CLOSING_CHAR));
      writer->write("end\n\n");

      writer->write("else");
      writer->write(STR(STD_OPENING_CHAR) + "\n");
      writer->write("reg_DataReady[" + boost::lexical_cast<std::string>(i) + "] <= 0;");
      writer->write(STR(STD_CLOSING_CHAR) + "\n");
   }
   writer->write(STR(STD_CLOSING_CHAR) + "\n");
   writer->write("end\n\n");

   structural_objectRef Sin_DataRdy_port = mod->find_member("Sin_DataRdy", port_o_K, cir);
   structural_objectRef Sout_DataRdy_port = mod->find_member("Sout_DataRdy", port_o_K, cir);
   if(Sin_DataRdy_port)
   {
      for(unsigned int i = 0; i < M_Rdata_ram_port_n_ports; ++i)
      {
         std::string post_slice1;
         if(Mout_addr_ram_port->get_kind() == port_vector_o_K)
            post_slice1 = "[" + boost::lexical_cast<std::string>(i) + "]";
         writer->write("assign Sin_DataRdy" + post_slice1 + " = (base_addr <= Mout_addr_ram[" + boost::lexical_cast<std::string>((i + 1) * Mout_addr_ram_bitsize - 1) + ":" + boost::lexical_cast<std::string>(i * Mout_addr_ram_bitsize) +
                       "] && Mout_addr_ram[" + boost::lexical_cast<std::string>((i + 1) * Mout_addr_ram_bitsize - 1) + ":" + boost::lexical_cast<std::string>(i * Mout_addr_ram_bitsize) + "] < (base_addr + MEMSIZE)) && (((reg_DataReady[" +
                       boost::lexical_cast<std::string>(i) + "] == `MEM_DELAY_READ-1)) || (Mout_we_ram" + post_slice1 + "===1'b1 && (reg_DataReady[" + boost::lexical_cast<std::string>(i) + "] == `MEM_DELAY_WRITE-1)));\n");
      }
      THROW_ASSERT(Sout_DataRdy_port, "Sout_DataRdy port is missing");
      writer->write("assign M_DataRdy = Sout_DataRdy;\n");
   }
   else if(Sout_DataRdy_port)
   {
      for(unsigned int i = 0; i < M_Rdata_ram_port_n_ports; ++i)
      {
         std::string post_slice1;
         if(Mout_addr_ram_port->get_kind() == port_vector_o_K)
            post_slice1 = "[" + boost::lexical_cast<std::string>(i) + "]";
         writer->write("assign M_DataRdy" + post_slice1 + " = Sout_DataRdy" + post_slice1 + " | ((base_addr <= Mout_addr_ram[" + boost::lexical_cast<std::string>((i + 1) * Mout_addr_ram_bitsize - 1) + ":" +
                       boost::lexical_cast<std::string>(i * Mout_addr_ram_bitsize) + "] && Mout_addr_ram[" + boost::lexical_cast<std::string>((i + 1) * Mout_addr_ram_bitsize - 1) + ":" + boost::lexical_cast<std::string>(i * Mout_addr_ram_bitsize) +
                       "] < (base_addr + MEMSIZE)) && (((reg_DataReady[" + boost::lexical_cast<std::string>(i) + "] == `MEM_DELAY_READ-1)) || (Mout_we_ram" + post_slice1 + "===1'b1 && (reg_DataReady[" + boost::lexical_cast<std::string>(i) +
                       "] == `MEM_DELAY_WRITE-1))));\n");
      }
   }
   else
   {
      for(unsigned int i = 0; i < M_Rdata_ram_port_n_ports; ++i)
      {
         std::string post_slice1;
         if(Mout_addr_ram_port->get_kind() == port_vector_o_K)
            post_slice1 = "[" + boost::lexical_cast<std::string>(i) + "]";
         writer->write("assign M_DataRdy" + post_slice1 + " = (base_addr <= Mout_addr_ram[" + boost::lexical_cast<std::string>((i + 1) * Mout_addr_ram_bitsize - 1) + ":" + boost::lexical_cast<std::string>(i * Mout_addr_ram_bitsize) +
                       "] && Mout_addr_ram[" + boost::lexical_cast<std::string>((i + 1) * Mout_addr_ram_bitsize - 1) + ":" + boost::lexical_cast<std::string>(i * Mout_addr_ram_bitsize) + "] < (base_addr + MEMSIZE)) && (((reg_DataReady[" +
                       boost::lexical_cast<std::string>(i) + "] == `MEM_DELAY_READ-1)) || (Mout_we_ram" + post_slice1 + "===1'b1 && (reg_DataReady[" + boost::lexical_cast<std::string>(i) + "] == `MEM_DELAY_WRITE-1)));\n");
      }
   }

   /// Master inputs set up
   structural_objectRef Min_oe_ram_port = mod->find_member("Min_oe_ram", port_o_K, cir);
   if(Min_oe_ram_port)
      writer->write("assign Min_oe_ram = 0;\n");
   structural_objectRef Min_we_ram_port = mod->find_member("Min_we_ram", port_o_K, cir);
   if(Min_we_ram_port)
      writer->write("assign Min_we_ram = 0;\n");
   structural_objectRef Min_addr_ram_port = mod->find_member("Min_addr_ram", port_o_K, cir);
   if(Min_addr_ram_port)
      writer->write("assign Min_addr_ram = 0;\n");
   structural_objectRef Min_data_ram_size_port = mod->find_member("Min_data_ram_size", port_o_K, cir);
   if(Min_data_ram_size_port)
      writer->write("assign Min_data_ram_size = 0;\n");
   /// Slave inputs connections
   structural_objectRef Mout_oe_ram_port = mod->find_member("Mout_oe_ram", port_o_K, cir);
   THROW_ASSERT(Mout_oe_ram_port, "Mout_oe_ram port is missing");
   structural_objectRef S_oe_ram_port = mod->find_member("S_oe_ram", port_o_K, cir);
   if(S_oe_ram_port)
   {
      writer->write("assign S_oe_ram = Mout_oe_ram;\n");
   }
   structural_objectRef Mout_we_ram_port = mod->find_member("Mout_we_ram", port_o_K, cir);
   THROW_ASSERT(Mout_we_ram_port, "Mout_we_ram port is missing");
   structural_objectRef S_we_ram_port = mod->find_member("S_we_ram", port_o_K, cir);
   if(S_we_ram_port)
   {
      writer->write("assign S_we_ram = Mout_we_ram;\n");
   }
   structural_objectRef S_addr_ram_port = mod->find_member("S_addr_ram", port_o_K, cir);
   if(S_addr_ram_port)
   {
      writer->write("assign S_addr_ram = Mout_addr_ram;\n");
   }

   structural_objectRef S_data_ram_size_port = mod->find_member("S_data_ram_size", port_o_K, cir);
   if(S_data_ram_size_port)
   {
      writer->write("assign S_data_ram_size = Mout_data_ram_size;\n");
   }

   writer->write("always @(posedge " + std::string(CLOCK_PORT_NAME) + ")\n");
   writer->write("begin");
   writer->write(STR(STD_OPENING_CHAR) + "\n");
   for(unsigned int i = 0; i < M_Rdata_ram_port_n_ports && i < Mout_Wdata_ram_n_ports; ++i)
   {
      std::string post_slice1;
      if(Mout_addr_ram_port->get_kind() == port_vector_o_K)
         post_slice1 = "[" + boost::lexical_cast<std::string>(i) + "]";
      writer->write("if (Mout_we_ram" + post_slice1 + "===1'b1 && Mout_oe_ram" + post_slice1 + "===1'b1)\n");
      writer->write("begin\n");
      writer->write(STR(STD_OPENING_CHAR));
      writer->write_comment("error\n");
      writer->write("$display(\"ERROR - Mout_we_ram and Mout_oe_ram both enabled\");\n");
      writer->write("$fclose(res_file);\n");
      writer->write("$fclose(file);\n");
      writer->write("$finish;\n");
      writer->write(STR(STD_CLOSING_CHAR));
      writer->write("end\n");
   }
   writer->write(STR(STD_CLOSING_CHAR) + "\n");
   writer->write("end\n\n");

   return;
}

void MinimalInterfaceTestbench::write_interface_handler() const
{
   if(mod->get_in_port_size())
   {
      bool firstRValid = true;
      bool firstWAck = true;
      bool firstFull_n = true;
      for(unsigned int i = 0; i < mod->get_in_port_size(); i++)
      {
         const structural_objectRef& portInst = mod->get_in_port(i);
         auto InterfaceType = GetPointer<port_o>(portInst)->get_port_interface();
         if(InterfaceType != port_o::port_interface::PI_DEFAULT)
         {
            /// check if you have both _vld and _ack
            std::string orig_port_name;
            bool have_both = false;
            if(InterfaceType == port_o::port_interface::PI_RVALID)
            {
               orig_port_name = portInst->get_id();
               auto size_string = orig_port_name.size() - std::string("_vld").size();
               orig_port_name = orig_port_name.substr(0, size_string);
               auto port_ack = mod->find_member(orig_port_name + "_ack", port_o_K, cir);
               if(port_ack)
               {
                  have_both = true;
               }
            }
            if(InterfaceType == port_o::port_interface::PI_WACK)
            {
               orig_port_name = portInst->get_id();
               auto size_string = orig_port_name.size() - std::string("_ack").size();
               orig_port_name = orig_port_name.substr(0, size_string);
               auto port_valid = mod->find_member(orig_port_name + "_vld", port_o_K, cir);
               if(port_valid)
               {
                  have_both = true;
               }
            }

            if(InterfaceType == port_o::port_interface::PI_RVALID || InterfaceType == port_o::port_interface::PI_WACK || InterfaceType == port_o::port_interface::PI_EMPTY_N || InterfaceType == port_o::port_interface::PI_FULL_N)
            {
               if(!have_both && (firstRValid && InterfaceType == port_o::port_interface::PI_RVALID))
               {
                  firstRValid = false;
                  writer->write("reg __vld_port_state = 0;\n");
               }
               if(!have_both && (firstWAck && InterfaceType == port_o::port_interface::PI_WACK))
               {
                  firstWAck = false;
                  writer->write("integer __ack_port_state = 0;\n");
               }
               if(firstFull_n && InterfaceType == port_o::port_interface::PI_FULL_N)
               {
                  firstFull_n = false;
                  writer->write("integer __full_n_port_state = 0;\n");
               }
               if(InterfaceType == port_o::port_interface::PI_RVALID)
                  writer->write_comment("RVALID handler\n");
               else if(InterfaceType == port_o::port_interface::PI_WACK)
                  writer->write_comment("WACK handler\n");
               else if(InterfaceType == port_o::port_interface::PI_EMPTY_N)
                  writer->write_comment("EMPTY_N handler\n");
               else if(InterfaceType == port_o::port_interface::PI_FULL_N)
                  writer->write_comment("FULL_N handler\n");
               else
                  THROW_ERROR("unsupported interface type");
               writer->write("always @ (posedge " + std::string(CLOCK_PORT_NAME) + ")\n");
               writer->write(STR(STD_OPENING_CHAR));
               writer->write("begin\n");
               if(have_both && InterfaceType == port_o::port_interface::PI_WACK)
               {
                  writer->write(HDL_manager::convert_to_identifier(writer.get(), portInst->get_id()) + " <= " + HDL_manager::convert_to_identifier(writer.get(), orig_port_name) + "_vld & !" +
                                HDL_manager::convert_to_identifier(writer.get(), portInst->get_id()) + ";\n");
               }
               else
               {
                  if(InterfaceType == port_o::port_interface::PI_RVALID)
                  {
                     if(have_both)
                        writer->write("if(__state == 3)\n");
                     else
                        writer->write("if(__state == 3 && __vld_port_state == 0)\n");
                  }
                  else if(InterfaceType == port_o::port_interface::PI_WACK)
                  {
                     writer->write("if(__state == 3)\n");
                  }
                  else if(InterfaceType == port_o::port_interface::PI_EMPTY_N)
                     writer->write("if(__state == 3)\n");
                  else if(InterfaceType == port_o::port_interface::PI_FULL_N)
                     writer->write("if(__state == 3)\n");
                  else
                     THROW_ERROR("unsupported interface type");
                  writer->write(STR(STD_OPENING_CHAR));
                  writer->write("begin\n");
                  if(InterfaceType == port_o::port_interface::PI_WACK)
                     writer->write(HDL_manager::convert_to_identifier(writer.get(), portInst->get_id()) + " <= __ack_port_state < 1 ? 1'b0 : 1'b1;\n");
                  else if(InterfaceType == port_o::port_interface::PI_FULL_N)
                     writer->write(HDL_manager::convert_to_identifier(writer.get(), portInst->get_id()) + " <= __full_n_port_state < 3 ? 1'b0 : 1'b1;\n");
                  else
                     writer->write(HDL_manager::convert_to_identifier(writer.get(), portInst->get_id()) + " <= 1'b1;\n");
                  if(InterfaceType == port_o::port_interface::PI_RVALID)
                  {
                     if(!have_both)
                        writer->write("__vld_port_state <= 1;");
                  }
                  else if(InterfaceType == port_o::port_interface::PI_WACK)
                     writer->write("__ack_port_state <= __ack_port_state + 1;");
                  else if(InterfaceType == port_o::port_interface::PI_EMPTY_N)
                     ;
                  else if(InterfaceType == port_o::port_interface::PI_FULL_N)
                     writer->write("__full_n_port_state <= __full_n_port_state + 1;");
                  else
                     THROW_ERROR("unsupported interface type");
                  writer->write(STR(STD_CLOSING_CHAR) + "\n");
                  writer->write("end\n");
                  writer->write("else");
                  writer->write(STR(STD_OPENING_CHAR) + "\n");
                  writer->write(HDL_manager::convert_to_identifier(writer.get(), portInst->get_id()) + " <= 1'b0;");
                  writer->write(STR(STD_CLOSING_CHAR) + "\n");
               }
               writer->write(STR(STD_CLOSING_CHAR));
               writer->write("end\n");
            }
         }
      }
   }
}

void MinimalInterfaceTestbench::write_slave_initializations(bool with_memory) const
{
   if(with_memory)
      return;
   /// write slave signals initialization
   if(mod->get_in_port_size())
   {
      bool print_header_comment = true;
      for(unsigned int i = 0; i < mod->get_in_port_size(); i++)
      {
         const structural_objectRef& port_obj = mod->get_in_port(i);
         if(GetPointer<port_o>(port_obj)->get_is_memory())
         {
            if(GetPointer<port_o>(port_obj)->get_id().find("S") == 0)
            {
               if(print_header_comment)
               {
                  print_header_comment = false;
                  writer->write_comment("Slave signals initialization\n");
               }
               writer->write("assign " + HDL_manager::convert_to_identifier(writer.get(), mod->get_in_port(i)->get_id()) + " = 0;\n");
            }
         }
      }
      if(!print_header_comment)
         writer->write("\n");
   }
}

void MinimalInterfaceTestbench::write_input_signal_declaration(const tree_managerConstRef TreeM, bool& with_memory) const
{
   /// write input signals declaration
   if(mod->get_in_port_size())
   {
      writer->write_comment("INPUT SIGNALS\n");
      for(unsigned int i = 0; i < mod->get_in_port_size(); i++)
      {
         const structural_objectRef& port_obj = mod->get_in_port(i);
         if(GetPointer<port_o>(port_obj)->get_is_memory())
         {
            if(GetPointer<port_o>(port_obj)->get_id().find("M") == 0)
               with_memory = true;
            writer->write("wire ");
         }
         else if(parameters->isOption(OPT_clock_name) && GetPointer<port_o>(port_obj)->get_id() == parameters->getOption<std::string>(OPT_clock_name))
            writer->write("input ");
         else if(GetPointer<port_o>(port_obj)->get_id() == CLOCK_PORT_NAME)
            writer->write("input ");
         else
         {
            writer->write("reg ");
         }

         writer->write(writer->type_converter(port_obj->get_typeRef()) + writer->type_converter_size(port_obj));
         auto port_name = mod->get_in_port(i)->get_id();
         if(parameters->isOption(OPT_clock_name) && GetPointer<port_o>(port_obj)->get_id() == parameters->getOption<std::string>(OPT_clock_name))
            port_name = CLOCK_PORT_NAME;
         else if(parameters->isOption(OPT_reset_name) && GetPointer<port_o>(port_obj)->get_id() == parameters->getOption<std::string>(OPT_reset_name))
            port_name = RESET_PORT_NAME;
         else if(parameters->isOption(OPT_start_name) && GetPointer<port_o>(port_obj)->get_id() == parameters->getOption<std::string>(OPT_start_name))
            port_name = START_PORT_NAME;
         writer->write(HDL_manager::convert_to_identifier(writer.get(), port_name) + ";\n");
         if(port_obj->get_typeRef()->treenode > 0 && tree_helper::is_a_pointer(TreeM, port_obj->get_typeRef()->treenode))
         {
<<<<<<< HEAD
            writer->write("reg [7:0] ex_" + port_obj->get_id() + ";\n");
=======
            unsigned int pt_type_index = tree_helper::get_pointed_type(TreeM, tree_helper::get_type_index(TreeM, port_obj->get_typeRef()->treenode));
            tree_nodeRef pt_node = TreeM->get_tree_node_const(pt_type_index);
            if(GetPointer<array_type>(pt_node))
            {
               while(GetPointer<array_type>(pt_node))
               {
                  pt_type_index = GET_INDEX_NODE(GetPointer<array_type>(pt_node)->elts);
                  pt_node = GET_NODE(GetPointer<array_type>(pt_node)->elts);
               }
            }

            /// FIXME: real numbers at the moment have to be considered diffently because of computation of ulp; c++ code is still managed in the old way
            if(tree_helper::is_real(TreeM, pt_type_index) or flag_cpp)
            {
               long long int bitsize = tree_helper::size(TreeM, pt_type_index);
               writer->write("reg [" + STR(bitsize - 1) + ":0] ex_" + port_obj->get_id() + ";\n");
            }
            else
            {
               writer->write("reg [7:0] ex_" + port_obj->get_id() + ";\n");
            }
>>>>>>> cda84ef6
         }
      }
      writer->write("\n");
   }
   writer->write("reg start_next_sim;\n");
}

void MinimalInterfaceTestbench::write_output_signal_declaration() const
{
   /// write output signals declaration
   if(mod->get_out_port_size())
   {
      writer->write_comment("OUTPUT SIGNALS\n");
      for(unsigned int i = 0; i < mod->get_out_port_size(); i++)
      {
         auto portInst = mod->get_out_port(i);
         writer->write("wire " + writer->type_converter(portInst->get_typeRef()) + writer->type_converter_size(portInst));
         auto port_name = portInst->get_id();
         if(parameters->isOption(OPT_done_name) && port_name == parameters->getOption<std::string>(OPT_done_name))
            port_name = DONE_PORT_NAME;
         writer->write(HDL_manager::convert_to_identifier(writer.get(), port_name) + ";\n");
         if(port_name == RETURN_PORT_NAME)
         {
            writer->write("reg " + writer->type_converter(portInst->get_typeRef()) + writer->type_converter_size(portInst));
            writer->write("ex_" + HDL_manager::convert_to_identifier(writer.get(), port_name) + ";\n");
            writer->write("reg " + writer->type_converter(portInst->get_typeRef()) + writer->type_converter_size(portInst));
            writer->write("registered_" + HDL_manager::convert_to_identifier(writer.get(), port_name) + ";\n");
         }
         if(GetPointer<port_o>(portInst)->get_port_interface() == port_o::port_interface::PI_WNONE)
         {
            writer->write("reg " + writer->type_converter(portInst->get_typeRef()) + writer->type_converter_size(portInst));
            writer->write("ex_" + HDL_manager::convert_to_identifier(writer.get(), port_name) + ";\n");
            writer->write("reg " + writer->type_converter(portInst->get_typeRef()) + writer->type_converter_size(portInst));
            writer->write("registered_" + HDL_manager::convert_to_identifier(writer.get(), port_name) + ";\n");
         }
         else if(GetPointer<port_o>(portInst)->get_port_interface() == port_o::port_interface::PI_DOUT)
         {
            writer->write("reg " + writer->type_converter(portInst->get_typeRef()) + writer->type_converter_size(portInst));
            writer->write("ex_" + HDL_manager::convert_to_identifier(writer.get(), port_name) + ";\n");
         }
      }
      writer->write("\n");
   }
}

void MinimalInterfaceTestbench::write_signals(const tree_managerConstRef TreeM, bool& withMemory, bool&) const
{
   const MemoryAllocation_Policy memory_allocation_policy = parameters->getOption<MemoryAllocation_Policy>(OPT_memory_allocation_policy);
   write_input_signal_declaration(TreeM, withMemory);
   write_output_signal_declaration();
   // write parameters
   if(withMemory)
   {
      structural_objectRef M_Rdata_ram_port = mod->find_member("M_Rdata_ram", port_o_K, cir);
      long long int bitsize = M_Rdata_ram_port->get_typeRef()->size * M_Rdata_ram_port->get_typeRef()->vector_size;
      unsigned int n_ports = M_Rdata_ram_port->get_kind() == port_vector_o_K ? GetPointer<port_o>(M_Rdata_ram_port)->get_ports_size() : 1;
      writer->write("reg signed [31:0] reg_DataReady[" + STR(n_ports - 1) + ":0];\n");
      writer->write("wire [" + STR(bitsize * n_ports - 1) + ":0] mask;\n\n");
      if(memory_allocation_policy == MemoryAllocation_Policy::ALL_BRAM or memory_allocation_policy == MemoryAllocation_Policy::EXT_PIPELINED_BRAM)
      {
         writer->write("wire [" + STR(bitsize * n_ports - 1) + ":0] M_Rdata_ram_delayed_temporary;\n\n");
         writer->write("reg [" + STR(bitsize * n_ports - 1) + ":0] M_Rdata_ram_delayed [`MEM_DELAY_READ-2:0];\n\n");
      }
   }
}

void MinimalInterfaceTestbench::read_input_value_from_file_RNONE(const std::string& input_name, bool& first_valid_input, unsigned bitsize) const
{
   if(input_name != CLOCK_PORT_NAME && input_name != RESET_PORT_NAME && input_name != START_PORT_NAME)
   {
      writer->write("\n");
      writer->write_comment("Read a value for " + input_name + " --------------------------------------------------------------\n");
      if(!first_valid_input)
         writer->write("_ch_ = $fgetc(file);\n");

      writer->write("while (_ch_ == \"/\" || _ch_ == \"\\n\")\n");
      writer->write(STR(STD_OPENING_CHAR));
      writer->write("begin\n");
      {
         writer->write("_r_ = $fgets(line, file);\n");
         writer->write("_ch_ = $fgetc(file);\n");
      }
      writer->write(STR(STD_CLOSING_CHAR));
      writer->write("end\n");

      if(first_valid_input)
      {
         /// write statement for new vectors' check
         writer->write_comment("If no character found\n");
         writer->write("if (_ch_ == -1)\n");
         writer->write(STR(STD_OPENING_CHAR));
         writer->write("begin\n");
         {
            writer->write("$display(\"No more values found. Simulation(s) executed: %d.\\n\", _n_);\n");
            writer->write("$fclose(res_file);\n");
            writer->write("$fclose(file);\n");
            writer->write("$finish;\n");
         }
         writer->write(STR(STD_CLOSING_CHAR));
         writer->write("end\n");
         writer->write("else\n");
         writer->write(STR(STD_OPENING_CHAR));
         writer->write("begin\n");
         {
            writer->write_comment("Vectors count\n");
            writer->write("_n_ = _n_ + 1;\n");
            writer->write("$display(\"Start reading vector %d's values from input file.\\n\", _n_);\n");
         }
         writer->write(STR(STD_CLOSING_CHAR));
         writer->write("end\n");
         first_valid_input = false;
      }

      writer->write("if (_ch_ == \"p\")\n");
      writer->write(STR(STD_OPENING_CHAR));
      writer->write("begin\n");
      {
         writer->write("_r_ = $fscanf(file,\"%b\\n\", paddr" + input_name + "); ");
         writer->write_comment("expected format: bbb...b (example: 00101110)\n");
      }
      writer->write(STR(STD_CLOSING_CHAR));
      writer->write("end\n");

      writer->write("if (_r_ != 1) ");
      writer->write_comment("error\n");
      writer->write(STR(STD_OPENING_CHAR));
      writer->write("begin\n");
      {
         writer->write("_ch_ = $fgetc(file);\n");
         writer->write("if (_ch_ == `EOF) ");
         writer->write_comment("end-of-file reached\n");
         writer->write(STR(STD_OPENING_CHAR));
         writer->write("begin\n");
         {
            writer->write("$display(\"ERROR - End of file reached before getting all the values for the parameters\");\n");
            writer->write("$fclose(res_file);\n");
            writer->write("$fclose(file);\n");
            writer->write("$finish;\n");
         }
         writer->write(STR(STD_CLOSING_CHAR));
         writer->write("end\n");
         writer->write("else ");
         writer->write_comment("generic error\n");
         writer->write(STR(STD_OPENING_CHAR));
         writer->write("begin\n");
         {
            writer->write("$display(\"ERROR - Unknown error while reading the file. Character found: %c\", _ch_[7:0]);\n");
            writer->write("$fclose(res_file);\n");
            writer->write("$fclose(file);\n");
            writer->write("$finish;\n");
         }
         writer->write(STR(STD_CLOSING_CHAR));
         writer->write("end\n");
      }
      writer->write(STR(STD_CLOSING_CHAR));
      writer->write("end\n");
      writer->write("else\n");
      writer->write(STR(STD_OPENING_CHAR));
      writer->write("begin\n");
      {
         std::string mem_aggregate = "{";
         for(unsigned int bitsize_index = 0; bitsize_index < bitsize; bitsize_index = bitsize_index + 8)
         {
            if(bitsize_index)
               mem_aggregate += ", ";
            mem_aggregate += "_bambu_testbench_mem_[paddr" + input_name + " + " + STR((bitsize - bitsize_index) / 8 - 1) + " - base_addr]";
         }
         mem_aggregate += "}";
         writer->write("assign " + input_name + " = " + mem_aggregate + ";\n");
         size_t escaped_pos = input_name.find('\\');
         std::string nonescaped_name = input_name;
         if(escaped_pos != std::string::npos)
            nonescaped_name.erase(std::remove(nonescaped_name.begin(), nonescaped_name.end(), '\\'), nonescaped_name.end());
         if(output_level >= OUTPUT_LEVEL_VERY_PEDANTIC)
            writer->write("$display(\"Value found for input " + nonescaped_name + ": %b\", " + input_name + ");\n");
      }
      writer->write(STR(STD_CLOSING_CHAR));
      writer->write("end\n");
      writer->write_comment("Value for " + input_name + " found ---------------------------------------------------------------\n");
   }
}

void MinimalInterfaceTestbench::write_file_reading_operations() const
{
   INDENT_DBG_MEX(DEBUG_LEVEL_VERY_PEDANTIC, debug_level, "-->Write file reading operations");
   /// file reading operations
   // cppcheck-suppress variableScope
   bool first_valid_input = true;
   /// iterate over all interface ports
   const auto& DesignSignature = HLSMgr->RSim->simulationArgSignature;
   for(auto par : DesignSignature)
   {
      auto portInst = mod->find_member(par, port_o_K, cir);
      if(!portInst)
      {
         portInst = mod->find_member(par + "_i", port_o_K, cir);
      }
      if(!portInst)
      {
         portInst = mod->find_member(par + "_dout", port_o_K, cir);
      }
      if(!portInst)
      {
         portInst = mod->find_member(par + "_din", port_o_K, cir);
      }
      if(!portInst)
      {
         portInst = mod->find_member(par + "_d0", port_o_K, cir);
      }
      if(!portInst)
      {
         portInst = mod->find_member(par + "_q0", port_o_K, cir);
      }
      THROW_ASSERT(portInst, "unexpected condition");
      auto InterfaceType = GetPointer<port_o>(portInst)->get_port_interface();
      std::string input_name = HDL_manager::convert_to_identifier(writer.get(), portInst->get_id());
      if(InterfaceType == port_o::port_interface::PI_DEFAULT)
         read_input_value_from_file(input_name, first_valid_input);
      else if(InterfaceType == port_o::port_interface::PI_RNONE)
      {
         auto port_bitwidth = GetPointer<port_o>(portInst)->get_typeRef()->size * GetPointer<port_o>(portInst)->get_typeRef()->vector_size;
         unsigned bitsize = 0;
         if(port_bitwidth <= 512)
            bitsize = resize_to_1_8_16_32_64_128_256_512(port_bitwidth);
         else
         {
            if(port_bitwidth % 8)
               bitsize = 8 * (port_bitwidth / 8) + 8;
            else
               bitsize = port_bitwidth;
         }
         read_input_value_from_file_RNONE(input_name, first_valid_input, bitsize);
      }
      else if(InterfaceType == port_o::port_interface::PI_WNONE || InterfaceType == port_o::port_interface::PI_DIN || InterfaceType == port_o::port_interface::PI_DOUT)
         read_input_value_from_file("paddr" + input_name, first_valid_input);
      else
         THROW_ERROR("not yet supported port interface for port " + input_name);
   }
   if(not first_valid_input)
      writer->write("_ch_ = $fgetc(file);\n");
   INDENT_DBG_MEX(DEBUG_LEVEL_VERY_PEDANTIC, debug_level, "<--Written file reading operations");
}

std::string MinimalInterfaceTestbench::memory_aggregate_slices(unsigned int i, long long int bitsize, long long int Mout_addr_ram_bitsize) const
{
   std::string mem_aggregate = "{";
   for(unsigned int bitsize_index = 0; bitsize_index < bitsize; bitsize_index = bitsize_index + 8)
   {
      if(bitsize_index)
         mem_aggregate += ", ";
      mem_aggregate += "_bambu_testbench_mem_[Mout_addr_ram[" + boost::lexical_cast<std::string>((i + 1) * Mout_addr_ram_bitsize - 1) + ":" + boost::lexical_cast<std::string>(i * Mout_addr_ram_bitsize) + "] + " + STR((bitsize - bitsize_index) / 8 - 1) +
                       " - base_addr]";
   }
   mem_aggregate += "}";

   return mem_aggregate;
}<|MERGE_RESOLUTION|>--- conflicted
+++ resolved
@@ -629,9 +629,6 @@
          writer->write(HDL_manager::convert_to_identifier(writer.get(), port_name) + ";\n");
          if(port_obj->get_typeRef()->treenode > 0 && tree_helper::is_a_pointer(TreeM, port_obj->get_typeRef()->treenode))
          {
-<<<<<<< HEAD
-            writer->write("reg [7:0] ex_" + port_obj->get_id() + ";\n");
-=======
             unsigned int pt_type_index = tree_helper::get_pointed_type(TreeM, tree_helper::get_type_index(TreeM, port_obj->get_typeRef()->treenode));
             tree_nodeRef pt_node = TreeM->get_tree_node_const(pt_type_index);
             if(GetPointer<array_type>(pt_node))
@@ -653,7 +650,6 @@
             {
                writer->write("reg [7:0] ex_" + port_obj->get_id() + ";\n");
             }
->>>>>>> cda84ef6
          }
       }
       writer->write("\n");
