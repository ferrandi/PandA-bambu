--- conflicted
+++ resolved
@@ -98,17 +98,6 @@
 }
 
 void MinimalInterfaceTestbench::cond_load_from_queue(unsigned long long Mout_addr_ram_bitsize,
-<<<<<<< HEAD
-                                                     const std::string& queue_type, const std::string& post_slice,
-                                                     const std::string& res_string, unsigned int i,
-                                                     const std::string& in_else, const std::string& mem_aggregate) const
-{
-   writer->write(res_string + post_slice + " = ((base_addr <= Mout_addr_ram_queue_curr[" + queue_type + "-1][" +
-                 STR((i + 1) * Mout_addr_ram_bitsize - 1) + ":" + STR(i * Mout_addr_ram_bitsize) +
-                 "] && Mout_addr_ram_queue_curr[" + queue_type + "-1][" + STR((i + 1) * Mout_addr_ram_bitsize - 1) +
-                 ":" + STR(i * Mout_addr_ram_bitsize) + "] < (base_addr + MEMSIZE)))" + " ? " + mem_aggregate + " : " +
-                 in_else + ";\n");
-=======
                                                      unsigned int Mout_addr_ram_n_ports, std::string queue_type,
                                                      const std::string& post_slice, const std::string& res_string,
                                                      unsigned int i, const std::string& in_else,
@@ -122,7 +111,6 @@
                  "-1)*" + STR(Mout_addr_ram_bitsize * Mout_addr_ram_n_ports) + ":" + STR(i * Mout_addr_ram_bitsize) +
                  "+(" + queue_type + "-1)*" + STR(Mout_addr_ram_bitsize * Mout_addr_ram_n_ports) +
                  "] < (base_addr + MEMSIZE)))" + " ? " + mem_aggregate + " : " + in_else + ";\n");
->>>>>>> 49f79fbb
 }
 
 void MinimalInterfaceTestbench::write_call(bool) const
@@ -145,131 +133,6 @@
    writer->write(STR(STD_CLOSING_CHAR));
 }
 
-<<<<<<< HEAD
-void MinimalInterfaceTestbench::update_memory_queue(std::string port_name, std::string delay_type) const
-{
-   writer->write("generate");
-   writer->write(STR(STD_OPENING_CHAR) + "\n");
-   writer->write("if(" + delay_type + " != 1)\n");
-   writer->write("begin");
-   writer->write(STR(STD_OPENING_CHAR) + "\n");
-   writer->write("always @(posedge " + std::string(CLOCK_PORT_NAME) + ")\n");
-   writer->write("begin");
-   writer->write(STR(STD_OPENING_CHAR) + "\n");
-   writer->write("for (i = 1; i < " + delay_type + "; i = i + 1)\n");
-   writer->write("begin");
-   writer->write(STR(STD_OPENING_CHAR) + "\n");
-   writer->write(port_name + "_queue_next[i] <= " + port_name + "_queue_curr[i-1];\n");
-   writer->write(STR(STD_CLOSING_CHAR));
-   writer->write("end\n");
-   writer->write(STR(STD_CLOSING_CHAR));
-   writer->write("end\n");
-   writer->write("always @(*)\n");
-   writer->write("begin");
-   writer->write(STR(STD_OPENING_CHAR) + "\n");
-   writer->write("for (i = 1; i < " + delay_type + "; i = i + 1)\n");
-   writer->write("begin");
-   writer->write(STR(STD_OPENING_CHAR) + "\n");
-   writer->write(port_name + "_queue_curr[i] = " + port_name + "_queue_next[i];\n");
-   writer->write(STR(STD_CLOSING_CHAR));
-   writer->write("end\n");
-   writer->write(port_name + "_queue_curr[0] = " + port_name + ";\n");
-   writer->write(STR(STD_CLOSING_CHAR));
-   writer->write("end\n");
-   writer->write(STR(STD_CLOSING_CHAR));
-   writer->write("end\n");
-   writer->write("else\n");
-   writer->write("begin");
-   writer->write(STR(STD_OPENING_CHAR) + "\n");
-   writer->write("always @(*)\n");
-   writer->write("begin");
-   writer->write(STR(STD_OPENING_CHAR) + "\n");
-   writer->write(port_name + "_queue_curr[0] = " + port_name + ";\n");
-   writer->write(STR(STD_CLOSING_CHAR));
-   writer->write("end\n");
-   writer->write(STR(STD_CLOSING_CHAR));
-   writer->write("end\n");
-   writer->write(STR(STD_CLOSING_CHAR));
-   writer->write("endgenerate\n\n");
-}
-
-void MinimalInterfaceTestbench::write_memory_handler() const
-{
-   writer->write_comment("Memory queue update\n");
-   writer->write("integer i;\n");
-
-   structural_objectRef Mout_oe_ram_port = mod->find_member("Mout_oe_ram", port_o_K, cir);
-   THROW_ASSERT(Mout_oe_ram_port, "Mout_Wdata_ram port is missing");
-   const auto Mout_oe_ram_bitsize =
-       Mout_oe_ram_port->get_typeRef()->size *
-       (Mout_oe_ram_port->get_typeRef()->vector_size == 0 ? 1 : Mout_oe_ram_port->get_typeRef()->vector_size);
-   const auto Mout_oe_ram_n_ports =
-       Mout_oe_ram_port->get_kind() == port_vector_o_K ? GetPointer<port_o>(Mout_oe_ram_port)->get_ports_size() : 1;
-
-   structural_objectRef Mout_we_ram_port = mod->find_member("Mout_we_ram", port_o_K, cir);
-   THROW_ASSERT(Mout_we_ram_port, "Mout_Wdata_ram port is missing");
-   const auto Mout_we_ram_bitsize =
-       Mout_we_ram_port->get_typeRef()->size *
-       (Mout_we_ram_port->get_typeRef()->vector_size == 0 ? 1 : Mout_we_ram_port->get_typeRef()->vector_size);
-   const auto Mout_we_ram_n_ports =
-       Mout_we_ram_port->get_kind() == port_vector_o_K ? GetPointer<port_o>(Mout_we_ram_port)->get_ports_size() : 1;
-
-   structural_objectRef Mout_addr_ram_port = mod->find_member("Mout_addr_ram", port_o_K, cir);
-   THROW_ASSERT(Mout_addr_ram_port, "Mout_addr_ram port is missing");
-   const auto Mout_addr_ram_bitsize =
-       Mout_addr_ram_port->get_typeRef()->size * Mout_addr_ram_port->get_typeRef()->vector_size;
-
-   structural_objectRef Mout_Wdata_ram_port = mod->find_member("Mout_Wdata_ram", port_o_K, cir);
-   THROW_ASSERT(Mout_Wdata_ram_port, "Mout_Wdata_ram port is missing");
-   const auto Mout_Wdata_ram_bitsize =
-       Mout_Wdata_ram_port->get_typeRef()->size * Mout_Wdata_ram_port->get_typeRef()->vector_size;
-   const auto Mout_Wdata_ram_n_ports = Mout_Wdata_ram_port->get_kind() == port_vector_o_K ?
-                                           GetPointer<port_o>(Mout_Wdata_ram_port)->get_ports_size() :
-                                           1;
-
-   structural_objectRef Mout_data_ram_size_port = mod->find_member("Mout_data_ram_size", port_o_K, cir);
-   THROW_ASSERT(Mout_data_ram_size_port, "Mout_data_ram_size port is missing");
-
-   const auto Mout_data_ram_size_bitsize =
-       Mout_data_ram_size_port->get_typeRef()->size * Mout_data_ram_size_port->get_typeRef()->vector_size;
-
-   update_memory_queue("Mout_oe_ram", "`MEM_DELAY_READ");
-   update_memory_queue("Mout_we_ram", "`MEM_DELAY_WRITE");
-   update_memory_queue("Mout_addr_ram", "`MEM_MAX_DELAY");
-   update_memory_queue("Mout_Wdata_ram", "`MEM_DELAY_WRITE");
-   update_memory_queue("Mout_data_ram_size", "`MEM_MAX_DELAY");
-
-   // compute mask used for writing on the memory
-   for(unsigned int j = 0; j < Mout_oe_ram_n_ports; ++j)
-   {
-      writer->write("always @(*)\n");
-      writer->write("begin");
-      writer->write(STR(STD_OPENING_CHAR) + "\n");
-      writer->write("if(Mout_we_ram_queue_curr[`MEM_DELAY_WRITE-1][" + STR(j * Mout_we_ram_bitsize) + "] === 1'b1)\n");
-      writer->write("begin");
-      writer->write(STR(STD_OPENING_CHAR) + "\n");
-
-      std::string mask_string = "(1 << Mout_data_ram_size_queue_curr [`MEM_DELAY_WRITE-1] [" +
-                                STR((j + 1) * Mout_data_ram_size_bitsize - 1) + ":" +
-                                STR((j)*Mout_data_ram_size_bitsize) + "]) -1";
-      writer->write("mask[" + STR((j + 1) * Mout_Wdata_ram_bitsize - 1) + ":" + STR((j)*Mout_Wdata_ram_bitsize) +
-                    "] = " + mask_string + ";\n");
-      writer->write(STR(STD_CLOSING_CHAR));
-      writer->write("end\n");
-      writer->write("else\n");
-      writer->write("begin");
-      writer->write(STR(STD_OPENING_CHAR) + "\n");
-      writer->write("mask[" + STR((j + 1) * Mout_Wdata_ram_bitsize - 1) + ":" + STR((j)*Mout_Wdata_ram_bitsize) +
-                    "] = 0;\n");
-      writer->write(STR(STD_CLOSING_CHAR));
-      writer->write("end\n");
-      writer->write(STR(STD_CLOSING_CHAR));
-      writer->write("end\n\n");
-   }
-
-   // write on the testbench memory
-   writer->write_comment("OffChip Memory write\n");
-=======
 void MinimalInterfaceTestbench::update_memory_queue(std::string port_name, std::string delay_type,
                                                     unsigned long long bitsize, unsigned long long portsize) const
 {
@@ -279,7 +142,6 @@
    writer->write("if(" + delay_type + " != 1)\n");
    writer->write("begin");
    writer->write(STR(STD_OPENING_CHAR) + "\n");
->>>>>>> 49f79fbb
    writer->write("always @(posedge " + std::string(CLOCK_PORT_NAME) + ")\n");
    writer->write("begin");
    writer->write(STR(STD_OPENING_CHAR) + "\n");
@@ -312,93 +174,6 @@
    writer->write("endgenerate\n\n");
 }
 
-<<<<<<< HEAD
-   for(unsigned int i = 0; i < Mout_we_ram_n_ports; ++i)
-   {
-      const auto mem_aggregate =
-          memory_aggregate_slices_queue(i, Mout_Wdata_ram_bitsize, Mout_addr_ram_bitsize, "`MEM_DELAY_WRITE");
-      std::string post_slice = "[`MEM_DELAY_WRITE-1][" + STR(i) + "]";
-      writer->write("if (Mout_we_ram_queue_curr" + post_slice + "=== 1'b1 && base_addr <= Mout_addr_ram_queue_curr" +
-                    "[`MEM_DELAY_WRITE-1][" + STR((i + 1) * Mout_addr_ram_bitsize - 1) + ":" +
-                    STR(i * Mout_addr_ram_bitsize) + "] && Mout_addr_ram_queue_curr" + "[`MEM_DELAY_WRITE-1][" +
-                    STR((i + 1) * Mout_addr_ram_bitsize - 1) + ":" + STR(i * Mout_addr_ram_bitsize) +
-                    "] < (base_addr + MEMSIZE))\n");
-      writer->write("begin");
-      writer->write(STR(STD_OPENING_CHAR) + "\n");
-      post_slice = "[`MEM_DELAY_WRITE-1][" + STR((i + 1) * Mout_Wdata_ram_bitsize - 1) + ":" +
-                   STR(i * Mout_Wdata_ram_bitsize) + "]";
-      const auto post_slice_mask =
-          "[" + STR((i + 1) * Mout_Wdata_ram_bitsize - 1) + ":" + STR(i * Mout_Wdata_ram_bitsize) + "]";
-      writer->write(mem_aggregate + " = (Mout_Wdata_ram_queue_curr" + post_slice + " & mask" + post_slice_mask +
-                    ") | (" + mem_aggregate + " & ~(mask" + post_slice_mask + "));\n");
-      writer->write(STR(STD_CLOSING_CHAR));
-      writer->write("end\n");
-   }
-   writer->write(STR(STD_CLOSING_CHAR));
-   writer->write("end\n\n");
-
-   const auto Min_Wdata_ram_port = mod->find_member("Min_Wdata_ram", port_o_K, cir);
-   if(Min_Wdata_ram_port)
-   {
-      writer->write("assign Min_Wdata_ram = 0;\n");
-   }
-
-   const auto M_Rdata_ram_port = mod->find_member("M_Rdata_ram", port_o_K, cir);
-   THROW_ASSERT(M_Rdata_ram_port, "M_Rdata_ram port is missing");
-   const auto M_Rdata_ram_bitsize =
-       M_Rdata_ram_port->get_typeRef()->size * M_Rdata_ram_port->get_typeRef()->vector_size;
-   const auto M_Rdata_ram_port_n_ports =
-       M_Rdata_ram_port->get_kind() == port_vector_o_K ? GetPointer<port_o>(M_Rdata_ram_port)->get_ports_size() : 1;
-
-   // write Rdata_ram (TODO remove specialization for BRAM and update Sout and Sin)
-   structural_objectRef Sout_Rdata_ram_port = mod->find_member("Sout_Rdata_ram", port_o_K, cir);
-   structural_objectRef Sin_Rdata_ram_port = mod->find_member("Sin_Rdata_ram", port_o_K, cir);
-   if(Sin_Rdata_ram_port)
-   {
-      for(unsigned int i = 0; i < M_Rdata_ram_port_n_ports; ++i)
-      {
-         std::string mem_aggregate = memory_aggregate_slices(i, M_Rdata_ram_bitsize, Mout_addr_ram_bitsize);
-         std::string post_slice = "";
-         if(M_Rdata_ram_port->get_kind() == port_vector_o_K)
-         {
-            post_slice = "[" + STR((i + 1) * M_Rdata_ram_bitsize - 1) + ":" + STR(i * M_Rdata_ram_bitsize) + "]";
-         }
-         cond_load(Mout_addr_ram_bitsize, post_slice, "Sin_Rdata_ram", i, STR(M_Rdata_ram_bitsize) + "'b0",
-                   mem_aggregate);
-      }
-      THROW_ASSERT(Sout_Rdata_ram_port, "Sout_Rdata_ram port is missing");
-      writer->write("assign M_Rdata_ram = Sout_Rdata_ram;\n");
-   }
-   else
-   {
-      for(unsigned int i = 0; i < M_Rdata_ram_port_n_ports; ++i)
-      {
-         std::string mem_aggregate =
-             memory_aggregate_slices_queue(i, M_Rdata_ram_bitsize, Mout_addr_ram_bitsize, "`MEM_DELAY_READ");
-         std::string post_slice = "";
-         if(M_Rdata_ram_port->get_kind() == port_vector_o_K)
-         {
-            post_slice = "[" + STR((i + 1) * M_Rdata_ram_bitsize - 1) + ":" + STR(i * M_Rdata_ram_bitsize) + "]";
-         }
-         writer->write("always @(*)\n");
-         writer->write("begin");
-         writer->write(STR(STD_OPENING_CHAR) + "\n");
-         writer->write("M_Rdata_ram_temp" + post_slice + " = 0;\n");
-         writer->write("if(Mout_oe_ram_queue_curr[`MEM_DELAY_READ-1][" + STR(i * Mout_oe_ram_bitsize) +
-                       "] === 1'b1)\n");
-         writer->write("begin");
-         writer->write(STR(STD_OPENING_CHAR) + "\n");
-         cond_load_from_queue(Mout_addr_ram_bitsize, "`MEM_DELAY_READ", post_slice, "M_Rdata_ram_temp", i,
-                              STR(M_Rdata_ram_bitsize) + "'b0", mem_aggregate);
-         writer->write(STR(STD_CLOSING_CHAR));
-         writer->write("end\n");
-         writer->write(STR(STD_CLOSING_CHAR));
-         writer->write("end\n");
-         if(Sout_Rdata_ram_port)
-         {
-            writer->write("assign M_Rdata_ram" + post_slice + " = M_Rdata_ram_temp" + post_slice + " | Sout_Rdata_ram" +
-                          post_slice + ";\n\n");
-=======
 void MinimalInterfaceTestbench::write_memory_handler() const
 {
    // TO DO remove when upgrading svelto
@@ -697,93 +472,12 @@
                           "] < (base_addr + MEMSIZE)) && (((reg_DataReady[" + STR(i) +
                           "] == `MEM_DELAY_READ-1)) || (Mout_we_ram" + post_slice1 + "===1'b1 && (reg_DataReady[" +
                           STR(i) + "] == `MEM_DELAY_WRITE-1))));\n");
->>>>>>> 49f79fbb
          }
       }
       else
       {
          for(unsigned int i = 0; i < M_Rdata_ram_port_n_ports; ++i)
          {
-<<<<<<< HEAD
-            writer->write("assign M_Rdata_ram" + post_slice + " = M_Rdata_ram_temp" + post_slice + ";\n\n");
-         }
-      }
-   }
-
-   structural_objectRef Sin_Wdata_ram_port = mod->find_member("S_Wdata_ram", port_o_K, cir);
-   if(Sin_Wdata_ram_port)
-   {
-      writer->write("assign S_Wdata_ram = Mout_Wdata_ram;\n");
-   }
-
-   // write DataRdy (TODO remove specialization for BRAM and update Sout and Sin)
-   structural_objectRef Sin_DataRdy_port = mod->find_member("Sin_DataRdy", port_o_K, cir);
-   structural_objectRef Sout_DataRdy_port = mod->find_member("Sout_DataRdy", port_o_K, cir);
-   if(Sin_DataRdy_port)
-   {
-      for(unsigned int i = 0; i < M_Rdata_ram_port_n_ports; ++i)
-      {
-         std::string post_slice;
-         if(Mout_addr_ram_port->get_kind() == port_vector_o_K)
-         {
-            post_slice = "[" + STR(i) + "]";
-         }
-         writer->write("assign Sin_DataRdy" + post_slice + " = (base_addr <= Mout_addr_ram[" +
-                       STR((i + 1) * Mout_addr_ram_bitsize - 1) + ":" + STR(i * Mout_addr_ram_bitsize) +
-                       "] && Mout_addr_ram[" + STR((i + 1) * Mout_addr_ram_bitsize - 1) + ":" +
-                       STR(i * Mout_addr_ram_bitsize) + "] < (base_addr + MEMSIZE)) && (((reg_DataReady[" + STR(i) +
-                       "] == `MEM_DELAY_READ-1)) || (Mout_we_ram" + post_slice + "===1'b1 && (reg_DataReady[" + STR(i) +
-                       "] == `MEM_DELAY_WRITE-1)));\n");
-      }
-      THROW_ASSERT(Sout_DataRdy_port, "Sout_DataRdy port is missing");
-      writer->write("assign M_DataRdy = Sout_DataRdy;\n");
-   }
-   else
-   {
-      for(unsigned int i = 0; i < M_Rdata_ram_port_n_ports; ++i)
-      {
-         std::string post_slice;
-         if(Mout_addr_ram_port->get_kind() == port_vector_o_K)
-         {
-            post_slice = "[" + STR(i) + "]";
-         }
-         writer->write("always @(*)\n");
-         writer->write("begin\n");
-         writer->write("M_DataRdy_temp" + post_slice + " =0;");
-         writer->write(STR(STD_OPENING_CHAR) + "\n");
-         writer->write("if(Mout_we_ram_queue_curr[`MEM_DELAY_WRITE-1][" + STR(i * Mout_we_ram_bitsize) +
-                       "] === 1'b1)\n");
-         writer->write("begin");
-         writer->write(STR(STD_OPENING_CHAR) + "\n");
-         writer->write("M_DataRdy_temp" + post_slice + " =");
-         writer->write("(base_addr <= Mout_addr_ram_queue_curr[`MEM_DELAY_WRITE-1][" +
-                       STR((i + 1) * Mout_addr_ram_bitsize - 1) + ":" + STR(i * Mout_addr_ram_bitsize) +
-                       "] && Mout_addr_ram_queue_curr[`MEM_DELAY_WRITE-1][" + STR((i + 1) * Mout_addr_ram_bitsize - 1) +
-                       ":" + STR(i * Mout_addr_ram_bitsize) + "] < (base_addr + MEMSIZE));");
-         writer->write(STR(STD_CLOSING_CHAR) + "\n");
-         writer->write("end\n");
-         writer->write("else if(Mout_oe_ram_queue_curr[`MEM_DELAY_READ-1][" + STR(i * Mout_oe_ram_bitsize) +
-                       "] === 1'b1)\n");
-         writer->write("begin");
-         writer->write(STR(STD_OPENING_CHAR) + "\n");
-         writer->write("M_DataRdy_temp" + post_slice + " =");
-         writer->write("(base_addr <= Mout_addr_ram_queue_curr[`MEM_DELAY_READ-1][" +
-                       STR((i + 1) * Mout_addr_ram_bitsize - 1) + ":" + STR(i * Mout_addr_ram_bitsize) +
-                       "] && Mout_addr_ram_queue_curr[`MEM_DELAY_READ-1][" + STR((i + 1) * Mout_addr_ram_bitsize - 1) +
-                       ":" + STR(i * Mout_addr_ram_bitsize) + "] < (base_addr + MEMSIZE));");
-         writer->write(STR(STD_CLOSING_CHAR) + "\n");
-         writer->write("end");
-         writer->write(STR(STD_CLOSING_CHAR) + "\n");
-         writer->write("end\n\n");
-      }
-      if(Sout_DataRdy_port)
-      {
-         writer->write("assign M_DataRdy = M_DataRdy_temp | Sout_DataRdy;\n\n");
-      }
-      else
-      {
-         writer->write("assign M_DataRdy = M_DataRdy_temp;\n\n");
-=======
             std::string post_slice1;
             if(Mout_addr_ram_port->get_kind() == port_vector_o_K)
             {
@@ -1136,50 +830,8 @@
          {
             writer->write("assign M_DataRdy = M_DataRdy_temp;\n\n");
          }
->>>>>>> 49f79fbb
-      }
-
-<<<<<<< HEAD
-   /// Master inputs set up
-   structural_objectRef Min_oe_ram_port = mod->find_member("Min_oe_ram", port_o_K, cir);
-   if(Min_oe_ram_port)
-   {
-      writer->write("assign Min_oe_ram = 0;\n");
-   }
-   structural_objectRef Min_we_ram_port = mod->find_member("Min_we_ram", port_o_K, cir);
-   if(Min_we_ram_port)
-   {
-      writer->write("assign Min_we_ram = 0;\n");
-   }
-   structural_objectRef Min_addr_ram_port = mod->find_member("Min_addr_ram", port_o_K, cir);
-   if(Min_addr_ram_port)
-   {
-      writer->write("assign Min_addr_ram = 0;\n");
-   }
-   structural_objectRef Min_data_ram_size_port = mod->find_member("Min_data_ram_size", port_o_K, cir);
-   if(Min_data_ram_size_port)
-   {
-      writer->write("assign Min_data_ram_size = 0;\n");
-   }
-
-   /// Slave inputs connections
-   THROW_ASSERT(Mout_oe_ram_port, "Mout_oe_ram port is missing");
-   structural_objectRef S_oe_ram_port = mod->find_member("S_oe_ram", port_o_K, cir);
-   if(S_oe_ram_port)
-   {
-      writer->write("assign S_oe_ram = Mout_oe_ram;\n");
-   }
-   structural_objectRef S_we_ram_port = mod->find_member("S_we_ram", port_o_K, cir);
-   if(S_we_ram_port)
-   {
-      writer->write("assign S_we_ram = Mout_we_ram;\n");
-   }
-   structural_objectRef S_addr_ram_port = mod->find_member("S_addr_ram", port_o_K, cir);
-   if(S_addr_ram_port)
-   {
-      writer->write("assign S_addr_ram = Mout_addr_ram;\n");
-   }
-=======
+      }
+
       /// Master inputs set up
       structural_objectRef Min_oe_ram_port = mod->find_member("Min_oe_ram", port_o_K, cir);
       if(Min_oe_ram_port)
@@ -1201,7 +853,6 @@
       {
          writer->write("assign Min_data_ram_size = 0;\n");
       }
->>>>>>> 49f79fbb
 
       /// Slave inputs connections
       THROW_ASSERT(Mout_oe_ram_port, "Mout_oe_ram port is missing");
@@ -1221,38 +872,11 @@
          writer->write("assign S_addr_ram = Mout_addr_ram;\n");
       }
 
-<<<<<<< HEAD
-   // check not both oe and we enabled at the same time.
-   writer->write("always @(posedge " + std::string(CLOCK_PORT_NAME) + ")\n");
-   writer->write("begin");
-   writer->write(STR(STD_OPENING_CHAR) + "\n");
-   for(unsigned int i = 0; i < M_Rdata_ram_port_n_ports && i < Mout_Wdata_ram_n_ports; ++i)
-   {
-      std::string post_slice;
-      if(Mout_addr_ram_port->get_kind() == port_vector_o_K)
-      {
-         post_slice = "[" + STR(i) + "]";
-      }
-      writer->write("if (Mout_we_ram" + post_slice + "===1'b1 && Mout_oe_ram" + post_slice + "===1'b1)\n");
-      writer->write("begin\n");
-      writer->write(STR(STD_OPENING_CHAR));
-      writer->write_comment("error\n");
-      writer->write("$display(\"ERROR - Mout_we_ram and Mout_oe_ram both enabled\");\n");
-      writer->write("$fclose(res_file);\n");
-      writer->write("$fclose(file);\n");
-      writer->write("$finish;\n");
-      writer->write(STR(STD_CLOSING_CHAR));
-      writer->write("end\n");
-   }
-   writer->write(STR(STD_CLOSING_CHAR) + "\n");
-   writer->write("end\n\n");
-=======
       structural_objectRef S_data_ram_size_port = mod->find_member("S_data_ram_size", port_o_K, cir);
       if(S_data_ram_size_port)
       {
          writer->write("assign S_data_ram_size = Mout_data_ram_size;\n");
       }
->>>>>>> 49f79fbb
 
       // check not both oe and we enabled at the same time.
       writer->write("always @(posedge " + std::string(CLOCK_PORT_NAME) + ")\n");
@@ -1626,15 +1250,8 @@
    const auto bitsize =
        port->get_typeRef()->size * (port->get_typeRef()->vector_size == 0 ? 1 : port->get_typeRef()->vector_size);
    const auto n_ports = port->get_kind() == port_vector_o_K ? GetPointer<port_o>(port)->get_ports_size() : 1;
-<<<<<<< HEAD
-   writer->write("reg [" + STR(bitsize * n_ports) + "-1:0] " + port_name + "_queue_next [" + delay_type +
-                 " -1 : 0];\n");
-   writer->write("reg [" + STR(bitsize * n_ports) + "-1:0] " + port_name + "_queue_curr [" + delay_type +
-                 " -1 : 0];\n");
-=======
    writer->write("reg [" + STR(bitsize * n_ports) + "*" + delay_type + "-1:0] " + port_name + "_queue_next;\n");
    writer->write("reg [" + STR(bitsize * n_ports) + "*" + delay_type + "-1:0] " + port_name + "_queue_curr;\n");
->>>>>>> 49f79fbb
 }
 
 void MinimalInterfaceTestbench::write_signals(const tree_managerConstRef TreeM, bool& withMemory, bool&) const
@@ -1659,18 +1276,6 @@
       const auto M_DataRdy_n_ports =
           M_DataRdy_port->get_kind() == port_vector_o_K ? GetPointer<port_o>(M_DataRdy_port)->get_ports_size() : 1;
 
-<<<<<<< HEAD
-      writer->write("reg signed [31:0] reg_DataReady[" + STR(M_Rdata_ram_n_ports - 1) + ":0];\n");
-      writer->write("reg [" + STR(M_Rdata_ram_bitsize * M_Rdata_ram_n_ports - 1) + ":0] mask;\n");
-      writer->write("reg [" + STR(M_Rdata_ram_bitsize * M_Rdata_ram_n_ports - 1) + ":0] M_Rdata_ram_temp;\n");
-      writer->write("reg [" + STR(M_DataRdy_bitsize * M_DataRdy_n_ports - 1) + ":0] M_DataRdy_temp;\n\n");
-
-      write_signal_queue("Mout_oe_ram", "`MEM_DELAY_READ");
-      write_signal_queue("Mout_we_ram", "`MEM_DELAY_WRITE");
-      write_signal_queue("Mout_addr_ram", "`MEM_MAX_DELAY");
-      write_signal_queue("Mout_Wdata_ram", "`MEM_DELAY_WRITE");
-      write_signal_queue("Mout_data_ram_size", "`MEM_MAX_DELAY");
-=======
       // TO DO remove when upgrading svelto
       if(parameters->isOption(OPT_parse_pragma) && parameters->getOption<bool>(OPT_parse_pragma))
       {
@@ -1710,7 +1315,6 @@
          writer->write(STR(STD_CLOSING_CHAR));
          writer->write("end\n\n");
       }
->>>>>>> 49f79fbb
 
       if(memory_allocation_policy == MemoryAllocation_Policy::ALL_BRAM or
          memory_allocation_policy == MemoryAllocation_Policy::EXT_PIPELINED_BRAM)
@@ -1974,10 +1578,7 @@
 
 std::string MinimalInterfaceTestbench::memory_aggregate_slices_queue(unsigned int i, unsigned long long bitsize,
                                                                      unsigned long long Mout_addr_ram_bitsize,
-<<<<<<< HEAD
-=======
                                                                      unsigned int Mout_addr_ram_n_ports,
->>>>>>> 49f79fbb
                                                                      const std::string& queue_type) const
 {
    std::string mem_aggregate = "{";
@@ -1987,15 +1588,10 @@
       {
          mem_aggregate += ", ";
       }
-<<<<<<< HEAD
-      mem_aggregate += "_bambu_testbench_mem_[Mout_addr_ram_queue_curr[" + queue_type + "-1][" +
-                       STR((i + 1) * Mout_addr_ram_bitsize - 1) + ":" + STR(i * Mout_addr_ram_bitsize) + "] + " +
-=======
       mem_aggregate += "_bambu_testbench_mem_[Mout_addr_ram_queue_curr[" + STR((i + 1) * Mout_addr_ram_bitsize - 1) +
                        "+(" + queue_type + "-1)*" + STR(Mout_addr_ram_bitsize * Mout_addr_ram_n_ports) + ":" +
                        STR(i * Mout_addr_ram_bitsize) + "+(" + queue_type + "-1)*" +
                        STR(Mout_addr_ram_bitsize * Mout_addr_ram_n_ports) + "] + " +
->>>>>>> 49f79fbb
                        STR((bitsize - bitsize_index) / 8 - 1) + " - base_addr]";
    }
    mem_aggregate += "}";
