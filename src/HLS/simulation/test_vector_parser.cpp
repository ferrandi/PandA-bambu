/*
 *
 *                   _/_/_/    _/_/   _/    _/ _/_/_/    _/_/
 *                  _/   _/ _/    _/ _/_/  _/ _/   _/ _/    _/
 *                 _/_/_/  _/_/_/_/ _/  _/_/ _/   _/ _/_/_/_/
 *                _/      _/    _/ _/    _/ _/   _/ _/    _/
 *               _/      _/    _/ _/    _/ _/_/_/  _/    _/
 *
 *             ***********************************************
 *                              PandA Project
 *                     URL: http://panda.dei.polimi.it
 *                       Politecnico di Milano - DEIB
 *                        System Architectures Group
 *             ***********************************************
 *              Copyright (C) 2004-2019 Politecnico di Milano
 *
 *   This file is part of the PandA framework.
 *
 *   The PandA framework is free software; you can redistribute it and/or modify
 *   it under the terms of the GNU General Public License as published by
 *   the Free Software Foundation; either version 3 of the License, or
 *   (at your option) any later version.
 *
 *   This program is distributed in the hope that it will be useful,
 *   but WITHOUT ANY WARRANTY; without even the implied warranty of
 *   MERCHANTABILITY or FITNESS FOR A PARTICULAR PURPOSE.  See the
 *   GNU General Public License for more details.
 *
 *   You should have received a copy of the GNU General Public License
 *   along with this program.  If not, see <http://www.gnu.org/licenses/>.
 *
 */
/**
 * @file test_vector_parser.cpp
 * @brief .
 *
 */

#include "config_HAVE_I386_CLANG4_COMPILER.hpp"
#include "config_HAVE_I386_CLANG5_COMPILER.hpp"
#include "config_HAVE_I386_CLANG6_COMPILER.hpp"

#include "test_vector_parser.hpp"

#include "gcc_wrapper.hpp"

/// utility/ include
#include "dbgPrintHelper.hpp"

/// utility/exceptions/ include
#include "exceptions.hpp"

/// parser/polixml include
#include "xml_dom_parser.hpp"

/// polixml include
#include "xml_document.hpp"

/// utility include
#include "fileIO.hpp"

/// behavior/ include
#include "call_graph.hpp"
#include "call_graph_manager.hpp"

/// tree/ include
#include "behavioral_helper.hpp"
#include "function_behavior.hpp"

/// behavior include
#include "call_graph.hpp"
#include "call_graph_manager.hpp"
#include "function_behavior.hpp"

/// design_flows include
#include "design_flow_graph.hpp"
#include "design_flow_manager.hpp"

/// frontend_analysis
#include "application_frontend_flow_step.hpp"
#include "frontend_flow_step_factory.hpp"

/// HLS/ include
#include "hls_flow_step_factory.hpp"
#include "hls_manager.hpp"

// include from HLS/simulation
#include "SimulationInformation.hpp"

#include "string_manipulation.hpp" // for GET_CLASS
#include <boost/algorithm/string.hpp>

TestVectorParser::TestVectorParser(const ParameterConstRef _parameters, const HLS_managerRef _HLSMgr, const DesignFlowManagerConstRef _design_flow_manager) : HLS_step(_parameters, _HLSMgr, _design_flow_manager, HLSFlowStep_Type::TEST_VECTOR_PARSER)
{
   debug_level = parameters->get_class_debug_level(GET_CLASS(*this), DEBUG_LEVEL_NONE);
}

TestVectorParser::~TestVectorParser() = default;

void TestVectorParser::ParseUserString(std::vector<std::map<std::string, std::string>>& test_vectors) const
{
   INDENT_DBG_MEX(DEBUG_LEVEL_VERY_PEDANTIC, debug_level, "-->Examining " + user_input_string);
   std::string local_string = user_input_string;

   /// pre-processing to support arrays
   std::string::iterator last_comma = local_string.end();
   for(auto it = local_string.begin(), it_end = local_string.end(); it != it_end; ++it)
   {
      if(*it == ',')
         last_comma = it;
      else if(*it == '=' && last_comma != it_end)
         *last_comma = '$';
   }
   test_vectors.push_back(std::map<std::string, std::string>());
   std::vector<std::string> testbench_parameters;
   boost::algorithm::split(testbench_parameters, local_string, boost::algorithm::is_any_of("$"));
   unsigned int index = 0;
   for(auto parameter : testbench_parameters)
   {
      INDENT_DBG_MEX(DEBUG_LEVEL_VERY_PEDANTIC, debug_level, "---Examining " + parameter);
      std::vector<std::string> temp;
      boost::algorithm::split(temp, parameter, boost::algorithm::is_any_of("="));
      if(temp.size() != 2)
      {
         THROW_ERROR("Error in processing --simulate arg");
      }
      INDENT_DBG_MEX(DEBUG_LEVEL_VERY_PEDANTIC, debug_level, "---" + temp[0] + "=" + temp[1]);
      test_vectors.back()[temp[0]] = temp[1];
      ++index;
   }
   INDENT_DBG_MEX(DEBUG_LEVEL_VERY_PEDANTIC, debug_level, "<--Examined " + user_input_string);
}

void TestVectorParser::ParseXMLFile(std::vector<std::map<std::string, std::string>>& test_vectors) const
{
   const CallGraphManagerConstRef call_graph_manager = HLSMgr->CGetCallGraphManager();

   THROW_ASSERT(boost::num_vertices(*(call_graph_manager->CGetCallGraph())) != 0, "The call graph has not been computed yet");

   const auto top_function_ids = HLSMgr->CGetCallGraphManager()->GetRootFunctions();
   THROW_ASSERT(top_function_ids.size() == 1, "Multiple top functions");
   const auto function_id = *(top_function_ids.begin());
   const BehavioralHelperConstRef behavioral_helper = HLSMgr->CGetFunctionBehavior(function_id)->CGetBehavioralHelper();

   if(!boost::filesystem::exists(input_xml_filename))
   {
      THROW_WARNING("XML file \"" + input_xml_filename + "\" cannot be opened, creating a stub with random values");
      xml_document document;
      xml_element* nodeRoot = document.create_root_node("function");
      xml_element* node = nodeRoot->add_child_element("testbench");

      for(const auto function_parameter : behavioral_helper->get_parameters())
      {
         if(behavioral_helper->is_a_pointer(function_parameter))
            continue;
         std::string param = behavioral_helper->PrintVariable(function_parameter);

         long long int value = (rand() % 20);
         node->set_attribute(param, boost::lexical_cast<std::string>(value));
      }

      document.write_to_file_formatted(input_xml_filename);
   }
   try
   {
      XMLDomParser parser(input_xml_filename);
      parser.Exec();
      if(parser)
      {
         // Walk the tree:
         const xml_element* node = parser.get_document()->get_root_node(); // deleted by DomParser.
         const xml_node::node_list list = node->get_children();
         for(const auto& iter : list)
         {
            const auto* Enode = GetPointer<const xml_element>(iter);

            if(!Enode || Enode->get_name() != "testbench")
               continue;

            std::map<std::string, std::string> test_vector;

            for(const auto function_parameter : behavioral_helper->get_parameters())
            {
               std::string param = behavioral_helper->PrintVariable(function_parameter);
<<<<<<< HEAD
               PRINT_DBG_MEX(DEBUG_LEVEL_PEDANTIC, debug_level, "Parameter: " + param + (behavioral_helper->is_a_pointer(function_parameter) ? " (memory access)" : " (input value)"));
               if((Enode)->get_attribute(param))
               {
                  test_vector[param] = boost::lexical_cast<std::string>((Enode)->get_attribute(param)->get_value());
               }
               else if(!behavioral_helper->is_a_pointer(function_parameter))
=======
               INDENT_DBG_MEX(DEBUG_LEVEL_PEDANTIC, debug_level, "Parameter: " + param + (behavioral_helper->is_a_pointer(function_parameter) ? " (memory access)" : " (input value)"));
               if ((Enode)->get_attribute(param))
               {
                  test_vector[param] = boost::lexical_cast<std::string>((Enode)->get_attribute(param)->get_value());
               }
               else if ((Enode)->get_attribute(param + ":init_file"))
               {
                  const auto test_directory = GetDirectory(input_xml_filename);
                  const auto input_file_name = BuildPath(test_directory, Enode->get_attribute(param + ":init_file")->get_value());
                  const auto input_file = fileIO_istream_open(input_file_name);
                  test_vector[param] = std::string(std::istreambuf_iterator<char>(*input_file), std::istreambuf_iterator<char>());
               }
               else if (!behavioral_helper->is_a_pointer(function_parameter))
>>>>>>> d09917d3
               {
                  THROW_ERROR("Missing input value for parameter: " + param);
               }
            }
            if(behavioral_helper->GetFunctionReturnType(function_id) and ((Enode)->get_attribute("return")))
            {
               ///If discrepancy is enabled, then xml output is ignored
               if (not (parameters->isOption(OPT_discrepancy) and parameters->getOption<bool>(OPT_discrepancy)))
               {
                  HLSMgr->RSim->results_available = true;
                  test_vector["return"] = ((Enode)->get_attribute("return")->get_value());
                  INDENT_DBG_MEX(DEBUG_LEVEL_VERY_PEDANTIC, debug_level, "Expected return value is " + test_vector["return"]);
               }
            }
            test_vectors.emplace_back(std::move(test_vector));
         }
         return;
      }
   }
   catch(const char* msg)
   {
      std::cerr << msg << std::endl;
   }
   catch(const std::string& msg)
   {
      std::cerr << msg << std::endl;
   }
   catch(const std::exception& ex)
   {
      std::cout << "Exception caught: " << ex.what() << std::endl;
   }
   catch(...)
   {
      std::cerr << "unknown exception" << std::endl;
   }
   THROW_ERROR("Error parsing the test vectors file " + input_xml_filename);
   return;
}

size_t TestVectorParser::ParseTestVectors(std::vector<std::map<std::string, std::string>>& test_vectors) const
{
   if(not input_xml_filename.empty())
   {
      ParseXMLFile(test_vectors);
   }
   else if(not user_input_string.empty())
   {
      ParseUserString(test_vectors);
   }
   else
   {
      THROW_UNREACHABLE("");
   }
   return test_vectors.size();
}

void TestVectorParser::Initialize()
{
   HLS_step::Initialize();

   if(parameters->isOption(OPT_testbench_input_xml))
   {
      input_xml_filename = parameters->getOption<std::string>(OPT_testbench_input_xml);
      user_input_string.clear();
   }
   else if(parameters->isOption(OPT_testbench_input_string))
   {
      user_input_string = parameters->getOption<std::string>(OPT_testbench_input_string);
      input_xml_filename.clear();
   }
   else
   {
      THROW_UNREACHABLE("");
   }

   HLSMgr->RSim = SimulationInformationRef(new SimulationInformation());
}

DesignFlowStep_Status TestVectorParser::Exec()
{
#ifndef NDEBUG
   size_t n_vectors =
#endif
<<<<<<< HEAD
       ParseTestVectors(HLSMgr->RSim->test_vectors);
   PRINT_DBG_MEX(DEBUG_LEVEL_MINIMUM, debug_level, "Number of input test vectors: " + STR(n_vectors));
=======
   ParseTestVectors(HLSMgr->RSim->test_vectors);
   INDENT_DBG_MEX(DEBUG_LEVEL_MINIMUM, debug_level, "Number of input test vectors: " + STR(n_vectors));
>>>>>>> d09917d3
   return DesignFlowStep_Status::SUCCESS;
}

const std::unordered_set<std::tuple<HLSFlowStep_Type, HLSFlowStepSpecializationConstRef, HLSFlowStep_Relationship>> TestVectorParser::ComputeHLSRelationships(const DesignFlowStep::RelationshipType relationship_type) const
{
   std::unordered_set<std::tuple<HLSFlowStep_Type, HLSFlowStepSpecializationConstRef, HLSFlowStep_Relationship>> ret;
   switch(relationship_type)
   {
      case DEPENDENCE_RELATIONSHIP:
      {
         ret.insert(std::make_tuple(HLSFlowStep_Type::HLS_SYNTHESIS_FLOW, HLSFlowStepSpecializationConstRef(), HLSFlowStep_Relationship::TOP_FUNCTION));
         break;
      }
      case INVALIDATION_RELATIONSHIP:
      {
         break;
      }
      case PRECEDENCE_RELATIONSHIP:
      {
         break;
      }
      default:
         THROW_UNREACHABLE("");
   }
   return ret;
}

bool TestVectorParser::HasToBeExecuted() const
{
   return true;
}<|MERGE_RESOLUTION|>--- conflicted
+++ resolved
@@ -182,14 +182,6 @@
             for(const auto function_parameter : behavioral_helper->get_parameters())
             {
                std::string param = behavioral_helper->PrintVariable(function_parameter);
-<<<<<<< HEAD
-               PRINT_DBG_MEX(DEBUG_LEVEL_PEDANTIC, debug_level, "Parameter: " + param + (behavioral_helper->is_a_pointer(function_parameter) ? " (memory access)" : " (input value)"));
-               if((Enode)->get_attribute(param))
-               {
-                  test_vector[param] = boost::lexical_cast<std::string>((Enode)->get_attribute(param)->get_value());
-               }
-               else if(!behavioral_helper->is_a_pointer(function_parameter))
-=======
                INDENT_DBG_MEX(DEBUG_LEVEL_PEDANTIC, debug_level, "Parameter: " + param + (behavioral_helper->is_a_pointer(function_parameter) ? " (memory access)" : " (input value)"));
                if ((Enode)->get_attribute(param))
                {
@@ -203,7 +195,6 @@
                   test_vector[param] = std::string(std::istreambuf_iterator<char>(*input_file), std::istreambuf_iterator<char>());
                }
                else if (!behavioral_helper->is_a_pointer(function_parameter))
->>>>>>> d09917d3
                {
                   THROW_ERROR("Missing input value for parameter: " + param);
                }
@@ -287,13 +278,8 @@
 #ifndef NDEBUG
    size_t n_vectors =
 #endif
-<<<<<<< HEAD
-       ParseTestVectors(HLSMgr->RSim->test_vectors);
-   PRINT_DBG_MEX(DEBUG_LEVEL_MINIMUM, debug_level, "Number of input test vectors: " + STR(n_vectors));
-=======
    ParseTestVectors(HLSMgr->RSim->test_vectors);
    INDENT_DBG_MEX(DEBUG_LEVEL_MINIMUM, debug_level, "Number of input test vectors: " + STR(n_vectors));
->>>>>>> d09917d3
    return DesignFlowStep_Status::SUCCESS;
 }
 
