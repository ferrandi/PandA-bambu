/*
 *
 *                   _/_/_/    _/_/   _/    _/ _/_/_/    _/_/
 *                  _/   _/ _/    _/ _/_/  _/ _/   _/ _/    _/
 *                 _/_/_/  _/_/_/_/ _/  _/_/ _/   _/ _/_/_/_/
 *                _/      _/    _/ _/    _/ _/   _/ _/    _/
 *               _/      _/    _/ _/    _/ _/_/_/  _/    _/
 *
 *             ***********************************************
 *                              PandA Project
 *                     URL: http://panda.dei.polimi.it
 *                       Politecnico di Milano - DEIB
 *                        System Architectures Group
 *             ***********************************************
 *              Copyright (C) 2004-2023 Politecnico di Milano
 *
 *   This file is part of the PandA framework.
 *
 *   The PandA framework is free software; you can redistribute it and/or modify
 *   it under the terms of the GNU General Public License as published by
 *   the Free Software Foundation; either version 3 of the License, or
 *   (at your option) any later version.
 *
 *   This program is distributed in the hope that it will be useful,
 *   but WITHOUT ANY WARRANTY; without even the implied warranty of
 *   MERCHANTABILITY or FITNESS FOR A PARTICULAR PURPOSE.  See the
 *   GNU General Public License for more details.
 *
 *   You should have received a copy of the GNU General Public License
 *   along with this program.  If not, see <http://www.gnu.org/licenses/>.
 *
 */
/**
 * @file test_vector_parser.cpp
 * @brief
 *
 * @author Fabrizio Ferrandi <fabrizio.ferrandi@polimi.it>
 * @author Michele Fiorito <michele.fiorito@polimi.it>
 */
#include "test_vector_parser.hpp"

#include "SimulationInformation.hpp"
#include "application_frontend_flow_step.hpp"
#include "behavioral_helper.hpp"
#include "call_graph.hpp"
#include "call_graph_manager.hpp"
#include "compiler_wrapper.hpp"
#include "custom_set.hpp"
#include "dbgPrintHelper.hpp"
#include "design_flow_graph.hpp"
#include "design_flow_manager.hpp"
#include "exceptions.hpp"
#include "fileIO.hpp"
#include "frontend_flow_step_factory.hpp"
#include "function_behavior.hpp"
#include "hls_flow_step_factory.hpp"
#include "hls_manager.hpp"
#include "string_manipulation.hpp"
#include "tree_helper.hpp"
#include "xml_document.hpp"
#include "xml_dom_parser.hpp"

#include <boost/algorithm/string.hpp>
#include <boost/regex.hpp>
#include <tuple>
#include <utility>

TestVectorParser::TestVectorParser(const ParameterConstRef _parameters, const HLS_managerRef _HLSMgr,
                                   const DesignFlowManagerConstRef _design_flow_manager)
    : HLS_step(_parameters, _HLSMgr, _design_flow_manager, HLSFlowStep_Type::TEST_VECTOR_PARSER)
{
   debug_level = parameters->get_class_debug_level(GET_CLASS(*this));
}

const CustomUnorderedSet<std::tuple<HLSFlowStep_Type, HLSFlowStepSpecializationConstRef, HLSFlowStep_Relationship>>
TestVectorParser::ComputeHLSRelationships(const DesignFlowStep::RelationshipType relationship_type) const
{
   CustomUnorderedSet<std::tuple<HLSFlowStep_Type, HLSFlowStepSpecializationConstRef, HLSFlowStep_Relationship>> ret;
   switch(relationship_type)
   {
      case DEPENDENCE_RELATIONSHIP:
      {
         ret.insert(std::make_tuple(HLSFlowStep_Type::HLS_SYNTHESIS_FLOW, HLSFlowStepSpecializationConstRef(),
                                    HLSFlowStep_Relationship::TOP_FUNCTION));
         break;
      }
      case INVALIDATION_RELATIONSHIP:
      {
         break;
      }
      case PRECEDENCE_RELATIONSHIP:
      {
         break;
      }
      default:
         THROW_UNREACHABLE("");
   }
   return ret;
}

bool TestVectorParser::HasToBeExecuted() const
{
   return true;
}

DesignFlowStep_Status TestVectorParser::Exec()
{
   if(!parameters->isOption(OPT_testbench_input_string))
   {
      THROW_UNREACHABLE("");
   }
   HLSMgr->RSim = SimulationInformationRef(new SimulationInformation());

   const auto input_string = parameters->getOption<std::string>(OPT_testbench_input_string);
   INDENT_DBG_MEX(DEBUG_LEVEL_VERY_PEDANTIC, debug_level, "-->Examining " + input_string);
<<<<<<< HEAD
   if(boost::regex_match(input_string, boost::regex("^[\\w\\d\\-\\./]+\\.\\w+$")))
=======
   if(boost::regex_match(input_string, boost::regex("^[\\w\\d\\-\\.\\/]+\\.\\w+$")))
>>>>>>> cd8b6b26
   {
      if(boost::ends_with(input_string, ".xml"))
      {
         HLSMgr->RSim->test_vectors = ParseXMLFile(input_string);
      }
      else if(boost::ends_with(input_string, ".c") || boost::ends_with(input_string, ".cc") ||
              boost::ends_with(input_string, ".cpp"))
      {
         INDENT_DBG_MEX(DEBUG_LEVEL_VERY_PEDANTIC, debug_level,
                        "<--User provided co-simulation will be used for test vectors generation");
         return DesignFlowStep_Status::SUCCESS;
      }
      else
      {
         THROW_UNREACHABLE("Unsupported testbench file format");
      }
   }
   else
   {
      HLSMgr->RSim->test_vectors = ParseUserString(input_string);
   }
   INDENT_DBG_MEX(DEBUG_LEVEL_MINIMUM, debug_level,
                  "<--Number of input test vectors: " + STR(HLSMgr->RSim->test_vectors.size()));
   return DesignFlowStep_Status::SUCCESS;
}

std::vector<std::map<std::string, std::string>> TestVectorParser::ParseUserString(const std::string& input_string) const
{
   std::vector<std::map<std::string, std::string>> test_vectors;
   std::string local_string = input_string;

   /// pre-processing to support arrays
   std::string::iterator last_comma = local_string.end();
   for(auto it = local_string.begin(), it_end = local_string.end(); it != it_end; ++it)
   {
      if(*it == ',')
      {
         last_comma = it;
      }
      else if(*it == '=' && last_comma != it_end)
      {
         *last_comma = '$';
      }
   }
   INDENT_DBG_MEX(DEBUG_LEVEL_VERY_PEDANTIC, debug_level, "---Preprocessed string " + local_string);
   test_vectors.push_back(std::map<std::string, std::string>());
   std::vector<std::string> testbench_parameters = SplitString(local_string, "$");
   unsigned int index = 0;
   for(const auto& parameter : testbench_parameters)
   {
      INDENT_DBG_MEX(DEBUG_LEVEL_VERY_PEDANTIC, debug_level, "---Examining " + parameter);
      std::vector<std::string> temp = SplitString(parameter, "=");
      if(temp.size() != 2)
      {
         THROW_ERROR("Error in processing --simulate arg");
      }
      INDENT_DBG_MEX(DEBUG_LEVEL_VERY_PEDANTIC, debug_level, "---" + temp[0] + "=" + temp[1]);
      test_vectors.back()[temp[0]] = temp[1];
      ++index;
   }
   return test_vectors;
}

std::vector<std::map<std::string, std::string>>
TestVectorParser::ParseXMLFile(const std::string& input_xml_filename) const
{
   const auto CGM = HLSMgr->CGetCallGraphManager();
   THROW_ASSERT(boost::num_vertices(*(CGM->CGetCallGraph())) != 0, "The call graph has not been computed yet");
   const auto top_function_ids = CGM->GetRootFunctions();
   THROW_ASSERT(top_function_ids.size() == 1, "Multiple top functions");
   const auto top_id = *(top_function_ids.begin());
   const auto BH = HLSMgr->CGetFunctionBehavior(top_id)->CGetBehavioralHelper();

   if(!boost::filesystem::exists(input_xml_filename))
   {
      THROW_WARNING("XML file \"" + input_xml_filename + "\" cannot be opened, creating a stub with random values");
      xml_document document;
      const auto nodeRoot = document.create_root_node("function");
      const auto node = nodeRoot->add_child_element("testbench");

      for(const auto& function_parameter : BH->GetParameters())
      {
         if(tree_helper::IsPointerType(function_parameter))
         {
            THROW_UNREACHABLE("Random testbench parameters generation is not available for pointer parameters. Please "
                              "provide a valid testbench XML file.");
            continue;
         }
         const auto param = BH->PrintVariable(function_parameter->index);

         auto value = (rand() % 20);
         if(tree_helper::IsBooleanType(function_parameter))
         {
            value = value % 2;
         }
         node->set_attribute(param, STR(value));
      }

      document.write_to_file_formatted(input_xml_filename);
   }
   try
   {
      XMLDomParser parser(input_xml_filename);
      parser.Exec();
      if(parser)
      {
         std::vector<std::map<std::string, std::string>> test_vectors;

         // Walk the tree:
         const xml_element* node = parser.get_document()->get_root_node(); // deleted by DomParser.
         const xml_node::node_list list = node->get_children();
         for(const auto& iter : list)
         {
            const auto* Enode = GetPointer<const xml_element>(iter);

            if(!Enode || Enode->get_name() != "testbench")
            {
               continue;
            }

            std::map<std::string, std::string> test_vector;

            for(const auto function_parameter : BH->get_parameters())
            {
               std::string param = BH->PrintVariable(function_parameter);
               INDENT_DBG_MEX(DEBUG_LEVEL_PEDANTIC, debug_level,
                              "Parameter: " + param +
                                  (BH->is_a_pointer(function_parameter) ? " (memory access)" : " (input value)"));
               if((Enode)->get_attribute(param))
               {
                  test_vector[param] = STR((Enode)->get_attribute(param)->get_value());
               }
               else if((Enode)->get_attribute(param + ":init_file"))
               {
                  const auto test_directory = GetPath(GetDirectory(input_xml_filename));
                  const auto input_file_name =
                      BuildPath(test_directory, Enode->get_attribute(param + ":init_file")->get_value());
                  if(boost::ends_with(input_file_name, ".dat"))
                  {
                     test_vector[param] = input_file_name;
                  }
                  else
                  {
                     const auto input_file = fileIO_istream_open(input_file_name);
                     test_vector[param] =
                         std::string(std::istreambuf_iterator<char>(*input_file), std::istreambuf_iterator<char>());
                  }
               }
               else if(!BH->is_a_pointer(function_parameter))
               {
                  THROW_ERROR("Missing input value for parameter: " + param);
               }
               if((Enode)->get_attribute(param + ":output"))
               {
                  HLSMgr->RSim->results_available = true;
                  test_vector[param + ":output"] = STR((Enode)->get_attribute(param + ":output")->get_value());
               }
               else if((Enode)->get_attribute(param + ":init_output_file"))
               {
                  HLSMgr->RSim->results_available = true;
                  const auto test_directory = GetPath(GetDirectory(input_xml_filename));
                  const auto input_file_name =
                      BuildPath(test_directory, Enode->get_attribute(param + ":init_output_file")->get_value());
                  const auto input_file = fileIO_istream_open(input_file_name);
                  test_vector[param + ":output"] =
                      std::string(std::istreambuf_iterator<char>(*input_file), std::istreambuf_iterator<char>());
               }
            }
            if(BH->GetFunctionReturnType(top_id) && ((Enode)->get_attribute("return")))
            {
               HLSMgr->RSim->results_available = true;
               test_vector["return"] = ((Enode)->get_attribute("return")->get_value());
               INDENT_DBG_MEX(DEBUG_LEVEL_VERY_PEDANTIC, debug_level,
                              "Expected return value is " + test_vector["return"]);
            }
            test_vectors.emplace_back(std::move(test_vector));
         }
         /// If discrepancy is enabled, then xml output is ignored
         if(parameters->isOption(OPT_discrepancy) && parameters->getOption<bool>(OPT_discrepancy) &&
            HLSMgr->RSim->results_available)
         {
            HLSMgr->RSim->results_available = false;
            THROW_WARNING("Output stored in xml file will be ignored since discrepancy analysis is enabled");
         }
         return test_vectors;
      }
   }
   catch(const char* msg)
   {
      std::cerr << msg << std::endl;
   }
   catch(const std::string& msg)
   {
      std::cerr << msg << std::endl;
   }
   catch(const std::exception& ex)
   {
      std::cout << "Exception caught: " << ex.what() << std::endl;
   }
   catch(...)
   {
      std::cerr << "unknown exception" << std::endl;
   }
   THROW_ERROR("Error parsing the test vectors file " + input_xml_filename);
   return std::vector<std::map<std::string, std::string>>();
}<|MERGE_RESOLUTION|>--- conflicted
+++ resolved
@@ -113,11 +113,7 @@
 
    const auto input_string = parameters->getOption<std::string>(OPT_testbench_input_string);
    INDENT_DBG_MEX(DEBUG_LEVEL_VERY_PEDANTIC, debug_level, "-->Examining " + input_string);
-<<<<<<< HEAD
-   if(boost::regex_match(input_string, boost::regex("^[\\w\\d\\-\\./]+\\.\\w+$")))
-=======
    if(boost::regex_match(input_string, boost::regex("^[\\w\\d\\-\\.\\/]+\\.\\w+$")))
->>>>>>> cd8b6b26
    {
       if(boost::ends_with(input_string, ".xml"))
       {
