--- conflicted
+++ resolved
@@ -44,12 +44,6 @@
 #ifndef CONTROLLER_CREATOR_BASE_STEP_HPP
 #define CONTROLLER_CREATOR_BASE_STEP_HPP
 
-<<<<<<< HEAD
-/// Autoheader include
-#include "config_HAVE_EXPERIMENTAL.hpp"
-
-=======
->>>>>>> d09917d3
 #include "hls_function_step.hpp"
 
 #include <fstream>
@@ -74,7 +68,6 @@
  */
 class ControllerCreatorBaseStep : public HLSFunctionStep
 {
-<<<<<<< HEAD
  protected:
    /**
     * Return the set of analyses in relationship with this design step
@@ -99,14 +92,16 @@
     */
    void Initialize() override;
 
-   /**
-    * This member function adds the standard ports (clock, reset, done and command ones) to a circuit.
-    * \param circuit it is the datastructure of the component where to add these ports
-    */
-   void add_common_ports(structural_objectRef circuit);
+      /**
+       * Initialize the step (i.e., like a constructor, but executed just before exec
+       */
+      void Initialize();
 
-   /// structural representation of the resulting controller circuit
-   structural_managerRef SM;
+      /**
+       * This member function adds the standard ports (clock, reset, done and command ones) to a circuit.
+       * \param circuit it is the datastructure of the component where to add these ports
+       */
+      virtual void add_common_ports(structural_objectRef circuit);
 
    /// This contains all the ports that go from the controller to the datapath, used to enable the registers
    /// and to control muxes in the datapath. The first element in the map
@@ -170,103 +165,6 @@
     * \param circuit the circuit where to add the command ports
     */
    void add_command_ports(structural_objectRef circuit);
-=======
-   protected:
-      /**
-       * Return the set of analyses in relationship with this design step
-       * @param relationship_type is the type of relationship to be considered
-       */
-      virtual const std::unordered_set<std::tuple<HLSFlowStep_Type, HLSFlowStepSpecializationConstRef, HLSFlowStep_Relationship> > ComputeHLSRelationships(const DesignFlowStep::RelationshipType relationship_type) const;
-
-   public:
-      /**
-       * Constructor
-       */
-      ControllerCreatorBaseStep(const ParameterConstRef Param, const HLS_managerRef HLSMgr, unsigned int funId, const DesignFlowManagerConstRef design_flow_manager, const HLSFlowStep_Type hls_flow_step_type);
-
-      /**
-       * Destructor.
-       */
-      virtual ~ControllerCreatorBaseStep();
-
-   protected:
-
-      /**
-       * Initialize the step (i.e., like a constructor, but executed just before exec
-       */
-      void Initialize();
-
-      /**
-       * This member function adds the standard ports (clock, reset, done and command ones) to a circuit.
-       * \param circuit it is the datastructure of the component where to add these ports
-       */
-      virtual void add_common_ports(structural_objectRef circuit);
-
-      /// structural representation of the resulting controller circuit
-      structural_managerRef SM;
-
-      /// This contains all the ports that go from the controller to the datapath, used to enable the registers
-      /// and to control muxes in the datapath. The first element in the map
-      /// is the port object. Despite its type is generic_objRef it appears that this map contains only objects
-      /// of type commandport_obj. This is suggested by the dynamic cast hidden behind a GetPointer call in
-      /// controller::add_command_ports(). The second element of the map is the integer identifier of the port
-      /// Initialized only after add_common_ports is called
-      std::map<generic_objRef, unsigned int> out_ports;
-      
-      /// These are the lines that go from the datapath to the controller containing results of conditions of
-      /// constructs such as for, if etc. The key is the object representing the port, while the value is the
-      /// integer value associated with the port.
-      /// Initialized only after add_common_ports is called
-      std::map<generic_objRef, unsigned int> in_ports;
-      
-      /// This is the same as in_ports except that the first element is of type vertex. Each element is obtained by
-      /// calling GetPointer<commandport_obj>(j->second)->get_vertex() to the elements into in_ports. The second
-      /// element is the same number of the generic_objRef into in_ports to which get_vertex() was called
-      /// Initialized after add_common_ports is called
-      std::map<vertex, unsigned int> cond_ports;
-      /// Map between the operation vertex and the corresponding control port
-      std::map<vertex, generic_objRef> cond_obj;
-
-      /// Initialized after add_common_ports is called. It represents the current number of output ports
-      /// (out_num==out_ports.size())
-      unsigned int out_num;
-
-      /// Initialized after add_common_ports is called. It represents the current number of input ports
-      /// (in_num==in_ports.size()==cond_ports.size())
-      unsigned int in_num;
-
-   private:
-      
-      /**
-       * Adds the clock and reset ports to a circuit. Called by add_common_ports
-       * \param circuit the circuit where to add the clock and reset ports
-       */
-      void add_clock_reset(structural_objectRef circuit);
-
-      /**
-       * Adds the done port to a circuit. Called by add_common_ports
-       * The done port appears to go high once all the calculation of a function are completed
-       * \param circuit the circuit where to add the done port
-       */
-      void add_done_port(structural_objectRef circuit);
-
-      /**
-       * Adds the start port to a circuit. Called by add_common_ports
-       * \param circuit the circuit where to add the start port
-       */
-      void add_start_port(structural_objectRef circuit);
-
-      /**
-       * Adds the command ports to a circuit. Called by add_common_ports
-       * Command ports are of three types:
-       * - Selectors to enable functional units in the datapath, these go from the controller to the datapath
-       * - Selectors of mux in the datapath, these go from the controller to the datapath
-       * - Conditions, used to modify instruction flow in constructs such as for, if, while,
-       *   these go in the opposite direction, from the datapath to the controller
-       * \param circuit the circuit where to add the command ports
-       */
-      void add_command_ports(structural_objectRef circuit);
->>>>>>> d09917d3
 };
 /// refcount definition for the class
 typedef refcount<ControllerCreatorBaseStep> ControllerCreatorBaseStepRef;
