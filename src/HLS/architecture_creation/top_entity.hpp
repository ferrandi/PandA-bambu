/*
 *
 *                   _/_/_/    _/_/   _/    _/ _/_/_/    _/_/
 *                  _/   _/ _/    _/ _/_/  _/ _/   _/ _/    _/
 *                 _/_/_/  _/_/_/_/ _/  _/_/ _/   _/ _/_/_/_/
 *                _/      _/    _/ _/    _/ _/   _/ _/    _/
 *               _/      _/    _/ _/    _/ _/_/_/  _/    _/
 *
 *             ***********************************************
 *                              PandA Project
 *                     URL: http://panda.dei.polimi.it
 *                       Politecnico di Milano - DEIB
 *                        System Architectures Group
 *             ***********************************************
 *              Copyright (C) 2004-2019 Politecnico di Milano
 *
 *   This file is part of the PandA framework.
 *
 *   The PandA framework is free software; you can redistribute it and/or modify
 *   it under the terms of the GNU General Public License as published by
 *   the Free Software Foundation; either version 3 of the License, or
 *   (at your option) any later version.
 *
 *   This program is distributed in the hope that it will be useful,
 *   but WITHOUT ANY WARRANTY; without even the implied warranty of
 *   MERCHANTABILITY or FITNESS FOR A PARTICULAR PURPOSE.  See the
 *   GNU General Public License for more details.
 *
 *   You should have received a copy of the GNU General Public License
 *   along with this program.  If not, see <http://www.gnu.org/licenses/>.
 *
 */
/**
 * @file top_entity.hpp
 * @brief Base class for the top entity creation.
 *
 * @author Christian Pilato <pilato@elet.polimi.it>
 * $Revision$
 * $Date$
 * Last modified by $Author$
 *
 */
#ifndef TOP_ENTITY_HPP
#define TOP_ENTITY_HPP

#include "hls_function_step.hpp"
REF_FORWARD_DECL(structural_manager);
REF_FORWARD_DECL(structural_object);

class top_entity : public HLSFunctionStep
{
 protected:
   /// reference to the resulting circuit
   structural_managerRef SM;

   /**
    * Adds the input/output ports to the circuit
    * @param circuit is the reference to the datastructure representing the circuit
    */
   void add_ports(structural_objectRef circuit, structural_objectRef clock_port, structural_objectRef reset_port);

   /**
    * Adds the command signals to the circuit
    * @param circuit is the reference to the datastructure representing the circuit
    */
   void add_command_signals(structural_objectRef circuit);

   /**
    * Return the set of analyses in relationship with this design step
    * @param relationship_type is the type of relationship to be considered
    */
   const std::unordered_set<std::tuple<HLSFlowStep_Type, HLSFlowStepSpecializationConstRef, HLSFlowStep_Relationship>> ComputeHLSRelationships(const DesignFlowStep::RelationshipType relationship_type) const override;

<<<<<<< HEAD
   void add_input_register(structural_objectRef port_in, const std::string& port_prefix, structural_objectRef circuit, structural_objectRef clock_port, structural_objectRef reset_port, structural_objectRef e_port);
=======
      /**
       * Add the register to store input parameters
       * @param port_in is the input parameter port of the datapath
       * @param port_prefix is the prefix of the port name
       * @param circuit is the circuit of the top entity
       * @param clock_port is the port of the clock signal
       * @param reset_port is the port of the reset signal
       * @param e_port is the input parameter port of the top entity
       */
      virtual void add_input_register(structural_objectRef port_in, const std::string &port_prefix, structural_objectRef circuit, structural_objectRef clock_port, structural_objectRef reset_port, structural_objectRef e_port);
>>>>>>> d09917d3

 public:
   /**
    * Constructor
    * @param design_flow_manager is the design flow manager
    * @param top_entity_type is the type of top entity to be created
    */
   top_entity(const ParameterConstRef Param, const HLS_managerRef HLSMgr, unsigned int funId, const DesignFlowManagerConstRef design_flow_manager, const HLSFlowStep_Type = HLSFlowStep_Type::TOP_ENTITY_CREATION);

   /**
    * Destructor
    */
   ~top_entity() override;

   /**
    * Execute the step
    * @return the exit status of this step
    */
   DesignFlowStep_Status InternalExec() override;
};
#endif<|MERGE_RESOLUTION|>--- conflicted
+++ resolved
@@ -49,31 +49,28 @@
 
 class top_entity : public HLSFunctionStep
 {
- protected:
-   /// reference to the resulting circuit
-   structural_managerRef SM;
+   protected:
+      ///reference to the resulting circuit
+      structural_managerRef SM;
 
-   /**
-    * Adds the input/output ports to the circuit
-    * @param circuit is the reference to the datastructure representing the circuit
-    */
-   void add_ports(structural_objectRef circuit, structural_objectRef clock_port, structural_objectRef reset_port);
+      /**
+       * Adds the input/output ports to the circuit
+       * @param circuit is the reference to the datastructure representing the circuit
+       */
+      void add_ports(structural_objectRef circuit, structural_objectRef clock_port, structural_objectRef reset_port);
 
-   /**
-    * Adds the command signals to the circuit
-    * @param circuit is the reference to the datastructure representing the circuit
-    */
-   void add_command_signals(structural_objectRef circuit);
+      /**
+       * Adds the command signals to the circuit
+       * @param circuit is the reference to the datastructure representing the circuit
+       */
+      void add_command_signals(structural_objectRef circuit);
 
-   /**
-    * Return the set of analyses in relationship with this design step
-    * @param relationship_type is the type of relationship to be considered
-    */
-   const std::unordered_set<std::tuple<HLSFlowStep_Type, HLSFlowStepSpecializationConstRef, HLSFlowStep_Relationship>> ComputeHLSRelationships(const DesignFlowStep::RelationshipType relationship_type) const override;
+      /**
+       * Return the set of analyses in relationship with this design step
+       * @param relationship_type is the type of relationship to be considered
+       */
+      virtual const std::unordered_set<std::tuple<HLSFlowStep_Type, HLSFlowStepSpecializationConstRef, HLSFlowStep_Relationship> > ComputeHLSRelationships(const DesignFlowStep::RelationshipType relationship_type) const;
 
-<<<<<<< HEAD
-   void add_input_register(structural_objectRef port_in, const std::string& port_prefix, structural_objectRef circuit, structural_objectRef clock_port, structural_objectRef reset_port, structural_objectRef e_port);
-=======
       /**
        * Add the register to store input parameters
        * @param port_in is the input parameter port of the datapath
@@ -84,25 +81,25 @@
        * @param e_port is the input parameter port of the top entity
        */
       virtual void add_input_register(structural_objectRef port_in, const std::string &port_prefix, structural_objectRef circuit, structural_objectRef clock_port, structural_objectRef reset_port, structural_objectRef e_port);
->>>>>>> d09917d3
 
- public:
-   /**
-    * Constructor
-    * @param design_flow_manager is the design flow manager
-    * @param top_entity_type is the type of top entity to be created
-    */
-   top_entity(const ParameterConstRef Param, const HLS_managerRef HLSMgr, unsigned int funId, const DesignFlowManagerConstRef design_flow_manager, const HLSFlowStep_Type = HLSFlowStep_Type::TOP_ENTITY_CREATION);
+   public:
+      /**
+       * Constructor
+       * @param design_flow_manager is the design flow manager
+       * @param top_entity_type is the type of top entity to be created
+       */
+      top_entity(const ParameterConstRef Param, const HLS_managerRef HLSMgr, unsigned int funId, const DesignFlowManagerConstRef design_flow_manager, const HLSFlowStep_Type = HLSFlowStep_Type::TOP_ENTITY_CREATION);
 
-   /**
-    * Destructor
-    */
-   ~top_entity() override;
+      /**
+       * Destructor
+       */
+      virtual ~top_entity();
 
-   /**
-    * Execute the step
-    * @return the exit status of this step
-    */
-   DesignFlowStep_Status InternalExec() override;
+      /**
+       * Execute the step
+       * @return the exit status of this step
+       */
+      virtual DesignFlowStep_Status InternalExec();
+
 };
 #endif