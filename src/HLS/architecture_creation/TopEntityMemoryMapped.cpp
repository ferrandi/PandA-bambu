/*
 *                 _/_/_/    _/_/   _/    _/ _/_/_/    _/_/
 *                _/   _/ _/    _/ _/_/  _/ _/   _/ _/    _/
 *               _/_/_/  _/_/_/_/ _/  _/_/ _/   _/ _/_/_/_/
 *              _/      _/    _/ _/    _/ _/   _/ _/    _/
 *             _/      _/    _/ _/    _/ _/_/_/  _/    _/
 *
 *           ***********************************************
 *                            PandA Project
 *                   URL: http://panda.dei.polimi.it
 *                     Politecnico di Milano - DEIB
 *                      System Architectures Group
 *           ***********************************************
 *            Copyright (C) 2004-2019 Politecnico di Milano
 *
 * This file is part of the PandA framework.
 *
 * The PandA framework is free software; you can redistribute it and/or modify
 * it under the terms of the GNU General Public License as published by
 * the Free Software Foundation; either version 3 of the License, or
 * (at your option) any later version.
 *
 * This program is distributed in the hope that it will be useful,
 * but WITHOUT ANY WARRANTY; without even the implied warranty of
 * MERCHANTABILITY or FITNESS FOR A PARTICULAR PURPOSE.  See the
 * GNU General Public License for more details.
 *
 * You should have received a copy of the GNU General Public License
 * along with this program.  If not, see <http://www.gnu.org/licenses/>.
 */

/// Header include
#include "TopEntityMemoryMapped.hpp"

///. include
#include "Parameter.hpp"

/// behavior include
#include "call_graph_manager.hpp"

/// circuit includes
#include "structural_manager.hpp"
#include "structural_objects.hpp"

/// HLS include
#include "hls.hpp"
#include "hls_manager.hpp"
#include "hls_target.hpp"

/// HLS/binding/module include
#include "fu_binding.hpp"

/// HLS/function_allocation include
#include "functions.hpp"

/// HLS/memory includes
#include "memory.hpp"
<<<<<<< HEAD
=======
#include "memory_cs.hpp"
#include "memory_symbol.hpp"
>>>>>>> d09917d3
#include "memory_allocation.hpp"
#include "memory_symbol.hpp"

/// technology/ include
#include "technology_manager.hpp"

/// technology/physical_library include
#include "technology_node.hpp"

/// tree include
#include "behavioral_helper.hpp"
#include "tree_helper.hpp"

#include "copyrights_strings.hpp"
#include "dbgPrintHelper.hpp"      // for DEBUG_LEVEL_
#include "string_manipulation.hpp" // for GET_CLASS

TopEntityMemoryMapped::TopEntityMemoryMapped(const ParameterConstRef _parameters, const HLS_managerRef _HLSMgr, unsigned int _funId, const DesignFlowManagerConstRef _design_flow_manager)
    : top_entity(_parameters, _HLSMgr, _funId, _design_flow_manager, HLSFlowStep_Type::TOP_ENTITY_MEMORY_MAPPED_CREATION), ParametersName()
{
   debug_level = parameters->get_class_debug_level(GET_CLASS(*this));
}

TopEntityMemoryMapped::~TopEntityMemoryMapped() = default;

void TopEntityMemoryMapped::Initialize()
{
   top_entity::Initialize();
   const auto cg_man = HLSMgr->CGetCallGraphManager();
   const auto& top_function_ids = cg_man->GetRootFunctions();
   is_root_function = top_function_ids.find(funId) != top_function_ids.end();
   bool is_wb4_root = is_root_function and parameters->getOption<HLSFlowStep_Type>(OPT_interface_type) == HLSFlowStep_Type::WB4_INTERFACE_GENERATION;
   bool is_addressed_fun = HLSMgr->hasToBeInterfaced(funId) and not is_root_function;
   needMemoryMappedRegisters = is_wb4_root or is_addressed_fun or parameters->getOption<bool>(OPT_memory_mapped_top);
   AddedComponents.clear();
}

void TopEntityMemoryMapped::resizing_IO(module* fu_module, unsigned int max_n_ports) const
{
<<<<<<< HEAD
   unsigned int bus_addr_bitsize = HLSMgr->get_address_bitsize();
   unsigned int bus_data_bitsize = HLSMgr->Rmem->get_bus_data_bitsize();
   unsigned int bus_size_bitsize = HLSMgr->Rmem->get_bus_size_bitsize();
   INDENT_DBG_MEX(DEBUG_LEVEL_VERY_PEDANTIC, debug_level, "-->Resizing input ports");
   for(unsigned int i = 0; i < fu_module->get_in_port_size(); i++)
   {
      structural_objectRef port = fu_module->get_in_port(i);
      if(port->get_kind() == port_vector_o_K && GetPointer<port_o>(port)->get_ports_size() == 0)
         GetPointer<port_o>(port)->add_n_ports(max_n_ports, port);
=======
    unsigned int bus_addr_bitsize = HLSMgr->Rmem->get_bus_addr_bitsize();
    unsigned int bus_data_bitsize = HLSMgr->Rmem->get_bus_data_bitsize();
    unsigned int bus_size_bitsize = HLSMgr->Rmem->get_bus_size_bitsize();
    unsigned int bus_tag_bitsize=0;
    if(HLS->Param->isOption(OPT_context_switch))
       bus_tag_bitsize= GetPointer<memory_cs>(HLSMgr->Rmem)->get_bus_tag_bitsize();
    INDENT_DBG_MEX(DEBUG_LEVEL_VERY_PEDANTIC, debug_level, "-->Resizing input ports");
    for(unsigned int i = 0; i < fu_module->get_in_port_size(); i++)
    {
       structural_objectRef port = fu_module->get_in_port(i);
       if(port->get_kind() == port_vector_o_K && GetPointer<port_o>(port)->get_ports_size() == 0)
          GetPointer<port_o>(port)->add_n_ports(max_n_ports, port);

       if(GetPointer<port_o>(port)->get_is_data_bus() || GetPointer<port_o>(port)->get_is_addr_bus() || GetPointer<port_o>(port)->get_is_size_bus() || GetPointer<port_o>(port)->get_is_tag_bus())
          port_o::resize_busport(bus_size_bitsize, bus_addr_bitsize, bus_data_bitsize, bus_tag_bitsize,  port);
    }
    INDENT_DBG_MEX(DEBUG_LEVEL_VERY_PEDANTIC, debug_level, "<--Resized input ports");
    INDENT_DBG_MEX(DEBUG_LEVEL_VERY_PEDANTIC, debug_level, "-->Resizing output ports");
    for(unsigned int i = 0; i < fu_module->get_out_port_size(); i++)
    {
       structural_objectRef port = fu_module->get_out_port(i);
       if(port->get_kind() == port_vector_o_K && GetPointer<port_o>(port)->get_ports_size() == 0)
             GetPointer<port_o>(port)->add_n_ports(max_n_ports, port);
       if(GetPointer<port_o>(port)->get_is_data_bus() || GetPointer<port_o>(port)->get_is_addr_bus() || GetPointer<port_o>(port)->get_is_size_bus() || GetPointer<port_o>(port)->get_is_tag_bus())
          port_o::resize_busport(bus_size_bitsize, bus_addr_bitsize, bus_data_bitsize, bus_tag_bitsize, port);
    }
    INDENT_DBG_MEX(DEBUG_LEVEL_VERY_PEDANTIC, debug_level, "<--Resized output ports");
>>>>>>> d09917d3

      if(GetPointer<port_o>(port)->get_is_data_bus() || GetPointer<port_o>(port)->get_is_addr_bus() || GetPointer<port_o>(port)->get_is_size_bus())
         port_o::resize_busport(bus_size_bitsize, bus_addr_bitsize, bus_data_bitsize, port);
   }
   INDENT_DBG_MEX(DEBUG_LEVEL_VERY_PEDANTIC, debug_level, "<--Resized input ports");
   INDENT_DBG_MEX(DEBUG_LEVEL_VERY_PEDANTIC, debug_level, "-->Resizing output ports");
   for(unsigned int i = 0; i < fu_module->get_out_port_size(); i++)
   {
      structural_objectRef port = fu_module->get_out_port(i);
      if(port->get_kind() == port_vector_o_K && GetPointer<port_o>(port)->get_ports_size() == 0)
         GetPointer<port_o>(port)->add_n_ports(max_n_ports, port);
      if(GetPointer<port_o>(port)->get_is_data_bus() || GetPointer<port_o>(port)->get_is_addr_bus() || GetPointer<port_o>(port)->get_is_size_bus())
         port_o::resize_busport(bus_size_bitsize, bus_addr_bitsize, bus_data_bitsize, port);
   }
   INDENT_DBG_MEX(DEBUG_LEVEL_VERY_PEDANTIC, debug_level, "<--Resized output ports");
}

static void propagateInterface(structural_managerRef SM, structural_objectRef wrappedObj, std::list<std::string>& ParametersName);

DesignFlowStep_Status TopEntityMemoryMapped::InternalExec()
{
   top_entity::InternalExec();
   const FunctionBehaviorConstRef FB = HLSMgr->CGetFunctionBehavior(funId);

   const std::list<unsigned int>& function_parameters = FB->CGetBehavioralHelper()->get_parameters();
   for(const auto function_parameter : function_parameters)
   {
      INDENT_DBG_MEX(DEBUG_LEVEL_VERY_PEDANTIC, debug_level, "---Analyzing parameter " + STR(function_parameter));
      ParametersName.push_back(FB->CGetBehavioralHelper()->PrintVariable(function_parameter));
   }

   if(needMemoryMappedRegisters)
   {
      INDENT_DBG_MEX(DEBUG_LEVEL_VERY_PEDANTIC, debug_level, "---Allocating parameters ");
      allocate_parameters();
      INDENT_DBG_MEX(DEBUG_LEVEL_VERY_PEDANTIC, debug_level, "---Allocated parameters ");
   }

   structural_objectRef wrappedObj = HLS->top->get_circ();
   std::string module_name = wrappedObj->get_id();
   wrappedObj->set_id(module_name + "_int");

   structural_managerRef SM_mm_interface = structural_managerRef(new structural_manager(parameters));

   structural_type_descriptorRef module_type = structural_type_descriptorRef(new structural_type_descriptor(module_name + "_int"));
   SM_mm_interface->set_top_info(module_name, wrappedObj->get_typeRef());
   wrappedObj->set_type(module_type);
   HLS->top->set_top_info(module_name + "_int", module_type);
   structural_objectRef interfaceObj = SM_mm_interface->get_circ();

   // add the core to the wrapper
   wrappedObj->set_owner(interfaceObj);
   wrappedObj->set_id(wrappedObj->get_id() + "_i0");

   GetPointer<module>(interfaceObj)->add_internal_object(wrappedObj);
   // Set some descriptions and legal stuff
   GetPointer<module>(interfaceObj)->set_description("Memory mapped interface for top component: " + wrappedObj->get_typeRef()->id_type);
   GetPointer<module>(interfaceObj)->set_copyright(GENERATED_COPYRIGHT);
   GetPointer<module>(interfaceObj)->set_authors("Component automatically generated by bambu");
   GetPointer<module>(interfaceObj)->set_license(GENERATED_LICENSE);

   propagateInterface(SM_mm_interface, wrappedObj, ParametersName);

   HLS->Rfu->manage_module_ports(HLSMgr, HLS, SM_mm_interface, wrappedObj, 0);

   AddedComponents.insert(wrappedObj);
   if(needMemoryMappedRegisters)
   {
      insertStatusRegister(SM_mm_interface, wrappedObj);

      insertMemoryMappedRegister(SM_mm_interface, wrappedObj);

      insertStartDoneLogic(SM_mm_interface, wrappedObj);
   }
   else
   {
      forwardPorts(SM_mm_interface, wrappedObj);
   }

   unsigned int unique_id = 0;
   HLS->Rfu->manage_memory_ports_parallel_chained(HLSMgr, SM_mm_interface, AddedComponents, interfaceObj, HLS, unique_id);

   memory::propagate_memory_parameters(interfaceObj, SM_mm_interface);

   HLS->top = SM_mm_interface;
   return DesignFlowStep_Status::SUCCESS;
}

void TopEntityMemoryMapped::allocate_parameters() const
{
   const FunctionBehaviorConstRef function_behavior = HLSMgr->CGetFunctionBehavior(HLS->functionId);
   const BehavioralHelperConstRef behavioral_helper = function_behavior->CGetBehavioralHelper();

   // Allocate memory for the start register.
   unsigned int topIdx = behavioral_helper->get_function_index();
   std::string base_address = HLSMgr->Rmem->get_symbol(topIdx, topIdx)->get_symbol_name();
   memory::add_memory_parameter(HLS->top, base_address, STR(HLSMgr->Rmem->get_parameter_base_address(topIdx, topIdx)));

   // Allocate every parameter on chip.
   const std::list<unsigned int>& topParams = behavioral_helper->get_parameters();
   for(unsigned int topParam : topParams)
   {
      base_address = HLSMgr->Rmem->get_symbol(topParam, topIdx)->get_symbol_name();
      memory::add_memory_parameter(HLS->top, base_address, STR(HLSMgr->Rmem->get_parameter_base_address(topIdx, topParam)));
   }

   // Allocate the return value on chip.
   const unsigned int function_return = behavioral_helper->GetFunctionReturnType(HLS->functionId);
   if(function_return)
   {
      base_address = HLSMgr->Rmem->get_symbol(function_return, topIdx)->get_symbol_name();
      memory::add_memory_parameter(HLS->top, base_address, STR(HLSMgr->Rmem->get_parameter_base_address(topIdx, function_return)));
   }
}

static void connect_with_signal_name(structural_managerRef SM, structural_objectRef portA, structural_objectRef portB, std::string signalName);

static void connectClockAndReset(structural_managerRef SM, structural_objectRef interfaceObj, structural_objectRef component);

static void setBusSizes(structural_objectRef component, const HLS_managerRef HLSMgr);
void TopEntityMemoryMapped::insertMemoryMappedRegister(structural_managerRef SM_mm, structural_objectRef wrappedObj)
{
   structural_objectRef interfaceObj = SM_mm->get_circ();

   const std::map<unsigned int, memory_symbolRef>& function_parameters = HLSMgr->Rmem->get_function_parameters(HLS->functionId);
   const FunctionBehaviorConstRef FB = HLSMgr->CGetFunctionBehavior(funId);
   const BehavioralHelperConstRef BH = FB->CGetBehavioralHelper();

   structural_objectRef controlSignal = interfaceObj->find_member("ControlSignal", signal_o_K, interfaceObj);
   bool multi_channel_bus = HLS->Param->getOption<MemoryAllocation_ChannelsType>(OPT_channels_type) == MemoryAllocation_ChannelsType::MEM_ACC_NN;

   for(const auto& function_parameter : function_parameters)
   {
      // Do not consider return register and status register here.
      if(function_parameter.first == BH->GetFunctionReturnType(HLS->functionId) || function_parameter.first == HLS->functionId)
         continue;

      std::string signalName = BH->PrintVariable(function_parameter.first);
      std::string component_name = multi_channel_bus ? MEMORY_MAPPED_REGISTERN_FU : MEMORY_MAPPED_REGISTER_FU;
      structural_objectRef memoryMappedRegister = SM_mm->add_module_from_technology_library("mm_register_" + signalName, component_name, HLS->HLS_T->get_technology_manager()->get_library(component_name), interfaceObj, HLS->HLS_T->get_technology_manager());
      if(multi_channel_bus)
         resizing_IO(GetPointer<module>(memoryMappedRegister), HLS->Param->getOption<unsigned int>(OPT_channels_number));
<<<<<<< HEAD
      GetPointer<module>(memoryMappedRegister)->set_parameter("ALLOCATED_ADDRESS", HLSMgr->Rmem->get_symbol(function_parameter.first, HLS->functionId)->get_symbol_name());
      setBusSizes(memoryMappedRegister, HLSMgr);
=======
      GetPointer<module>(memoryMappedRegister)->SetParameter(
            "ALLOCATED_ADDRESS", HLSMgr->Rmem->get_symbol(function_parameter.first, HLS->functionId)->get_symbol_name());
      setBusSizes(memoryMappedRegister, HLSMgr->Rmem);
>>>>>>> d09917d3

      connectClockAndReset(SM_mm, interfaceObj, memoryMappedRegister);

      HLS->Rfu->manage_module_ports(HLSMgr, HLS, SM_mm, memoryMappedRegister, 0);

      AddedComponents.insert(memoryMappedRegister);
      structural_objectRef parameterPort = wrappedObj->find_member(signalName, port_o_K, wrappedObj);
      // out1
      structural_objectRef port_out1 = memoryMappedRegister->find_member("out1", port_o_K, memoryMappedRegister);
      GetPointer<port_o>(port_out1)->type_resize(STD_GET_SIZE(parameterPort->get_typeRef()));

      if(!is_root_function)
      {
         // insert wDataMux
         structural_objectRef pMux = SM_mm->add_module_from_technology_library("pMux_" + signalName, MUX_GATE_STD, HLS->HLS_T->get_technology_manager()->get_library(MUX_GATE_STD), interfaceObj, HLS->HLS_T->get_technology_manager());

         structural_objectRef pMuxIn1 = pMux->find_member("in1", port_o_K, pMux);
         GetPointer<port_o>(pMuxIn1)->type_resize(STD_GET_SIZE(port_out1->get_typeRef()));
         connect_with_signal_name(SM_mm, port_out1, pMuxIn1, "registerToMux" + signalName);

         structural_objectRef pMuxIn2 = pMux->find_member("in2", port_o_K, pMux);
         GetPointer<port_o>(pMuxIn2)->type_resize(STD_GET_SIZE(interfaceObj->find_member(signalName, port_o_K, interfaceObj)->get_typeRef()));
         SM_mm->add_connection(interfaceObj->find_member(signalName, port_o_K, interfaceObj), pMuxIn2);

         structural_objectRef pMuxOut1 = pMux->find_member("out1", port_o_K, pMux);
         GetPointer<port_o>(pMuxOut1)->type_resize(STD_GET_SIZE(parameterPort->get_typeRef()));
         structural_objectRef sign = SM_mm->add_sign("muxTo" + signalName, SM_mm->get_circ(), pMuxOut1->get_typeRef());

         SM_mm->add_connection(pMuxOut1, sign);
         SM_mm->add_connection(sign, parameterPort);

         SM_mm->add_connection(pMux->find_member("sel", port_o_K, pMux), controlSignal);
      }
      else
      {
         connect_with_signal_name(SM_mm, port_out1, parameterPort, "ConnectTo" + signalName);
      }
   }

   if(!BH->GetFunctionReturnType(HLS->functionId))
      return;

   unsigned int returnType = BH->GetFunctionReturnType(HLS->functionId);
   std::string component_name = multi_channel_bus ? RETURN_MM_REGISTERN_FU : RETURN_MM_REGISTER_FU;
   structural_objectRef returnRegister =
       SM_mm->add_module_from_technology_library("mm_register_" + STR(RETURN_PORT_NAME), component_name, HLS->HLS_T->get_technology_manager()->get_library(component_name), interfaceObj, HLS->HLS_T->get_technology_manager());
   if(multi_channel_bus)
      resizing_IO(GetPointer<module>(returnRegister), HLS->Param->getOption<unsigned int>(OPT_channels_number));
<<<<<<< HEAD
   GetPointer<module>(returnRegister)->set_parameter("ALLOCATED_ADDRESS", HLSMgr->Rmem->get_symbol(returnType, HLS->functionId)->get_symbol_name());
   setBusSizes(returnRegister, HLSMgr);
=======
   GetPointer<module>(returnRegister)->SetParameter(
         "ALLOCATED_ADDRESS", HLSMgr->Rmem->get_symbol(returnType, HLS->functionId)->get_symbol_name());
   setBusSizes(returnRegister, HLSMgr->Rmem);
>>>>>>> d09917d3
   connectClockAndReset(SM_mm, interfaceObj, returnRegister);

   AddedComponents.insert(returnRegister);

   structural_objectRef innerReturnPort = wrappedObj->find_member(RETURN_PORT_NAME, port_o_K, wrappedObj);

   structural_objectRef outerReturnPort = interfaceObj->find_member(RETURN_PORT_NAME, port_o_K, interfaceObj);

   structural_objectRef returnInPort = returnRegister->find_member("in1", port_o_K, returnRegister);
   GetPointer<port_o>(returnInPort)->set_type(innerReturnPort->get_typeRef());

   structural_objectRef returnOutPort = returnRegister->find_member("out1", port_o_K, returnRegister);
   GetPointer<port_o>(returnOutPort)->set_type(outerReturnPort->get_typeRef());

   connect_with_signal_name(SM_mm, returnInPort, innerReturnPort, "retToRegister");
   connect_with_signal_name(SM_mm, returnOutPort, outerReturnPort, "registerToRet");

   structural_objectRef donePortSignal = interfaceObj->find_member("DonePortSignal", signal_o_K, interfaceObj);
   SM_mm->add_connection(donePortSignal, returnRegister->find_member(DONE_PORT_NAME, port_o_K, returnRegister));

   HLS->Rfu->manage_module_ports(HLSMgr, HLS, SM_mm, returnRegister, 0);
}

void TopEntityMemoryMapped::insertStartDoneLogic(structural_managerRef SM_mm, structural_objectRef wrappedObj)
{
   structural_objectRef interfaceObj = SM_mm->get_circ();

   if(!is_root_function)
   {
      structural_objectRef startOr = SM_mm->add_module_from_technology_library("startOr", OR_GATE_STD, HLS->HLS_T->get_technology_manager()->get_library(OR_GATE_STD), interfaceObj, HLS->HLS_T->get_technology_manager());
      structural_objectRef port_startOr = startOr->find_member("in", port_o_K, startOr);
      auto* inPortStartOr = GetPointer<port_o>(port_startOr);
      inPortStartOr->add_n_ports(2, port_startOr);

      SM_mm->add_connection(interfaceObj->find_member(START_PORT_NAME, port_o_K, interfaceObj), inPortStartOr->get_port(0));

      // output
      connect_with_signal_name(SM_mm, startOr->find_member("out1", port_o_K, startOr), wrappedObj->find_member(START_PORT_NAME, port_o_K, wrappedObj), "StartOrOut");

      structural_objectRef statusRegisterStart = interfaceObj->find_member("statusRegisterStart", signal_o_K, interfaceObj);
      SM_mm->add_connection(statusRegisterStart, inPortStartOr->get_port(1));
   }
   else
   {
      SM_mm->add_connection(interfaceObj->find_member("statusRegisterStart", signal_o_K, interfaceObj), wrappedObj->find_member(START_PORT_NAME, port_o_K, wrappedObj));
   }

   structural_objectRef donePortSignal = interfaceObj->find_member("DonePortSignal", signal_o_K, interfaceObj);
   SM_mm->add_connection(donePortSignal, interfaceObj->find_member(DONE_PORT_NAME, port_o_K, interfaceObj));

   if(HLSMgr->CGetCallGraphManager()->ExistsAddressedFunction())
   {
      bool multi_channel_bus = HLS->Param->getOption<MemoryAllocation_ChannelsType>(OPT_channels_type) == MemoryAllocation_ChannelsType::MEM_ACC_NN;
      std::string component_name = multi_channel_bus ? NOTYFY_CALLER_MINIMALN_FU : NOTYFY_CALLER_MINIMAL_FU;
      structural_objectRef notifyCaller = SM_mm->add_module_from_technology_library("notifyCaller", component_name, HLS->HLS_T->get_technology_manager()->get_library(component_name), interfaceObj, HLS->HLS_T->get_technology_manager());
      if(multi_channel_bus)
         resizing_IO(GetPointer<module>(notifyCaller), HLS->Param->getOption<unsigned int>(OPT_channels_number));
      setBusSizes(notifyCaller, HLSMgr);
      connectClockAndReset(SM_mm, interfaceObj, notifyCaller);
      HLS->Rfu->manage_module_ports(HLSMgr, HLS, SM_mm, notifyCaller, 0);
      AddedComponents.insert(notifyCaller);

      structural_objectRef NotifiedSignal = interfaceObj->find_member("Notified", signal_o_K, interfaceObj);
      SM_mm->add_connection(notifyCaller->find_member("notified", port_o_K, notifyCaller), NotifiedSignal);

      // Connect notify address signal and donePortSignal
      SM_mm->add_connection(donePortSignal, notifyCaller->find_member(DONE_PORT_NAME, port_o_K, notifyCaller));
      structural_objectRef notifyAddressSignal = interfaceObj->find_member("NotifyAddressSignal", signal_o_K, interfaceObj);
      SM_mm->add_connection(notifyAddressSignal, notifyCaller->find_member("notifyAddress", port_o_K, notifyCaller));
   }
}

void TopEntityMemoryMapped::insertStatusRegister(structural_managerRef SM_mm, structural_objectRef wrappedObj)
{
   bool multi_channel_bus = HLS->Param->getOption<MemoryAllocation_ChannelsType>(OPT_channels_type) == MemoryAllocation_ChannelsType::MEM_ACC_NN;
   structural_objectRef interfaceObj = SM_mm->get_circ();
   if(HLSMgr->CGetCallGraphManager()->ExistsAddressedFunction())
   {
      std::string component_name = multi_channel_bus ? STATUS_REGISTERN_FU : STATUS_REGISTER_FU;
      structural_objectRef statusRegister = SM_mm->add_module_from_technology_library("StatusRegister", component_name, HLS->HLS_T->get_technology_manager()->get_library(component_name), interfaceObj, HLS->HLS_T->get_technology_manager());
      if(multi_channel_bus)
         resizing_IO(GetPointer<module>(statusRegister), HLS->Param->getOption<unsigned int>(OPT_channels_number));
<<<<<<< HEAD
      GetPointer<module>(statusRegister)->set_parameter("ALLOCATED_ADDRESS", HLSMgr->Rmem->get_symbol(HLS->functionId, HLS->functionId)->get_symbol_name());
      setBusSizes(statusRegister, HLSMgr);
=======
      GetPointer<module>(statusRegister)->SetParameter(
            "ALLOCATED_ADDRESS", HLSMgr->Rmem->get_symbol(HLS->functionId, HLS->functionId)->get_symbol_name());
      setBusSizes(statusRegister, HLSMgr->Rmem);
>>>>>>> d09917d3
      connectClockAndReset(SM_mm, interfaceObj, statusRegister);

      HLS->Rfu->manage_module_ports(HLSMgr, HLS, SM_mm, statusRegister, 0);
      AddedComponents.insert(statusRegister);

      structural_objectRef controlPort = statusRegister->find_member("control", port_o_K, statusRegister);
      structural_objectRef ControlSignal = SM_mm->add_sign("ControlSignal", interfaceObj, controlPort->get_typeRef());
      SM_mm->add_connection(ControlSignal, controlPort);

      structural_objectRef donePort = wrappedObj->find_member(DONE_PORT_NAME, port_o_K, wrappedObj);
      structural_objectRef donePortSignal = SM_mm->add_sign("DonePortSignal", interfaceObj, donePort->get_typeRef());
      SM_mm->add_connection(donePort, donePortSignal);
      SM_mm->add_connection(statusRegister->find_member(DONE_PORT_NAME, port_o_K, statusRegister), donePortSignal);

      structural_objectRef notifyAddressPort = statusRegister->find_member("notifyAddress", port_o_K, statusRegister);
      structural_objectRef notifyAddressSignal = SM_mm->add_sign("NotifyAddressSignal", interfaceObj, notifyAddressPort->get_typeRef());
      notifyAddressSignal->set_type(notifyAddressPort->get_typeRef());
      SM_mm->add_connection(notifyAddressPort, notifyAddressSignal);

      structural_objectRef notifiedPort = statusRegister->find_member("notified", port_o_K, statusRegister);
      structural_objectRef NotifiedSignal = SM_mm->add_sign("Notified", interfaceObj, notifiedPort->get_typeRef());
      NotifiedSignal->set_type(notifiedPort->get_typeRef());
      SM_mm->add_connection(notifiedPort, NotifiedSignal);

      structural_objectRef startPort = statusRegister->find_member(START_PORT_NAME, port_o_K, statusRegister);
      structural_objectRef statusRegisterStart = SM_mm->add_sign("statusRegisterStart", interfaceObj, startPort->get_typeRef());
      SM_mm->add_connection(statusRegisterStart, startPort);
   }
   else
   {
      std::string component_name = multi_channel_bus ? STATUS_REGISTER_NO_NOTIFIEDN_FU : STATUS_REGISTER_NO_NOTIFIED_FU;
      structural_objectRef statusRegister = SM_mm->add_module_from_technology_library("StatusRegister", component_name, HLS->HLS_T->get_technology_manager()->get_library(component_name), interfaceObj, HLS->HLS_T->get_technology_manager());
      if(multi_channel_bus)
         resizing_IO(GetPointer<module>(statusRegister), HLS->Param->getOption<unsigned int>(OPT_channels_number));
<<<<<<< HEAD
      GetPointer<module>(statusRegister)->set_parameter("ALLOCATED_ADDRESS", HLSMgr->Rmem->get_symbol(HLS->functionId, HLS->functionId)->get_symbol_name());
      setBusSizes(statusRegister, HLSMgr);
=======
      GetPointer<module>(statusRegister)->SetParameter(
            "ALLOCATED_ADDRESS", HLSMgr->Rmem->get_symbol(HLS->functionId, HLS->functionId)->get_symbol_name());
      setBusSizes(statusRegister, HLSMgr->Rmem);
>>>>>>> d09917d3
      connectClockAndReset(SM_mm, interfaceObj, statusRegister);

      HLS->Rfu->manage_module_ports(HLSMgr, HLS, SM_mm, statusRegister, 0);
      AddedComponents.insert(statusRegister);

      structural_objectRef donePort = wrappedObj->find_member(DONE_PORT_NAME, port_o_K, wrappedObj);
      structural_objectRef donePortSignal = SM_mm->add_sign("DonePortSignal", interfaceObj, donePort->get_typeRef());
      SM_mm->add_connection(donePort, donePortSignal);
      SM_mm->add_connection(statusRegister->find_member(DONE_PORT_NAME, port_o_K, statusRegister), donePortSignal);

      structural_objectRef startPort = statusRegister->find_member(START_PORT_NAME, port_o_K, statusRegister);
      structural_objectRef statusRegisterStart = SM_mm->add_sign("statusRegisterStart", interfaceObj, startPort->get_typeRef());
      SM_mm->add_connection(statusRegisterStart, startPort);
   }
}

void TopEntityMemoryMapped::forwardPorts(structural_managerRef SM_mm, structural_objectRef wrappedObj)
{
   structural_objectRef interfaceObj = SM_mm->get_circ();

   // Start and done
   SM_mm->add_connection(interfaceObj->find_member(START_PORT_NAME, port_o_K, interfaceObj), wrappedObj->find_member(START_PORT_NAME, port_o_K, wrappedObj));
   SM_mm->add_connection(interfaceObj->find_member(DONE_PORT_NAME, port_o_K, interfaceObj), wrappedObj->find_member(DONE_PORT_NAME, port_o_K, wrappedObj));

   for(std::list<std::string>::const_iterator Itr = ParametersName.begin(), End = ParametersName.end(); Itr != End; ++Itr)
   {
      structural_objectRef outerPort = interfaceObj->find_member(*Itr, port_o_K, interfaceObj);
      structural_objectRef innerPort = wrappedObj->find_member(*Itr, port_o_K, wrappedObj);

      SM_mm->add_connection(innerPort, outerPort);
   }

   // If the function does not have a return port end.
   const FunctionBehaviorConstRef FB = HLSMgr->CGetFunctionBehavior(funId);
   const BehavioralHelperConstRef BH = FB->CGetBehavioralHelper();
   if(!BH->GetFunctionReturnType(HLS->functionId))
      return;

   SM_mm->add_connection(interfaceObj->find_member(RETURN_PORT_NAME, port_o_K, interfaceObj), wrappedObj->find_member(RETURN_PORT_NAME, port_o_K, wrappedObj));
}

static void propagateInterface(structural_managerRef SM, structural_objectRef wrappedObj, std::list<std::string>& ParametersName)
{
   THROW_ASSERT(wrappedObj, "Null wrapped object");
   structural_objectRef interfaceObj = SM->get_circ();

   auto* wrappedModule = GetPointer<module>(wrappedObj);
   for(unsigned int i = 0; i < wrappedModule->get_num_ports(); ++i)
   {
      structural_objectRef port = wrappedModule->get_positional_port(i);
      auto* portObj = GetPointer<port_o>(port);

      std::string portID = portObj->get_id();
      if(portID != CLOCK_PORT_NAME && portID != RESET_PORT_NAME && portID != START_PORT_NAME && portID != RETURN_PORT_NAME && portID != DONE_PORT_NAME && std::find(ParametersName.begin(), ParametersName.end(), portID) == ParametersName.end())
         continue;

      SM->add_port(portObj->get_id(), portObj->get_port_direction(), interfaceObj, portObj->get_typeRef());
   }

   connectClockAndReset(SM, interfaceObj, wrappedObj);
}

static void connect_with_signal_name(structural_managerRef SM, structural_objectRef portA, structural_objectRef portB, std::string signalName)
{
   structural_objectRef signA = GetPointer<port_o>(portA)->get_connected_signal();
   structural_objectRef signB = GetPointer<port_o>(portB)->get_connected_signal();

   if(!signA && !signB)
   {
      structural_objectRef sign;
      if(GetPointer<port_o>(portA)->get_port_size() > GetPointer<port_o>(portB)->get_port_size())
      {
         sign = SM->add_sign(signalName, SM->get_circ(), portA->get_typeRef());
      }
      else
      {
         sign = SM->add_sign(signalName, SM->get_circ(), portB->get_typeRef());
      }

      SM->add_connection(portA, sign);
      SM->add_connection(sign, portB);
   }
   else if(!signA && signB)
      SM->add_connection(portA, signB);
   else if(!signB && signA)
      SM->add_connection(portB, signA);
   else if(signA && signB)
      SM->add_connection(signA, signB);
}

static void connectClockAndReset(structural_managerRef SM, structural_objectRef interfaceObj, structural_objectRef component)
{
   // Clock and Reset connection
   structural_objectRef port_ck = component->find_member(CLOCK_PORT_NAME, port_o_K, component);
   structural_objectRef clock = interfaceObj->find_member(CLOCK_PORT_NAME, port_o_K, interfaceObj);
   SM->add_connection(port_ck, clock);

   structural_objectRef port_rst = component->find_member(RESET_PORT_NAME, port_o_K, component);
   structural_objectRef reset = interfaceObj->find_member(RESET_PORT_NAME, port_o_K, interfaceObj);
   SM->add_connection(port_rst, reset);
}

static void setBusSizes(structural_objectRef component, const HLS_managerRef HLSMgr)
{
   auto* componentModule = GetPointer<module>(component);
   for(unsigned int i = 0; i < componentModule->get_num_ports(); ++i)
   {
      structural_objectRef port = componentModule->get_positional_port(i);
      auto* portObj = GetPointer<port_o>(port);
      if(portObj->get_is_data_bus())
         portObj->type_resize(HLSMgr->Rmem->get_bus_data_bitsize());
      else if(portObj->get_is_addr_bus())
         portObj->type_resize(HLSMgr->get_address_bitsize());
      else if(portObj->get_is_size_bus())
         portObj->type_resize(HLSMgr->Rmem->get_bus_size_bitsize());
   }
}<|MERGE_RESOLUTION|>--- conflicted
+++ resolved
@@ -55,11 +55,8 @@
 
 /// HLS/memory includes
 #include "memory.hpp"
-<<<<<<< HEAD
-=======
 #include "memory_cs.hpp"
 #include "memory_symbol.hpp"
->>>>>>> d09917d3
 #include "memory_allocation.hpp"
 #include "memory_symbol.hpp"
 
@@ -99,17 +96,6 @@
 
 void TopEntityMemoryMapped::resizing_IO(module* fu_module, unsigned int max_n_ports) const
 {
-<<<<<<< HEAD
-   unsigned int bus_addr_bitsize = HLSMgr->get_address_bitsize();
-   unsigned int bus_data_bitsize = HLSMgr->Rmem->get_bus_data_bitsize();
-   unsigned int bus_size_bitsize = HLSMgr->Rmem->get_bus_size_bitsize();
-   INDENT_DBG_MEX(DEBUG_LEVEL_VERY_PEDANTIC, debug_level, "-->Resizing input ports");
-   for(unsigned int i = 0; i < fu_module->get_in_port_size(); i++)
-   {
-      structural_objectRef port = fu_module->get_in_port(i);
-      if(port->get_kind() == port_vector_o_K && GetPointer<port_o>(port)->get_ports_size() == 0)
-         GetPointer<port_o>(port)->add_n_ports(max_n_ports, port);
-=======
     unsigned int bus_addr_bitsize = HLSMgr->Rmem->get_bus_addr_bitsize();
     unsigned int bus_data_bitsize = HLSMgr->Rmem->get_bus_data_bitsize();
     unsigned int bus_size_bitsize = HLSMgr->Rmem->get_bus_size_bitsize();
@@ -137,7 +123,6 @@
           port_o::resize_busport(bus_size_bitsize, bus_addr_bitsize, bus_data_bitsize, bus_tag_bitsize, port);
     }
     INDENT_DBG_MEX(DEBUG_LEVEL_VERY_PEDANTIC, debug_level, "<--Resized output ports");
->>>>>>> d09917d3
 
       if(GetPointer<port_o>(port)->get_is_data_bus() || GetPointer<port_o>(port)->get_is_addr_bus() || GetPointer<port_o>(port)->get_is_size_bus())
          port_o::resize_busport(bus_size_bitsize, bus_addr_bitsize, bus_data_bitsize, port);
@@ -280,14 +265,9 @@
       structural_objectRef memoryMappedRegister = SM_mm->add_module_from_technology_library("mm_register_" + signalName, component_name, HLS->HLS_T->get_technology_manager()->get_library(component_name), interfaceObj, HLS->HLS_T->get_technology_manager());
       if(multi_channel_bus)
          resizing_IO(GetPointer<module>(memoryMappedRegister), HLS->Param->getOption<unsigned int>(OPT_channels_number));
-<<<<<<< HEAD
-      GetPointer<module>(memoryMappedRegister)->set_parameter("ALLOCATED_ADDRESS", HLSMgr->Rmem->get_symbol(function_parameter.first, HLS->functionId)->get_symbol_name());
-      setBusSizes(memoryMappedRegister, HLSMgr);
-=======
       GetPointer<module>(memoryMappedRegister)->SetParameter(
             "ALLOCATED_ADDRESS", HLSMgr->Rmem->get_symbol(function_parameter.first, HLS->functionId)->get_symbol_name());
       setBusSizes(memoryMappedRegister, HLSMgr->Rmem);
->>>>>>> d09917d3
 
       connectClockAndReset(SM_mm, interfaceObj, memoryMappedRegister);
 
@@ -336,14 +316,9 @@
        SM_mm->add_module_from_technology_library("mm_register_" + STR(RETURN_PORT_NAME), component_name, HLS->HLS_T->get_technology_manager()->get_library(component_name), interfaceObj, HLS->HLS_T->get_technology_manager());
    if(multi_channel_bus)
       resizing_IO(GetPointer<module>(returnRegister), HLS->Param->getOption<unsigned int>(OPT_channels_number));
-<<<<<<< HEAD
-   GetPointer<module>(returnRegister)->set_parameter("ALLOCATED_ADDRESS", HLSMgr->Rmem->get_symbol(returnType, HLS->functionId)->get_symbol_name());
-   setBusSizes(returnRegister, HLSMgr);
-=======
    GetPointer<module>(returnRegister)->SetParameter(
          "ALLOCATED_ADDRESS", HLSMgr->Rmem->get_symbol(returnType, HLS->functionId)->get_symbol_name());
    setBusSizes(returnRegister, HLSMgr->Rmem);
->>>>>>> d09917d3
    connectClockAndReset(SM_mm, interfaceObj, returnRegister);
 
    AddedComponents.insert(returnRegister);
@@ -426,14 +401,9 @@
       structural_objectRef statusRegister = SM_mm->add_module_from_technology_library("StatusRegister", component_name, HLS->HLS_T->get_technology_manager()->get_library(component_name), interfaceObj, HLS->HLS_T->get_technology_manager());
       if(multi_channel_bus)
          resizing_IO(GetPointer<module>(statusRegister), HLS->Param->getOption<unsigned int>(OPT_channels_number));
-<<<<<<< HEAD
-      GetPointer<module>(statusRegister)->set_parameter("ALLOCATED_ADDRESS", HLSMgr->Rmem->get_symbol(HLS->functionId, HLS->functionId)->get_symbol_name());
-      setBusSizes(statusRegister, HLSMgr);
-=======
       GetPointer<module>(statusRegister)->SetParameter(
             "ALLOCATED_ADDRESS", HLSMgr->Rmem->get_symbol(HLS->functionId, HLS->functionId)->get_symbol_name());
       setBusSizes(statusRegister, HLSMgr->Rmem);
->>>>>>> d09917d3
       connectClockAndReset(SM_mm, interfaceObj, statusRegister);
 
       HLS->Rfu->manage_module_ports(HLSMgr, HLS, SM_mm, statusRegister, 0);
@@ -468,14 +438,9 @@
       structural_objectRef statusRegister = SM_mm->add_module_from_technology_library("StatusRegister", component_name, HLS->HLS_T->get_technology_manager()->get_library(component_name), interfaceObj, HLS->HLS_T->get_technology_manager());
       if(multi_channel_bus)
          resizing_IO(GetPointer<module>(statusRegister), HLS->Param->getOption<unsigned int>(OPT_channels_number));
-<<<<<<< HEAD
-      GetPointer<module>(statusRegister)->set_parameter("ALLOCATED_ADDRESS", HLSMgr->Rmem->get_symbol(HLS->functionId, HLS->functionId)->get_symbol_name());
-      setBusSizes(statusRegister, HLSMgr);
-=======
       GetPointer<module>(statusRegister)->SetParameter(
             "ALLOCATED_ADDRESS", HLSMgr->Rmem->get_symbol(HLS->functionId, HLS->functionId)->get_symbol_name());
       setBusSizes(statusRegister, HLSMgr->Rmem);
->>>>>>> d09917d3
       connectClockAndReset(SM_mm, interfaceObj, statusRegister);
 
       HLS->Rfu->manage_module_ports(HLSMgr, HLS, SM_mm, statusRegister, 0);
