--- conflicted
+++ resolved
@@ -80,50 +80,72 @@
 {
    THROW_ASSERT(_ports_in.size() >= i_last, "");
    THROW_ASSERT(_ports_out.size() >= o_last, "");
-   out << "reg started;\n";
-   out << "wire started0;\n";
-   out << "reg validated;\n";
-   out << "wire validated0;\n";
-   out << "wire " << _ports_out[o_done].name << ";\n";
-   out << "reg [" << _ports_in[i_in3].type_size << "-1:0] reg_" << _ports_in[i_in3].name << ";\n\n";
+   out << "parameter ASYNC=0;\n\n"; // TODO: this should be controlled by InterfaceInfer step
+   out << "reg started, started0;\n\n";
 
-   out << "assign started0 = (started || " << _ports_in[i_start].name << ") && !(validated || " << _ports_in[i_vld].name
-       << ");\n"
-       << "always @(posedge clock 1RESET_EDGE)\n"
-       << "begin\n"
-       << "  if (1RESET_VALUE)\n"
-       << "  begin\n"
-       << "    started <= 0;\n"
-       << "  end\n"
-       << "  else\n"
-       << "  begin\n"
-       << "    started <= started0;\n"
-       << "  end\n"
-       << "end\n\n";
+   out << R"(generate
+if(ASYNC)
+begin
+  reg validated, validated0;
+  reg [)"
+       << (_ports_in[i_in3].type_size - 1) << R"(:0] stored;
 
-<<<<<<< HEAD
-   out << "always @(*)\n";
-   out << "  validated0 = (validated | " << _ports_in[i_vld].name << ") & !(started | " << _ports_in[i_start].name
-=======
-   out << "assign validated0 = (validated | " << _ports_in[i_vld].name << ") & !(started | " << _ports_in[i_start].name
->>>>>>> 0f11327c
-       << ");\n\n";
+  always @(posedge clock 1RESET_EDGE)
+  begin
+    if (1RESET_VALUE)
+    begin
+      started <= 0;
+      validated <= 0;
+      stored <= 0;
+    end
+    else
+    begin
+      started <= started0;
+      validated <= validated0;
+      stored <= )"
+       << _ports_in[i_in3].name << R"(;
+    end
+  end
 
-   out << "always @(posedge clock 1RESET_EDGE)\n";
-   out << "  if (1RESET_VALUE)\n";
-   out << "    validated <= 0;\n";
-   out << "  else\n";
-   out << "    validated <= validated0;\n\n";
+  always @(*)
+  begin
+    started0 = (started | )"
+       << _ports_in[i_start].name << R"() & ~(validated | )" << _ports_in[i_vld].name << R"();
+    validated0 = (validated | )"
+       << _ports_in[i_vld].name << R"() & ~(started | )" << _ports_in[i_start].name << R"();
+  end
 
-   out << "always @(posedge clock 1RESET_EDGE)\n";
-   out << "  if (1RESET_VALUE)\n";
-   out << "    reg_" << _ports_in[i_in3].name << " <= 0;\n";
-   out << "  else if(" << _ports_in[i_vld].name << ")\n";
-   out << "    reg_" << _ports_in[i_in3].name << " <= " << _ports_in[i_in3].name << ";\n\n";
+  assign )"
+       << _ports_out[o_out1].name << " = " << _ports_in[i_vld].name << " ? " << _ports_in[i_in3].name << R"( : stored;
+  assign )"
+       << _ports_out[o_done].name << " = ((started | " << _ports_in[i_start].name << ") & " << _ports_in[i_vld].name
+       << ") | (validated & " << _ports_in[i_start].name << R"();
+end
+else
+begin
+  always @(posedge clock 1RESET_EDGE)
+  begin
+    if (1RESET_VALUE)
+    begin
+      started <= 0;
+    end
+    else
+    begin
+      started <= started0;
+    end
+  end
 
-   out << "assign " << _ports_out[o_out1].name << " = " << _ports_in[i_vld].name << " ? " << _ports_in[i_in3].name
-       << " : reg_" << _ports_in[i_in3].name << ";\n";
+  always @(*)
+  begin
+    started0 = (started | )"
+       << _ports_in[i_start].name << R"() & ~)" << _ports_in[i_vld].name << R"(;
+  end
 
-   out << "assign " << _ports_out[o_done].name << " = (" << _ports_in[i_start].name << " & " << _ports_in[i_vld].name
-       << ") | (started & " << _ports_in[i_vld].name << ")  | (validated & " << _ports_in[i_start].name << ");\n";
+  assign )"
+       << _ports_out[o_out1].name << " = " << _ports_in[i_in3].name << R"(;
+  assign )"
+       << _ports_out[o_done].name << " = (started | " << _ports_in[i_start].name << ") & " << _ports_in[i_vld].name
+       << R"(;
+end
+endgenerate)";
 }