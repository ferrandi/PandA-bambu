--- conflicted
+++ resolved
@@ -81,21 +81,10 @@
 {
    THROW_ASSERT(_ports_in.size() >= i_last, "");
    THROW_ASSERT(_ports_out.size() >= o_last, "");
-   out << "reg started;\n";
-   out << "wire started0;\n";
-   out << "wire " << _ports_out[o_done].name << "0;\n\n";
+   out << "reg started, started_0;\n"
+       << "reg done_0;\n";
 
-<<<<<<< HEAD
-   out << "always @(*)\n";
-   out << "  started0 = (started | " << _ports_in[i_start].name << ") & !" << _ports_in[i_vld].name << ";\n";
-   out << "always @(posedge clock 1RESET_EDGE)\n";
-   out << "  if (1RESET_VALUE)\n";
-   out << "    started <= 0;\n";
-   out << "  else\n";
-   out << "    started <= started0;\n";
-=======
-   out << "assign started0 = (started || " << _ports_in[i_start].name << ") && !" << _ports_in[i_vld].name << ";\n"
-       << "always @(posedge clock 1RESET_EDGE)\n"
+   out << "always @(posedge clock 1RESET_EDGE)\n"
        << "begin\n"
        << "  if (1RESET_VALUE)\n"
        << "  begin\n"
@@ -103,16 +92,17 @@
        << "  end\n"
        << "  else\n"
        << "  begin\n"
-       << "    started <= started0;\n"
+       << "    started <= started_0;\n"
        << "  end\n"
        << "end\n\n";
->>>>>>> 0f11327c
+
+   out << "always @(*)\n"
+       << "begin\n"
+       << "  started_0 = (started | " << _ports_in[i_start].name << ") & ~" << _ports_in[i_vld].name << ";\n"
+       << "  done_0 = (started | " << _ports_in[i_start].name << ") & " << _ports_in[i_vld].name << ";\n"
+       << "end\n\n";
 
    out << "assign " << _ports_out[o_out1].name << " = " << _ports_in[i_in3].name << ";\n";
-
-   out << "assign " << _ports_out[o_done].name << "0 = (" << _ports_in[i_start].name << " & " << _ports_in[i_vld].name
-       << ") | (started & " << _ports_in[i_vld].name << ");\n";
-
-   out << "assign " << _ports_out[o_done].name << " = " << _ports_out[o_done].name << "0;\n";
-   out << "assign " << _ports_out[o_ack].name << " = " << _ports_out[o_done].name << "0;\n";
+   out << "assign " << _ports_out[o_done].name << " = done_0;\n";
+   out << "assign " << _ports_out[o_ack].name << " = done_0;\n";
 }