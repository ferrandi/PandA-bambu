/*
 *
 *                   _/_/_/    _/_/   _/    _/ _/_/_/    _/_/
 *                  _/   _/ _/    _/ _/_/  _/ _/   _/ _/    _/
 *                 _/_/_/  _/_/_/_/ _/  _/_/ _/   _/ _/_/_/_/
 *                _/      _/    _/ _/    _/ _/   _/ _/    _/
 *               _/      _/    _/ _/    _/ _/_/_/  _/    _/
 *
 *             ***********************************************
 *                              PandA Project
 *                     URL: http://panda.dei.polimi.it
 *                       Politecnico di Milano - DEIB
 *                        System Architectures Group
 *             ***********************************************
 *              Copyright (C) 2004-2019 Politecnico di Milano
 *
 *   This file is part of the PandA framework.
 *
 *   The PandA framework is free software; you can redistribute it and/or modify
 *   it under the terms of the GNU General Public License as published by
 *   the Free Software Foundation; either version 3 of the License, or
 *   (at your option) any later version.
 *
 *   This program is distributed in the hope that it will be useful,
 *   but WITHOUT ANY WARRANTY; without even the implied warranty of
 *   MERCHANTABILITY or FITNESS FOR A PARTICULAR PURPOSE.  See the
 *   GNU General Public License for more details.
 *
 *   You should have received a copy of the GNU General Public License
 *   along with this program.  If not, see <http://www.gnu.org/licenses/>.
 *
 */
/**
 * @file fu_binding.hpp
 * @brief Data structure used to store the functional-unit binding of the vertexes.
 *
 *
 * @author Fabrizio Ferrandi <fabrizio.ferrandi@polimi.it>
 * @author Christian Pilato <pilato@elet.polimi.it>
 * $Revision$
 * $Date$
 * Last modified by $Author$
 *
 */
#ifndef FU_BINDING_HPP
#define FU_BINDING_HPP

#include <iosfwd>
#include <map>

#include "graph.hpp"

#include "refcount.hpp"
#include "utility.hpp"

/**
 * @name forward declarations
 */
//@{
CONSTREF_FORWARD_DECL(AllocationInformation);
REF_FORWARD_DECL(AllocationInformation);
class funit_obj;
REF_FORWARD_DECL(generic_obj);
REF_FORWARD_DECL(fu_binding);
REF_FORWARD_DECL(hls);
CONSTREF_FORWARD_DECL(HLS_manager);
REF_FORWARD_DECL(HLS_manager);
REF_FORWARD_DECL(memory);
class module;
CONSTREF_FORWARD_DECL(OpGraph);
REF_FORWARD_DECL(technology_node);
REF_FORWARD_DECL(structural_manager);
REF_FORWARD_DECL(structural_object);
CONSTREF_FORWARD_DECL(tree_manager);
REF_FORWARD_DECL(tree_node);
//@}

/**
 * Class managing the functional-unit binding.
 * It stores the functional-unit binding, that is, the mapping of operations in the behavioral description onto the set of
 * allocated functional units.
 */
class fu_binding
{
<<<<<<< HEAD
 protected:
   /// map between functional unit id and number of units allocated
   std::map<unsigned int, unsigned int> allocation_map;

   /// map between unit and allocated objects
   std::map<std::pair<unsigned int, unsigned int>, generic_objRef> unique_table;

   /// reverse map that associated each functional unit with the set of operations that are executed
   std::map<std::pair<unsigned int, unsigned int>, std::set<vertex>> operations;

   /// operation binding
   std::map<unsigned int, generic_objRef> op_binding;

   /// allocation manager. Used to retrieve the string name of the functional units.
   AllocationInformationRef allocation_information;

   /// information about the tree datastructure
   const tree_managerConstRef TreeM;

   /// The operation graph
   const OpGraphConstRef op_graph;

   /// unique id identifier
   unsigned int unique_id;

   /// port assignment: ports are swapped predicate
   std::set<vertex> ports_are_swapped;

   /// The set of input parameters
   const ParameterConstRef parameters;

   /// The debug level
   int debug_level;

   /// useful to know for automatic pipelining
   bool has_resource_sharing_p;

   /**
    * Update number of allocated units. It takes effect only if new number is greather than stored one
    * @param unit is the identifier associated to functional unit
    * @param number is the new number of allocated units
    */
   void update_allocation(unsigned int unit, unsigned int number);

   /**
    * fill the memory of the array ref
    * @param TreeM is the tree_manager
    * @param init_file_a is the file where the data is written (all data stored in this file in case is_memory_splitted is false
    * @param initi_file_b is the file where the data is written (only the odd elements are store in this file and only if is_memory_splitted is true
    * @param ar is the array ref variable declaration
    * @param vec_size is the number of the element of the array
    * @param elts_size is the element size in bits
    * @param bram_bitsise is value of BRAM_BITSIZE parameter
    * @param is_memory_splitted is true when the allocated memory is splitted into two sets of BRAMs
    */
   void fill_array_ref_memory(std::ostream& init_file_a, std::ostream& init_file_b, unsigned int ar, long long int& vec_size, unsigned int& elts_size, const memoryRef mem, unsigned int bram_bitsize, bool is_memory_splitted, bool is_sds, module* fu_module);

   /**
    * Add an instance of the current port
    */
   structural_objectRef add_gate(const HLS_managerRef HLSMgr, const hlsRef HLS, const technology_nodeRef fu, const std::string& name, const std::set<vertex>& operations, structural_objectRef clock_port, structural_objectRef reset_port);

   /**
    * check the module parametrization
    */
   void check_parametrization(structural_objectRef curr_gate);

   /**
    * fix port properties for proxy memory ports
    * @param memory_units is the list o memory ports
    * @param curr_gate is the current gate
    * @param var_call_sites_rel put into relation proxied variables and modules referring to such variables
    */
   void kill_proxy_memory_units(std::map<unsigned int, unsigned int>& memory_units, structural_objectRef curr_gate, std::map<unsigned int, std::set<structural_objectRef>>& var_call_sites_rel, std::map<unsigned int, unsigned int>& reverse_memory_units);

   void kill_proxy_function_units(std::map<unsigned int, std::string>& wrapped_units, structural_objectRef curr_gate, std::map<std::string, std::set<structural_objectRef>>& fun_call_sites_rel, std::map<std::string, unsigned int>& reverse_wrapped_units);

   /**
    * connect proxies with storage components
    * @param mem_obj is the relation between fu_id and structural objects
    * @param reverse_memory_units is the relation between var and functional units
    * @param var_call_sites_rel is the relation between var and call sites having a proxy as module parameter
    * @param SM is the structural manager
    */
   static void manage_killing_memory_proxies(std::map<unsigned int, structural_objectRef>& mem_obj, std::map<unsigned int, unsigned int>& reverse_memory_units, std::map<unsigned int, std::set<structural_objectRef>>& var_call_sites_rel,
                                             const structural_managerRef SM, const hlsRef HLS, unsigned int& _unique_id);

   static void manage_killing_function_proxies(std::map<unsigned int, structural_objectRef>& fun_obj, std::map<std::string, unsigned int>& reverse_function_units, std::map<std::string, std::set<structural_objectRef>>& fun_call_sites_rel,
                                               const structural_managerRef SM, const hlsRef HLS, unsigned int& _unique_id);

 public:
   /// The value used to identified unknown functional unit
   static const unsigned int UNKNOWN;

   /**
    * Constructor.
    * @param HLS_mgr is the HLS manager
    * @param function_id is the index of the function
    * @param parameters is the set of input parameters
    */
   fu_binding(const HLS_managerConstRef HLS_mgr, const unsigned int function_id, const ParameterConstRef parameters);

   fu_binding(const fu_binding& original);

   fu_binding& operator=(const fu_binding&) = delete;

   /**
    * Destructor.
    */
   virtual ~fu_binding();

   /**
    * Binds an operation vertex to a functional unit. The functional unit is identified by an id and
    * its index
    * @param v is operation vertex
    * @param id is the identifier of the functional unit
    * @param index is the functional unit index
    */
   void bind(const vertex& v, unsigned int id, unsigned int index = INFINITE_UINT);

   /**
    * Returns the functional unit assigned to the vertex.
    * @param v is the considered vertex.
    * @return the functional unit assigned with the vertex.
    */
   unsigned int get_assign(const vertex& v) const;

   /**
    * Returns the functional unit assigned to the operation.
    * @param statement_index is the considered operation.
    * @return the functional unit assigned to the operation
    */
   unsigned int get_assign(const unsigned int statement_index) const;

   /**
    * Returns the index of functional unit assigned to the vertex.
    * @param v is the considered vertex.
    * @return the index of the functional unit assigned to the vertex.
    */
   unsigned int get_index(const vertex& v) const;

   /**
    * Returns the name of the functional unit
    * @param v is the considered vertex.
    * @return the name of the functional unit assigned to the vertex.
    */
   std::string get_fu_name(vertex const& v) const;

   /**
    * Returns number of functional unit allocated
    * @param unit is the identifier associated to functional unit
    * @return the number of functional units allocated.
    */
   unsigned int get_number(unsigned int unit) const
   {
      auto it = allocation_map.find(unit);
      if(it != allocation_map.end())
         return it->second;
      else
         return 0;
   }

   /**
    * Redefinition of the [] operator. It is necessary because segfaults happen when the vertex is not into the map
    * and so the object has not been created yet. This operator can be used only to read information since it returns
    * a constant object. It's necessary because a direct manipulation of object can create data inconsistence with
    * objects.
    * @param v is the vertex you want to get the object
    * @return the constant object related to vertex
    */
   const funit_obj& operator[](const vertex& v);

   /**
    * Returns reference to funit object associated with this vertex
    * @param v is the given vertex
    * @return the associated reference
    */
   generic_objRef get(const vertex v) const;

   generic_objRef get(unsigned int name, unsigned int index)
   {
      return (unique_table.count(std::make_pair(name, index))) ? unique_table[std::make_pair(name, index)] : generic_objRef();
   }

   /**
    * Returns the set of allocated unit
    * @return the set of allocated unit
    */
   std::set<unsigned int> get_allocation_list() const;

   /**
    * return true in case the vertex has been previously assigned
    * @param v
    * @return true in case v has been previously assigned
    */
   bool is_assigned(const vertex& v) const;

   /**
    * return true in case the operation has been previously assigned
    * @param statement_index
    * @return true in case operation has been previously assigned
    */
   bool is_assigned(const unsigned int statement_index) const;

   /**
    * Instance the functional unit inside the structural representation of the datapath
    */
   virtual void add_to_SM(const HLS_managerRef HLSMgr, const hlsRef HLS, structural_objectRef clock_port, structural_objectRef reset_port);

   static void manage_extern_global_port(const structural_managerRef SM, structural_objectRef port_in, unsigned int dir, structural_objectRef circuit, unsigned int num);

   /**
    * Manage the connections between memory ports
    */
   static void manage_memory_ports_chained(const structural_managerRef SM, const std::set<structural_objectRef>& memory_modules, const structural_objectRef circuit);
   static void manage_memory_ports_parallel_chained(const structural_managerRef SM, const std::set<structural_objectRef>& memory_modules, const structural_objectRef circuit, const hlsRef HLS, unsigned int& unique_id);

   /**
    * Return the operations that are executed by the given functional unit
    */
   std::set<vertex> get_operations(unsigned int unit, unsigned int index) const;

   /**
    * Specialise the functional unit based on variables associated with the corresponding operations
    */
   void specialise_fu(const HLS_managerRef HLSMgr, const hlsRef HLS, structural_objectRef fu_obj, unsigned int fu, const std::set<vertex>& operations, unsigned int ar);

   /**
    * Specialize a memory unit
    */
   void specialize_memory_unit(const HLS_managerRef HLSMgr, const hlsRef HLS, structural_objectRef fu_obj, unsigned int ar, std::string& base_address, unsigned int rangesize, bool is_doubled, bool is_memory_splitted, bool is_sparse_memory, bool is_sds);

   static void write_init(const tree_managerConstRef TreeM, tree_nodeRef var_node, tree_nodeRef init_node, std::vector<std::string>& init_file, const memoryRef mem, unsigned int element_precision);

   virtual bool manage_module_ports(const HLS_managerRef HLSMgr, const hlsRef HLS, const structural_managerRef SM, const structural_objectRef curr_gate, unsigned int num);

   static void join_merge_split(const structural_managerRef SM, const hlsRef HLS, std::map<structural_objectRef, std::set<structural_objectRef>>& primary_outs, const structural_objectRef circuit, unsigned int& unique_id);

   /**
    * specify if vertex v have or not its ports swapped
    * @param v is the vertex
    * @param condition is true when ports are swapped, false otherwise
    */
   void set_ports_are_swapped(vertex v, bool condition);

   /**
    * Check if vertex v has its ports swapped or not
    * @param v is the vertex
    * @return true when ports of v are swapped, false otherwise
    */
   bool get_ports_are_swapped(vertex v) const
   {
      return ports_are_swapped.find(v) != ports_are_swapped.end();
   }

   /// return true in case at least one resource is shared
   bool has_resource_sharing() const
   {
      return has_resource_sharing_p;
   }
=======
   protected:
      /// map between functional unit id and number of units allocated
      std::map< unsigned int, unsigned int > allocation_map;

      /// map between unit and allocated objects
      std::map< std::pair<unsigned int, unsigned int>, generic_objRef > unique_table;

      ///reverse map that associated each functional unit with the set of operations that are executed
      std::map< std::pair<unsigned int, unsigned int>, std::set<vertex> > operations;

      ///operation binding
      std::map<unsigned int, generic_objRef> op_binding;

      ///allocation manager. Used to retrieve the string name of the functional units.
      AllocationInformationRef allocation_information;

      ///information about the tree datastructure
      const tree_managerConstRef TreeM;

      ///The operation graph
      const OpGraphConstRef op_graph;

      /// unique id identifier
      unsigned int unique_id;

      /// port assignment: ports are swapped predicate
      std::set<vertex> ports_are_swapped;

      ///The set of input parameters
      const ParameterConstRef parameters;

      ///The debug level
      int debug_level;

      /// useful to know for automatic pipelining
      bool has_resource_sharing_p;

      /**
       * Update number of allocated units. It takes effect only if new number is greather than stored one
       * @param unit is the identifier associated to functional unit
       * @param number is the new number of allocated units
       */
      void update_allocation(unsigned int unit, unsigned int number);

      /**
       * fill the memory of the array ref
       * @param TreeM is the tree_manager
       * @param init_file_a is the file where the data is written (all data stored in this file in case is_memory_splitted is false
       * @param initi_file_b is the file where the data is written (only the odd elements are store in this file and only if is_memory_splitted is true
       * @param ar is the array ref variable declaration
       * @param vec_size is the number of the element of the array
       * @param elts_size is the element size in bits
       * @param bram_bitsise is value of BRAM_BITSIZE parameter
       * @param is_memory_splitted is true when the allocated memory is splitted into two sets of BRAMs
       */
      void fill_array_ref_memory(std::ostream &init_file_a, std::ostream &init_file_b, unsigned int ar, long long int &vec_size, unsigned int &elts_size, const memoryRef mem, unsigned int bram_bitsize, bool is_memory_splitted, bool is_sds, module* fu_module);

      /**
       * Add an instance of the current port
       */
      structural_objectRef add_gate
         (const HLS_managerRef HLSMgr,
          const hlsRef HLS,
          const technology_nodeRef fu,
          const std::string& name,
          const std::set<vertex>& operations,
          structural_objectRef clock_port,
          structural_objectRef reset_port
         );

      /**
       * check the module parametrization
       */
      void check_parametrization(structural_objectRef curr_gate);

      /**
       * fix port properties for proxy memory ports
       * @param memory_units is the list o memory ports
       * @param curr_gate is the current gate
       * @param var_call_sites_rel put into relation proxied variables and modules referring to such variables
       */
      void kill_proxy_memory_units(std::map<unsigned int, unsigned int> &memory_units, structural_objectRef curr_gate, std::map<unsigned int, std::set<structural_objectRef> > &var_call_sites_rel, std::map<unsigned int, unsigned int> &reverse_memory_units);

      void kill_proxy_function_units(std::map<unsigned int, std::string> &wrapped_units, structural_objectRef curr_gate, std::map<std::string, std::set<structural_objectRef> > &fun_call_sites_rel, std::map<std::string, unsigned int> &reverse_wrapped_units);

      /**
       * connect proxies with storage components
       * @param mem_obj is the relation between fu_id and structural objects
       * @param reverse_memory_units is the relation between var and functional units
       * @param var_call_sites_rel is the relation between var and call sites having a proxy as module parameter
       * @param SM is the structural manager
       */
      void manage_killing_memory_proxies(std::map<unsigned int, structural_objectRef>&mem_obj, std::map<unsigned int, unsigned int> &reverse_memory_units, std::map<unsigned int, std::set<structural_objectRef> > &var_call_sites_rel, const structural_managerRef SM, const hlsRef HLS, unsigned int & _unique_id);

      void manage_killing_function_proxies(std::map<unsigned int, structural_objectRef>&fun_obj, std::map<std::string, unsigned int> &reverse_function_units, std::map<std::string, std::set<structural_objectRef> > &fun_call_sites_rel, const structural_managerRef SM, const hlsRef HLS, unsigned int & _unique_id);

      /**
       * @brief call_version_of_jms used to allow at the derived class to call the right joinMergeSplit
       * @param SM
       * @param HLS
       * @param primary_outs
       * @param circuit
       * @param _unique_id
       */
   public:
      ///The value used to identified unknown functional unit
      static
         const unsigned int UNKNOWN;

      /**
       * Constructor.
       * @param HLS_mgr is the HLS manager
       * @param function_id is the index of the function
       * @param parameters is the set of input parameters
       */
      fu_binding(const HLS_managerConstRef HLS_mgr, const unsigned int function_id, const ParameterConstRef parameters);

      fu_binding(const fu_binding &original);

      fu_binding & operator=(const fu_binding&) = delete;

      /**
       * Destructor.
       */
      virtual ~fu_binding();

      /**
       * @brief create_fu_binding: factory method for fu_binding
       * @param _HLSMgr
       * @param _function_id
       * @param _parameters
       * @return the correct class of fu_binding
       */
      static fu_bindingRef create_fu_binding(const HLS_managerConstRef _HLSMgr, const unsigned int _function_id, const ParameterConstRef _parameters);

      /**
       * Binds an operation vertex to a functional unit. The functional unit is identified by an id and
       * its index
       * @param v is operation vertex
       * @param id is the identifier of the functional unit
       * @param index is the functional unit index
       */
      void bind(const vertex &v, unsigned int id, unsigned int index = INFINITE_UINT);

      /**
       * Returns the functional unit assigned to the vertex.
       * @param v is the considered vertex.
       * @return the functional unit assigned with the vertex.
       */
      unsigned int get_assign(const vertex &v) const;

      /**
       * Returns the functional unit assigned to the operation.
       * @param statement_index is the considered operation.
       * @return the functional unit assigned to the operation
       */
      unsigned int get_assign(const unsigned int statement_index) const;

      /**
       * Returns the index of functional unit assigned to the vertex.
       * @param v is the considered vertex.
       * @return the index of the functional unit assigned to the vertex.
       */
      unsigned int get_index(const vertex &v) const;

      /**
       * Returns the name of the functional unit
       * @param v is the considered vertex.
       * @return the name of the functional unit assigned to the vertex.
       */
      std::string get_fu_name(vertex const &v) const;

      /**
       * Returns number of functional unit allocated
       * @param unit is the identifier associated to functional unit
       * @return the number of functional units allocated.
       */
      unsigned int get_number(unsigned int unit) const
      {
         std::map<unsigned int, unsigned int>::const_iterator it = allocation_map.find(unit);
         if (it != allocation_map.end())
            return it->second;
         else
            return 0;
      }

      /**
       * Redefinition of the [] operator. It is necessary because segfaults happen when the vertex is not into the map
       * and so the object has not been created yet. This operator can be used only to read informations since it returns
       * a constant object. It's necessary because a direct manipulation of object can create data inconsistence with
       * objects.
       * @param v is the vertex you want to get the object
       * @return the constant object related to vertex
       */
      const funit_obj & operator[](const vertex& v);

      /**
       * Returns reference to funit object associated with this vertex
       * @param v is the given vertex
       * @return the associated reference
       */
      generic_objRef get(const vertex v) const;

      generic_objRef get(unsigned int name, unsigned int index)
      {
         return (unique_table.count(std::make_pair(name,index))) ? unique_table[std::make_pair(name,index)] : generic_objRef();
      }

      /**
       * Returns the set of allocated unit
       * @return the set of allocated unit
       */
      std::set<unsigned int> get_allocation_list() const;

      /**
       * return true in case the vertex has been previously assigned
       * @param v
       * @return true in case v has been previously assigned
       */
      bool is_assigned(const vertex& v) const;

      /**
       * return true in case the operation has been previously assigned
       * @param statement_index
       * @return true in case operation has been previously assigned
       */
      bool is_assigned(const unsigned int statement_index) const;

      /**
       * Instance the functional unit inside the structural representation of the datapath
       */
      virtual void add_to_SM(const HLS_managerRef HLSMgr, const hlsRef HLS, structural_objectRef clock_port, structural_objectRef reset_port);

      virtual void manage_extern_global_port(const HLS_managerRef HLSMgr, const hlsRef HLS, const structural_managerRef SM, structural_objectRef port_in, unsigned int dir, structural_objectRef circuit, unsigned int num);

      /**
       * Manage the connections between memory ports
       */
      static void manage_memory_ports_chained(const structural_managerRef SM, const std::set<structural_objectRef> &memory_modules, const structural_objectRef circuit);
      virtual void manage_memory_ports_parallel_chained(const HLS_managerRef HLSMgr, const structural_managerRef SM, const std::set<structural_objectRef> &memory_modules, const structural_objectRef circuit, const hlsRef HLS, unsigned int & unique_id);

      /**
       * Return the operations that are executed by the given functional unit
       */
      std::set<vertex> get_operations(unsigned int unit, unsigned int index) const;

      /**
       * Specialise the functional unit based on variables associated with the corresponding operations
       */
      void specialise_fu(const HLS_managerRef HLSMgr, const hlsRef HLS, structural_objectRef fu_obj, unsigned int fu, const std::set<vertex>& operations, unsigned int ar);

      /**
       * Specialize a memory unit
       */
      void specialize_memory_unit(const HLS_managerRef HLSMgr, const hlsRef HLS, structural_objectRef fu_obj, unsigned int ar, std::string &base_address, unsigned int rangesize, bool is_doubled, bool is_memory_splitted, bool is_sparse_memory, bool is_sds);

      static
         void write_init(const tree_managerConstRef TreeM, tree_nodeRef var_node, tree_nodeRef init_node, std::vector<std::string>& init_file, const memoryRef mem, unsigned int element_precision);

      virtual bool manage_module_ports(const HLS_managerRef HLSMgr, const hlsRef HLS, const structural_managerRef SM, const structural_objectRef curr_gate, unsigned int num);

      virtual void join_merge_split(const structural_managerRef SM, const hlsRef HLS, std::map<structural_objectRef, std::set<structural_objectRef> > &primary_outs, const structural_objectRef circuit, unsigned int & unique_id);

      /**
       * specify if vertex v have or not its ports swapped
       * @param v is the vertex
       * @param condition is true when ports are swapped, false otherwise
       */
      void
         set_ports_are_swapped(vertex v, bool condition);

      /**
       * Check if vertex v has its ports swapped or not
       * @param v is the vertex
       * @return true when ports of v are swapped, false otherwise
       */
      bool
            get_ports_are_swapped(vertex v) const
      {
         return ports_are_swapped.find(v) != ports_are_swapped.end();
      }

      /// return true in case at least one resource is shared
      bool has_resource_sharing() const {return has_resource_sharing_p;}
>>>>>>> d09917d3
};

/**
 * RefCount type definition of the fu_binding class structure
 */
typedef refcount<fu_binding> fu_bindingRef;
typedef refcount<const fu_binding> fu_bindingConstRef;

#endif<|MERGE_RESOLUTION|>--- conflicted
+++ resolved
@@ -82,268 +82,6 @@
  */
 class fu_binding
 {
-<<<<<<< HEAD
- protected:
-   /// map between functional unit id and number of units allocated
-   std::map<unsigned int, unsigned int> allocation_map;
-
-   /// map between unit and allocated objects
-   std::map<std::pair<unsigned int, unsigned int>, generic_objRef> unique_table;
-
-   /// reverse map that associated each functional unit with the set of operations that are executed
-   std::map<std::pair<unsigned int, unsigned int>, std::set<vertex>> operations;
-
-   /// operation binding
-   std::map<unsigned int, generic_objRef> op_binding;
-
-   /// allocation manager. Used to retrieve the string name of the functional units.
-   AllocationInformationRef allocation_information;
-
-   /// information about the tree datastructure
-   const tree_managerConstRef TreeM;
-
-   /// The operation graph
-   const OpGraphConstRef op_graph;
-
-   /// unique id identifier
-   unsigned int unique_id;
-
-   /// port assignment: ports are swapped predicate
-   std::set<vertex> ports_are_swapped;
-
-   /// The set of input parameters
-   const ParameterConstRef parameters;
-
-   /// The debug level
-   int debug_level;
-
-   /// useful to know for automatic pipelining
-   bool has_resource_sharing_p;
-
-   /**
-    * Update number of allocated units. It takes effect only if new number is greather than stored one
-    * @param unit is the identifier associated to functional unit
-    * @param number is the new number of allocated units
-    */
-   void update_allocation(unsigned int unit, unsigned int number);
-
-   /**
-    * fill the memory of the array ref
-    * @param TreeM is the tree_manager
-    * @param init_file_a is the file where the data is written (all data stored in this file in case is_memory_splitted is false
-    * @param initi_file_b is the file where the data is written (only the odd elements are store in this file and only if is_memory_splitted is true
-    * @param ar is the array ref variable declaration
-    * @param vec_size is the number of the element of the array
-    * @param elts_size is the element size in bits
-    * @param bram_bitsise is value of BRAM_BITSIZE parameter
-    * @param is_memory_splitted is true when the allocated memory is splitted into two sets of BRAMs
-    */
-   void fill_array_ref_memory(std::ostream& init_file_a, std::ostream& init_file_b, unsigned int ar, long long int& vec_size, unsigned int& elts_size, const memoryRef mem, unsigned int bram_bitsize, bool is_memory_splitted, bool is_sds, module* fu_module);
-
-   /**
-    * Add an instance of the current port
-    */
-   structural_objectRef add_gate(const HLS_managerRef HLSMgr, const hlsRef HLS, const technology_nodeRef fu, const std::string& name, const std::set<vertex>& operations, structural_objectRef clock_port, structural_objectRef reset_port);
-
-   /**
-    * check the module parametrization
-    */
-   void check_parametrization(structural_objectRef curr_gate);
-
-   /**
-    * fix port properties for proxy memory ports
-    * @param memory_units is the list o memory ports
-    * @param curr_gate is the current gate
-    * @param var_call_sites_rel put into relation proxied variables and modules referring to such variables
-    */
-   void kill_proxy_memory_units(std::map<unsigned int, unsigned int>& memory_units, structural_objectRef curr_gate, std::map<unsigned int, std::set<structural_objectRef>>& var_call_sites_rel, std::map<unsigned int, unsigned int>& reverse_memory_units);
-
-   void kill_proxy_function_units(std::map<unsigned int, std::string>& wrapped_units, structural_objectRef curr_gate, std::map<std::string, std::set<structural_objectRef>>& fun_call_sites_rel, std::map<std::string, unsigned int>& reverse_wrapped_units);
-
-   /**
-    * connect proxies with storage components
-    * @param mem_obj is the relation between fu_id and structural objects
-    * @param reverse_memory_units is the relation between var and functional units
-    * @param var_call_sites_rel is the relation between var and call sites having a proxy as module parameter
-    * @param SM is the structural manager
-    */
-   static void manage_killing_memory_proxies(std::map<unsigned int, structural_objectRef>& mem_obj, std::map<unsigned int, unsigned int>& reverse_memory_units, std::map<unsigned int, std::set<structural_objectRef>>& var_call_sites_rel,
-                                             const structural_managerRef SM, const hlsRef HLS, unsigned int& _unique_id);
-
-   static void manage_killing_function_proxies(std::map<unsigned int, structural_objectRef>& fun_obj, std::map<std::string, unsigned int>& reverse_function_units, std::map<std::string, std::set<structural_objectRef>>& fun_call_sites_rel,
-                                               const structural_managerRef SM, const hlsRef HLS, unsigned int& _unique_id);
-
- public:
-   /// The value used to identified unknown functional unit
-   static const unsigned int UNKNOWN;
-
-   /**
-    * Constructor.
-    * @param HLS_mgr is the HLS manager
-    * @param function_id is the index of the function
-    * @param parameters is the set of input parameters
-    */
-   fu_binding(const HLS_managerConstRef HLS_mgr, const unsigned int function_id, const ParameterConstRef parameters);
-
-   fu_binding(const fu_binding& original);
-
-   fu_binding& operator=(const fu_binding&) = delete;
-
-   /**
-    * Destructor.
-    */
-   virtual ~fu_binding();
-
-   /**
-    * Binds an operation vertex to a functional unit. The functional unit is identified by an id and
-    * its index
-    * @param v is operation vertex
-    * @param id is the identifier of the functional unit
-    * @param index is the functional unit index
-    */
-   void bind(const vertex& v, unsigned int id, unsigned int index = INFINITE_UINT);
-
-   /**
-    * Returns the functional unit assigned to the vertex.
-    * @param v is the considered vertex.
-    * @return the functional unit assigned with the vertex.
-    */
-   unsigned int get_assign(const vertex& v) const;
-
-   /**
-    * Returns the functional unit assigned to the operation.
-    * @param statement_index is the considered operation.
-    * @return the functional unit assigned to the operation
-    */
-   unsigned int get_assign(const unsigned int statement_index) const;
-
-   /**
-    * Returns the index of functional unit assigned to the vertex.
-    * @param v is the considered vertex.
-    * @return the index of the functional unit assigned to the vertex.
-    */
-   unsigned int get_index(const vertex& v) const;
-
-   /**
-    * Returns the name of the functional unit
-    * @param v is the considered vertex.
-    * @return the name of the functional unit assigned to the vertex.
-    */
-   std::string get_fu_name(vertex const& v) const;
-
-   /**
-    * Returns number of functional unit allocated
-    * @param unit is the identifier associated to functional unit
-    * @return the number of functional units allocated.
-    */
-   unsigned int get_number(unsigned int unit) const
-   {
-      auto it = allocation_map.find(unit);
-      if(it != allocation_map.end())
-         return it->second;
-      else
-         return 0;
-   }
-
-   /**
-    * Redefinition of the [] operator. It is necessary because segfaults happen when the vertex is not into the map
-    * and so the object has not been created yet. This operator can be used only to read information since it returns
-    * a constant object. It's necessary because a direct manipulation of object can create data inconsistence with
-    * objects.
-    * @param v is the vertex you want to get the object
-    * @return the constant object related to vertex
-    */
-   const funit_obj& operator[](const vertex& v);
-
-   /**
-    * Returns reference to funit object associated with this vertex
-    * @param v is the given vertex
-    * @return the associated reference
-    */
-   generic_objRef get(const vertex v) const;
-
-   generic_objRef get(unsigned int name, unsigned int index)
-   {
-      return (unique_table.count(std::make_pair(name, index))) ? unique_table[std::make_pair(name, index)] : generic_objRef();
-   }
-
-   /**
-    * Returns the set of allocated unit
-    * @return the set of allocated unit
-    */
-   std::set<unsigned int> get_allocation_list() const;
-
-   /**
-    * return true in case the vertex has been previously assigned
-    * @param v
-    * @return true in case v has been previously assigned
-    */
-   bool is_assigned(const vertex& v) const;
-
-   /**
-    * return true in case the operation has been previously assigned
-    * @param statement_index
-    * @return true in case operation has been previously assigned
-    */
-   bool is_assigned(const unsigned int statement_index) const;
-
-   /**
-    * Instance the functional unit inside the structural representation of the datapath
-    */
-   virtual void add_to_SM(const HLS_managerRef HLSMgr, const hlsRef HLS, structural_objectRef clock_port, structural_objectRef reset_port);
-
-   static void manage_extern_global_port(const structural_managerRef SM, structural_objectRef port_in, unsigned int dir, structural_objectRef circuit, unsigned int num);
-
-   /**
-    * Manage the connections between memory ports
-    */
-   static void manage_memory_ports_chained(const structural_managerRef SM, const std::set<structural_objectRef>& memory_modules, const structural_objectRef circuit);
-   static void manage_memory_ports_parallel_chained(const structural_managerRef SM, const std::set<structural_objectRef>& memory_modules, const structural_objectRef circuit, const hlsRef HLS, unsigned int& unique_id);
-
-   /**
-    * Return the operations that are executed by the given functional unit
-    */
-   std::set<vertex> get_operations(unsigned int unit, unsigned int index) const;
-
-   /**
-    * Specialise the functional unit based on variables associated with the corresponding operations
-    */
-   void specialise_fu(const HLS_managerRef HLSMgr, const hlsRef HLS, structural_objectRef fu_obj, unsigned int fu, const std::set<vertex>& operations, unsigned int ar);
-
-   /**
-    * Specialize a memory unit
-    */
-   void specialize_memory_unit(const HLS_managerRef HLSMgr, const hlsRef HLS, structural_objectRef fu_obj, unsigned int ar, std::string& base_address, unsigned int rangesize, bool is_doubled, bool is_memory_splitted, bool is_sparse_memory, bool is_sds);
-
-   static void write_init(const tree_managerConstRef TreeM, tree_nodeRef var_node, tree_nodeRef init_node, std::vector<std::string>& init_file, const memoryRef mem, unsigned int element_precision);
-
-   virtual bool manage_module_ports(const HLS_managerRef HLSMgr, const hlsRef HLS, const structural_managerRef SM, const structural_objectRef curr_gate, unsigned int num);
-
-   static void join_merge_split(const structural_managerRef SM, const hlsRef HLS, std::map<structural_objectRef, std::set<structural_objectRef>>& primary_outs, const structural_objectRef circuit, unsigned int& unique_id);
-
-   /**
-    * specify if vertex v have or not its ports swapped
-    * @param v is the vertex
-    * @param condition is true when ports are swapped, false otherwise
-    */
-   void set_ports_are_swapped(vertex v, bool condition);
-
-   /**
-    * Check if vertex v has its ports swapped or not
-    * @param v is the vertex
-    * @return true when ports of v are swapped, false otherwise
-    */
-   bool get_ports_are_swapped(vertex v) const
-   {
-      return ports_are_swapped.find(v) != ports_are_swapped.end();
-   }
-
-   /// return true in case at least one resource is shared
-   bool has_resource_sharing() const
-   {
-      return has_resource_sharing_p;
-   }
-=======
    protected:
       /// map between functional unit id and number of units allocated
       std::map< unsigned int, unsigned int > allocation_map;
@@ -628,7 +366,6 @@
 
       /// return true in case at least one resource is shared
       bool has_resource_sharing() const {return has_resource_sharing_p;}
->>>>>>> d09917d3
 };
 
 /**
