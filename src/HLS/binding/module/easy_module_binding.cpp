/*
 *
 *                   _/_/_/    _/_/   _/    _/ _/_/_/    _/_/
 *                  _/   _/ _/    _/ _/_/  _/ _/   _/ _/    _/
 *                 _/_/_/  _/_/_/_/ _/  _/_/ _/   _/ _/_/_/_/
 *                _/      _/    _/ _/    _/ _/   _/ _/    _/
 *               _/      _/    _/ _/    _/ _/_/_/  _/    _/
 *
 *             ***********************************************
 *                              PandA Project
 *                     URL: http://panda.dei.polimi.it
 *                       Politecnico di Milano - DEIB
 *                        System Architectures Group
 *             ***********************************************
 *              Copyright (C) 2004-2019 Politecnico di Milano
 *
 *   This file is part of the PandA framework.
 *
 *   The PandA framework is free software; you can redistribute it and/or modify
 *   it under the terms of the GNU General Public License as published by
 *   the Free Software Foundation; either version 3 of the License, or
 *   (at your option) any later version.
 *
 *   This program is distributed in the hope that it will be useful,
 *   but WITHOUT ANY WARRANTY; without even the implied warranty of
 *   MERCHANTABILITY or FITNESS FOR A PARTICULAR PURPOSE.  See the
 *   GNU General Public License for more details.
 *
 *   You should have received a copy of the GNU General Public License
 *   along with this program.  If not, see <http://www.gnu.org/licenses/>.
 *
 */
/**
 * @file easy_module_binding.cpp
 * @brief Class implementation of the partial module binding based on simple conditions.
 *
 * @author Fabrizio Ferrandi <fabrizio.ferrandi@polimi.it>
 * $Revision$
 * $Date$
 * Last modified by $Author$
 *
 */
#include "easy_module_binding.hpp"

#include "function_behavior.hpp"
#include "hls_manager.hpp"

#include "fu_binding.hpp"
#include "graph.hpp"
#include "op_graph.hpp"
#include "parallel_memory_fu_binding.hpp"

#include "structural_manager.hpp"
#include "structural_objects.hpp"
#include "technology_node.hpp"

#include "Parameter.hpp"
#include "dbgPrintHelper.hpp"

/// HLS include
#include "hls.hpp"

/// HLS/allocation_information include
#include "allocation_information.hpp"

#include "custom_map.hpp"
#include "custom_set.hpp"

/// tree include
#include "behavioral_helper.hpp"
#include "tree_manager.hpp"
#include "tree_node.hpp"

/// utility include
#include "cpu_time.hpp"
#include "string_manipulation.hpp" // for GET_CLASS

#include "custom_set.hpp"
#include <iosfwd>
#include <string>
#include <tuple>

easy_module_binding::easy_module_binding(const ParameterConstRef _Param, const HLS_managerRef _HLSMgr, unsigned int _funId, const DesignFlowManagerConstRef _design_flow_manager)
    : HLSFunctionStep(_Param, _HLSMgr, _funId, _design_flow_manager, HLSFlowStep_Type::EASY_MODULE_BINDING)
{
   debug_level = _Param->get_class_debug_level(GET_CLASS(*this));
}

easy_module_binding::~easy_module_binding() = default;

void easy_module_binding::Initialize()
{
   HLSFunctionStep::Initialize();
   if(not HLS->Rfu)
   {
      if(parameters->getOption<int>(OPT_memory_banks_number) > 1 && !parameters->isOption(OPT_context_switch))
      {
         HLS->Rfu = fu_bindingRef(new ParallelMemoryFuBinding(HLSMgr, funId, parameters));
      }
      else
      {
         HLS->Rfu = fu_bindingRef(fu_binding::create_fu_binding(HLSMgr, funId, parameters));
      }
   }
}

const CustomUnorderedSet<std::tuple<HLSFlowStep_Type, HLSFlowStepSpecializationConstRef, HLSFlowStep_Relationship>> easy_module_binding::ComputeHLSRelationships(const DesignFlowStep::RelationshipType relationship_type) const
{
   CustomUnorderedSet<std::tuple<HLSFlowStep_Type, HLSFlowStepSpecializationConstRef, HLSFlowStep_Relationship>> ret;
   switch(relationship_type)
   {
      case DEPENDENCE_RELATIONSHIP:
      {
         ret.insert(std::make_tuple(HLSFlowStep_Type::INITIALIZE_HLS, HLSFlowStepSpecializationConstRef(), HLSFlowStep_Relationship::SAME_FUNCTION));
         if(HLSMgr->get_HLS(funId))
         {
            ret.insert(std::make_tuple(HLSMgr->get_HLS(funId)->chaining_algorithm, HLSFlowStepSpecializationConstRef(), HLSFlowStep_Relationship::SAME_FUNCTION));
         }
         break;
      }
      case INVALIDATION_RELATIONSHIP:
      {
         break;
      }
      case PRECEDENCE_RELATIONSHIP:
      {
         break;
      }
      default:
         THROW_UNREACHABLE("");
   }
   return ret;
}

DesignFlowStep_Status easy_module_binding::InternalExec()
{
   long step_time;
   START_TIME(step_time);
   const auto TM = HLSMgr->get_tree_manager();
   // resource binding and allocation  info
   fu_binding& fu = *(HLS->Rfu);
   const AllocationInformationConstRef allocation_information = HLS->allocation_information;
   // pointer to a Control, Data dependence and antidependence graph graph
   const FunctionBehaviorConstRef FB = HLSMgr->CGetFunctionBehavior(funId);
   const OpGraphConstRef sdg = FB->CGetOpGraph(FunctionBehavior::SDG);

   unsigned int fu_unit;
   /// compute unshared resources
   std::map<unsigned int, unsigned int> n_shared_fu;
   for(const auto operation : sdg->CGetOperations())
   {
      const auto id = sdg->CGetOpNodeInfo(operation)->GetNodeId();
      if(id == ENTRY_ID or id == EXIT_ID)
         continue;
      fu_unit = fu.get_assign(operation);
      if(allocation_information->is_vertex_bounded(fu_unit))
         continue;
      if(n_shared_fu.find(fu_unit) == n_shared_fu.end())
         n_shared_fu[fu_unit] = 1;
      else
         n_shared_fu[fu_unit] = 1 + n_shared_fu[fu_unit];
   }
   if(output_level >= OUTPUT_LEVEL_MINIMUM and output_level <= OUTPUT_LEVEL_PEDANTIC)
      INDENT_OUT_MEX(OUTPUT_LEVEL_MINIMUM, output_level, "");
   INDENT_OUT_MEX(OUTPUT_LEVEL_MINIMUM, output_level, "-->Easy binding information for function " + FB->CGetBehavioralHelper()->get_function_name() + ":");
   /// check easy binding and compute the list of vertices for which a sharing is possible
<<<<<<< HEAD
   if(true)//FB->is_pipelining_enabled())
   {
       std::set<vertex> bound_vertices;
       std::map<unsigned int, unsigned int> fu_instances;
       for(const auto op : sdg->CGetOperations())
       {
          if(fu.get_index(op) != INFINITE_UINT)
             continue;
          fu_unit = fu.get_assign(op);
          if(fu_instances.find(fu_unit) == fu_instances.end())
             fu_instances.insert(std::pair<unsigned int, unsigned int>(fu_unit, 0));
          fu.bind(op, fu_unit, fu_instances[fu_unit]);
          fu_instances[fu_unit]++;
          bound_vertices.insert(op);
          const auto node_id = sdg->CGetOpNodeInfo(op)->GetNodeId();
          if(node_id)
          {
             INDENT_OUT_MEX(OUTPUT_LEVEL_VERY_PEDANTIC, output_level,
                            "---" + GET_NAME(sdg, op) + "(" + (node_id == ENTRY_ID ? "ENTRY" : (node_id == EXIT_ID ? "EXIT" : TM->get_tree_node_const(node_id)->ToString())) + ") bound to " + allocation_information->get_fu_name(fu_unit).first + "(0)");
          }
       }
       // TODO: sistemare questo output
       INDENT_OUT_MEX(OUTPUT_LEVEL_MINIMUM, output_level, "---Pipelining bound operations:" + STR(bound_vertices.size()) + "/" + STR(boost::num_vertices(*sdg)));
   }
   else
   {
   std::set<vertex> easy_bound_vertices;
=======
   CustomOrderedSet<vertex> easy_bound_vertices;
>>>>>>> 9b16fda1
   for(const auto op : sdg->CGetOperations())
   {
      if(fu.get_index(op) != INFINITE_UINT)
         continue;
      fu_unit = fu.get_assign(op);
      if(allocation_information->is_vertex_bounded(fu_unit) ||
         (allocation_information->is_memory_unit(fu_unit) &&
          (!allocation_information->is_readonly_memory_unit(fu_unit) || (!allocation_information->is_one_cycle_direct_access_memory_unit(fu_unit) && (!parameters->isOption(OPT_rom_duplication) || !parameters->getOption<bool>(OPT_rom_duplication)))) &&
          allocation_information->get_number_channels(fu_unit) == 1) ||
         n_shared_fu.find(fu_unit)->second == 1)
      {
         fu.bind(op, fu_unit, 0);
         easy_bound_vertices.insert(op);
         const auto node_id = sdg->CGetOpNodeInfo(op)->GetNodeId();
         if(node_id)
         {
            INDENT_OUT_MEX(OUTPUT_LEVEL_VERY_PEDANTIC, output_level,
                           "---" + GET_NAME(sdg, op) + "(" + (node_id == ENTRY_ID ? "ENTRY" : (node_id == EXIT_ID ? "EXIT" : TM->get_tree_node_const(node_id)->ToString())) + ") bound to " + allocation_information->get_fu_name(fu_unit).first + "(0)");
         }
      }
      auto tn = HLS->allocation_information->get_fu(fu_unit);
      if(GetPointer<functional_unit>(tn))
      {
         if(GetPointer<functional_unit>(tn)->CM)
         {
            auto fuUnitModule = GetPointer<functional_unit>(tn)->CM->get_circ();
            if(GetPointer<module>(fuUnitModule))
            {
               auto multiplicity = GetPointer<module>(fuUnitModule)->get_multi_unit_multiplicity();
               if(multiplicity)
               {
                  auto& ops = GetPointer<functional_unit>(tn)->get_operations();
                  auto index = 0u;
                  for(auto o : ops)
                  {
                     if(GetPointer<operation>(o)->get_name() == sdg->CGetOpNodeInfo(op)->GetOperation())
                        break;
                     ++index;
                  }
                  index = index % multiplicity;
                  fu.bind(op, fu_unit, index);
                  easy_bound_vertices.insert(op);
                  const auto node_id = sdg->CGetOpNodeInfo(op)->GetNodeId();
                  if(node_id)
                  {
                     INDENT_OUT_MEX(OUTPUT_LEVEL_VERY_PEDANTIC, output_level,
                                    "---" + GET_NAME(sdg, op) + "(" + (node_id == ENTRY_ID ? "ENTRY" : (node_id == EXIT_ID ? "EXIT" : TM->get_tree_node_const(node_id)->ToString())) + ") bound to " + allocation_information->get_fu_name(fu_unit).first +
                                        "(" + STR(index) + ")");
                  }
               }
            }
         }
      }
   }
   INDENT_OUT_MEX(OUTPUT_LEVEL_MINIMUM, output_level, "---Bound operations:" + STR(easy_bound_vertices.size()) + "/" + STR(boost::num_vertices(*sdg)));
   }
   STOP_TIME(step_time);
   if(output_level >= OUTPUT_LEVEL_MINIMUM and output_level <= OUTPUT_LEVEL_PEDANTIC)
      INDENT_OUT_MEX(OUTPUT_LEVEL_MINIMUM, output_level, "Time to perform easy binding: " + print_cpu_time(step_time) + " seconds");
   INDENT_OUT_MEX(OUTPUT_LEVEL_MINIMUM, output_level, "<--");
   if(output_level <= OUTPUT_LEVEL_PEDANTIC)
      INDENT_OUT_MEX(OUTPUT_LEVEL_MINIMUM, output_level, "");
   return DesignFlowStep_Status::SUCCESS;
}<|MERGE_RESOLUTION|>--- conflicted
+++ resolved
@@ -164,7 +164,6 @@
       INDENT_OUT_MEX(OUTPUT_LEVEL_MINIMUM, output_level, "");
    INDENT_OUT_MEX(OUTPUT_LEVEL_MINIMUM, output_level, "-->Easy binding information for function " + FB->CGetBehavioralHelper()->get_function_name() + ":");
    /// check easy binding and compute the list of vertices for which a sharing is possible
-<<<<<<< HEAD
    if(true)//FB->is_pipelining_enabled())
    {
        std::set<vertex> bound_vertices;
@@ -191,65 +190,62 @@
    }
    else
    {
-   std::set<vertex> easy_bound_vertices;
-=======
-   CustomOrderedSet<vertex> easy_bound_vertices;
->>>>>>> 9b16fda1
-   for(const auto op : sdg->CGetOperations())
-   {
-      if(fu.get_index(op) != INFINITE_UINT)
-         continue;
-      fu_unit = fu.get_assign(op);
-      if(allocation_information->is_vertex_bounded(fu_unit) ||
-         (allocation_information->is_memory_unit(fu_unit) &&
-          (!allocation_information->is_readonly_memory_unit(fu_unit) || (!allocation_information->is_one_cycle_direct_access_memory_unit(fu_unit) && (!parameters->isOption(OPT_rom_duplication) || !parameters->getOption<bool>(OPT_rom_duplication)))) &&
-          allocation_information->get_number_channels(fu_unit) == 1) ||
-         n_shared_fu.find(fu_unit)->second == 1)
-      {
-         fu.bind(op, fu_unit, 0);
-         easy_bound_vertices.insert(op);
-         const auto node_id = sdg->CGetOpNodeInfo(op)->GetNodeId();
-         if(node_id)
+      CustomOrderedSet<vertex> easy_bound_vertices;
+      for(const auto op : sdg->CGetOperations())
+      {
+         if(fu.get_index(op) != INFINITE_UINT)
+            continue;
+         fu_unit = fu.get_assign(op);
+         if(allocation_information->is_vertex_bounded(fu_unit) ||
+            (allocation_information->is_memory_unit(fu_unit) &&
+             (!allocation_information->is_readonly_memory_unit(fu_unit) || (!allocation_information->is_one_cycle_direct_access_memory_unit(fu_unit) && (!parameters->isOption(OPT_rom_duplication) || !parameters->getOption<bool>(OPT_rom_duplication)))) &&
+             allocation_information->get_number_channels(fu_unit) == 1) ||
+            n_shared_fu.find(fu_unit)->second == 1)
          {
-            INDENT_OUT_MEX(OUTPUT_LEVEL_VERY_PEDANTIC, output_level,
-                           "---" + GET_NAME(sdg, op) + "(" + (node_id == ENTRY_ID ? "ENTRY" : (node_id == EXIT_ID ? "EXIT" : TM->get_tree_node_const(node_id)->ToString())) + ") bound to " + allocation_information->get_fu_name(fu_unit).first + "(0)");
+            fu.bind(op, fu_unit, 0);
+            easy_bound_vertices.insert(op);
+            const auto node_id = sdg->CGetOpNodeInfo(op)->GetNodeId();
+            if(node_id)
+            {
+               INDENT_OUT_MEX(OUTPUT_LEVEL_VERY_PEDANTIC, output_level,
+                              "---" + GET_NAME(sdg, op) + "(" + (node_id == ENTRY_ID ? "ENTRY" : (node_id == EXIT_ID ? "EXIT" : TM->get_tree_node_const(node_id)->ToString())) + ") bound to " + allocation_information->get_fu_name(fu_unit).first + "(0)");
+            }
          }
-      }
-      auto tn = HLS->allocation_information->get_fu(fu_unit);
-      if(GetPointer<functional_unit>(tn))
-      {
-         if(GetPointer<functional_unit>(tn)->CM)
+         auto tn = HLS->allocation_information->get_fu(fu_unit);
+         if(GetPointer<functional_unit>(tn))
          {
-            auto fuUnitModule = GetPointer<functional_unit>(tn)->CM->get_circ();
-            if(GetPointer<module>(fuUnitModule))
+            if(GetPointer<functional_unit>(tn)->CM)
             {
-               auto multiplicity = GetPointer<module>(fuUnitModule)->get_multi_unit_multiplicity();
-               if(multiplicity)
+               auto fuUnitModule = GetPointer<functional_unit>(tn)->CM->get_circ();
+               if(GetPointer<module>(fuUnitModule))
                {
-                  auto& ops = GetPointer<functional_unit>(tn)->get_operations();
-                  auto index = 0u;
-                  for(auto o : ops)
+                  auto multiplicity = GetPointer<module>(fuUnitModule)->get_multi_unit_multiplicity();
+                  if(multiplicity)
                   {
-                     if(GetPointer<operation>(o)->get_name() == sdg->CGetOpNodeInfo(op)->GetOperation())
-                        break;
-                     ++index;
-                  }
-                  index = index % multiplicity;
-                  fu.bind(op, fu_unit, index);
-                  easy_bound_vertices.insert(op);
-                  const auto node_id = sdg->CGetOpNodeInfo(op)->GetNodeId();
-                  if(node_id)
-                  {
-                     INDENT_OUT_MEX(OUTPUT_LEVEL_VERY_PEDANTIC, output_level,
-                                    "---" + GET_NAME(sdg, op) + "(" + (node_id == ENTRY_ID ? "ENTRY" : (node_id == EXIT_ID ? "EXIT" : TM->get_tree_node_const(node_id)->ToString())) + ") bound to " + allocation_information->get_fu_name(fu_unit).first +
-                                        "(" + STR(index) + ")");
+                     auto& ops = GetPointer<functional_unit>(tn)->get_operations();
+                     auto index = 0u;
+                     for(auto o : ops)
+                     {
+                        if(GetPointer<operation>(o)->get_name() == sdg->CGetOpNodeInfo(op)->GetOperation())
+                           break;
+                        ++index;
+                     }
+                     index = index % multiplicity;
+                     fu.bind(op, fu_unit, index);
+                     easy_bound_vertices.insert(op);
+                     const auto node_id = sdg->CGetOpNodeInfo(op)->GetNodeId();
+                     if(node_id)
+                     {
+                        INDENT_OUT_MEX(OUTPUT_LEVEL_VERY_PEDANTIC, output_level,
+                                       "---" + GET_NAME(sdg, op) + "(" + (node_id == ENTRY_ID ? "ENTRY" : (node_id == EXIT_ID ? "EXIT" : TM->get_tree_node_const(node_id)->ToString())) + ") bound to " + allocation_information->get_fu_name(fu_unit).first +
+                                           "(" + STR(index) + ")");
+                     }
                   }
                }
             }
          }
       }
-   }
-   INDENT_OUT_MEX(OUTPUT_LEVEL_MINIMUM, output_level, "---Bound operations:" + STR(easy_bound_vertices.size()) + "/" + STR(boost::num_vertices(*sdg)));
+      INDENT_OUT_MEX(OUTPUT_LEVEL_MINIMUM, output_level, "---Bound operations:" + STR(easy_bound_vertices.size()) + "/" + STR(boost::num_vertices(*sdg)));
    }
    STOP_TIME(step_time);
    if(output_level >= OUTPUT_LEVEL_MINIMUM and output_level <= OUTPUT_LEVEL_PEDANTIC)
