--- conflicted
+++ resolved
@@ -213,49 +213,10 @@
          }
       }
    }
-<<<<<<< HEAD
    INDENT_OUT_MEX(OUTPUT_LEVEL_MINIMUM, output_level,
                   "---Bound operations:" + STR(easy_bound_vertices.size()) + "/" + STR(boost::num_vertices(*sdg)));
 
-   if(output_level >= OUTPUT_LEVEL_MINIMUM and output_level <= OUTPUT_LEVEL_PEDANTIC)
-=======
-   else
-   {
-      CustomOrderedSet<vertex> easy_bound_vertices;
-      for(const auto op : sdg->CGetOperations())
-      {
-         if(fu.get_index(op) != INFINITE_UINT)
-         {
-            continue;
-         }
-         fu_unit = fu.get_assign(op);
-         if(allocation_information->is_vertex_bounded(fu_unit) ||
-            (allocation_information->is_memory_unit(fu_unit) &&
-             (!allocation_information->is_readonly_memory_unit(fu_unit) ||
-              (!allocation_information->is_one_cycle_direct_access_memory_unit(fu_unit) &&
-               (!parameters->isOption(OPT_rom_duplication) || !parameters->getOption<bool>(OPT_rom_duplication)))) &&
-             allocation_information->get_number_channels(fu_unit) == 1) ||
-            n_shared_fu.find(fu_unit)->second == 1)
-         {
-            fu.bind(op, fu_unit, 0);
-            easy_bound_vertices.insert(op);
-            const auto node_id = sdg->CGetOpNodeInfo(op)->GetNodeId();
-            if(node_id)
-            {
-               INDENT_OUT_MEX(OUTPUT_LEVEL_VERY_PEDANTIC, output_level,
-                              "---" + GET_NAME(sdg, op) + "(" +
-                                  (node_id == ENTRY_ID ?
-                                       "ENTRY" :
-                                       (node_id == EXIT_ID ? "EXIT" : TM->get_tree_node_const(node_id)->ToString())) +
-                                  ") bound to " + allocation_information->get_fu_name(fu_unit).first + "(0)");
-            }
-         }
-      }
-      INDENT_OUT_MEX(OUTPUT_LEVEL_MINIMUM, output_level,
-                     "---Bound operations:" + STR(easy_bound_vertices.size()) + "/" + STR(boost::num_vertices(*sdg)));
-   }
    if(output_level >= OUTPUT_LEVEL_MINIMUM && output_level <= OUTPUT_LEVEL_PEDANTIC)
->>>>>>> 9f345016
    {
       STOP_TIME(step_time);
       INDENT_OUT_MEX(OUTPUT_LEVEL_MINIMUM, output_level,
