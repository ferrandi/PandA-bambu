--- conflicted
+++ resolved
@@ -164,11 +164,7 @@
    auto key = std::make_pair(unit, index);
    if(operations.find(key) == operations.end())
    {
-<<<<<<< HEAD
-      operations.insert(std::pair<std::pair<unsigned int,unsigned int>, OpVertexSet>(key, OpVertexSet(op_graph)));
-=======
       operations.insert(std::pair<std::pair<unsigned int, unsigned int>, OpVertexSet>(key, OpVertexSet(op_graph)));
->>>>>>> f84dbe72
    }
    operations.at(key).insert(v);
    if(index != INFINITE_UINT)
@@ -298,11 +294,7 @@
       killing_vars.insert(it_mu->second);
       reverse_memory_units[it_mu->second] = it_mu->first;
    }
-<<<<<<< HEAD
-   for(auto kv :killing_vars)
-=======
    for(auto kv : killing_vars)
->>>>>>> f84dbe72
    {
       structural_objectRef port_proxy_in1 = curr_gate->find_member("proxy_in1_" + STR(kv), port_o_K, curr_gate);
       if(port_proxy_in1)
@@ -502,11 +494,7 @@
    const structural_managerRef SM = HLS->datapath;
 
    /// unique id identifier
-<<<<<<< HEAD
-   unsigned int unique_id=0;
-=======
    unsigned int unique_id = 0;
->>>>>>> f84dbe72
 
    /// initialize resource sharing to false
    has_resource_sharing_p = !HLS->Rreg->is_all_regs_without_enable(); // it assumes that HLS->Rreg->add_to_SM is called first and then HLS->Rfu->add_to_SM
@@ -872,12 +860,7 @@
             const technology_nodeRef fu_lib_unit = allocation_information->get_fu(i);
             const OpVertexSet& mapped_operations = get_operations(i, num);
             THROW_ASSERT(fu_lib_unit, "functional unit not available: check the library given. Component: " + allocation_information->get_fu_name(i).first);
-<<<<<<< HEAD
-            curr_gate = add_gate(HLSMgr, HLS, fu_lib_unit, name, allocation_information->is_direct_proxy_memory_unit(i) or allocation_information->is_indirect_access_memory_unit(i) ? OpVertexSet(op_graph) : mapped_operations,
-                                 clock_port, reset_port);
-=======
             curr_gate = add_gate(HLSMgr, HLS, fu_lib_unit, name, allocation_information->is_direct_proxy_memory_unit(i) or allocation_information->is_indirect_access_memory_unit(i) ? OpVertexSet(op_graph) : mapped_operations, clock_port, reset_port);
->>>>>>> f84dbe72
             has_resource_sharing_p = has_resource_sharing_p || (mapped_operations.size() > 1);
             std::string current_op;
             if(mapped_operations.size())
@@ -1318,10 +1301,6 @@
    }
 }
 
-<<<<<<< HEAD
-
-=======
->>>>>>> f84dbe72
 bool jms_sorter::operator()(const structural_objectRef& a, const structural_objectRef& b) const
 {
    return a->get_path() < b->get_path();
