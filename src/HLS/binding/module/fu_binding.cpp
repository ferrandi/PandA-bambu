/*
 *
 *                   _/_/_/    _/_/   _/    _/ _/_/_/    _/_/
 *                  _/   _/ _/    _/ _/_/  _/ _/   _/ _/    _/
 *                 _/_/_/  _/_/_/_/ _/  _/_/ _/   _/ _/_/_/_/
 *                _/      _/    _/ _/    _/ _/   _/ _/    _/
 *               _/      _/    _/ _/    _/ _/_/_/  _/    _/
 *
 *             ***********************************************
 *                              PandA Project
 *                     URL: http://panda.dei.polimi.it
 *                       Politecnico di Milano - DEIB
 *                        System Architectures Group
 *             ***********************************************
 *              Copyright (C) 2004-2023 Politecnico di Milano
 *
 *   This file is part of the PandA framework.
 *
 *   The PandA framework is free software; you can redistribute it and/or modify
 *   it under the terms of the GNU General Public License as published by
 *   the Free Software Foundation; either version 3 of the License, or
 *   (at your option) any later version.
 *
 *   This program is distributed in the hope that it will be useful,
 *   but WITHOUT ANY WARRANTY; without even the implied warranty of
 *   MERCHANTABILITY or FITNESS FOR A PARTICULAR PURPOSE.  See the
 *   GNU General Public License for more details.
 *
 *   You should have received a copy of the GNU General Public License
 *   along with this program.  If not, see <http://www.gnu.org/licenses/>.
 *
 */
/**
 * @file fu_binding.cpp
 * @brief Class implementation of the functional-unit binding data structure.
 *
 *
 * @author Fabrizio Ferrandi <fabrizio.ferrandi@polimi.it>
 * @author Christian Pilato <pilato@elet.polimi.it>
 * $Revision$
 * $Date$
 * Last modified by $Author$
 *
 */

#include "fu_binding.hpp"

#include "fu_binding_cs.hpp"
#include "funit_obj.hpp"

#include "call_graph_manager.hpp"
#include "hls.hpp"
#include "hls_manager.hpp"
#include "hls_target.hpp"
#include "memory.hpp"
#include "memory_allocation.hpp"
#include "memory_cs.hpp"
#include "memory_symbol.hpp"
#include "omp_functions.hpp"
#include "reg_binding.hpp"

#include "functions.hpp"

#include "structural_manager.hpp"
#include "structural_objects.hpp"

#include "constant_strings.hpp"

#include "utility.hpp"

#include "behavioral_helper.hpp"
#include "tree_helper.hpp"
#include "tree_manager.hpp"
#include "tree_node.hpp"
#include "tree_reindex.hpp"

#include "conn_binding.hpp"

#include "library_manager.hpp"
#include "technology_manager.hpp"
#include "technology_node.hpp"

#include <boost/algorithm/string/replace.hpp>

#include "Parameter.hpp"

/// design_flows/backend/ToHDL include
#include "language_writer.hpp"

/// HLS/module_allocation
#include "allocation_information.hpp"

/// STD include
#include "custom_set.hpp"
#include <algorithm>
#include <fstream>
#include <limits>
#include <string>
#include <utility>
#include <vector>

/// utility include
#include "fileIO.hpp"
#include "math_function.hpp"
#include "string_manipulation.hpp"

const unsigned int fu_binding::UNKNOWN = std::numeric_limits<unsigned int>::max();

fu_binding::fu_binding(const HLS_managerConstRef _HLSMgr, const unsigned int _function_id,
                       const ParameterConstRef _parameters)
    : allocation_information(_HLSMgr->get_HLS(_function_id)->allocation_information),
      TreeM(_HLSMgr->get_tree_manager()),
      op_graph(_HLSMgr->CGetFunctionBehavior(_function_id)->CGetOpGraph(FunctionBehavior::DFG)),
      parameters(_parameters),
      debug_level(_parameters->get_class_debug_level(GET_CLASS(*this))),
      has_resource_sharing_p(true)
{
}

fu_binding::fu_binding(const fu_binding& original)
    : unique_table(original.unique_table),
      operations(original.operations),
      op_binding(original.op_binding),
      allocation_information(original.allocation_information),
      TreeM(original.TreeM),
      op_graph(original.op_graph),
      parameters(original.parameters),
      debug_level(parameters->get_class_debug_level(GET_CLASS(*this))),
      has_resource_sharing_p(original.has_resource_sharing_p)
{
}

fu_binding::~fu_binding() = default;

fu_bindingRef fu_binding::create_fu_binding(const HLS_managerConstRef _HLSMgr, const unsigned int _function_id,
                                            const ParameterConstRef _parameters)
{
   if(_parameters->isOption(OPT_context_switch))
   {
      auto omp_functions = GetPointer<OmpFunctions>(_HLSMgr->Rfuns);
      bool found = false;
      if(omp_functions->kernel_functions.find(_function_id) != omp_functions->kernel_functions.end())
      {
         found = true;
      }
      if(omp_functions->hierarchical_functions.find(_function_id) != omp_functions->hierarchical_functions.end())
      {
         found = true;
      }
      if(omp_functions->parallelized_functions.find(_function_id) != omp_functions->parallelized_functions.end())
      {
         found = true;
      }
      if(omp_functions->atomic_functions.find(_function_id) != omp_functions->atomic_functions.end())
      {
         found = true;
      }
      if(found)
      {
         return fu_bindingRef(new fu_binding_cs(_HLSMgr, _function_id, _parameters));
      }
      else
      {
         return fu_bindingRef(new fu_binding(_HLSMgr, _function_id, _parameters));
      }
   }
   else
   {
      return fu_bindingRef(new fu_binding(_HLSMgr, _function_id, _parameters));
   }
}

void fu_binding::bind(const vertex& v, unsigned int unit, unsigned int index)
{
   const auto key = std::make_pair(unit, index);
   if(!unique_table.count(key))
   {
      unique_table[key] =
          generic_objRef(new funit_obj(allocation_information->get_string_name(unit) + "_i" + STR(index), unit, index));
   }
   const auto statement_index = op_graph->CGetOpNodeInfo(v)->GetNodeId();
   op_binding[statement_index] = unique_table[key];
   if(!operations.count(key))
   {
      operations.insert(std::make_pair(key, OpVertexSet(op_graph)));
   }
   operations.at(key).insert(v);
   if(index != INFINITE_UINT)
   {
      update_allocation(unit, index + 1);
   }
}

OpVertexSet fu_binding::get_operations(unsigned int unit, unsigned int index) const
{
   if(operations.find(std::make_pair(unit, index)) == operations.end())
   {
      return OpVertexSet(op_graph);
   }
   return operations.find(std::make_pair(unit, index))->second;
}

const funit_obj& fu_binding::operator[](const vertex& v)
{
   const auto statement_index = op_graph->CGetOpNodeInfo(v)->GetNodeId();
   THROW_ASSERT(op_binding.count(statement_index), "vertex not preset");
   return *(GetPointer<funit_obj>(op_binding.at(statement_index)));
}

bool fu_binding::is_assigned(const vertex& v) const
{
   const auto statement_index = op_graph->CGetOpNodeInfo(v)->GetNodeId();
   return is_assigned(statement_index);
}

bool fu_binding::is_assigned(const unsigned int statement_index) const
{
   return op_binding.count(statement_index);
}

std::list<unsigned int> fu_binding::get_allocation_list() const
{
   std::list<unsigned int> allocation_list;
   for(const auto alloc : allocation_map)
   {
      if(alloc.second > 0)
      {
         allocation_list.push_back(alloc.first);
      }
   }
   return allocation_list;
}

void fu_binding::update_allocation(unsigned int unit, unsigned int number)
{
   if(number > allocation_map[unit])
   {
      allocation_map[unit] = number;
   }
}

unsigned int fu_binding::get_assign(vertex const& v) const
{
   const auto statement_index = op_graph->CGetOpNodeInfo(v)->GetNodeId();
   return get_assign(statement_index);
}

unsigned int fu_binding::get_assign(const unsigned int statement_index) const
{
   THROW_ASSERT(op_binding.find(statement_index) != op_binding.end(),
                "Operation " + TreeM->get_tree_node_const(statement_index)->ToString() + " not assigned");
   THROW_ASSERT(GetPointer<funit_obj>(op_binding.find(statement_index)->second), "");
   return GetPointer<funit_obj>(op_binding.at(statement_index))->get_fu();
}

std::string fu_binding::get_fu_name(vertex const& v) const
{
   return allocation_information->get_string_name(get_assign(v));
}

unsigned int fu_binding::get_index(vertex const& v) const
{
   const auto statement_index = op_graph->CGetOpNodeInfo(v)->GetNodeId();
   return GetPointer<funit_obj>(op_binding.at(statement_index))->get_index();
}

structural_objectRef fu_binding::add_gate(const HLS_managerRef HLSMgr, const hlsRef HLS, const technology_nodeRef fu,
                                          const std::string& name, const OpVertexSet& ops,
                                          structural_objectRef clock_port, structural_objectRef reset_port) const
{
   const auto FB = HLSMgr->CGetFunctionBehavior(HLS->functionId);
   const auto data = FB->CGetOpGraph(FunctionBehavior::CFG);
   const auto& SM = HLS->datapath;
   const auto circuit = SM->get_circ();
   structural_objectRef curr_gate(new component_o(debug_level, circuit));
   /// creating structural_manager starting from technology_node
   structural_objectRef curr_lib_instance;
   if(GetPointerS<functional_unit>(fu)->fu_template_name == "")
   {
      curr_lib_instance = GetPointer<functional_unit>(fu)->CM->get_circ();
   }
   else
   {
      const auto template_name = GetPointer<functional_unit>(fu)->fu_template_name;
      const auto library_name = HLS->HLS_T->get_technology_manager()->get_library(template_name);
      curr_lib_instance =
          GetPointerS<functional_unit>(GetPointerS<functional_unit_template>(
                                           HLS->HLS_T->get_technology_manager()->get_fu(template_name, library_name))
                                           ->FU)
              ->CM->get_circ();
   }
   THROW_ASSERT(curr_lib_instance, "structural description not provided: check the library given. Component: " +
                                       GetPointerS<functional_unit>(fu)->functional_unit_name);

   curr_lib_instance->copy(curr_gate);
   if(ops.size() == 1)
   {
      curr_gate->set_id("fu_" + GET_NAME(data, *(ops.begin())));
   }
   else
   {
      THROW_ASSERT(!name.empty(), "cannot name the added gate if the name is empty");
      curr_gate->set_id(name);
   }

   /// connecting clock and reset ports, if any
   const auto port_ck = curr_gate->find_member(CLOCK_PORT_NAME, port_o_K, curr_gate);
   if(port_ck)
   {
      SM->add_connection(clock_port, port_ck);
   }
   const auto port_rst = curr_gate->find_member(RESET_PORT_NAME, port_o_K, curr_gate);
   if(port_rst)
   {
      SM->add_connection(reset_port, port_rst);
   }
   GetPointerS<module>(circuit)->add_internal_object(curr_gate);

   return curr_gate;
}

void fu_binding::kill_proxy_memory_units(std::map<unsigned int, unsigned int>& memory_units,
                                         structural_objectRef curr_gate,
                                         std::map<unsigned int, std::list<structural_objectRef>>& var_call_sites_rel,
                                         std::map<unsigned int, unsigned int>& reverse_memory_units)
{
   /// compute the set of killing vars
   OrderedSetStd<unsigned int> killing_vars;
   const auto it_mu_end = memory_units.end();
   for(auto it_mu = memory_units.begin(); it_mu != it_mu_end; ++it_mu)
   {
      killing_vars.insert(it_mu->second);
      reverse_memory_units[it_mu->second] = it_mu->first;
   }
   for(const auto kv : killing_vars)
   {
      structural_objectRef port_proxy_in1 = curr_gate->find_member("proxy_in1_" + STR(kv), port_o_K, curr_gate);
      if(port_proxy_in1)
      {
         var_call_sites_rel[kv].push_back(curr_gate);
         GetPointer<port_o>(port_proxy_in1)->set_is_memory(false);
         for(const auto p_name : {"proxy_in2_", "proxy_in3_", "proxy_out1_", "proxy_sel_LOAD_", "proxy_sel_STORE_"})
         {
            const auto port = curr_gate->find_member(p_name + STR(kv), port_o_K, curr_gate);
            GetPointerS<port_o>(port)->set_is_memory(false);
         }
      }
   }
}

void fu_binding::kill_proxy_function_units(std::map<unsigned int, std::string>& wrapped_units,
                                           structural_objectRef curr_gate,
                                           std::map<std::string, std::list<structural_objectRef>>& fun_call_sites_rel,
                                           std::map<std::string, unsigned int>& reverse_wrapped_units)
{
   /// compute the set of killing functions
   OrderedSetStd<std::string> killing_funs;
   const auto it_mu_end = wrapped_units.end();
   for(auto it_mu = wrapped_units.begin(); it_mu != it_mu_end; ++it_mu)
   {
      killing_funs.insert(it_mu->second);
      reverse_wrapped_units[it_mu->second] = it_mu->first;
   }
   for(const auto& fun_name : killing_funs)
   {
      auto inPortSize = static_cast<unsigned int>(GetPointer<module>(curr_gate)->get_in_port_size());
      for(unsigned int currentPort = 0; currentPort < inPortSize; ++currentPort)
      {
         structural_objectRef curr_port = GetPointer<module>(curr_gate)->get_in_port(currentPort);
         if(!GetPointer<port_o>(curr_port)->get_is_memory())
         {
            continue;
         }
         std::string port_name = curr_port->get_id();
         if(boost::algorithm::starts_with(port_name, PROXY_PREFIX))
         {
            size_t found = port_name.rfind(fun_name);
            if(found != std::string::npos && found + fun_name.size() == port_name.size())
            {
               GetPointer<port_o>(curr_port)->set_is_memory(false);
               if(std::find(fun_call_sites_rel[fun_name].begin(), fun_call_sites_rel[fun_name].end(), curr_gate) ==
                  fun_call_sites_rel[fun_name].end())
               {
                  fun_call_sites_rel[fun_name].push_back(curr_gate);
               }
            }
         }
      }
      auto outPortSize = static_cast<unsigned int>(GetPointer<module>(curr_gate)->get_out_port_size());
      for(unsigned int currentPort = 0; currentPort < outPortSize; ++currentPort)
      {
         structural_objectRef curr_port = GetPointer<module>(curr_gate)->get_out_port(currentPort);
         if(!GetPointer<port_o>(curr_port)->get_is_memory())
         {
            continue;
         }
         std::string port_name = curr_port->get_id();
         size_t found = port_name.rfind(fun_name);
         if(found != std::string::npos && found + fun_name.size() == port_name.size())
         {
            GetPointer<port_o>(curr_port)->set_is_memory(false);
            if(std::find(fun_call_sites_rel[fun_name].begin(), fun_call_sites_rel[fun_name].end(), curr_gate) ==
               fun_call_sites_rel[fun_name].end())
            {
               fun_call_sites_rel[fun_name].push_back(curr_gate);
            }
         }
      }
   }
}

void fu_binding::manage_killing_memory_proxies(
    std::map<unsigned int, structural_objectRef>& mem_obj, std::map<unsigned int, unsigned int>& reverse_memory_units,
    std::map<unsigned int, std::list<structural_objectRef>>& var_call_sites_rel, const structural_managerRef SM,
    const hlsRef HLS, unsigned int& _unique_id)
{
   const auto circuit = SM->get_circ();
   for(const auto& vcsr : var_call_sites_rel)
   {
      const auto& var = vcsr.first;
      const auto& proxies = vcsr.second;

      THROW_ASSERT(reverse_memory_units.count(var), "var not found");
      const auto storage_fu_id = reverse_memory_units.at(var);
      THROW_ASSERT(mem_obj.count(storage_fu_id), "storage_fu not found: " + STR(storage_fu_id));
      const auto storage_fu = mem_obj.at(storage_fu_id);
      const auto storage_port_out = storage_fu->find_member("proxy_out1", port_o_K, storage_fu);
      THROW_ASSERT(storage_port_out, "missing proxy_out1 port");
      const auto storage_port_out_sign = [&]() {
         if(storage_port_out->get_kind() == port_vector_o_K)
         {
            return SM->add_sign_vector(storage_port_out->get_id() + "_" + STR(var),
                                       GetPointerS<port_o>(storage_port_out)->get_ports_size(), circuit,
                                       storage_port_out->get_typeRef());
         }
         return SM->add_sign(storage_port_out->get_id() + "_" + STR(var), circuit, storage_port_out->get_typeRef());
      }();
      SM->add_connection(storage_port_out_sign, storage_port_out);

      const auto proxy_ports = [&]() {
         std::vector<structural_objectRef> ports;
         for(const auto& pname : {"proxy_in1", "proxy_in2", "proxy_in3", "proxy_sel_LOAD", "proxy_sel_STORE"})
         {
            const auto port = storage_fu->find_member(pname, port_o_K, storage_fu);
            THROW_ASSERT(port, "missing port " + STR(pname));
            ports.push_back(port);
         }
         return ports;
      }();
      std::map<structural_objectRef, std::list<structural_objectRef>, jms_sorter> to_be_merged;
      const auto var_suffix = "_" + STR(var);
      for(const auto& proxied_unit : proxies)
      {
         const auto port_out = proxied_unit->find_member("proxy_out1" + var_suffix, port_o_K, proxied_unit);
         THROW_ASSERT(port_out, "missing proxied proxy_out1 port");
         SM->add_connection(storage_port_out_sign, port_out);

         for(const auto& pport : proxy_ports)
         {
            const auto port = proxied_unit->find_member(pport->get_id() + var_suffix, port_o_K, proxied_unit);
            if(port)
            {
               to_be_merged[pport].push_back(port);
            }
         }
      }
      join_merge_split(SM, HLS, to_be_merged, circuit, _unique_id);
   }
}

void fu_binding::manage_killing_function_proxies(
    std::map<unsigned int, structural_objectRef>& fun_obj, std::map<std::string, unsigned int>& reverse_function_units,
    std::map<std::string, std::list<structural_objectRef>>& fun_call_sites_rel, const structural_managerRef SM,
    const hlsRef HLS, unsigned int& _unique_id)
{
   const auto circuit = SM->get_circ();
   for(const auto& fcsr : fun_call_sites_rel)
   {
      const auto& fun = fcsr.first;
      const auto& proxies = fcsr.second;
      THROW_ASSERT(reverse_function_units.count(fun), "fun not found");
      const auto wrapped_fu_unit_id = reverse_function_units.at(fun);
      THROW_ASSERT(fun_obj.count(wrapped_fu_unit_id), "wrapped_fu_unit not found");
      const auto wrapped_fu_unit = fun_obj.at(wrapped_fu_unit_id);
      std::map<structural_objectRef, std::list<structural_objectRef>, jms_sorter> to_be_merged;

      const auto inPortSize = GetPointer<module>(wrapped_fu_unit)->get_in_port_size();
      for(auto currentPort = 0U; currentPort < inPortSize; ++currentPort)
      {
         const auto curr_port = GetPointerS<module>(wrapped_fu_unit)->get_in_port(currentPort);
         const auto port_name = curr_port->get_id();
         if(boost::algorithm::starts_with(port_name, PROXY_PREFIX))
         {
            for(const auto& proxied_unit : proxies)
            {
               const auto port_proxy_in_i = proxied_unit->find_member(port_name + "_" + fun, port_o_K, proxied_unit);
               if(port_proxy_in_i)
               {
                  to_be_merged[curr_port].push_back(port_proxy_in_i);
               }
            }
         }
      }
      const auto outPortSize = GetPointer<module>(wrapped_fu_unit)->get_out_port_size();
      for(auto currentPort = 0U; currentPort < outPortSize; ++currentPort)
      {
         const auto wrapped_port_proxy_out_i = GetPointerS<module>(wrapped_fu_unit)->get_out_port(currentPort);
         const auto port_name = wrapped_port_proxy_out_i->get_id();
         if(boost::algorithm::starts_with(port_name, PROXY_PREFIX))
         {
            structural_objectRef wrapped_port_proxy_out_i_sign;
            for(const auto& proxied_unit : proxies)
            {
               const auto port_proxy_out_i = proxied_unit->find_member(port_name + "_" + fun, port_o_K, proxied_unit);
               if(port_proxy_out_i)
               {
                  if(!wrapped_port_proxy_out_i_sign)
                  {
                     if(wrapped_port_proxy_out_i->get_kind() == port_vector_o_K)
                     {
                        wrapped_port_proxy_out_i_sign =
                            SM->add_sign_vector(wrapped_port_proxy_out_i->get_id() + "_" + fun,
                                                GetPointer<port_o>(wrapped_port_proxy_out_i)->get_ports_size(), circuit,
                                                wrapped_port_proxy_out_i->get_typeRef());
                     }
                     else
                     {
                        wrapped_port_proxy_out_i_sign = SM->add_sign(wrapped_port_proxy_out_i->get_id() + "_" + fun,
                                                                     circuit, wrapped_port_proxy_out_i->get_typeRef());
                     }
                     SM->add_connection(wrapped_port_proxy_out_i_sign, wrapped_port_proxy_out_i);
                  }
                  SM->add_connection(wrapped_port_proxy_out_i_sign, port_proxy_out_i);
               }
            }
         }
      }
      join_merge_split(SM, HLS, to_be_merged, circuit, _unique_id);
   }
}

void fu_binding::add_to_SM(const HLS_managerRef HLSMgr, const hlsRef HLS, structural_objectRef clock_port,
                           structural_objectRef reset_port)
{
   INDENT_DBG_MEX(DEBUG_LEVEL_VERY_PEDANTIC, debug_level, "-->Adding functional units to circuit");
   const auto SM = HLS->datapath;
   const auto TechM = HLS->HLS_T->get_technology_manager();

   /// unique id identifier
   unsigned int unique_id = 0U;

   /// initialize resource sharing to false
   has_resource_sharing_p = !HLS->Rreg->is_all_regs_without_enable(); // it assumes that HLS->Rreg->add_to_SM is called
                                                                      // first and then HLS->Rfu->add_to_SM

   const auto circuit = SM->get_circ();

   std::list<structural_objectRef> memory_modules;

   /// add the MEMCPY_STD component when parameters has to be copied into the local store
   const auto FB = HLSMgr->CGetFunctionBehavior(HLS->functionId);
   const auto function_parameters = FB->CGetBehavioralHelper()->get_parameters();
   unsigned int sign_id = 0;
   const auto start_port = GetPointer<module>(circuit)->find_member(START_PORT_NAME, port_o_K, circuit);
   const auto done_port = GetPointer<module>(circuit)->find_member(DONE_PORT_NAME, port_o_K, circuit);
   structural_objectRef in_chain = start_port;
   INDENT_DBG_MEX(DEBUG_LEVEL_VERY_PEDANTIC, debug_level, "-->Adding parameter ports");
   for(const auto& function_parameter : function_parameters)
   {
      if(HLSMgr->Rmem->is_parm_decl_copied(function_parameter) &&
         !HLSMgr->Rmem->is_parm_decl_stored(function_parameter))
      {
         PRINT_DBG_MEX(DEBUG_LEVEL_PEDANTIC, debug_level, "Managing parameter copy: " + STR(function_parameter));
         const auto fu_lib_unit = TechM->get_fu(MEMCPY_STD, WORK_LIBRARY);
         THROW_ASSERT(fu_lib_unit,
                      "functional unit not available: check the library given. Component: " + std::string(MEMCPY_STD));
         const auto curr_gate = add_gate(HLSMgr, HLS, fu_lib_unit, "parameter_manager_" + STR(function_parameter),
                                         OpVertexSet(op_graph), clock_port, reset_port);
         const auto curr_gate_m = GetPointerS<module>(curr_gate);
         const auto port_obj = HLS->Rconn->get_port(function_parameter, conn_binding::IN);
         const auto in_par = port_obj->get_out_sign();
         const auto src = curr_gate_m->find_member("src", port_o_K, curr_gate);
         SM->add_connection(in_par, src);
         const auto dest = curr_gate_m->find_member("dest", port_o_K, curr_gate);

         const auto const_obj = SM->add_module_from_technology_library(
             "memcpy_dest_" + HLSMgr->Rmem->get_symbol(function_parameter, HLS->functionId)->get_symbol_name(),
             CONSTANT_STD, LIBRARY_STD, circuit, TechM);
         const_obj->SetParameter("value",
                                 HLSMgr->Rmem->get_symbol(function_parameter, HLS->functionId)->get_symbol_name());
         const auto name = "out_const_memcpy_dest_" +
                           HLSMgr->Rmem->get_symbol(function_parameter, HLS->functionId)->get_symbol_name();
         const auto dest_sign = SM->add_sign(name, circuit, dest->get_typeRef());
         const auto out_port = const_obj->find_member("out1", port_o_K, const_obj);
         // customize output port size
         out_port->type_resize(STD_GET_SIZE(dest->get_typeRef()));
         SM->add_connection(dest_sign, out_port);
         SM->add_connection(dest, dest_sign);
         const auto n = curr_gate_m->find_member("len", port_o_K, curr_gate);
         const auto n_obj = SM->add_constant(
             "constant_len_" + STR(function_parameter), circuit, n->get_typeRef(),
             STR(tree_helper::Size(tree_helper::CGetType(TreeM->CGetTreeReindex(function_parameter))) / 8));
         SM->add_connection(n, n_obj);
         THROW_ASSERT(in_chain, "missing in chain element");
         const auto start_obj = curr_gate_m->find_member(START_PORT_NAME, port_o_K, curr_gate);

         if(HLS->registered_inputs && in_chain == start_port)
         {
            const auto delay_unit = [&]() {
               const auto reset_type = parameters->getOption<std::string>(OPT_reset_type);
               return TechM->get_fu(reset_type == "sync" ? flipflop_SR : flipflop_AR, LIBRARY_STD);
            }();
            THROW_ASSERT(delay_unit, "");
            const auto delay_gate = add_gate(HLSMgr, HLS, delay_unit, "start_delayed_" + STR(function_parameter),
                                             OpVertexSet(op_graph), clock_port, reset_port);
            const auto sign =
                SM->add_sign(START_PORT_NAME + STR("_") + STR(sign_id), circuit, start_obj->get_typeRef());
            ++sign_id;
            SM->add_connection(sign, in_chain);
            SM->add_connection(sign, GetPointer<module>(delay_gate)->get_in_port(2));
         }

         if(in_chain == start_port)
         {
            SM->add_connection(in_chain, start_obj);
         }
         else
         {
            const auto sign = SM->add_sign(START_PORT_NAME + STR("_") + STR(sign_id), circuit, in_chain->get_typeRef());
            ++sign_id;
            SM->add_connection(sign, in_chain);
            SM->add_connection(sign, start_obj);
         }
         in_chain = curr_gate_m->find_member(DONE_PORT_NAME, port_o_K, curr_gate);
         manage_module_ports(HLSMgr, HLS, SM, curr_gate, 0);
         memory_modules.push_back(curr_gate);
      }
      else if(HLSMgr->Rmem->is_parm_decl_stored(function_parameter))
      {
         INDENT_DBG_MEX(DEBUG_LEVEL_PEDANTIC, debug_level,
                        "---Managing parameter initialization: " + STR(function_parameter));
         auto bus_data_bitsize = HLSMgr->Rmem->get_bus_data_bitsize();
         auto bus_addr_bitsize = HLSMgr->get_address_bitsize();
         auto bus_size_bitsize = HLSMgr->Rmem->get_bus_size_bitsize();
         unsigned long long bus_tag_bitsize = 0;
         if(HLS->Param->getOption<bool>(OPT_parse_pragma) && HLS->Param->isOption(OPT_context_switch))
         {
            bus_tag_bitsize = GetPointer<memory_cs>(HLSMgr->Rmem)->get_bus_tag_bitsize();
         }
         const auto is_multiport = FB->GetChannelsType() == MemoryAllocation_ChannelsType::MEM_ACC_NN;
         const auto fu_lib_unit = TechM->get_fu(is_multiport ? MEMSTORE_STDN : MEMSTORE_STD, LIBRARY_STD_FU);
         THROW_ASSERT(fu_lib_unit, "functional unit not available: check the library given. Component: " +
                                       STR(is_multiport ? MEMSTORE_STDN : MEMSTORE_STD));
         const auto max_n_ports = FB->GetChannelsNumber();
         const auto curr_gate = add_gate(HLSMgr, HLS, fu_lib_unit, "parameter_manager_" + STR(function_parameter),
                                         OpVertexSet(op_graph), clock_port, reset_port);
         const auto port_obj = HLS->Rconn->get_port(function_parameter, conn_binding::IN);
         const auto in_par = port_obj->get_out_sign();
         const auto data = GetPointer<module>(curr_gate)->find_member("data", port_o_K, curr_gate);
         data->type_resize(STD_GET_SIZE(in_par->get_typeRef()));
         SM->add_connection(in_par, data);

         const auto size = GetPointer<module>(curr_gate)->find_member("size", port_o_K, curr_gate);
         size->type_resize(STD_GET_SIZE(in_par->get_typeRef()));
         const auto size_const_obj = SM->add_module_from_technology_library(
             "size_par_" + HLSMgr->Rmem->get_symbol(function_parameter, HLS->functionId)->get_symbol_name(),
             CONSTANT_STD, LIBRARY_STD, circuit, TechM);
         const std::string parameter_value =
             (static_cast<HDLWriter_Language>(parameters->getOption<unsigned int>(OPT_writer_language)) ==
              HDLWriter_Language::VHDL) ?
                 std::string("\"") +
                     NumberToBinaryString(STD_GET_SIZE(in_par->get_typeRef()), STD_GET_SIZE(in_par->get_typeRef())) +
                     std::string("\"") :
                 STR(STD_GET_SIZE(in_par->get_typeRef()));
         size_const_obj->SetParameter("value", parameter_value);
         const auto size_name =
             "out_const_size_par_" + HLSMgr->Rmem->get_symbol(function_parameter, HLS->functionId)->get_symbol_name();
         const auto size_sign = SM->add_sign(size_name, circuit, size->get_typeRef());
         const auto size_out_port = size_const_obj->find_member("out1", port_o_K, size_const_obj);
         // customize output port size
         size_out_port->type_resize(STD_GET_SIZE(in_par->get_typeRef()));
         SM->add_connection(size_sign, size_out_port);
         SM->add_connection(size, size_sign);

         const auto addr = GetPointer<module>(curr_gate)->find_member("addr", port_o_K, curr_gate);
         addr->type_resize(bus_addr_bitsize);
         const auto const_obj = SM->add_module_from_technology_library(
             "addr_par_" + HLSMgr->Rmem->get_symbol(function_parameter, HLS->functionId)->get_symbol_name(),
             CONSTANT_STD, LIBRARY_STD, circuit, TechM);
         const_obj->SetParameter("value",
                                 HLSMgr->Rmem->get_symbol(function_parameter, HLS->functionId)->get_symbol_name());
         const auto name =
             "out_const_addr_par_" + HLSMgr->Rmem->get_symbol(function_parameter, HLS->functionId)->get_symbol_name();
         const auto addr_sign = SM->add_sign(name, circuit, addr->get_typeRef());
         const auto out_port = const_obj->find_member("out1", port_o_K, const_obj);
         // customize output port size
         out_port->type_resize(bus_addr_bitsize);
         SM->add_connection(addr_sign, out_port);
         SM->add_connection(addr, addr_sign);

         THROW_ASSERT(in_chain, "missing in chain element");
         structural_objectRef start_obj =
             GetPointer<module>(curr_gate)->find_member(START_PORT_NAME, port_o_K, curr_gate);
         if(HLS->registered_inputs && in_chain == start_port)
         {
            technology_nodeRef delay_unit;
            auto reset_type = parameters->getOption<std::string>(OPT_reset_type);
            if(reset_type == "sync")
            {
               delay_unit = TechM->get_fu(flipflop_SR, LIBRARY_STD);
            }
            else
            {
               delay_unit = TechM->get_fu(flipflop_AR, LIBRARY_STD);
            }
            structural_objectRef delay_gate =
                add_gate(HLSMgr, HLS, delay_unit, "start_delayed_" + STR(function_parameter), OpVertexSet(op_graph),
                         clock_port, reset_port);
            structural_objectRef sign =
                SM->add_sign(START_PORT_NAME + STR("_") + STR(sign_id), circuit, start_obj->get_typeRef());
            ++sign_id;
            SM->add_connection(sign, in_chain);
            SM->add_connection(sign, GetPointer<module>(delay_gate)->get_in_port(2));
            in_chain = GetPointer<module>(delay_gate)->get_out_port(0);
         }

         if(in_chain == start_port)
         {
            SM->add_connection(in_chain, start_obj);
         }
         else
         {
            structural_objectRef sign =
                SM->add_sign(START_PORT_NAME + STR("_") + STR(sign_id), circuit, in_chain->get_typeRef());
            ++sign_id;
            SM->add_connection(sign, in_chain);
            SM->add_connection(sign, start_obj);
         }
         in_chain = GetPointer<module>(curr_gate)->find_member(DONE_PORT_NAME, port_o_K, curr_gate);
         /// component specialization
         for(unsigned int i = 0; i < GetPointer<module>(curr_gate)->get_in_port_size(); i++)
         {
            structural_objectRef port = GetPointer<module>(curr_gate)->get_in_port(i);
            if(is_multiport && port->get_kind() == port_vector_o_K && GetPointer<port_o>(port)->get_ports_size() == 0)
            {
               GetPointer<port_o>(port)->add_n_ports(static_cast<unsigned int>(max_n_ports), port);
            }
            port_o::resize_if_busport(bus_size_bitsize, bus_addr_bitsize, bus_data_bitsize, bus_tag_bitsize, port);
         }
         for(unsigned int i = 0; i < GetPointer<module>(curr_gate)->get_out_port_size(); i++)
         {
            structural_objectRef port = GetPointer<module>(curr_gate)->get_out_port(i);
            if(is_multiport && port->get_kind() == port_vector_o_K && GetPointer<port_o>(port)->get_ports_size() == 0)
            {
               GetPointer<port_o>(port)->add_n_ports(static_cast<unsigned int>(max_n_ports), port);
            }
            port_o::resize_if_busport(bus_size_bitsize, bus_addr_bitsize, bus_data_bitsize, bus_tag_bitsize, port);
         }
         manage_module_ports(HLSMgr, HLS, SM, curr_gate, 0);
         memory_modules.push_back(curr_gate);
      }
   }
   INDENT_DBG_MEX(DEBUG_LEVEL_VERY_PEDANTIC, debug_level, "<--Added parameter ports");
   if(in_chain)
   {
      SM->add_connection(in_chain, done_port);
   }
   else
   {
      THROW_ASSERT(!done_port, "done port not connected");
   }

   if(HLS->control_flow_checker)
   {
      structural_objectRef controller_flow_circuit = HLS->control_flow_checker->get_circ();
      structural_objectRef curr_gate = structural_objectRef(new component_o(debug_level, circuit));
      controller_flow_circuit->copy(curr_gate);
      curr_gate->set_id("ControlFlowChecker_i");
      GetPointer<module>(circuit)->add_internal_object(curr_gate);
      structural_objectRef controller_flow_clock = curr_gate->find_member(CLOCK_PORT_NAME, port_o_K, curr_gate);
      SM->add_connection(controller_flow_clock, clock_port);
      structural_objectRef controller_flow_reset = curr_gate->find_member(RESET_PORT_NAME, port_o_K, curr_gate);
      SM->add_connection(controller_flow_reset, reset_port);
      structural_objectRef controller_flow_start = curr_gate->find_member(START_PORT_NAME, port_o_K, curr_gate);
      structural_objectRef start_CFC =
          SM->add_port(START_PORT_NAME_CFC, port_o::IN, circuit,
                       structural_type_descriptorRef(new structural_type_descriptor("bool", 0)));
      SM->add_connection(start_CFC, controller_flow_start);
      structural_objectRef controller_flow_done = curr_gate->find_member(DONE_PORT_NAME, port_o_K, curr_gate);
      structural_objectRef done_CFC =
          SM->add_port(DONE_PORT_NAME_CFC, port_o::IN, circuit,
                       structural_type_descriptorRef(new structural_type_descriptor("bool", 0)));
      SM->add_connection(done_CFC, controller_flow_done);
      structural_objectRef controller_flow_present_state =
          curr_gate->find_member(PRESENT_STATE_PORT_NAME, port_o_K, curr_gate);
      structural_objectRef controller_present_state =
          SM->add_port(PRESENT_STATE_PORT_NAME, port_o::IN, circuit, controller_flow_present_state->get_typeRef());
      SM->add_connection(controller_present_state, controller_flow_present_state);
      structural_objectRef controller_flow_next_state =
          curr_gate->find_member(NEXT_STATE_PORT_NAME, port_o_K, curr_gate);
      structural_objectRef controller_next_state =
          SM->add_port(NEXT_STATE_PORT_NAME, port_o::IN, circuit, controller_flow_next_state->get_typeRef());
      SM->add_connection(controller_next_state, controller_flow_next_state);
      memory_modules.push_back(curr_gate);
   }

   const auto is_sparse_memory =
       parameters->isOption(OPT_sparse_memory) && parameters->getOption<bool>(OPT_sparse_memory);
   std::map<unsigned int, unsigned int> memory_units = allocation_information->get_memory_units();
   std::map<unsigned int, structural_objectRef> mem_obj;
   for(const auto& m : memory_units)
   {
      const auto fu_type_id = m.first;
      auto var = m.second;
      std::string name;
      std::string fun_unit_name = allocation_information->get_fu_name(fu_type_id).first;
      if(allocation_information->is_direct_access_memory_unit(fu_type_id))
      {
         name = "array_" + STR(var);
      }
      else
      {
         THROW_ERROR("Unit not currently supported: " + fun_unit_name);
      }
      const technology_nodeRef fu_lib_unit = allocation_information->get_fu(fu_type_id);
      THROW_ASSERT(fu_lib_unit, "functional unit not available: check the library given. Component: " + fun_unit_name);
      const auto is_splitted_memory = [&]() {
         const auto& memory_type = GetPointerS<const functional_unit>(fu_lib_unit)->memory_type;
         const auto& channels_type = GetPointerS<const functional_unit>(fu_lib_unit)->channels_type;
         return memory_type == MEMORY_TYPE_SYNCHRONOUS_UNALIGNED &&
                (channels_type == CHANNELS_TYPE_MEM_ACC_N1 || channels_type == CHANNELS_TYPE_MEM_ACC_NN);
      }();
      const auto is_sds_memory = [&]() {
         const auto& memory_type = GetPointerS<const functional_unit>(fu_lib_unit)->memory_type;
         return memory_type == MEMORY_TYPE_SYNCHRONOUS_SDS || memory_type == MEMORY_TYPE_SYNCHRONOUS_SDS_BUS ||
                memory_type == MEMORY_TYPE_ASYNCHRONOUS;
      }();

      PRINT_DBG_MEX(DEBUG_LEVEL_PEDANTIC, debug_level,
                    "Memory Unit: " + allocation_information->get_string_name(fu_type_id) + " for variable: " +
                        HLSMgr->CGetFunctionBehavior(HLS->functionId)->CGetBehavioralHelper()->PrintVariable(var));
      const auto base_address = HLSMgr->Rmem->get_symbol(var, HLS->functionId)->get_symbol_name();
      const auto rangesize = HLSMgr->Rmem->get_rangesize(var);
      PRINT_DBG_MEX(DEBUG_LEVEL_PEDANTIC, debug_level, "  - base address: " + STR(base_address));
      PRINT_DBG_MEX(DEBUG_LEVEL_PEDANTIC, debug_level, "  - range size: " + STR(rangesize));
      const auto n_channels = allocation_information->get_number_channels(fu_type_id);
      const auto total_allocated = get_number(fu_type_id);
      const auto n_iterations = std::max(1u, total_allocated);
      for(unsigned int num = 0; num < n_iterations; num += n_channels)
      {
         OpVertexSet operations_set(op_graph);
         for(unsigned int channel_index = 0; channel_index < n_channels && (num + channel_index < total_allocated);
             ++channel_index)
         {
            auto key = std::make_pair(fu_type_id, num + channel_index);
            if(operations.find(key) != operations.end())
            {
               auto opset = operations.at(key);
               operations_set.insert(opset.begin(), opset.end());
            }
         }
         has_resource_sharing_p = has_resource_sharing_p || (operations_set.size() > 1);
         structural_objectRef curr_gate = add_gate(HLSMgr, HLS, fu_lib_unit, name + "_" + STR(num / n_channels),
                                                   OpVertexSet(op_graph), clock_port, reset_port);
         specialise_fu(HLSMgr, HLS, curr_gate, fu_type_id, operations_set, var);
         specialize_memory_unit(HLSMgr, HLS, curr_gate, var, base_address, rangesize, is_splitted_memory,
                                is_sparse_memory, is_sds_memory);
         check_parametrization(curr_gate);
         mem_obj[fu_type_id] = curr_gate;
         for(unsigned int channel_index = 0; (channel_index < n_channels) && ((num + channel_index) < total_allocated);
             ++channel_index)
         {
            generic_objRef module_obj = get(fu_type_id, num + channel_index);
            module_obj->set_structural_obj(curr_gate);
         }
         if(!HLSMgr->Rmem->is_private_memory(var))
         {
            manage_module_ports(HLSMgr, HLS, SM, curr_gate, 0);
            memory_modules.push_back(curr_gate);
         }
      }
   }

   std::map<unsigned int, unsigned int> reverse_memory_units;
   std::map<std::string, unsigned int> reverse_function_units;
   std::map<unsigned int, std::list<structural_objectRef>> var_call_sites_rel;
   std::map<std::string, std::list<structural_objectRef>> fun_call_sites_rel;
   std::map<unsigned int, structural_objectRef> fun_obj;
   std::map<unsigned int, std::string> wrapped_units = allocation_information->get_proxy_wrapped_units();
   for(auto wu = wrapped_units.begin(); wu != wrapped_units.end(); ++wu)
   {
      has_resource_sharing_p = true;
      std::string fun_unit_name = allocation_information->get_fu_name(wu->first).first;
      const technology_nodeRef fu_lib_unit = allocation_information->get_fu(wu->first);
      THROW_ASSERT(fu_lib_unit, "functional unit not available: check the library given. Component: " + fun_unit_name);
      structural_objectRef curr_gate =
          add_gate(HLSMgr, HLS, fu_lib_unit, wu->second + "_instance", OpVertexSet(op_graph), clock_port, reset_port);
      PRINT_DBG_MEX(DEBUG_LEVEL_PEDANTIC, debug_level,
                    "Wrapped Unit: " + allocation_information->get_string_name(wu->first));
      const OpVertexSet& mapped_operations = get_operations(wu->first, 0);
      specialise_fu(HLSMgr, HLS, curr_gate, wu->first, mapped_operations, 0);
      check_parametrization(curr_gate);
      fun_obj[wu->first] = curr_gate;
      kill_proxy_memory_units(memory_units, curr_gate, var_call_sites_rel, reverse_memory_units);
      kill_proxy_function_units(wrapped_units, curr_gate, fun_call_sites_rel, reverse_function_units);
      bool added_memory_element = manage_module_ports(HLSMgr, HLS, SM, curr_gate, 0);
      if(added_memory_element)
      {
         memory_modules.push_back(curr_gate);
      }
      /// propagate memory parameters if contained into the module to be instantiated
      memory::propagate_memory_parameters(curr_gate, HLS->datapath);
   }

   const std::map<unsigned int, unsigned int>& proxy_memory_units = allocation_information->get_proxy_memory_units();
   const std::map<unsigned int, std::string>& proxy_function_units = allocation_information->get_proxy_function_units();

   std::list<std::pair<structural_objectRef, unsigned int>> proxy_memory_units_to_be_renamed_back;
   std::list<std::pair<structural_objectRef, std::string>> proxy_function_units_to_be_renamed_back;

   INDENT_DBG_MEX(DEBUG_LEVEL_VERY_PEDANTIC, debug_level, "-->Specializing functional units");

   for(auto i : this->get_allocation_list())
   {
      INDENT_DBG_MEX(DEBUG_LEVEL_PEDANTIC, debug_level,
                     "-->Functional Unit: " + allocation_information->get_string_name(i));
      if(allocation_information->is_return(i))
      {
         structural_objectRef obj = circuit->find_member(RETURN_PORT_NAME, port_o_K, circuit);
         generic_objRef module_obj = get(i, 0);
         module_obj->set_structural_obj(obj);
      }

      if(!allocation_information->has_to_be_synthetized(i))
      {
         INDENT_DBG_MEX(DEBUG_LEVEL_VERY_PEDANTIC, debug_level, "<--It has not to be synthesized");
         continue;
      }
      bool is_multichannel = allocation_information->get_number_channels(i) > 1;

      for(unsigned int num = 0; num < get_number(i); num++)
      {
         generic_objRef module_obj = get(i, num);
         THROW_ASSERT(module_obj,
                      "module missing: " + allocation_information->get_fu_name(i).first + " instance " + STR(num));
         std::string name = module_obj->get_string();

         structural_objectRef curr_gate;
         if(allocation_information->is_memory_unit(i))
         {
            continue;
         }
         else if(wrapped_units.find(i) != wrapped_units.end())
         {
            curr_gate = fun_obj[i];
         }
         else if(is_multichannel && (num % allocation_information->get_number_channels(i)) != 0)
         {
            auto n_channels = allocation_information->get_number_channels(i);
            generic_objRef true_module_obj = get(i, (num / n_channels) * n_channels);
            curr_gate = true_module_obj->get_structural_obj();
            const OpVertexSet mapped_operations = get_operations(i, num);
            has_resource_sharing_p = has_resource_sharing_p || (mapped_operations.size() > 1);
            const auto ar_var =
                allocation_information->is_proxy_memory_unit(i) ? allocation_information->get_proxy_memory_var(i) : 0;
            specialise_fu(HLSMgr, HLS, curr_gate, i, mapped_operations, ar_var);
            module_obj->set_structural_obj(curr_gate);
         }
         else
         {
            const technology_nodeRef fu_lib_unit = allocation_information->get_fu(i);
            const OpVertexSet mapped_operations = get_operations(i, num);
            THROW_ASSERT(fu_lib_unit, "functional unit not available: check the library given. Component: " +
                                          allocation_information->get_fu_name(i).first);
            curr_gate = add_gate(HLSMgr, HLS, fu_lib_unit, name,
                                 allocation_information->is_direct_proxy_memory_unit(i) ||
                                         allocation_information->is_indirect_access_memory_unit(i) ?
                                     OpVertexSet(op_graph) :
                                     mapped_operations,
                                 clock_port, reset_port);
            has_resource_sharing_p = has_resource_sharing_p || (mapped_operations.size() > 1);
            std::string current_op;
            if(mapped_operations.size())
            {
               current_op = tree_helper::NormalizeTypename(
                   op_graph->CGetOpNodeInfo(*(mapped_operations.begin()))->GetOperation());
            }
            if(current_op == BUILTIN_WAIT_CALL)
            {
               has_resource_sharing_p = true;
               const vertex site = *mapped_operations.begin();
               auto vertex_node_id = op_graph->CGetOpNodeInfo(site)->GetNodeId();

               auto callSiteMemorySym = HLSMgr->Rmem->get_symbol(vertex_node_id, HLS->functionId);
               memory::add_memory_parameter(HLS->datapath, callSiteMemorySym->get_symbol_name(),
                                            STR(callSiteMemorySym->get_address()));
            }
            const auto ar_var =
                allocation_information->is_proxy_memory_unit(i) ? allocation_information->get_proxy_memory_var(i) : 0;
            specialise_fu(HLSMgr, HLS, curr_gate, i, mapped_operations, ar_var);
            check_parametrization(curr_gate);
            if(proxy_memory_units.find(i) != proxy_memory_units.end())
            {
               proxy_memory_units_to_be_renamed_back.push_back(
                   std::make_pair(curr_gate, proxy_memory_units.find(i)->second));
               structural_objectRef port_proxy_in1 = curr_gate->find_member("proxy_in1", port_o_K, curr_gate);
               structural_objectRef port_proxy_in2 = curr_gate->find_member("proxy_in2", port_o_K, curr_gate);
               structural_objectRef port_proxy_in3 = curr_gate->find_member("proxy_in3", port_o_K, curr_gate);
               structural_objectRef port_sel_LOAD = curr_gate->find_member("proxy_sel_LOAD", port_o_K, curr_gate);
               structural_objectRef port_sel_STORE = curr_gate->find_member("proxy_sel_STORE", port_o_K, curr_gate);
               structural_objectRef port_proxy_out1 = curr_gate->find_member("proxy_out1", port_o_K, curr_gate);
               /// rename proxy ports
               std::string var_name = "_" + STR(proxy_memory_units.find(i)->second);
               port_proxy_in1->set_id(port_proxy_in1->get_id() + var_name);
               port_proxy_in2->set_id(port_proxy_in2->get_id() + var_name);
               port_proxy_in3->set_id(port_proxy_in3->get_id() + var_name);
               port_sel_LOAD->set_id(port_sel_LOAD->get_id() + var_name);
               port_sel_STORE->set_id(port_sel_STORE->get_id() + var_name);
               port_proxy_out1->set_id(port_proxy_out1->get_id() + var_name);
            }
            kill_proxy_memory_units(memory_units, curr_gate, var_call_sites_rel, reverse_memory_units);

            if(proxy_function_units.find(i) != proxy_function_units.end())
            {
               std::string fun_name = "_" + STR(proxy_function_units.find(i)->second);
               proxy_function_units_to_be_renamed_back.push_back(
                   std::make_pair(curr_gate, proxy_function_units.find(i)->second));
               auto inPortSize = static_cast<unsigned int>(GetPointer<module>(curr_gate)->get_in_port_size());
               for(unsigned int currentPort = 0; currentPort < inPortSize; ++currentPort)
               {
                  structural_objectRef curr_port = GetPointer<module>(curr_gate)->get_in_port(currentPort);
                  if(!GetPointer<port_o>(curr_port)->get_is_memory())
                  {
                     continue;
                  }
                  std::string port_name = curr_port->get_id();
                  if(boost::algorithm::starts_with(port_name, PROXY_PREFIX))
                  {
                     GetPointer<port_o>(curr_port)->set_id(port_name + fun_name);
                  }
               }
               auto outPortSize = static_cast<unsigned int>(GetPointer<module>(curr_gate)->get_out_port_size());
               for(unsigned int currentPort = 0; currentPort < outPortSize; ++currentPort)
               {
                  structural_objectRef curr_port = GetPointer<module>(curr_gate)->get_out_port(currentPort);
                  if(!GetPointer<port_o>(curr_port)->get_is_memory())
                  {
                     continue;
                  }
                  std::string port_name = curr_port->get_id();
                  if(boost::algorithm::starts_with(port_name, PROXY_PREFIX))
                  {
                     GetPointer<port_o>(curr_port)->set_id(port_name + fun_name);
                  }
               }
            }
            kill_proxy_function_units(wrapped_units, curr_gate, fun_call_sites_rel, reverse_function_units);

            bool added_memory_element = manage_module_ports(HLSMgr, HLS, SM, curr_gate, num);
            if(added_memory_element &&
               std::find(memory_modules.begin(), memory_modules.end(), curr_gate) == memory_modules.end())
            {
               memory_modules.push_back(curr_gate);
            }

            /// propagate memory parameters if contained into the module to be instantiated
            memory::propagate_memory_parameters(curr_gate, HLS->datapath);
         }
         module_obj->set_structural_obj(curr_gate);
      }
      INDENT_DBG_MEX(DEBUG_LEVEL_VERY_PEDANTIC, debug_level, "<--");
   }
   INDENT_DBG_MEX(DEBUG_LEVEL_VERY_PEDANTIC, debug_level, "<--Specialized functional units");
   if(!has_resource_sharing_p)
   {
      INDENT_OUT_MEX(OUTPUT_LEVEL_MINIMUM, HLS->output_level,
                     "---Resources are not shared in function " +
                         HLSMgr->CGetFunctionBehavior(HLS->functionId)->CGetBehavioralHelper()->get_function_name() +
                         ": function pipelining may come for free");
   }

   const auto cg_man = HLSMgr->CGetCallGraphManager();
   const auto top_function_ids = cg_man->GetRootFunctions();
   if(top_function_ids.find(HLS->functionId) != top_function_ids.end() and cg_man->ExistsAddressedFunction())
   {
      const auto addressed_functions = cg_man->GetAddressedFunctions();

      structural_objectRef constBitZero =
          SM->add_module_from_technology_library("constBitZero", CONSTANT_STD, LIBRARY_STD, circuit, TechM);
      structural_objectRef signBitZero =
          SM->add_sign("bitZero", circuit, circuit->find_member(CLOCK_PORT_NAME, port_o_K, circuit)->get_typeRef());
      SM->add_connection(signBitZero, constBitZero->find_member("out1", port_o_K, constBitZero));

      for(const auto& f_id : addressed_functions)
      {
         const auto FUName = functions::GetFUName(tree_helper::name_function(TreeM, f_id), HLSMgr);

         if(HLSMgr->Rfuns->is_a_proxied_function(FUName))
         {
            continue;
         }

         const auto FU = SM->add_module_from_technology_library(FUName + "_i0", FUName, WORK_LIBRARY, circuit, TechM);

         if(std::find(memory_modules.begin(), memory_modules.end(), FU) == memory_modules.end())
         {
            memory_modules.push_back(FU);
         }

         INDENT_DBG_MEX(DEBUG_LEVEL_VERY_PEDANTIC, debug_level,
                        "---Considering additional top: " + FUName + "@" + STR(f_id));
         if(HLSMgr->Rfuns->has_proxied_shared_functions(f_id))
         {
            auto proxied_shared_functions = HLSMgr->Rfuns->get_proxied_shared_functions(f_id);
#ifndef NDEBUG
            for(const auto& name : proxied_shared_functions)
            {
               INDENT_DBG_MEX(DEBUG_LEVEL_VERY_PEDANTIC, debug_level, "---  proxy shared function: " + name);
            }
#endif
            kill_proxy_function_units(wrapped_units, FU, fun_call_sites_rel, reverse_function_units);
         }

         SM->add_connection(FU->find_member(START_PORT_NAME, port_o_K, FU), signBitZero);

         SM->add_connection(FU->find_member(CLOCK_PORT_NAME, port_o_K, FU),
                            circuit->find_member(CLOCK_PORT_NAME, port_o_K, circuit));

         SM->add_connection(FU->find_member(RESET_PORT_NAME, port_o_K, FU),
                            circuit->find_member(RESET_PORT_NAME, port_o_K, circuit));

         for(const auto additional_parameter :
             HLSMgr->CGetFunctionBehavior(f_id)->CGetBehavioralHelper()->get_parameters())
         {
            std::string parameterName =
                HLSMgr->CGetFunctionBehavior(f_id)->CGetBehavioralHelper()->PrintVariable(additional_parameter);

            structural_objectRef parameterPort = FU->find_member(parameterName, port_o_K, FU);
            structural_objectRef constZeroParam = SM->add_module_from_technology_library(
                "zeroParam_" + FUName + "_" + parameterName, CONSTANT_STD, LIBRARY_STD, circuit, TechM);
            structural_objectRef constZeroOutPort = constZeroParam->find_member("out1", port_o_K, constZeroParam);
            const std::string parameter_value =
                (static_cast<HDLWriter_Language>(parameters->getOption<unsigned int>(OPT_writer_language)) ==
                 HDLWriter_Language::VHDL) ?
                    std::string("\"") + NumberToBinaryString(0, STD_GET_SIZE(parameterPort->get_typeRef())) +
                        std::string("\"") :
                    "0";
            constZeroParam->SetParameter("value", parameter_value);

            constZeroOutPort->type_resize(STD_GET_SIZE(parameterPort->get_typeRef()));

            structural_objectRef signBitZeroParam = SM->add_sign("signZeroParam_" + FUName + "_" + parameterName,
                                                                 SM->get_circ(), constZeroOutPort->get_typeRef());

            SM->add_connection(parameterPort, signBitZeroParam);
            SM->add_connection(constZeroOutPort, signBitZeroParam);
         }
         manage_module_ports(HLSMgr, HLS, SM, FU, 0);
         memory::propagate_memory_parameters(FU, HLS->datapath);
      }
   }
   if(parameters->IsParameter("chained-memory-modules") && parameters->GetParameter<int>("chained-memory-modules") == 1)
   {
      manage_memory_ports_chained(SM, memory_modules, circuit);
   }
   else
   {
      manage_memory_ports_parallel_chained(HLSMgr, SM, memory_modules, circuit, HLS, unique_id);
   }
   INDENT_DBG_MEX(DEBUG_LEVEL_VERY_PEDANTIC, debug_level, "---Managed memory ports");

   /// rename back all the memory proxies ports
   for(const auto& pmutbrb : proxy_memory_units_to_be_renamed_back)
   {
      const auto curr_gate = pmutbrb.first;
      THROW_ASSERT(curr_gate, "missing structural object");
      const auto var_name = "_" + STR(pmutbrb.second);
      for(const auto& pname :
          {"proxy_in1", "proxy_in2", "proxy_in3", "proxy_sel_LOAD", "proxy_sel_STORE", "proxy_out1"})
      {
         const auto port = curr_gate->find_member(pname + var_name, port_o_K, curr_gate);
         port->set_id(pname);
      }
   }
   HLS->Rfu->manage_killing_memory_proxies(mem_obj, reverse_memory_units, var_call_sites_rel, SM, HLS, unique_id);
   INDENT_DBG_MEX(DEBUG_LEVEL_VERY_PEDANTIC, debug_level, "---Managed memory proxies");

   /// rename back all the function proxies ports
   for(const auto& pfutbrb : proxy_function_units_to_be_renamed_back)
   {
      const auto& curr_gate = pfutbrb.first;
      THROW_ASSERT(curr_gate, "missing structural object");
      const auto fun_name = "_" + STR(pfutbrb.second);
      const auto inPortSize = GetPointerS<module>(curr_gate)->get_in_port_size();
      for(auto currentPort = 0U; currentPort < inPortSize; ++currentPort)
      {
         const auto curr_port = GetPointerS<module>(curr_gate)->get_in_port(currentPort);
         const auto port_name = curr_port->get_id();
         if(boost::algorithm::starts_with(port_name, PROXY_PREFIX))
         {
            const auto found = port_name.rfind(fun_name);
            if(found != std::string::npos)
            {
               const auto orig_port_name = port_name.substr(0, found);
               GetPointerS<port_o>(curr_port)->set_id(orig_port_name);
            }
         }
      }
      const auto outPortSize = GetPointerS<module>(curr_gate)->get_out_port_size();
      for(auto currentPort = 0U; currentPort < outPortSize; ++currentPort)
      {
         const auto curr_port = GetPointerS<module>(curr_gate)->get_out_port(currentPort);
         const auto port_name = curr_port->get_id();
         if(boost::algorithm::starts_with(port_name, PROXY_PREFIX))
         {
            const auto found = port_name.rfind(fun_name);
            if(found != std::string::npos)
            {
               const auto orig_port_name = port_name.substr(0, found);
               GetPointerS<port_o>(curr_port)->set_id(orig_port_name);
            }
         }
      }
   }
   HLS->Rfu->manage_killing_function_proxies(fun_obj, reverse_function_units, fun_call_sites_rel, SM, HLS, unique_id);
   INDENT_DBG_MEX(DEBUG_LEVEL_VERY_PEDANTIC, debug_level, "<--Added functional units to circuit");
}

void fu_binding::check_parametrization(structural_objectRef curr_gate)
{
   auto* fu_module = GetPointer<module>(curr_gate);
   NP_functionalityRef np = fu_module->get_NP_functionality();
   if(np)
   {
      std::vector<std::string> param;
      np->get_library_parameters(param);
      auto it_end = param.end();
      for(auto it = param.begin(); it != it_end; ++it)
      {
         THROW_ASSERT(curr_gate->find_member(*it, port_o_K, curr_gate) ||
                          curr_gate->find_member(*it, port_vector_o_K, curr_gate) || curr_gate->ExistsParameter(*it),
                      "parameter not yet specialized: " + *it + " for module " + GET_TYPE_NAME(curr_gate));
      }
   }
}

bool fu_binding::manage_module_ports(const HLS_managerRef HLSMgr, const hlsRef HLS, const structural_managerRef SM,
                                     const structural_objectRef curr_gate, unsigned int num)
{
   const structural_objectRef circuit = SM->get_circ();
   /// creating extern IN port on datapath starting from extern ports on module
   bool added_memory_element = false;
   for(unsigned int j = 0; j < GetPointer<module>(curr_gate)->get_in_port_size(); j++)
   {
      structural_objectRef port_in = GetPointer<module>(curr_gate)->get_in_port(j);
      manage_extern_global_port(HLSMgr, HLS, SM, port_in, port_o::IN, circuit, num);
      if(GetPointer<port_o>(port_in)->get_is_memory())
      {
         added_memory_element = true;
      }
   }
   /// creating extern OUT port on datapath starting from extern ports on module
   for(unsigned int j = 0; j < GetPointer<module>(curr_gate)->get_out_port_size(); j++)
   {
      structural_objectRef port_out = GetPointer<module>(curr_gate)->get_out_port(j);
      manage_extern_global_port(HLSMgr, HLS, SM, port_out, port_o::OUT, circuit, num);
   }
   /// creating extern IO port on datapath starting from extern ports on module
   for(unsigned int j = 0; j < GetPointer<module>(curr_gate)->get_in_out_port_size(); j++)
   {
      structural_objectRef port_in_out = GetPointer<module>(curr_gate)->get_in_out_port(j);
      manage_extern_global_port(HLSMgr, HLS, SM, port_in_out, port_o::IO, circuit, num);
   }
   return added_memory_element;
}

void fu_binding::manage_memory_ports_chained(const structural_managerRef SM,
                                             const std::list<structural_objectRef>& memory_modules,
                                             const structural_objectRef circuit)
{
   std::map<std::string, structural_objectRef> from_ports;
   std::map<std::string, structural_objectRef> primary_outs;
   structural_objectRef cir_port;
   unsigned int sign_id = 0;
   for(const auto& memory_module : memory_modules)
   {
      for(unsigned int j = 0; j < GetPointer<module>(memory_module)->get_in_port_size(); j++)
      {
         structural_objectRef port_i = GetPointer<module>(memory_module)->get_in_port(j);
         if(GetPointer<port_o>(port_i)->get_is_memory() && (!GetPointer<port_o>(port_i)->get_is_global()) &&
            (!GetPointer<port_o>(port_i)->get_is_extern()))
         {
            std::string port_name = GetPointer<port_o>(port_i)->get_id();
            THROW_ASSERT(port_name.substr(1, 3) == "in_", "Expected the \"?in_\" prefix:" + port_name);
            std::string key = port_name.substr(0, 1) + port_name.substr(4); /// trimmed away the "?in_"prefix
            cir_port = circuit->find_member(port_name, port_i->get_kind(), circuit);
            THROW_ASSERT(!cir_port || GetPointer<port_o>(cir_port), "should be a port or null");
            if(!cir_port)
            {
               if(port_i->get_kind() == port_vector_o_K)
               {
                  cir_port = SM->add_port_vector(port_name, port_o::IN, GetPointer<port_o>(port_i)->get_ports_size(),
                                                 circuit, port_i->get_typeRef());
               }
               else
               {
                  cir_port = SM->add_port(port_name, port_o::IN, circuit, port_i->get_typeRef());
               }
               port_o::fix_port_properties(port_i, cir_port);
               SM->add_connection(cir_port, port_i);
            }
            else
            {
               THROW_ASSERT(from_ports.find(key) != from_ports.end(),
                            "somewhere the signal " + key + " should be produced");
               structural_objectRef sign;
               if(port_i->get_kind() == port_vector_o_K)
               {
                  sign =
                      SM->add_sign_vector(key + "_" + std::to_string(sign_id),
                                          GetPointer<port_o>(port_i)->get_ports_size(), circuit, port_i->get_typeRef());
               }
               else
               {
                  sign = SM->add_sign(key + "_" + std::to_string(sign_id), circuit, port_i->get_typeRef());
               }
               ++sign_id;
               SM->add_connection(sign, port_i);
               SM->add_connection(sign, from_ports.find(key)->second);
               from_ports[key] = structural_objectRef();
            }
         }
      }
      for(unsigned int j = 0; j < GetPointer<module>(memory_module)->get_out_port_size(); j++)
      {
         structural_objectRef port_i = GetPointer<module>(memory_module)->get_out_port(j);
         if(GetPointer<port_o>(port_i)->get_is_memory() && (!GetPointer<port_o>(port_i)->get_is_global()) &&
            (!GetPointer<port_o>(port_i)->get_is_extern()))
         {
            std::string port_name = GetPointer<port_o>(port_i)->get_id();
            THROW_ASSERT(port_name.substr(1, 4) == "out_", "Expected the \"?out_\" prefix: " + port_name);
            std::string key = port_name.substr(0, 1) + port_name.substr(5); /// trimmed away the "?out_"prefix
            cir_port = circuit->find_member(port_name, port_i->get_kind(), circuit);
            THROW_ASSERT(!cir_port || GetPointer<port_o>(cir_port), "should be a port or null");
            if(!cir_port)
            {
               if(port_i->get_kind() == port_vector_o_K)
               {
                  cir_port = SM->add_port_vector(port_name, port_o::OUT, GetPointer<port_o>(port_i)->get_ports_size(),
                                                 circuit, port_i->get_typeRef());
               }
               else
               {
                  cir_port = SM->add_port(port_name, port_o::OUT, circuit, port_i->get_typeRef());
               }
               port_o::fix_port_properties(port_i, cir_port);
               primary_outs[port_name] = cir_port;
            }
            from_ports[key] = port_i;
         }
      }
   }
   auto po_end = primary_outs.end();
   for(auto po = primary_outs.begin(); po != po_end; ++po)
   {
      THROW_ASSERT(from_ports.find(po->first.substr(0, 1) + po->first.substr(5)) != from_ports.end(),
                   "Port source not present");
      SM->add_connection(po->second, from_ports.find(po->first.substr(0, 1) + po->first.substr(5))->second);
   }
}

void fu_binding::join_merge_split(
    const structural_managerRef SM, const hlsRef HLS,
    std::map<structural_objectRef, std::list<structural_objectRef>, jms_sorter>& primary_outs,
    const structural_objectRef circuit, unsigned int& _unique_id) const
{
   const auto js_name = "join_signal";
   const auto js_library = HLS->HLS_T->get_technology_manager()->get_library(js_name);
   const auto ss_name = "split_signal";
   const auto ss_library = HLS->HLS_T->get_technology_manager()->get_library(ss_name);
   const auto bus_merger_res_name = "bus_merger";
   const auto bm_library = HLS->HLS_T->get_technology_manager()->get_library(bus_merger_res_name);

   for(const auto& po : primary_outs)
   {
      const auto& bus_port = po.first;
      const auto is_vector_bus = bus_port->get_kind() == port_vector_o_K;
      const auto& merged_ports = po.second;
      const auto bus_merger_inst_name = bus_merger_res_name + bus_port->get_id() + STR(_unique_id++) + "_";
      structural_objectRef out_port;

      if(merged_ports.size() == 1U)
      {
         out_port = merged_ports.front();
         THROW_ASSERT(out_port->get_kind() == bus_port->get_kind(), "Out port has type " + bus_port->get_kind_text() +
                                                                        " while internal port has type " +
                                                                        out_port->get_kind_text());
      }
      else
      {
         const auto bus_merger_mod = SM->add_module_from_technology_library(
             bus_merger_inst_name, bus_merger_res_name, bm_library, circuit, HLS->HLS_T->get_technology_manager());
         const auto bm_in_port = GetPointerS<module>(bus_merger_mod)->get_in_port(0U);
         GetPointerS<port_o>(bm_in_port)->add_n_ports(static_cast<unsigned int>(merged_ports.size()), bm_in_port);
         if(is_vector_bus)
         {
            port_o::resize_std_port(GetPointerS<port_o>(bus_port)->get_ports_size() *
                                        STD_GET_SIZE(bus_port->get_typeRef()),
                                    0U, DEBUG_LEVEL_NONE, bm_in_port);
         }
         else
         {
            port_o::resize_std_port(STD_GET_SIZE(bus_port->get_typeRef()), 0U, DEBUG_LEVEL_NONE, bm_in_port);
         }
         auto in_id = 0U;
         for(const auto& merged_port : merged_ports)
         {
            if(is_vector_bus)
            {
               const auto sign_v_in = SM->add_sign_vector("sig_in_vector_" + bus_merger_inst_name + STR(in_id),
                                                          GetPointerS<port_o>(merged_port)->get_ports_size(), circuit,
                                                          merged_port->get_typeRef());
               const auto js_mod =
                   SM->add_module_from_technology_library(js_name + bus_merger_inst_name + STR(in_id), js_name,
                                                          js_library, circuit, HLS->HLS_T->get_technology_manager());
               const auto js_in_port = GetPointerS<module>(js_mod)->get_in_port(0U);
               GetPointerS<port_o>(js_in_port)
                   ->add_n_ports(static_cast<unsigned int>(GetPointerS<port_o>(merged_port)->get_ports_size()),
                                 js_in_port);
               port_o::resize_std_port(STD_GET_SIZE((merged_port)->get_typeRef()), 0U, DEBUG_LEVEL_NONE, js_in_port);
               SM->add_connection(sign_v_in, merged_port);
               SM->add_connection(sign_v_in, js_in_port);
               const auto js_out_port = GetPointerS<module>(js_mod)->get_out_port(0U);
               port_o::resize_std_port(GetPointerS<port_o>(bus_port)->get_ports_size() *
                                           STD_GET_SIZE(bus_port->get_typeRef()),
                                       0U, DEBUG_LEVEL_NONE, js_out_port);
               structural_type_descriptorRef sig_type(new structural_type_descriptor);
               bus_port->get_typeRef()->copy(sig_type);
               const auto sign_in = SM->add_sign("sig_in_" + bus_merger_inst_name + STR(in_id), circuit, sig_type);
               if(sig_type->type == structural_type_descriptor::BOOL)
               {
                  sig_type->type = structural_type_descriptor::VECTOR_BOOL;
                  sign_in->type_resize(1U, GetPointerS<port_o>(bus_port)->get_ports_size() *
                                               STD_GET_SIZE(bus_port->get_typeRef()));
               }
               else
               {
                  sign_in->type_resize(GetPointer<port_o>(bus_port)->get_ports_size() *
                                       STD_GET_SIZE(bus_port->get_typeRef()));
               }
               SM->add_connection(sign_in, js_out_port);
               SM->add_connection(sign_in, GetPointer<port_o>(bm_in_port)->get_port(in_id));
            }
            else
            {
               const auto sign_in =
                   SM->add_sign("sig_in_" + bus_merger_inst_name + STR(in_id), circuit, bus_port->get_typeRef());
               SM->add_connection(sign_in, merged_port);
               SM->add_connection(sign_in, GetPointerS<port_o>(bm_in_port)->get_port(in_id));
            }
            in_id += 1U;
         }
         out_port = GetPointerS<module>(bus_merger_mod)->get_out_port(0);
         if(is_vector_bus)
         {
            port_o::resize_std_port(GetPointerS<port_o>(bus_port)->get_ports_size() *
                                        STD_GET_SIZE(bus_port->get_typeRef()),
                                    0U, DEBUG_LEVEL_NONE, out_port);
         }
         else
         {
            port_o::resize_std_port(STD_GET_SIZE(bus_port->get_typeRef()), 0U, DEBUG_LEVEL_NONE, out_port);
         }
         if(is_vector_bus)
         {
            const auto ss_mod = SM->add_module_from_technology_library(
                ss_name + bus_merger_inst_name, ss_name, ss_library, circuit, HLS->HLS_T->get_technology_manager());
            structural_type_descriptorRef sig_type(new structural_type_descriptor);
            bus_port->get_typeRef()->copy(sig_type);
            const auto sign_out = SM->add_sign("sig_out_" + bus_merger_inst_name, circuit, sig_type);
            if(sig_type->type == structural_type_descriptor::BOOL)
            {
               sig_type->type = structural_type_descriptor::VECTOR_BOOL;
               sign_out->type_resize(1, GetPointer<port_o>(bus_port)->get_ports_size() *
                                            STD_GET_SIZE(bus_port->get_typeRef()));
            }
            else
            {
               sign_out->type_resize(GetPointer<port_o>(bus_port)->get_ports_size() *
                                     STD_GET_SIZE(bus_port->get_typeRef()));
            }
            const auto ss_in_port = GetPointerS<module>(ss_mod)->get_in_port(0U);
            port_o::resize_std_port(GetPointer<port_o>(bus_port)->get_ports_size() *
                                        STD_GET_SIZE(bus_port->get_typeRef()),
                                    0U, DEBUG_LEVEL_NONE, ss_in_port);
            SM->add_connection(sign_out, out_port);
            SM->add_connection(sign_out, ss_in_port);
            out_port = GetPointerS<module>(ss_mod)->get_out_port(0U);
            GetPointerS<port_o>(out_port)->add_n_ports(
                static_cast<unsigned int>(GetPointerS<port_o>(bus_port)->get_ports_size()), out_port);
            port_o::resize_std_port(STD_GET_SIZE(bus_port->get_typeRef()), 0U, DEBUG_LEVEL_NONE, out_port);
         }
      }
      THROW_ASSERT(out_port, "");
      if(is_vector_bus)
      {
         if(bus_port->get_owner() != circuit)
         {
            structural_objectRef sig;
            if(is_vector_bus)
            {
               sig = SM->add_sign_vector("sig_out_vector_" + bus_merger_inst_name,
                                         GetPointerS<port_o>(bus_port)->get_ports_size(), circuit,
                                         bus_port->get_typeRef());
            }
            else
            {
               sig = SM->add_sign("sig_out_" + bus_merger_inst_name, circuit, out_port->get_typeRef());
            }
            SM->add_connection(sig, out_port);
            SM->add_connection(sig, bus_port);
         }
         else
         {
            SM->add_connection(out_port, bus_port);
         }
      }
      else
      {
         structural_type_descriptorRef sig_type(new structural_type_descriptor);
         out_port->get_typeRef()->copy(sig_type);
         const auto sign_out = SM->add_sign("sig_out_" + bus_merger_inst_name, circuit, sig_type);
         sign_out->type_resize(STD_GET_SIZE(bus_port->get_typeRef()));
         SM->add_connection(sign_out, out_port);
         SM->add_connection(sign_out, bus_port);
      }
   }
}

bool jms_sorter::operator()(const structural_objectRef& a, const structural_objectRef& b) const
{
   return a->get_path() < b->get_path();
}

void fu_binding::manage_memory_ports_parallel_chained(const HLS_managerRef, const structural_managerRef SM,
                                                      const std::list<structural_objectRef>& memory_modules,
                                                      const structural_objectRef circuit, const hlsRef HLS,
                                                      unsigned int& _unique_id)
{
   std::map<structural_objectRef, std::list<structural_objectRef>, jms_sorter> primary_outs;
   structural_objectRef cir_port;
   const auto vector_to_port = [](structural_objectRef& a, structural_objectRef& b) {
      if(a->get_kind() != b->get_kind())
      {
         if(a->get_kind() == port_vector_o_K)
         {
            THROW_ASSERT(b->get_kind() == port_o_K, "");
            const auto port_v = GetPointerS<const port_o>(a);
            THROW_ASSERT(port_v->get_ports_size() == 1U,
                         "Multiple ports: " + STR(port_v->get_ports_size()) + " in " + port_v->get_path());
            a = port_v->get_port(0U);
         }
         else if(b->get_kind() == port_vector_o_K)
         {
            THROW_ASSERT(a->get_kind() == port_o_K, "");
            const auto port_v = GetPointerS<const port_o>(b);
            THROW_ASSERT(port_v->get_ports_size() == 1U,
                         "Multiple ports: " + STR(port_v->get_ports_size()) + " in " + port_v->get_path());
            b = port_v->get_port(0U);
         }
      }
   };
   for(const auto& memory_module : memory_modules)
   {
      for(unsigned int j = 0; j < GetPointer<module>(memory_module)->get_in_port_size(); ++j)
      {
         structural_objectRef port_i = GetPointer<module>(memory_module)->get_in_port(j);
         if(GetPointer<port_o>(port_i)->get_is_memory() && (!GetPointer<port_o>(port_i)->get_is_global()) &&
            (!GetPointer<port_o>(port_i)->get_is_extern()))
         {
            std::string port_name = GetPointer<port_o>(port_i)->get_id();
            cir_port = circuit->find_member(port_name, port_i->get_kind(), circuit);
            THROW_ASSERT(!cir_port || GetPointer<port_o>(cir_port), "should be a port or null");
            if(!cir_port)
            {
               if(port_i->get_kind() == port_vector_o_K)
               {
                  cir_port = SM->add_port_vector(port_name, port_o::IN, GetPointer<port_o>(port_i)->get_ports_size(),
                                                 circuit, port_i->get_typeRef());
               }
               else
               {
                  cir_port = SM->add_port(port_name, port_o::IN, circuit, port_i->get_typeRef());
               }
               port_o::fix_port_properties(port_i, cir_port);
               SM->add_connection(cir_port, port_i);
            }
            else
            {
               INDENT_DBG_MEX(DEBUG_LEVEL_VERY_PEDANTIC, debug_level,
                              port_i->get_path() + " <-> " + cir_port->get_path());
               vector_to_port(port_i, cir_port);
               THROW_ASSERT(port_i->get_kind() == cir_port->get_kind(),
                            "unexpected condition: " + port_i->get_path() + "(" + port_i->get_kind_text() +
                                ") != " + cir_port->get_path() + "(" + cir_port->get_kind_text() + ")");
               if(port_i->get_kind() == port_vector_o_K &&
                  GetPointerS<port_o>(port_i)->get_ports_size() > GetPointerS<port_o>(cir_port)->get_ports_size())
               {
                  const auto n_ports =
                      GetPointerS<port_o>(port_i)->get_ports_size() - GetPointerS<port_o>(cir_port)->get_ports_size();
                  GetPointerS<port_o>(cir_port)->add_n_ports(n_ports, cir_port);
               }
               SM->add_connection(cir_port, port_i);
            }
         }
      }

      for(unsigned int j = 0; j < GetPointer<module>(memory_module)->get_out_port_size(); j++)
      {
         structural_objectRef port_i = GetPointer<module>(memory_module)->get_out_port(j);
         if(GetPointer<port_o>(port_i)->get_is_memory() && (!GetPointer<port_o>(port_i)->get_is_global()) &&
            (!GetPointer<port_o>(port_i)->get_is_extern()))
         {
            const auto port_name = GetPointerS<port_o>(port_i)->get_id();
            cir_port = circuit->find_member(port_name, port_i->get_kind(), circuit);
            THROW_ASSERT(!cir_port || GetPointer<port_o>(cir_port), "should be a port or null");
            if(!cir_port)
            {
               if(port_i->get_kind() == port_vector_o_K)
               {
                  cir_port = SM->add_port_vector(port_name, port_o::OUT, GetPointerS<port_o>(port_i)->get_ports_size(),
                                                 circuit, port_i->get_typeRef());
               }
               else
               {
                  cir_port = SM->add_port(port_name, port_o::OUT, circuit, port_i->get_typeRef());
               }
               port_o::fix_port_properties(port_i, cir_port);
            }
            else
            {
               INDENT_DBG_MEX(DEBUG_LEVEL_VERY_PEDANTIC, debug_level,
                              port_i->get_path() + " <-> " + cir_port->get_path());
               vector_to_port(port_i, cir_port);
               THROW_ASSERT(port_i->get_kind() == cir_port->get_kind(),
                            "unexpected condition: " + port_i->get_path() + "(" + port_i->get_kind_text() +
                                ") != " + cir_port->get_path() + "(" + cir_port->get_kind_text() + ")");
               if(port_i->get_kind() == port_vector_o_K &&
                  GetPointerS<port_o>(port_i)->get_ports_size() > GetPointerS<port_o>(cir_port)->get_ports_size())
               {
                  auto n_ports =
                      GetPointerS<port_o>(port_i)->get_ports_size() - GetPointerS<port_o>(cir_port)->get_ports_size();
                  GetPointerS<port_o>(cir_port)->add_n_ports(n_ports, cir_port);
               }
            }
            if(std::find(primary_outs[cir_port].begin(), primary_outs[cir_port].end(), port_i) ==
               primary_outs[cir_port].end())
            {
               primary_outs[cir_port].push_back(port_i);
            }
         }
      }
   }
   join_merge_split(SM, HLS, primary_outs, circuit, _unique_id);
}

void fu_binding::manage_extern_global_port(const HLS_managerRef, const hlsRef, const structural_managerRef SM,
                                           structural_objectRef port_in, unsigned int _dir,
                                           structural_objectRef circuit, unsigned int num)
{
   auto dir = static_cast<port_o::port_direction>(_dir);
   if(GetPointer<port_o>(port_in)->get_is_extern())
   {
      structural_objectRef ext_port;
      if(GetPointer<port_o>(port_in)->get_is_global())
      {
         const auto port_name = GetPointerS<port_o>(port_in)->get_id();
         ext_port = circuit->find_member(port_name, port_in->get_kind(), circuit);
         THROW_ASSERT(!ext_port || GetPointer<port_o>(ext_port), "should be a port or null");
         if(ext_port && GetPointerS<port_o>(ext_port)->get_port_direction() != dir)
         {
            THROW_ASSERT(port_in->get_kind() == ext_port->get_kind(), "unexpected condition");
            if(port_in->get_kind() == port_vector_o_K &&
               GetPointerS<port_o>(port_in)->get_ports_size() > GetPointerS<port_o>(ext_port)->get_ports_size())
            {
               const auto n_ports =
                   GetPointerS<port_o>(port_in)->get_ports_size() - GetPointerS<port_o>(ext_port)->get_ports_size();
               GetPointerS<port_o>(ext_port)->add_n_ports(n_ports, ext_port);
            }
            SM->change_port_direction(ext_port, dir, circuit);
            if(STD_GET_SIZE(ext_port->get_typeRef()) < STD_GET_SIZE(port_in->get_typeRef()))
            {
               port_o::resize_std_port(STD_GET_SIZE(port_in->get_typeRef()), 0, 0, ext_port);
            }
         }
         else if(!ext_port)
         {
            if(port_in->get_kind() == port_vector_o_K)
            {
               ext_port = SM->add_port_vector(port_name, dir, GetPointer<port_o>(port_in)->get_ports_size(), circuit,
                                              port_in->get_typeRef());
            }
            else
            {
               ext_port = SM->add_port(port_name, dir, circuit, port_in->get_typeRef());
            }
         }
         else
         {
            THROW_ASSERT(port_in->get_kind() == ext_port->get_kind(), "unexpected condition");
            if(port_in->get_kind() == port_vector_o_K &&
               GetPointerS<port_o>(port_in)->get_ports_size() > GetPointerS<port_o>(ext_port)->get_ports_size())
            {
               const auto n_ports =
                   GetPointerS<port_o>(port_in)->get_ports_size() - GetPointerS<port_o>(ext_port)->get_ports_size();
               GetPointer<port_o>(ext_port)->add_n_ports(n_ports, ext_port);
            }
         }
      }
      else
      {
         if(port_in->get_kind() == port_vector_o_K)
         {
            ext_port =
                SM->add_port_vector("ext_" + GetPointer<port_o>(port_in)->get_id() + "_" + std::to_string(num), dir,
                                    GetPointer<port_o>(port_in)->get_ports_size(), circuit, port_in->get_typeRef());
         }
         else
         {
            ext_port = SM->add_port("ext_" + GetPointer<port_o>(port_in)->get_id() + "_" + std::to_string(num), dir,
                                    circuit, port_in->get_typeRef());
         }
      }
      port_o::fix_port_properties(port_in, ext_port);
      SM->add_connection(port_in, ext_port);
   }
   else if(GetPointer<port_o>(port_in)->get_is_global())
   {
      structural_objectRef ext_port;
      std::string port_name = GetPointer<port_o>(port_in)->get_id();
      ext_port = circuit->find_member(port_name, port_in->get_kind(), circuit);
      THROW_ASSERT(!ext_port || GetPointer<port_o>(ext_port), "should be a port or null");
      if(!ext_port)
      {
         if(port_in->get_kind() == port_vector_o_K)
         {
            ext_port = SM->add_port_vector(port_name, dir, GetPointer<port_o>(port_in)->get_ports_size(), circuit,
                                           port_in->get_typeRef());
         }
         else
         {
            ext_port = SM->add_port(port_name, dir, circuit, port_in->get_typeRef());
         }
         port_o::fix_port_properties(port_in, ext_port);
      }
      SM->add_connection(port_in, ext_port);
   }
   else if(GetPointer<port_o>(port_in)->get_port_interface() != port_o::port_interface::PI_DEFAULT)
   {
      structural_objectRef ext_port;
      std::string port_name = GetPointer<port_o>(port_in)->get_id();
      ext_port = circuit->find_member(port_name, port_in->get_kind(), circuit);
      THROW_ASSERT(!ext_port || GetPointer<port_o>(ext_port), "should be a port or null");
      if(ext_port && GetPointer<port_o>(ext_port)->get_port_direction() != dir)
      {
         SM->change_port_direction(ext_port, dir, circuit);
         if(STD_GET_SIZE(ext_port->get_typeRef()) < STD_GET_SIZE(port_in->get_typeRef()))
         {
            port_o::resize_std_port(STD_GET_SIZE(port_in->get_typeRef()), 0, 0, ext_port);
         }
      }
      else if(!ext_port)
      {
         if(port_in->get_kind() == port_vector_o_K)
         {
            ext_port = SM->add_port_vector(port_name, dir, GetPointer<port_o>(port_in)->get_ports_size(), circuit,
                                           port_in->get_typeRef());
         }
         else
         {
            ext_port = SM->add_port(port_name, dir, circuit, port_in->get_typeRef());
         }
      }
      port_o::fix_port_properties(port_in, ext_port);
      SM->add_connection(port_in, ext_port);
   }
}

tree_nodeRef getFunctionType(tree_nodeRef exp);
void fu_binding::specialise_fu(const HLS_managerRef HLSMgr, const hlsRef HLS, structural_objectRef fu_obj,
                               unsigned int fu, const OpVertexSet& mapped_operations, unsigned int ar)
{
   const auto FB = HLSMgr->CGetFunctionBehavior(HLS->functionId);
   const auto memory_allocation_policy = FB->GetMemoryAllocationPolicy();
   auto bus_data_bitsize = HLSMgr->Rmem->get_bus_data_bitsize();
   auto bus_size_bitsize = HLSMgr->Rmem->get_bus_size_bitsize();
   const auto bus_addr_bitsize = HLSMgr->get_address_bitsize();
   const auto bus_tag_bitsize =
       HLS->Param->isOption(OPT_context_switch) ? GetPointer<memory_cs>(HLSMgr->Rmem)->get_bus_tag_bitsize() : 0;
   auto* fu_module = GetPointer<module>(fu_obj);
   const auto fu_tech_obj = allocation_information->get_fu(fu);
   INDENT_DBG_MEX(DEBUG_LEVEL_PEDANTIC, debug_level,
                  "-->Specializing " + fu_obj->get_path() + " of type " + GET_TYPE_NAME(fu_obj));
   std::map<unsigned int, unsigned long long> required_variables;
   std::map<unsigned int, unsigned long long> num_elements;
   unsigned long long n_out_elements = 0;
   unsigned long long produced_variables = 1;
   const auto is_multiport = allocation_information->get_number_channels(fu) > 1U;
   const auto max_n_ports = is_multiport ? allocation_information->get_number_channels(fu) : 0U;

   if(ar)
   {
      bool has_misaligned_indirect_ref = false;
      INDENT_DBG_MEX(DEBUG_LEVEL_VERY_PEDANTIC, debug_level, "---Ar is true");
      {
         const auto type_node = tree_helper::CGetType(TreeM->CGetTreeReindex(ar));
         const auto elmt_bitsize = tree_helper::AccessedMaximumBitsize(type_node, 1);

         if(allocation_information->is_direct_access_memory_unit(fu))
         {
            required_variables[0] = elmt_bitsize;
            if(HLSMgr->Rmem->is_private_memory(ar))
            {
               bus_data_bitsize = std::max(bus_data_bitsize, elmt_bitsize);
            }
            required_variables[1] = bus_addr_bitsize;
            if(HLSMgr->Rmem->is_private_memory(ar))
            {
               for(; elmt_bitsize >= (1u << bus_size_bitsize); ++bus_size_bitsize)
               {
               }
            }
            required_variables[2] = bus_size_bitsize;
            produced_variables = elmt_bitsize;
         }
         else
         {
            THROW_ERROR("Unit currently not supported: " + allocation_information->get_fu_name(fu).first);
         }
         const OpGraphConstRef data = FB->CGetOpGraph(FunctionBehavior::CFG);
         for(const auto& mapped_operation : mapped_operations)
         {
            PRINT_DBG_MEX(DEBUG_LEVEL_PEDANTIC, debug_level,
                          "  on BRAM = " + data->CGetOpNodeInfo(mapped_operation)->GetOperation() + " " +
                              GET_NAME(data, mapped_operation));
            const auto vars = HLSMgr->get_required_values(HLS->functionId, mapped_operation);
            const auto out_var = HLSMgr->get_produced_value(HLS->functionId, mapped_operation);
            if(GET_TYPE(data, mapped_operation) & TYPE_STORE)
            {
               THROW_ASSERT(std::get<0>(vars[0]), "Expected a tree node in case of a value to store");
               required_variables[0] =
                   std::max(required_variables[0],
                            tree_helper::Size(tree_helper::CGetType(TreeM->CGetTreeReindex(std::get<0>(vars[0])))));
               if(tree_helper::is_a_misaligned_vector(TreeM, std::get<0>(vars[0])))
               {
                  has_misaligned_indirect_ref = true;
               }
            }
            else if(GET_TYPE(data, mapped_operation) & TYPE_LOAD)
            {
               THROW_ASSERT(out_var, "Expected a tree node in case of a value to load");
               produced_variables = std::max(produced_variables,
                                             tree_helper::Size(tree_helper::CGetType(TreeM->CGetTreeReindex(out_var))));
               if(tree_helper::is_a_misaligned_vector(TreeM, out_var))
               {
                  has_misaligned_indirect_ref = true;
               }
            }
         }
      }
      if(fu_module->ExistsParameter("BRAM_BITSIZE"))
      {
         auto bram_bitsize = HLSMgr->Rmem->get_bram_bitsize();
         if(HLSMgr->Rmem->is_private_memory(ar))
         {
            auto accessed_bitsize = std::max(required_variables[0], produced_variables);
            accessed_bitsize = ceil_pow2(accessed_bitsize);
            bram_bitsize = has_misaligned_indirect_ref ? std::max(bram_bitsize, accessed_bitsize) :
                                                         std::max(bram_bitsize, accessed_bitsize / 2);
            if(bram_bitsize > HLSMgr->Rmem->get_maxbram_bitsize())
            {
               THROW_ERROR("incorrect operation mapping on memory module");
            }
         }
         fu_module->SetParameter("BRAM_BITSIZE", STR(bram_bitsize));
      }
      if(fu_module->ExistsParameter("BUS_PIPELINED"))
      {
         const auto has_extern_mem =
             ((HLSMgr->Rmem->get_memory_address() - HLSMgr->base_address) > 0 &&
              memory_allocation_policy != MemoryAllocation_Policy::EXT_PIPELINED_BRAM) ||
             (HLSMgr->Rmem->has_unknown_addresses() && memory_allocation_policy != MemoryAllocation_Policy::ALL_BRAM &&
              memory_allocation_policy != MemoryAllocation_Policy::EXT_PIPELINED_BRAM);
         fu_module->SetParameter("BUS_PIPELINED", has_extern_mem ? "0" : "1");
      }
   }
   else
   {
      const auto data = FB->CGetOpGraph(FunctionBehavior::CFG);

      for(const auto& mapped_operation : mapped_operations)
      {
         const auto vars = HLSMgr->get_required_values(HLS->functionId, mapped_operation);
         INDENT_DBG_MEX(DEBUG_LEVEL_PEDANTIC, debug_level,
                        "---Considering operation " +
                            HLSMgr->get_tree_manager()
                                ->get_tree_node_const(data->CGetOpNodeInfo(mapped_operation)->GetNodeId())
                                ->ToString());
         const auto out_var = HLSMgr->get_produced_value(HLS->functionId, mapped_operation);
         const auto fun_unit = GetPointerS<functional_unit>(fu_tech_obj);
         const auto& memory_ctrl_type = fun_unit->memory_ctrl_type;

         if(memory_ctrl_type != "")
         {
            unsigned long long mem_var_size_in = 1;
            unsigned long long mem_var_size_out = 1;

            if(GET_TYPE(data, mapped_operation) & TYPE_STORE)
            {
               THROW_ASSERT(std::get<0>(vars[0]), "Expected a tree node in case of a value to store");
               mem_var_size_in =
                   std::max(mem_var_size_in,
                            tree_helper::Size(tree_helper::CGetType(TreeM->CGetTreeReindex(std::get<0>(vars[0])))));
            }
            else if(GET_TYPE(data, mapped_operation) & TYPE_LOAD)
            {
               THROW_ASSERT(out_var, "Expected a tree node in case of a value to load");
               mem_var_size_out = std::max(mem_var_size_out,
                                           tree_helper::Size(tree_helper::CGetType(TreeM->CGetTreeReindex(out_var))));
            }
            /// specializing MEMORY_STD ports
            required_variables.insert(std::make_pair(0, 0));
            required_variables[0] = std::max(required_variables[0], mem_var_size_in);
            required_variables[1] = bus_addr_bitsize;
            if(allocation_information->is_direct_access_memory_unit(fu))
            {
               bus_data_bitsize = std::max(bus_data_bitsize, std::max(mem_var_size_in, mem_var_size_out));
               for(; bus_data_bitsize >= (1u << bus_size_bitsize); ++bus_size_bitsize)
               {
                  ;
               }
            }
            required_variables[2] = bus_size_bitsize;
            produced_variables = std::max(produced_variables, mem_var_size_out);
         }
         else if(HLS->HLS_T->get_technology_manager()->get_library(allocation_information->get_fu_name(fu).first) !=
                     WORK_LIBRARY &&
                 HLS->HLS_T->get_technology_manager()->get_library(allocation_information->get_fu_name(fu).first) !=
                     PROXY_LIBRARY) // functions just synthesized shouldn't be customized
         {
            const auto np = fu_module->get_NP_functionality();
            const auto is_flopoco = np && np->exist_NP_functionality(NP_functionality::FLOPOCO_PROVIDED);
            const auto op_name = data->CGetOpNodeInfo(mapped_operation)->GetOperation();
            const auto is_float_expr = op_name.find(FLOAT_EXPR) != std::string::npos;
            for(auto i = 0U; i < vars.size(); ++i)
            {
               const auto& tree_var = std::get<0>(vars[i]);
               if(tree_var == 0)
               {
                  continue;
               }
               required_variables.insert(std::make_pair(i, 0));
               const auto var_node = TreeM->CGetTreeReindex(tree_var);
               if(tree_helper::IsVectorType(var_node))
               {
                  const auto type = tree_helper::CGetType(var_node);
                  const auto size = tree_helper::Size(type);
                  const auto element_type = tree_helper::CGetElements(type);
                  const auto element_size = tree_helper::Size(element_type);
                  required_variables[i] = std::max(required_variables[i], element_size);

                  if(num_elements.find(i) == num_elements.end())
                  {
                     num_elements[i] = size / element_size;
                  }
                  else
                  {
                     THROW_ASSERT(num_elements.find(i)->second == size / element_size,
                                  "Performed a wrong module allocation");
                  }
               }
               else
               {
                  auto bitsize = tree_helper::Size(var_node);
                  if(is_float_expr && is_flopoco)
                  {
                     if(bitsize < 32)
                     {
                        bitsize = 32;
                     }
                     else if(bitsize > 32 && bitsize < 64)
                     {
                        bitsize = 64;
                     }
                  }
                  required_variables[i] = std::max(required_variables[i], bitsize);
               }
            }
            if(np)
            {
               std::vector<std::string> param;
               np->get_library_parameters(param);
               auto it_end = param.end();
               for(auto it = param.begin(); it != it_end; ++it)
               {
                  if(*it == "LSB_PARAMETER" && op_name == "pointer_plus_expr")
                  {
                     unsigned int curr_LSB = 0;
                     auto op0_tree_var = std::get<0>(vars[0]);
                     if(op0_tree_var)
                     {
                        const auto var = tree_helper::GetBaseVariable(TreeM->CGetTreeReindex(op0_tree_var));
                        if(var && FB->is_variable_mem(GET_INDEX_CONST_NODE(var)) &&
                           HLSMgr->Rmem->is_sds_var(GET_INDEX_CONST_NODE(var)))
                        {
                           const auto type = tree_helper::CGetType(var);
                           const auto value_bitsize = tree_helper::AccessedMaximumBitsize(type, 1);
                           if(value_bitsize <= 8)
                           {
                              curr_LSB = 0;
                           }
                           else if(value_bitsize == 16)
                           {
                              curr_LSB = 1;
                           }
                           else if(value_bitsize == 32)
                           {
                              curr_LSB = 2;
                           }
                           else if(value_bitsize == 64)
                           {
                              curr_LSB = 3;
                           }
                           else if(value_bitsize == 128)
                           {
                              curr_LSB = 4;
                           }
                           else if(value_bitsize == 256)
                           {
                              curr_LSB = 5;
                           }
                           else
                           {
                              curr_LSB = 0;
                           }
                        }
                     }
                     auto op0 = TreeM->get_tree_node_const(op0_tree_var);
                     auto op1 = TreeM->get_tree_node_const(std::get<0>(vars[1]));
                     if(op0->get_kind() == ssa_name_K)
                     {
                        auto ssa_var0 = GetPointer<ssa_name>(op0);
                        if(!ssa_var0->bit_values.empty())
                        {
                           auto tailZeros = 0u;
                           const auto lengthBV = ssa_var0->bit_values.size();
                           const auto& currBit = ssa_var0->bit_values.at(lengthBV - 1 - tailZeros);
                           while(lengthBV > tailZeros && (currBit == '0' || currBit == 'X'))
                           {
                              ++tailZeros;
                           }
                           if(tailZeros < curr_LSB)
                           {
                              curr_LSB = tailZeros;
                           }
                        }
                        else
                        {
                           curr_LSB = 0;
                        }
                     }
                     else
                     {
                        curr_LSB = 0;
                     }
                     if(op1->get_kind() == ssa_name_K)
                     {
                        auto ssa_var1 = GetPointer<ssa_name>(op1);
                        if(!ssa_var1->bit_values.empty())
                        {
                           auto tailZeros = 0u;
                           const auto lengthBV = ssa_var1->bit_values.size();
                           const auto& currBit = ssa_var1->bit_values.at(lengthBV - 1 - tailZeros);
                           while(lengthBV > tailZeros && (currBit == '0' || currBit == 'X'))
                           {
                              ++tailZeros;
                           }
                           if(tailZeros < curr_LSB)
                           {
                              curr_LSB = tailZeros;
                           }
                        }
                        else
                        {
                           curr_LSB = 0;
                        }
                     }
                     else if(op1->get_kind() == integer_cst_K)
                     {
                        const auto offset_value = tree_helper::GetConstValue(op1);
                        if(offset_value)
                        {
                           auto tailZeros = 0u;
                           while((offset_value & (integer_cst_t(1) << tailZeros)) == 0)
                           {
                              ++tailZeros;
                           }
                           if(tailZeros < curr_LSB)
                           {
                              curr_LSB = tailZeros;
                           }
                        }
                     }
                     else
                     {
                        curr_LSB = 0;
                     }
                     if(fu_module->ExistsParameter("LSB_PARAMETER"))
                     {
                        int lsb_parameter = boost::lexical_cast<int>(fu_module->GetParameter("LSB_PARAMETER"));
                        if(lsb_parameter < 0)
                        {
                           lsb_parameter = static_cast<int>(curr_LSB);
                        }
                        else
                        {
                           lsb_parameter = std::min(lsb_parameter, static_cast<int>(curr_LSB));
                        }
                        fu_module->SetParameter("LSB_PARAMETER", STR(lsb_parameter));
                     }
                     else
                     {
                        fu_module->SetParameter("LSB_PARAMETER", STR(curr_LSB));
                     }
                  }
                  if(*it == "OFFSET_PARAMETER" && op_name == "bit_ior_concat_expr")
                  {
                     auto index = data->CGetOpNodeInfo(mapped_operation)->GetNodeId();
                     const auto ga_node = TreeM->GetTreeNode(index);
                     const auto ga = GetPointer<gimple_assign>(ga_node);
                     const auto ce = GetPointer<bit_ior_concat_expr>(GET_NODE(ga->op1));
                     const auto offset_value = tree_helper::GetConstValue(ce->op2);
                     fu_module->SetParameter("OFFSET_PARAMETER", STR(offset_value));
                  }
                  if(*it == "unlock_address" && op_name == BUILTIN_WAIT_CALL)
                  {
                     auto index = data->CGetOpNodeInfo(mapped_operation)->GetNodeId();
                     std::string parameterName = HLSMgr->Rmem->get_symbol(index, HLS->functionId)->get_symbol_name();
                     fu_module->SetParameter("unlock_address", parameterName);
                  }
                  if(*it == "MEMORY_INIT_file" && op_name == BUILTIN_WAIT_CALL)
                  {
                     auto index = data->CGetOpNodeInfo(mapped_operation)->GetNodeId();
                     const auto parameterAddressFileName = "function_addresses_" + STR(index) + ".mem";
                     std::ofstream parameterAddressFile(GetPath(parameterAddressFileName));

                     const auto call = TreeM->CGetTreeNode(index);
                     const auto& calledFunction = GetPointerS<const gimple_call>(call)->args[0];
                     const auto& hasreturn_node = GetPointerS<const gimple_call>(call)->args[1];
                     const auto hasreturn_value = tree_helper::get_integer_cst_value(
                         GetPointerS<const integer_cst>(GET_CONST_NODE(hasreturn_node)));
                     const auto addrExpr = GET_NODE(calledFunction);
                     const auto functionType = getFunctionType(addrExpr);
                     const auto alignment = HLSMgr->Rmem->get_parameter_alignment();
                     unsigned long long int address = 0;
                     address = HLSMgr->Rmem->compute_next_base_address(address, index, alignment);
                     auto paramList = GetPointerS<const function_type>(functionType)->prms;
                     while(paramList)
                     {
                        const auto node = GetPointerS<const tree_list>(GET_CONST_NODE(paramList));
                        if(GET_CONST_NODE(node->valu)->get_kind() != void_type_K)
                        {
                           const auto str_address = convert_to_binary(address, HLSMgr->get_address_bitsize());
                           parameterAddressFile << str_address << "\n";
                           address = HLSMgr->Rmem->compute_next_base_address(address, GET_INDEX_CONST_NODE(node->valu),
                                                                             alignment);
                        }
                        paramList = node->chan;
                     }
                     const auto return_type = GetPointerS<const function_type>(functionType)->retn;
                     if(return_type && GET_CONST_NODE(return_type)->get_kind() != void_type_K && hasreturn_value)
                     {
                        const auto str_address = convert_to_binary(address, HLSMgr->get_address_bitsize());
                        parameterAddressFile << str_address << "\n";
                     }
                     parameterAddressFile.close();
                     fu_module->SetParameter("MEMORY_INIT_file", "\"\"" + GetPath(parameterAddressFileName) + "\"\"");
                  }
               }
            }
            if(out_var)
            {
               const auto out_node = TreeM->CGetTreeNode(out_var);
               if(tree_helper::IsVectorType(out_node))
               {
                  const auto type = tree_helper::CGetType(out_node);
                  const auto size = tree_helper::Size(type);
                  const auto element_type = tree_helper::CGetElements(type);
                  const auto element_size = tree_helper::Size(element_type);
                  n_out_elements = size / element_size;
                  produced_variables = element_size;
               }
               else
               {
                  produced_variables = std::max(produced_variables, tree_helper::Size(out_node));
               }
               /// check for precision parameter
               if(np)
               {
                  std::vector<std::string> param;
                  np->get_library_parameters(param);
                  auto it_end = param.end();
                  for(auto it = param.begin(); it != it_end; ++it)
                  {
                     if(*it == "PRECISION")
                     {
                        auto sizetype = tree_helper::Size(tree_helper::CGetType(out_node));
                        if(sizetype == 1)
                        {
                           sizetype = 8;
                        }
                        fu_module->SetParameter("PRECISION", STR(sizetype));
                     }
                  }
               }
            }
         }
      }
   }

   unsigned int offset = 0;
   bool is_multi_read_cond = allocation_information->get_fu_name(fu).first == MULTI_READ_COND_STD;
   INDENT_DBG_MEX(DEBUG_LEVEL_VERY_PEDANTIC, debug_level, "-->Resizing input ports");
   for(unsigned int i = 0; i < fu_module->get_in_port_size(); i++)
   {
      structural_objectRef port = fu_module->get_in_port(i);
      if(port->get_id() == CLOCK_PORT_NAME || port->get_id() == RESET_PORT_NAME || port->get_id() == START_PORT_NAME)
      {
         ++offset;
      }
      if(is_multiport && port->get_kind() == port_vector_o_K && GetPointer<port_o>(port)->get_ports_size() == 0)
      {
         GetPointer<port_o>(port)->add_n_ports(static_cast<unsigned int>(max_n_ports), port);
      }
      else if(is_multi_read_cond && port->get_kind() == port_vector_o_K &&
              GetPointer<port_o>(port)->get_ports_size() == 0)
      {
         GetPointer<port_o>(port)->add_n_ports(static_cast<unsigned int>(required_variables.size()), port);
      }
      port_o::resize_if_busport(bus_size_bitsize, bus_addr_bitsize, bus_data_bitsize, bus_tag_bitsize, port);
   }
   INDENT_DBG_MEX(DEBUG_LEVEL_VERY_PEDANTIC, debug_level, "<--Resized input ports");
   INDENT_DBG_MEX(DEBUG_LEVEL_VERY_PEDANTIC, debug_level, "-->Resizing variables");
   for(auto l = required_variables.begin(); l != required_variables.end() && !is_multi_read_cond; ++l)
   {
      auto bitsize_variable = l->second;
      structural_objectRef port = fu_module->get_in_port(l->first + offset);
      unsigned long long n_elmts = 0;
      if(num_elements.find(l->first) != num_elements.end())
      {
         n_elmts = num_elements.find(l->first)->second;
      }
      port_o::resize_std_port(bitsize_variable, n_elmts, debug_level, port);
   }
   INDENT_DBG_MEX(DEBUG_LEVEL_VERY_PEDANTIC, debug_level, "<--Resized variables");
   offset = 0;
   INDENT_DBG_MEX(DEBUG_LEVEL_VERY_PEDANTIC, debug_level, "-->Resizing output ports");
   for(unsigned int i = 0; i < fu_module->get_out_port_size(); i++)
   {
      structural_objectRef port = fu_module->get_out_port(i);
      if(port->get_id() == DONE_PORT_NAME)
      {
         offset++;
      }
      if(is_multiport && port->get_kind() == port_vector_o_K && GetPointer<port_o>(port)->get_ports_size() == 0)
      {
         GetPointer<port_o>(port)->add_n_ports(static_cast<unsigned int>(max_n_ports), port);
      }
      port_o::resize_if_busport(bus_size_bitsize, bus_addr_bitsize, bus_data_bitsize, bus_tag_bitsize, port);
   }
   INDENT_DBG_MEX(DEBUG_LEVEL_VERY_PEDANTIC, debug_level, "<--Resized output ports");
   if(offset < fu_module->get_out_port_size())
   {
      structural_objectRef port = fu_module->get_out_port(offset);
      if(port->get_typeRef()->type != structural_type_descriptor::BOOL)
      {
         if(is_multi_read_cond)
         {
            port_o::resize_std_port(static_cast<unsigned int>(required_variables.size()), 0, debug_level, port);
         }
         else
         {
            port_o::resize_std_port(produced_variables, n_out_elements, debug_level, port);
         }
      }
   }

   auto* fun_unit = GetPointer<functional_unit>(fu_tech_obj);
   if(fun_unit)
   {
      const functional_unit::operation_vec& Ops = fun_unit->get_operations();
      auto ops_end = Ops.end();
      for(auto ops = Ops.begin(); ops != ops_end; ++ops)
      {
         auto* curr_op = GetPointer<operation>(*ops);
         std::string pipe_parameters_str = curr_op->pipe_parameters;
         if(pipe_parameters_str != "")
         {
            fu_module->SetParameter(PIPE_PARAMETER, pipe_parameters_str);
         }
      }
   }
   INDENT_DBG_MEX(DEBUG_LEVEL_PEDANTIC, debug_level, "<--Specialized " + fu_obj->get_path());
}

void fu_binding::specialize_memory_unit(const HLS_managerRef HLSMgr, const hlsRef HLS, structural_objectRef fu_obj,
                                        unsigned int ar, const std::string& base_address,
                                        unsigned long long int rangesize, bool is_memory_splitted,
                                        bool is_sparse_memory, bool is_sds)
{
   const auto fu_module = GetPointer<module>(fu_obj);
   /// base address specialization
   fu_module->SetParameter("address_space_begin", STR(base_address));
   fu_module->SetParameter("address_space_rangesize", STR(rangesize));
   fu_module->SetParameter("USE_SPARSE_MEMORY", is_sparse_memory ? "1" : "0");
   memory::add_memory_parameter(HLS->datapath, base_address, STR(HLSMgr->Rmem->get_base_address(ar, HLS->functionId)));

   unsigned long long vec_size = 0;
   /// array ref initialization
   THROW_ASSERT(ar, "expected a real tree node index");
   const auto init_filename = "array_ref_" + STR(ar) + ".mem";
   std::ofstream init_file_a(GetPath(init_filename));
   std::ofstream init_file_b;
   if(is_memory_splitted)
   {
      init_file_b.open(GetPath("0_" + init_filename));
   }
   unsigned long long elts_size;
   fill_array_ref_memory(init_file_a, init_file_b, ar, vec_size, elts_size, HLSMgr->Rmem, is_memory_splitted, is_sds,
                         fu_module);
   THROW_ASSERT(vec_size, "at least one element is expected");
   if(is_memory_splitted)
   {
      fu_module->SetParameter("MEMORY_INIT_file_a", "\"\"" + GetPath(init_filename) + "\"\"");
      fu_module->SetParameter("MEMORY_INIT_file_b", "\"\"" + GetPath("0_" + init_filename) + "\"\"");
   }
   else
   {
      fu_module->SetParameter("MEMORY_INIT_file", "\"\"" + GetPath(init_filename) + "\"\"");
   }

   /// specialize the number of elements in the array
   fu_module->SetParameter("n_elements", STR(vec_size));
   fu_module->SetParameter("data_size", STR(elts_size));
   fu_module->SetParameter("PRIVATE_MEMORY", HLSMgr->Rmem->is_private_memory(ar) ? "1" : "0");
   fu_module->SetParameter("READ_ONLY_MEMORY", HLSMgr->Rmem->is_read_only_variable(ar) ? "1" : "0");
}
#define CHANGE_SDS_MEMORY_LAYOUT 0

void fu_binding::fill_array_ref_memory(std::ostream& init_file_a, std::ostream& init_file_b, unsigned int ar,
                                       unsigned long long& vec_size, unsigned long long& elts_size, const memoryRef mem,
                                       bool is_memory_splitted, bool is_sds, module* fu_module)
{
   unsigned long long bram_bitsize;
   const auto ar_node = TreeM->CGetTreeReindex(ar);
   tree_nodeRef init_node;
   const auto vd = GetPointer<const var_decl>(GET_CONST_NODE(ar_node));
   if(vd && vd->init)
   {
      init_node = vd->init;
   }
   else if(GetPointer<const string_cst>(GET_CONST_NODE(ar_node)))
   {
      init_node = ar_node;
   }
   const auto array_type_node = tree_helper::CGetType(ar_node);
   unsigned long long element_align = 0;
   if(tree_helper::IsArrayEquivType(array_type_node))
   {
      std::vector<unsigned long long> dims;
      tree_helper::get_array_dim_and_bitsize(TreeM, array_type_node->index, dims, elts_size);
<<<<<<< HEAD
      THROW_ASSERT(dims.size(), "something of wrong happen");
      vec_size = std::accumulate(dims.begin(), dims.end(), 1ULL,
                                 [](unsigned long long a, unsigned long long b) { return a * b; });
=======
      THROW_ASSERT(dims.size(), "something wrong happened");
      vec_size = std::accumulate(dims.begin(), dims.end(), 1, [](unsigned int a, unsigned int b) { return a * b; });
>>>>>>> f85c8825
   }
   else if(GetPointer<const integer_type>(GET_CONST_NODE(array_type_node)) ||
           tree_helper::IsRealType(array_type_node) || tree_helper::IsEnumType(array_type_node) ||
           tree_helper::IsPointerType(array_type_node) || tree_helper::IsStructType(array_type_node) ||
           tree_helper::IsUnionType(array_type_node) || tree_helper::IsComplexType(array_type_node))
   {
      elts_size = tree_helper::Size(array_type_node);
      vec_size = 1;
   }
   else if(tree_helper::IsBooleanType(array_type_node))
   {
      elts_size = 8;
      vec_size = 1;
   }
   else if(tree_helper::IsVectorType(array_type_node))
   {
      elts_size = tree_helper::Size(array_type_node);
      const auto element_type = tree_helper::CGetElements(array_type_node);
      element_align = tree_helper::Size(element_type);
      vec_size = 1;
   }
   else
   {
      THROW_ERROR("Type not supported: " + GET_CONST_NODE(array_type_node)->get_kind_text());
   }
   INDENT_DBG_MEX(DEBUG_LEVEL_VERY_PEDANTIC, debug_level, "---elts_size " + STR(elts_size));
   if(is_sds)
   {
      fu_module->SetParameter("ALIGNMENT", STR(elts_size));
      bram_bitsize = elts_size;
#if CHANGE_SDS_MEMORY_LAYOUT
      if(vd && vd->bit_values.size())
      {
         elts_size = element_align = static_cast<unsigned int>(vd->bit_values.size());
      }
#endif
   }
   else
   {
      bram_bitsize = boost::lexical_cast<unsigned int>(fu_module->GetParameter("BRAM_BITSIZE"));
      if(elts_size % 8)
      {
         elts_size = 8 * (elts_size / 8) + 8;
      }
   }

   auto nbyte_on_memory = bram_bitsize / 8;

   if(init_node &&
      ((GetPointer<constructor>(GET_NODE(init_node)) &&
        GetPointer<constructor>(GET_NODE(init_node))->list_of_idx_valu.size()) ||
       (GetPointer<string_cst>(GET_NODE(init_node)) && GetPointer<string_cst>(GET_NODE(init_node))->strg != "") ||
       (!GetPointer<constructor>(GET_NODE(init_node)) && !GetPointer<string_cst>(GET_NODE(init_node)))))
   {
      std::vector<std::string> init_string;
      write_init(TreeM, ar_node, init_node, init_string, mem, element_align);
      INDENT_DBG_MEX(DEBUG_LEVEL_VERY_PEDANTIC, debug_level, "---element_align " + STR(element_align));
      if(is_sds && (element_align == 0 || elts_size == element_align))
      {
         THROW_ASSERT(!is_memory_splitted, "unexpected condition");
         for(const auto& init_value : init_string)
         {
            THROW_ASSERT(elts_size, "unexpected condition");
            if(elts_size != init_value.size() && (init_value.size() % elts_size == 0))
            {
               const auto n_elmts = init_value.size() / elts_size;
               for(auto index = 0u; index < n_elmts; ++index)
               {
                  init_file_a << init_value.substr(init_value.size() - elts_size - index * elts_size, elts_size)
                              << std::endl;
               }
            }
            else
            {
               init_file_a << init_value << std::endl;
            }
         }
      }
      else
      {
         std::vector<std::string> eightbit_string;
         std::string bits_offset = "";
         INDENT_DBG_MEX(DEBUG_LEVEL_VERY_PEDANTIC, debug_level, "---nbyte_on_memory " + STR(nbyte_on_memory));
         for(unsigned int l = 0; l < init_string.size(); ++l)
         {
            if(init_string[l].size() < 8 && init_string.size() == 1)
            {
               std::string res = init_string[l];
               while(res.size() < 8)
               {
                  res = "0" + res;
               }
               eightbit_string.push_back(res);
            }
            else
            {
               std::string local_binary_string;
               size_t local_data_bitsize;
               size_t data_bitsize = init_string[l].size();
               if(bits_offset.size())
               {
                  if(static_cast<int>(data_bitsize) - 8 + static_cast<int>(bits_offset.size()) >= 0)
                  {
                     local_data_bitsize = data_bitsize - (8 - bits_offset.size());
                     eightbit_string.push_back(
                         init_string[l].substr(data_bitsize - (8 - bits_offset.size()), 8 - bits_offset.size()) +
                         bits_offset);
                     local_binary_string = init_string[l].substr(0, local_data_bitsize);
                     bits_offset = "";
                  }
                  else
                  {
                     local_data_bitsize = 0;
                     bits_offset = init_string[l] + bits_offset;
                  }
               }
               else
               {
                  local_binary_string = init_string[l];
                  local_data_bitsize = data_bitsize;
               }
               for(unsigned int base_index = 0; base_index < local_data_bitsize; base_index = base_index + 8)
               {
                  if((static_cast<int>(local_data_bitsize) - 8 - static_cast<int>(base_index)) >= 0)
                  {
                     eightbit_string.push_back(local_binary_string.substr(local_data_bitsize - 8 - base_index, 8));
                  }
                  else
                  {
                     bits_offset = local_binary_string.substr(0, local_data_bitsize - base_index);
                  }
               }
            }
         }
         if(bits_offset.size())
         {
            std::string tail_padding;
            for(auto tail_padding_ind = bits_offset.size(); tail_padding_ind < 8; ++tail_padding_ind)
            {
               tail_padding += "0";
            }
            tail_padding = tail_padding + bits_offset;
            eightbit_string.push_back(tail_padding);
         }
         if(eightbit_string.size() % nbyte_on_memory != 0)
         {
            for(size_t l = eightbit_string.size() % nbyte_on_memory; l < nbyte_on_memory; ++l)
            {
               eightbit_string.push_back("00000000");
            }
         }
         if(static_cast<size_t>(tree_helper::Size(array_type_node) / 8) > eightbit_string.size())
         {
            size_t tail_bytes = static_cast<size_t>(tree_helper::Size(array_type_node) / 8) - eightbit_string.size();
            for(size_t l = 0; l < tail_bytes; ++l)
            {
               eightbit_string.push_back("00000000");
            }
         }

         std::string str_bit;
         bool is_even = true;
         unsigned int counter;
         for(unsigned int l = 0; l < eightbit_string.size();)
         {
            str_bit = "";
            for(counter = 0; counter < nbyte_on_memory && l < eightbit_string.size(); counter++, l++)
            {
               str_bit = eightbit_string[l] + str_bit;
            }
            if(is_even || !is_memory_splitted)
            {
               init_file_a << str_bit << std::endl;
            }
            else
            {
               init_file_b << str_bit << std::endl;
            }
            is_even = !is_even;
         }
         if(!is_even && is_memory_splitted)
         {
            bool need_newline_b = false;
            for(unsigned int l = 0; l < (nbyte_on_memory * 8); ++l)
            {
               init_file_b << "0";
               need_newline_b = true;
            }
            if(need_newline_b)
            {
               init_file_b << std::endl;
            }
         }
      }
   }
   else
   {
      if(is_sds)
      {
         THROW_ASSERT(!is_memory_splitted, "unexpected condition");
         for(unsigned int i = 0; i < vec_size; ++i)
         {
            for(unsigned int j = 0; j < elts_size; ++j)
            {
               init_file_a << "0";
            }
            init_file_a << std::endl;
         }
      }
      else
      {
         unsigned int counter = 0;
         bool is_even = true;
         bool need_newline_a = false;
         bool need_newline_b = false;
         for(unsigned int i = 0; i < vec_size; ++i)
         {
            for(unsigned int j = 0; j < elts_size; ++j)
            {
               if(is_even || !is_memory_splitted)
               {
                  init_file_a << "0";
                  need_newline_a = true;
               }
               else
               {
                  init_file_b << "0";
                  need_newline_b = true;
               }
               counter++;
               if(counter % (nbyte_on_memory * 8) == 0)
               {
                  if(is_even || !is_memory_splitted)
                  {
                     init_file_a << std::endl;
                     need_newline_a = false;
                  }
                  else
                  {
                     init_file_b << std::endl;
                     need_newline_b = false;
                  }
                  is_even = !is_even;
               }
            }
         }
         if(counter % (nbyte_on_memory * 8) != 0)
         {
            for(auto l = counter % (nbyte_on_memory * 8); l < (nbyte_on_memory * 8); ++l)
            {
               if(is_even || !is_memory_splitted)
               {
                  init_file_a << "0";
                  need_newline_a = true;
               }
               else
               {
                  init_file_b << "0";
                  need_newline_b = true;
               }
            }
            is_even = !is_even;
         }
         if(!is_even && is_memory_splitted)
         {
            for(unsigned int l = 0; l < (nbyte_on_memory * 8); ++l)
            {
               init_file_b << "0";
               need_newline_b = true;
            }
         }
         if(need_newline_a)
         {
            init_file_a << std::endl;
         }
         if(need_newline_b)
         {
            init_file_b << std::endl;
         }
      }
   }
}

void fu_binding::write_init(const tree_managerConstRef TreeM, tree_nodeRef var_node, tree_nodeRef _init_node,
                            std::vector<std::string>& init_file, const memoryRef mem, unsigned long long element_align)
{
   std::string trimmed_value;
   THROW_ASSERT(!var_node || var_node->get_kind() == tree_reindex_K, "");
   const auto init_node = GET_CONST_NODE(_init_node);
   switch(init_node->get_kind())
   {
      case real_cst_K:
      {
         auto precision = tree_helper::Size(tree_helper::CGetType(_init_node));
         const auto rc = GetPointerS<const real_cst>(init_node);
         std::string C_value = rc->valr;
         trimmed_value = convert_fp_to_string(C_value, precision);
         init_file.push_back(trimmed_value);
         break;
      }
      case integer_cst_K:
      {
         const auto ull_value = tree_helper::GetConstValue(init_node);
         trimmed_value = "";
         auto precision = std::max(8ull, tree_helper::Size(tree_helper::CGetType(_init_node)));
         if(element_align)
         {
            precision = std::min(precision, element_align);
         }
         for(auto ind = 1U; ind <= precision; ind++)
         {
            trimmed_value.push_back(((integer_cst_t(1) << (precision - ind)) & ull_value) ? '1' : '0');
         }
         init_file.push_back(trimmed_value);
         break;
      }
      case complex_cst_K:
      {
         const auto precision = tree_helper::Size(tree_helper::CGetType(_init_node));
         const auto cc = GetPointerS<const complex_cst>(init_node);
         write_init(TreeM, var_node, cc->real, init_file, mem, precision / 2);
         write_init(TreeM, var_node, cc->imag, init_file, mem, precision / 2);
         break;
      }
      case constructor_K:
      {
         const auto co = GetPointerS<const constructor>(init_node);
         bool designated_initializers_used = false;
         bool is_struct = false;
         bool is_union = false;
         unsigned long long union_size = 0;
         std::vector<tree_nodeRef>* field_list = nullptr;
         /// check if designated initializers are really used
         if(co->list_of_idx_valu.size() && GET_NODE(co->list_of_idx_valu.front().first)->get_kind() == field_decl_K)
         {
            auto iv_it = co->list_of_idx_valu.begin();
            const auto iv_end = co->list_of_idx_valu.end();
            const auto scpe = GET_NODE(GetPointerS<field_decl>(GET_NODE(iv_it->first))->scpe);

            if(scpe->get_kind() == record_type_K)
            {
               field_list = &GetPointerS<record_type>(scpe)->list_of_flds;
               // struct_or_union_align = GetPointer<record_type>(scpe)->algn;
               is_struct = true;
            }
            else if(scpe->get_kind() == union_type_K)
            {
               field_list = &GetPointerS<union_type>(scpe)->list_of_flds;
               is_union = true;
               union_size = tree_helper::Size(scpe);
            }
            else
            {
               THROW_ERROR("expected a record_type or a union_type");
            }
            auto fl_it = field_list->begin();
            const auto fl_end = field_list->end();
            for(; fl_it != fl_end && iv_it != iv_end; ++iv_it, ++fl_it)
            {
               if(iv_it->first && GET_INDEX_NODE(iv_it->first) != GET_INDEX_NODE(*fl_it))
               {
                  break;
               }
            }
            if(fl_it != fl_end && is_struct)
            {
               designated_initializers_used = true;
            }
         }

         const auto main_element_align = element_align;
         if(designated_initializers_used)
         {
<<<<<<< HEAD
            THROW_ASSERT(field_list, "something of wrong happen");
=======
            THROW_ASSERT(field_list, "something wrong happened");
            auto flend = field_list->end();
>>>>>>> f85c8825
            auto fli = field_list->begin();
            const auto flend = field_list->end();
            auto iv_it = co->list_of_idx_valu.begin();
            const auto iv_end = co->list_of_idx_valu.end();
            for(; fli != flend; ++fli)
            {
               if(!GetPointer<field_decl>(GET_NODE(*fli)))
               {
                  continue;
               }
               const auto is_bitfield = GetPointer<field_decl>(GET_NODE(*fli))->is_bitfield();
               auto inext = fli;
               ++inext;
               while(inext != flend && !GetPointer<field_decl>(GET_NODE(*inext)))
               {
                  ++inext;
               }

               if(is_bitfield)
               {
                  const auto size_type = tree_helper::CGetType(*fli);
                  // fix the element precision to pass to write_init
                  element_align = tree_helper::Size(size_type);
               }

               if(iv_it != iv_end && GET_INDEX_NODE(iv_it->first) == GET_INDEX_NODE(*fli))
               {
                  write_init(TreeM, iv_it->first, iv_it->second, init_file, mem, element_align);
                  ++iv_it;
               }
               else
               {
                  write_init(TreeM, *fli, *fli, init_file, mem, element_align);
               }

               if(is_bitfield)
               {
                  // reset the element_align to the main value
                  element_align = main_element_align;
               }

               if(!is_bitfield)
               {
                  /// check if padding is needed
                  unsigned long long int nbits;
                  if(inext != flend)
                  {
                     const auto idx_next_fd = GetPointerS<field_decl>(GET_NODE(*inext));
                     THROW_ASSERT(tree_helper::GetConstValue(idx_next_fd->bpos) >= 0, "");
                     nbits = static_cast<unsigned long long int>(tree_helper::GetConstValue(idx_next_fd->bpos));
                  }
                  else
                  {
                     nbits = tree_helper::Size(co->type);
                  }
                  const auto idx_curr_fd = GetPointer<field_decl>(GET_NODE(*fli));
                  const auto field_decl_size = tree_helper::Size(tree_helper::CGetType(*fli));
                  THROW_ASSERT(nbits >= (tree_helper::GetConstValue(idx_curr_fd->bpos) + field_decl_size), "");
                  nbits -= static_cast<unsigned long long int>(tree_helper::GetConstValue(idx_curr_fd->bpos)) +
                           field_decl_size;
                  if(nbits)
                  {
                     /// add padding
                     init_file.push_back(std::string(nbits, '0'));
                  }
               }
            }
         }
         else
         {
            auto iv_it = co->list_of_idx_valu.begin();
            const auto iv_end = co->list_of_idx_valu.end();
            for(; iv_it != iv_end; ++iv_it)
            {
               if(is_struct && !GetPointer<field_decl>(GET_NODE(iv_it->first)))
               {
                  continue;
               }
               const auto is_bitfield = is_struct && GetPointer<field_decl>(GET_NODE(iv_it->first))->is_bitfield();
               auto iv_next = iv_it;
               ++iv_next;
               while(iv_next != iv_end && is_struct && !GetPointer<field_decl>(GET_NODE(iv_next->first)))
               {
                  ++iv_next;
               }
               if(is_struct && is_bitfield)
               {
                  const auto size_type = tree_helper::CGetType(iv_it->first);
                  // fix the element precision to pass to write_init
                  element_align = tree_helper::Size(size_type);
               }
               write_init(TreeM, iv_it->first, iv_it->second, init_file, mem, element_align);
               if(is_struct && is_bitfield)
               {
                  // reset the element_align to the main value
                  element_align = main_element_align;
               }

               if(is_struct && !is_bitfield)
               {
                  /// check if padding is needed
                  unsigned long long int nbits;
                  if(iv_next != iv_end)
                  {
                     const auto idx_next_fd = GetPointerS<field_decl>(GET_NODE(iv_next->first));
                     THROW_ASSERT(tree_helper::GetConstValue(idx_next_fd->bpos) >= 0, "");
                     nbits = static_cast<unsigned long long int>(tree_helper::GetConstValue(idx_next_fd->bpos));
                  }
                  else
                  {
                     nbits = tree_helper::Size(co->type);
                  }
                  const auto field_decl_size = tree_helper::Size(tree_helper::CGetType(iv_it->first));
                  const auto idx_curr_fd = GetPointerS<field_decl>(GET_NODE(iv_it->first));
                  THROW_ASSERT(nbits >= (tree_helper::GetConstValue(idx_curr_fd->bpos) + field_decl_size), "");
                  nbits -= static_cast<unsigned long long int>(tree_helper::GetConstValue(idx_curr_fd->bpos)) +
                           field_decl_size;
                  if(nbits)
                  {
                     /// add padding
                     init_file.push_back(std::string(nbits, '0'));
                  }
               }
               else if(is_union)
               {
                  /// check if padding is needed
                  THROW_ASSERT(co->list_of_idx_valu.size() == 1, "just one initializer is possible");
                  const auto field_decl_size = tree_helper::Size(iv_it->first);
                  THROW_ASSERT(union_size >= field_decl_size, "");
                  const auto nbits = union_size - field_decl_size;
                  if(nbits)
                  {
                     /// add padding
                     init_file.push_back(std::string(nbits, '0'));
                  }
               }
            }
         }
         const auto type_n = tree_helper::CGetType(var_node);
         if(GetPointer<const array_type>(GET_CONST_NODE(type_n)))
         {
            unsigned long long size_of_data;
            std::vector<unsigned long long> dims;
            tree_helper::get_array_dim_and_bitsize(TreeM, type_n->index, dims, size_of_data);
            if(element_align)
            {
               size_of_data = std::min(size_of_data, element_align);
            }
            auto num_elements = dims[0];
            if(num_elements < co->list_of_idx_valu.size())
            {
               THROW_ERROR("C description not supported: Array with undefined size or not correctly initialized " +
                           STR(co->list_of_idx_valu.size()) + "-" + STR(num_elements));
            }
            THROW_ASSERT(num_elements >= static_cast<unsigned long long>(co->list_of_idx_valu.size()), "");
            num_elements -= static_cast<unsigned long long>(co->list_of_idx_valu.size());
            init_file.insert(init_file.end(), num_elements, std::string(size_of_data, '0'));
         }
         break;
      }
      case string_cst_K:
      {
         const auto sc = GetPointerS<const string_cst>(init_node);
         const auto string_value = [&]() {
            std::string tmp;
            const char* c_str = sc->strg.c_str();
            for(size_t index = 0; index < sc->strg.size(); ++index)
            {
               if(c_str[index] == '\\' && c_str[index + 1] == '0')
               {
                  tmp += '\0';
                  ++index;
               }
               else
               {
                  tmp += c_str[index];
               }
            }
            boost::replace_all(tmp, "\\a", "\a");
            boost::replace_all(tmp, "\\b", "\b");
            boost::replace_all(tmp, "\\t", "\t");
            boost::replace_all(tmp, "\\n", "\n");
            boost::replace_all(tmp, "\\v", "\v");
            boost::replace_all(tmp, "\\f", "\f");
            boost::replace_all(tmp, "\\r", "\r");
            boost::replace_all(tmp, "\\'", "'");
            boost::replace_all(tmp, "\\\"", "\"");
            boost::replace_all(tmp, "\\\\", "\\");
            return tmp;
         }();
         unsigned long long elmt_bitsize;
         std::vector<unsigned long long> dims;

         tree_helper::get_array_dim_and_bitsize(TreeM, GET_INDEX_NODE(sc->type), dims, elmt_bitsize);
         if(elmt_bitsize != 8)
         {
            THROW_ERROR("non-standard 8-bit char conversion not supported");
         }
         for(const auto j : string_value)
         {
            auto ull_value = static_cast<unsigned long int>(j);
            trimmed_value = "";
            for(auto ind = 0U; ind < elmt_bitsize; ++ind)
            {
               trimmed_value = trimmed_value + (((1LLU << (elmt_bitsize - ind - 1)) & ull_value) ? '1' : '0');
            }
            init_file.push_back(trimmed_value);
         }
         // String terminator
         init_file.push_back(std::string(elmt_bitsize, '0'));

         const auto type_n = tree_helper::CGetType(var_node);
         THROW_ASSERT(GetPointer<const array_type>(GET_CONST_NODE(type_n)), "expected an array_type");
         dims.clear();
         unsigned long long size_of_data;
         tree_helper::get_array_dim_and_bitsize(TreeM, type_n->index, dims, size_of_data);
<<<<<<< HEAD
         THROW_ASSERT(size_of_data == elmt_bitsize, "something of wrong happen");
         auto num_elements = std::accumulate(dims.begin(), dims.end(), 1ULL,
                                             [](unsigned long long a, unsigned long long b) { return a * b; });
=======
         THROW_ASSERT(size_of_data == elmt_bitsize, "something wrong happened");
         auto num_elements =
             std::accumulate(dims.begin(), dims.end(), 1U, [](unsigned int a, unsigned int b) { return a * b; });
>>>>>>> f85c8825
         std::string value;
         if(num_elements < (string_value.size() + 1))
         {
            THROW_ERROR("C description not supported: string with undefined size or not correctly initialized " +
                        STR(string_value.size() + 1) + "-" + STR(num_elements));
         }
         num_elements -= string_value.size() + 1;
         init_file.insert(init_file.end(), num_elements, std::string(size_of_data, '0'));
         break;
      }
      case view_convert_expr_K:
      case nop_expr_K:
      {
         const auto ue = GetPointerS<unary_expr>(init_node);
         if(GetPointer<addr_expr>(GET_NODE(ue->op)))
         {
            write_init(TreeM, ue->op, ue->op, init_file, mem, element_align);
         }
         else if(GetPointer<integer_cst>(GET_NODE(ue->op)))
         {
            const auto precision =
                std::max(std::max(8ull, element_align), tree_helper::Size(tree_helper::CGetType(init_node)));
            write_init(TreeM, ue->op, ue->op, init_file, mem, precision);
         }
         else
         {
            THROW_ERROR("Something unexpected happened: " + STR(init_node->index) + " | " +
                        GET_NODE(ue->op)->get_kind_text());
         }
         break;
      }
      case addr_expr_K:
      {
         auto* ae = GetPointerS<addr_expr>(init_node);
         tree_nodeRef addr_expr_op = GET_NODE(ae->op);
         auto addr_expr_op_idx = GET_INDEX_NODE(ae->op);
         unsigned long long int ull_value = 0;
         const auto precision = tree_helper::Size(tree_helper::CGetType(_init_node));
         switch(addr_expr_op->get_kind())
         {
            case ssa_name_K:
            case var_decl_K:
            case parm_decl_K:
            case string_cst_K:
            {
               THROW_ASSERT(mem->has_base_address(addr_expr_op_idx), "missing base address for: " + ae->ToString());
               ull_value = mem->get_base_address(addr_expr_op_idx, 0);
               break;
            }
            case array_ref_K:
            {
               const auto ar = GetPointerS<array_ref>(addr_expr_op);
               if(GetPointer<integer_cst>(GET_NODE(ar->op1)))
               {
                  switch(GET_NODE(ar->op0)->get_kind())
                  {
                     case ssa_name_K:
                     case var_decl_K:
                     case parm_decl_K:
                     case string_cst_K:
                     {
                        const auto step = tree_helper::Size(tree_helper::CGetType(ae->op)) / 8;
                        THROW_ASSERT(tree_helper::GetConstValue(ar->op1) >= 0, "");
                        ull_value = mem->get_base_address(GET_INDEX_NODE(ar->op0), 0) +
                                    step * static_cast<unsigned long long>(tree_helper::GetConstValue(ar->op1));
                        break;
                     }
                     case binfo_K:
                     case block_K:
                     case call_expr_K:
                     case aggr_init_expr_K:
                     case case_label_expr_K:
                     case constructor_K:
                     case identifier_node_K:
                     case statement_list_K:
                     case target_expr_K:
                     case target_mem_ref_K:
                     case target_mem_ref461_K:
                     case tree_list_K:
                     case tree_vec_K:
                     case lut_expr_K:
                     case CASE_BINARY_EXPRESSION:
                     case CASE_CPP_NODES:
                     case CASE_FAKE_NODES:
                     case CASE_GIMPLE_NODES:
                     case CASE_PRAGMA_NODES:
                     case CASE_QUATERNARY_EXPRESSION:
                     case CASE_TERNARY_EXPRESSION:
                     case CASE_TYPE_NODES:
                     case CASE_UNARY_EXPRESSION:
                     case complex_cst_K:
                     case integer_cst_K:
                     case real_cst_K:
                     case vector_cst_K:
                     case void_cst_K:
                     case const_decl_K:
                     case field_decl_K:
                     case function_decl_K:
                     case label_decl_K:
                     case namespace_decl_K:
                     case result_decl_K:
                     case translation_unit_decl_K:
                     case error_mark_K:
                     case using_decl_K:
                     case type_decl_K:
                     case template_decl_K:
                     default:
                        THROW_ERROR("addr_expr-array_ref[0] pattern not supported: " +
                                    std::string(addr_expr_op->get_kind_text()) + " @" + STR(addr_expr_op_idx));
                  }
               }
               else
               {
                  THROW_ERROR("addr_expr-array_ref[0] pattern not supported: " +
                              std::string(addr_expr_op->get_kind_text()) + " @" + STR(addr_expr_op_idx));
               }
               break;
            }
            case function_decl_K:
            {
               THROW_ASSERT(mem->has_base_address(addr_expr_op_idx), "missing base address for: " + ae->ToString());
               ull_value = mem->get_base_address(addr_expr_op_idx, addr_expr_op_idx);
               break;
            }
            case CASE_BINARY_EXPRESSION:
            {
               if(addr_expr_op->get_kind() == mem_ref_K)
               {
                  const auto mr = GetPointerS<mem_ref>(addr_expr_op);
                  const auto op1 = GET_NODE(mr->op1);
                  if(op1->get_kind() == integer_cst_K)
                  {
                     THROW_ASSERT(tree_helper::GetConstValue(mr->op1) >= 0, "");
                     const auto offset = static_cast<unsigned long long>(tree_helper::GetConstValue(mr->op1));
                     if(GET_CONST_NODE(mr->op0)->get_kind() == var_decl_K)
                     {
                        ull_value = mem->get_base_address(GET_INDEX_CONST_NODE(mr->op0), 0) + offset;
                     }
                     else if(GET_CONST_NODE(mr->op0)->get_kind() == addr_expr_K)
                     {
                        const auto base = GetPointerS<addr_expr>(GET_CONST_NODE(mr->op0))->op;
                        if(GET_CONST_NODE(base)->get_kind() == var_decl_K)
                        {
                           ull_value = mem->get_base_address(GET_INDEX_CONST_NODE(base), 0) + offset;
                        }
                        else
                        {
                           THROW_ERROR("addr_expr pattern not supported: " +
                                       std::string(addr_expr_op->get_kind_text()) + " @" + STR(addr_expr_op_idx));
                        }
                     }
                     else
                     {
                        THROW_ERROR("addr_expr pattern not supported: " + std::string(addr_expr_op->get_kind_text()) +
                                    " @" + STR(addr_expr_op_idx));
                     }
                  }
                  else
                  {
                     THROW_ERROR("addr_expr pattern not supported: " + std::string(addr_expr_op->get_kind_text()) +
                                 " @" + STR(addr_expr_op_idx));
                  }
               }
               else
               {
                  THROW_ERROR("addr_expr pattern not supported: " + std::string(addr_expr_op->get_kind_text()) + " @" +
                              STR(addr_expr_op_idx));
               }
               break;
            }
            case array_range_ref_K:
            case binfo_K:
            case bit_field_ref_K:
            case block_K:
            case call_expr_K:
            case aggr_init_expr_K:
            case case_label_expr_K:
            case complex_cst_K:
            case component_ref_K:
            case cond_expr_K:
            case const_decl_K:
            case constructor_K:
            case dot_prod_expr_K:
            case ternary_plus_expr_K:
            case ternary_pm_expr_K:
            case ternary_mp_expr_K:
            case ternary_mm_expr_K:
            case fshl_expr_K:
            case fshr_expr_K:
            case insertvalue_expr_K:
            case insertelement_expr_K:
            case bit_ior_concat_expr_K:
            case field_decl_K:
            case identifier_node_K:
            case integer_cst_K:
            case label_decl_K:
            case namespace_decl_K:
            case obj_type_ref_K:
            case real_cst_K:
            case result_decl_K:
            case save_expr_K:
            case statement_list_K:
            case target_expr_K:
            case target_mem_ref_K:
            case target_mem_ref461_K:
            case translation_unit_decl_K:
            case template_decl_K:
            case error_mark_K:
            case using_decl_K:
            case tree_list_K:
            case tree_vec_K:
            case type_decl_K:
            case vec_cond_expr_K:
            case vec_perm_expr_K:
            case vector_cst_K:
            case void_cst_K:
            case vtable_ref_K:
            case with_cleanup_expr_K:
            case lut_expr_K:
            case CASE_CPP_NODES:
            case CASE_FAKE_NODES:
            case CASE_GIMPLE_NODES:
            case CASE_PRAGMA_NODES:
            case CASE_TYPE_NODES:
            case CASE_UNARY_EXPRESSION:
            default:
               THROW_ERROR("addr_expr pattern not supported: " + std::string(addr_expr_op->get_kind_text()) + " @" +
                           STR(addr_expr_op_idx));
         }
         for(unsigned int ind = 0; ind < precision; ind++)
         {
            trimmed_value = trimmed_value + (((1LLU << (precision - ind - 1)) & ull_value) ? '1' : '0');
         }
         init_file.push_back(trimmed_value);

         break;
      }
      case field_decl_K:
      {
         const auto field_decl_size = tree_helper::Size(tree_helper::CGetType(_init_node));
         if(field_decl_size)
         {
            init_file.push_back(std::string(field_decl_size, '0'));
         }
         break;
      }
      case vector_cst_K:
      {
         const auto vc = GetPointerS<vector_cst>(init_node);
         for(const auto& i : vc->list_of_valu) // vector elements
         {
            write_init(TreeM, i, i, init_file, mem, element_align);
         }
         break;
      }
      case void_cst_K:
      case binfo_K:
      case block_K:
      case call_expr_K:
      case aggr_init_expr_K:
      case case_label_expr_K:
      case identifier_node_K:
      case paren_expr_K:
      case ssa_name_K:
      case statement_list_K:
      case target_mem_ref_K:
      case target_mem_ref461_K:
      case tree_list_K:
      case tree_vec_K:
      case const_decl_K:
      case function_decl_K:
      case label_decl_K:
      case namespace_decl_K:
      case parm_decl_K:
      case result_decl_K:
      case translation_unit_decl_K:
      case template_decl_K:
      case error_mark_K:
      case using_decl_K:
      case type_decl_K:
      case var_decl_K:
      case abs_expr_K:
      case alignof_expr_K:
      case arrow_expr_K:
      case bit_not_expr_K:
      case buffer_ref_K:
      case card_expr_K:
      case cleanup_point_expr_K:
      case conj_expr_K:
      case convert_expr_K:
      case exit_expr_K:
      case fix_ceil_expr_K:
      case fix_floor_expr_K:
      case fix_round_expr_K:
      case fix_trunc_expr_K:
      case float_expr_K:
      case imagpart_expr_K:
      case indirect_ref_K:
      case misaligned_indirect_ref_K:
      case loop_expr_K:
      case negate_expr_K:
      case non_lvalue_expr_K:
      case realpart_expr_K:
      case reference_expr_K:
      case reinterpret_cast_expr_K:
      case sizeof_expr_K:
      case static_cast_expr_K:
      case throw_expr_K:
      case target_expr_K:
      case truth_not_expr_K:
      case unsave_expr_K:
      case va_arg_expr_K:
      case reduc_max_expr_K:
      case reduc_min_expr_K:
      case reduc_plus_expr_K:
      case vec_unpack_hi_expr_K:
      case vec_unpack_lo_expr_K:
      case vec_unpack_float_hi_expr_K:
      case vec_unpack_float_lo_expr_K:
      case lut_expr_K:
      case CASE_BINARY_EXPRESSION:
      case CASE_CPP_NODES:
      case CASE_FAKE_NODES:
      case CASE_GIMPLE_NODES:
      case CASE_PRAGMA_NODES:
      case CASE_QUATERNARY_EXPRESSION:
      case CASE_TERNARY_EXPRESSION:
      case CASE_TYPE_NODES:
      default:
         THROW_ERROR("elements not yet supported: " + init_node->get_kind_text() + init_node->ToString() +
                     (var_node ? STR(var_node) : ""));
   }
}

tree_nodeRef getFunctionType(tree_nodeRef exp)
{
   THROW_ASSERT(GetPointer<addr_expr>(exp) || GetPointer<ssa_name>(exp), "Input must be a ssa_name or an addr_expr");
   auto* sa = GetPointer<ssa_name>(exp);
   if(sa)
   {
      THROW_ASSERT(sa, "Function pointer not in SSA-form");
      pointer_type* pt;
      if(sa->var)
      {
         auto* var = GetPointer<decl_node>(GET_NODE(sa->var));
         THROW_ASSERT(var, "Call expression does not point to a declaration node");
         pt = GetPointer<pointer_type>(GET_NODE(var->type));
      }
      else
      {
         pt = GetPointer<pointer_type>(GET_NODE(sa->type));
      }

      THROW_ASSERT(pt, "Declaration node has not information about pointer_type");
      THROW_ASSERT(GetPointer<function_type>(GET_NODE(pt->ptd)),
                   "Pointer type has not information about pointed function_type");

      return GET_NODE(pt->ptd);
   }

   auto* AE = GetPointer<addr_expr>(exp);
   auto* FD = GetPointer<function_decl>(GET_NODE(AE->op));
   return GET_NODE(FD->type);
}

void fu_binding::set_ports_are_swapped(vertex v, bool condition)
{
   if(condition)
   {
      ports_are_swapped.insert(v);
   }
   else
   {
      ports_are_swapped.erase(v);
   }
}

generic_objRef fu_binding::get(const vertex v) const
{
   const auto statement_index = op_graph->CGetOpNodeInfo(v)->GetNodeId();
   return op_binding.at(statement_index);
}<|MERGE_RESOLUTION|>--- conflicted
+++ resolved
@@ -2379,14 +2379,9 @@
    {
       std::vector<unsigned long long> dims;
       tree_helper::get_array_dim_and_bitsize(TreeM, array_type_node->index, dims, elts_size);
-<<<<<<< HEAD
-      THROW_ASSERT(dims.size(), "something of wrong happen");
+      THROW_ASSERT(dims.size(), "something wrong happened");
       vec_size = std::accumulate(dims.begin(), dims.end(), 1ULL,
                                  [](unsigned long long a, unsigned long long b) { return a * b; });
-=======
-      THROW_ASSERT(dims.size(), "something wrong happened");
-      vec_size = std::accumulate(dims.begin(), dims.end(), 1, [](unsigned int a, unsigned int b) { return a * b; });
->>>>>>> f85c8825
    }
    else if(GetPointer<const integer_type>(GET_CONST_NODE(array_type_node)) ||
            tree_helper::IsRealType(array_type_node) || tree_helper::IsEnumType(array_type_node) ||
@@ -2760,12 +2755,7 @@
          const auto main_element_align = element_align;
          if(designated_initializers_used)
          {
-<<<<<<< HEAD
-            THROW_ASSERT(field_list, "something of wrong happen");
-=======
             THROW_ASSERT(field_list, "something wrong happened");
-            auto flend = field_list->end();
->>>>>>> f85c8825
             auto fli = field_list->begin();
             const auto flend = field_list->end();
             auto iv_it = co->list_of_idx_valu.begin();
@@ -2830,7 +2820,7 @@
                   {
                      /// add padding
                      init_file.push_back(std::string(nbits, '0'));
-                  }
+                     }
                }
             }
          }
@@ -2900,7 +2890,7 @@
                   {
                      /// add padding
                      init_file.push_back(std::string(nbits, '0'));
-                  }
+                     }
                }
             }
          }
@@ -2923,27 +2913,27 @@
             THROW_ASSERT(num_elements >= static_cast<unsigned long long>(co->list_of_idx_valu.size()), "");
             num_elements -= static_cast<unsigned long long>(co->list_of_idx_valu.size());
             init_file.insert(init_file.end(), num_elements, std::string(size_of_data, '0'));
-         }
+            }
          break;
       }
       case string_cst_K:
       {
          const auto sc = GetPointerS<const string_cst>(init_node);
          const auto string_value = [&]() {
-            std::string tmp;
+         std::string tmp;
             const char* c_str = sc->strg.c_str();
             for(size_t index = 0; index < sc->strg.size(); ++index)
-            {
+         {
                if(c_str[index] == '\\' && c_str[index + 1] == '0')
-               {
-                  tmp += '\0';
-                  ++index;
-               }
-               else
-               {
+            {
+               tmp += '\0';
+               ++index;
+            }
+            else
+            {
                   tmp += c_str[index];
-               }
-            }
+            }
+         }
             boost::replace_all(tmp, "\\a", "\a");
             boost::replace_all(tmp, "\\b", "\b");
             boost::replace_all(tmp, "\\t", "\t");
@@ -2966,14 +2956,14 @@
          }
          for(const auto j : string_value)
          {
-            auto ull_value = static_cast<unsigned long int>(j);
-            trimmed_value = "";
+               auto ull_value = static_cast<unsigned long int>(j);
+               trimmed_value = "";
             for(auto ind = 0U; ind < elmt_bitsize; ++ind)
-            {
-               trimmed_value = trimmed_value + (((1LLU << (elmt_bitsize - ind - 1)) & ull_value) ? '1' : '0');
-            }
-            init_file.push_back(trimmed_value);
-         }
+               {
+                  trimmed_value = trimmed_value + (((1LLU << (elmt_bitsize - ind - 1)) & ull_value) ? '1' : '0');
+               }
+               init_file.push_back(trimmed_value);
+            }
          // String terminator
          init_file.push_back(std::string(elmt_bitsize, '0'));
 
@@ -2982,15 +2972,9 @@
          dims.clear();
          unsigned long long size_of_data;
          tree_helper::get_array_dim_and_bitsize(TreeM, type_n->index, dims, size_of_data);
-<<<<<<< HEAD
-         THROW_ASSERT(size_of_data == elmt_bitsize, "something of wrong happen");
+         THROW_ASSERT(size_of_data == elmt_bitsize, "something wrong happened");
          auto num_elements = std::accumulate(dims.begin(), dims.end(), 1ULL,
                                              [](unsigned long long a, unsigned long long b) { return a * b; });
-=======
-         THROW_ASSERT(size_of_data == elmt_bitsize, "something wrong happened");
-         auto num_elements =
-             std::accumulate(dims.begin(), dims.end(), 1U, [](unsigned int a, unsigned int b) { return a * b; });
->>>>>>> f85c8825
          std::string value;
          if(num_elements < (string_value.size() + 1))
          {
