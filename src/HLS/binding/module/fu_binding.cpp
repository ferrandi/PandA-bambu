--- conflicted
+++ resolved
@@ -3292,12 +3292,9 @@
             case ternary_pm_expr_K:
             case ternary_mp_expr_K:
             case ternary_mm_expr_K:
-<<<<<<< HEAD
-            case insertvalue_expr_K:
-=======
             case fshl_expr_K:
             case fshr_expr_K:
->>>>>>> 82dd3e8d
+            case insertvalue_expr_K:
             case bit_ior_concat_expr_K:
             case field_decl_K:
             case identifier_node_K:
