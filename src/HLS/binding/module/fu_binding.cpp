/*
 *
 *                   _/_/_/    _/_/   _/    _/ _/_/_/    _/_/
 *                  _/   _/ _/    _/ _/_/  _/ _/   _/ _/    _/
 *                 _/_/_/  _/_/_/_/ _/  _/_/ _/   _/ _/_/_/_/
 *                _/      _/    _/ _/    _/ _/   _/ _/    _/
 *               _/      _/    _/ _/    _/ _/_/_/  _/    _/
 *
 *             ***********************************************
 *                              PandA Project
 *                     URL: http://panda.dei.polimi.it
 *                       Politecnico di Milano - DEIB
 *                        System Architectures Group
 *             ***********************************************
 *              Copyright (c) 2004-2018 Politecnico di Milano
 *
 *   This file is part of the PandA framework.
 *
 *   The PandA framework is free software; you can redistribute it and/or modify
 *   it under the terms of the GNU General Public License as published by
 *   the Free Software Foundation; either version 3 of the License, or
 *   (at your option) any later version.
 *
 *   This program is distributed in the hope that it will be useful,
 *   but WITHOUT ANY WARRANTY; without even the implied warranty of
 *   MERCHANTABILITY or FITNESS FOR A PARTICULAR PURPOSE.  See the
 *   GNU General Public License for more details.
 *
 *   You should have received a copy of the GNU General Public License
 *   along with this program.  If not, see <http://www.gnu.org/licenses/>.
 *
 */
/**
 * @file fu_binding.cpp
 * @brief Class implementation of the functional-unit binding data structure.
 *
 *
 * @author Fabrizio Ferrandi <fabrizio.ferrandi@polimi.it>
 * @author Christian Pilato <pilato@elet.polimi.it>
 * $Revision$
 * $Date$
 * Last modified by $Author$
 *
 */

#include "fu_binding.hpp"
#include "funit_obj.hpp"

#include "call_graph_manager.hpp"
#include "hls.hpp"
#include "hls_manager.hpp"
#include "hls_target.hpp"
#include "memory.hpp"
#include "memory_allocation.hpp"
#include "memory_symbol.hpp"
#include "reg_binding.hpp"

#include "functions.hpp"

#include "structural_manager.hpp"
#include "structural_objects.hpp"

#include "constant_strings.hpp"

#include "utility.hpp"

#include "behavioral_helper.hpp"
#include "op_graph.hpp"
#include "tree_helper.hpp"
#include "tree_manager.hpp"
#include "tree_node.hpp"
#include "tree_reindex.hpp"

#include "conn_binding.hpp"

#include "library_manager.hpp"
#include "technology_manager.hpp"
#include "technology_node.hpp"

#include <boost/algorithm/string/replace.hpp>

#include <fstream>

///. include
#include "Parameter.hpp"

/// design_flows/backend/ToHDL include
#include "language_writer.hpp"

/// HLS/module_allocation
#include "allocation_information.hpp"

#include "string_manipulation.hpp" // for GET_CLASS

const unsigned int fu_binding::UNKNOWN = std::numeric_limits<unsigned int>::max();

fu_binding::fu_binding(const HLS_managerConstRef _HLSMgr, const unsigned int _function_id, const ParameterConstRef _parameters)
    : allocation_information(_HLSMgr->get_HLS(_function_id)->allocation_information),
      TreeM(_HLSMgr->get_tree_manager()),
      op_graph(_HLSMgr->CGetFunctionBehavior(_function_id)->CGetOpGraph(FunctionBehavior::DFG)),
      unique_id(0),
      parameters(_parameters),
      debug_level(_parameters->get_class_debug_level(GET_CLASS(*this))),
      has_resource_sharing_p(true)
{
}

fu_binding::fu_binding(const fu_binding& original)
    : unique_table(original.unique_table),
      operations(original.operations),
      op_binding(original.op_binding),
      allocation_information(original.allocation_information),
      TreeM(original.TreeM),
      op_graph(original.op_graph),
      unique_id(original.unique_id),
      parameters(original.parameters),
      debug_level(parameters->get_class_debug_level(GET_CLASS(*this))),
      has_resource_sharing_p(original.has_resource_sharing_p)
{
}

fu_binding::~fu_binding() = default;

void fu_binding::bind(const vertex& v, unsigned int unit, unsigned int index)
{
   if(unique_table.count(std::make_pair(unit, index)) == 0)
      unique_table[std::make_pair(unit, index)] = generic_objRef(new funit_obj(allocation_information->get_string_name(unit) + "_i" + STR(index), unit, index));
   const unsigned int statement_index = op_graph->CGetOpNodeInfo(v)->GetNodeId();
   op_binding[statement_index] = unique_table[std::make_pair(unit, index)];
   operations[std::make_pair(unit, index)].insert(v);
   if(index != INFINITE_UINT)
      update_allocation(unit, index + 1);
}

std::set<vertex> fu_binding::get_operations(unsigned int unit, unsigned int index) const
{
   if(operations.find(std::make_pair(unit, index)) == operations.end())
      return std::set<vertex>();
   return operations.find(std::make_pair(unit, index))->second;
}

const funit_obj& fu_binding::operator[](const vertex& v)
{
   const auto statement_index = op_graph->CGetOpNodeInfo(v)->GetNodeId();
   THROW_ASSERT(op_binding.find(statement_index) != op_binding.end(), "vertex not preset");
   return *(GetPointer<funit_obj>(op_binding.find(statement_index)->second));
}

bool fu_binding::is_assigned(const vertex& v) const
{
   const auto statement_index = op_graph->CGetOpNodeInfo(v)->GetNodeId();
   return is_assigned(statement_index);
}

bool fu_binding::is_assigned(const unsigned int statement_index) const
{
   return op_binding.find(statement_index) != op_binding.end();
}

std::set<unsigned int> fu_binding::get_allocation_list() const
{
   std::set<unsigned int> allocation_list;
   for(const auto alloc : allocation_map)
   {
      if(alloc.second > 0)
         allocation_list.insert(alloc.first);
   }
   return allocation_list;
}

void fu_binding::update_allocation(unsigned int unit, unsigned int number)
{
   if(number > allocation_map[unit])
      allocation_map[unit] = number;
}

unsigned int fu_binding::get_assign(vertex const& v) const
{
   const auto statement_index = op_graph->CGetOpNodeInfo(v)->GetNodeId();
   return get_assign(statement_index);
}

unsigned int fu_binding::get_assign(const unsigned int statement_index) const
{
   THROW_ASSERT(op_binding.find(statement_index) != op_binding.end(), "Operation " + TreeM->get_tree_node_const(statement_index)->ToString() + " not assigned");
   THROW_ASSERT(GetPointer<funit_obj>(op_binding.find(statement_index)->second), "");
   return GetPointer<funit_obj>(op_binding.find(statement_index)->second)->get_fu();
}

std::string fu_binding::get_fu_name(vertex const& v) const
{
   return allocation_information->get_string_name(get_assign(v));
}

unsigned int fu_binding::get_index(vertex const& v) const
{
   const auto statement_index = op_graph->CGetOpNodeInfo(v)->GetNodeId();
   return GetPointer<funit_obj>(op_binding.find(statement_index)->second)->get_index();
}

structural_objectRef fu_binding::add_gate(const HLS_managerRef HLSMgr, const hlsRef HLS, const technology_nodeRef fu, const std::string& name, const std::set<vertex>& ops, structural_objectRef clock_port, structural_objectRef reset_port)
{
   const FunctionBehaviorConstRef FB = HLSMgr->CGetFunctionBehavior(HLS->functionId);
   const OpGraphConstRef data = FB->CGetOpGraph(FunctionBehavior::CFG);
   const structural_managerRef SM = HLS->datapath;
   const structural_objectRef circuit = SM->get_circ();
   structural_objectRef curr_gate = structural_objectRef(new component_o(debug_level, circuit));
   /// creating structural_manager starting from technology_node
   structural_objectRef curr_lib_instance;
   if(GetPointer<functional_unit>(fu)->fu_template_name == "")
   {
      curr_lib_instance = GetPointer<functional_unit>(fu)->CM->get_circ();
   }
   else
   {
      std::string template_name = GetPointer<functional_unit>(fu)->fu_template_name;
      std::string library_name = HLS->HLS_T->get_technology_manager()->get_library(template_name);
      curr_lib_instance = GetPointer<functional_unit>(GetPointer<functional_unit_template>(HLS->HLS_T->get_technology_manager()->get_fu(template_name, library_name))->FU)->CM->get_circ();
   }
   THROW_ASSERT(curr_lib_instance, "structural description not provided: check the library given. Component: " + GetPointer<functional_unit>(fu)->functional_unit_name);

   curr_lib_instance->copy(curr_gate);
   if(ops.size() == 1)
   {
      curr_gate->set_id("fu_" + GET_NAME(data, *(ops.begin())));
   }
   else
   {
      THROW_ASSERT(not name.empty(), "cannot name the added gate if the name is empty");
      curr_gate->set_id(name);
   }

   /// connecting clock and reset ports, if any
   structural_objectRef port_ck = curr_gate->find_member(CLOCK_PORT_NAME, port_o_K, curr_gate);
   if(port_ck)
      SM->add_connection(clock_port, port_ck);
   structural_objectRef port_rst = curr_gate->find_member(RESET_PORT_NAME, port_o_K, curr_gate);
   if(port_rst)
      SM->add_connection(reset_port, port_rst);
   GetPointer<module>(circuit)->add_internal_object(curr_gate);

   return curr_gate;
}

void fu_binding::kill_proxy_memory_units(std::map<unsigned int, unsigned int>& memory_units, structural_objectRef curr_gate, std::map<unsigned int, std::set<structural_objectRef>>& var_call_sites_rel,
                                         std::map<unsigned int, unsigned int>& reverse_memory_units)
{
   /// compute the set of killing vars
   std::set<unsigned int> killing_vars;
   const std::map<unsigned int, unsigned int>::const_iterator it_mu_end = memory_units.end();
   for(std::map<unsigned int, unsigned int>::const_iterator it_mu = memory_units.begin(); it_mu != it_mu_end; ++it_mu)
   {
      killing_vars.insert(it_mu->second);
      reverse_memory_units[it_mu->second] = it_mu->first;
   }
   const std::set<unsigned int>::const_iterator kv_it_end = killing_vars.end();
   for(auto kv_it = killing_vars.begin(); kv_it != kv_it_end; ++kv_it)
   {
      structural_objectRef port_proxy_in1 = curr_gate->find_member("proxy_in1_" + STR(*kv_it), port_o_K, curr_gate);
      if(port_proxy_in1)
      {
         var_call_sites_rel[*kv_it].insert(curr_gate);
         structural_objectRef port_proxy_in2 = curr_gate->find_member("proxy_in2_" + STR(*kv_it), port_o_K, curr_gate);
         structural_objectRef port_proxy_in3 = curr_gate->find_member("proxy_in3_" + STR(*kv_it), port_o_K, curr_gate);
         structural_objectRef port_proxy_out1 = curr_gate->find_member("proxy_out1_" + STR(*kv_it), port_o_K, curr_gate);
         structural_objectRef port_proxy_sel_LOAD = curr_gate->find_member("proxy_sel_LOAD_" + STR(*kv_it), port_o_K, curr_gate);
         structural_objectRef port_proxy_sel_STORE = curr_gate->find_member("proxy_sel_STORE_" + STR(*kv_it), port_o_K, curr_gate);
         GetPointer<port_o>(port_proxy_in1)->set_is_memory(false);
         GetPointer<port_o>(port_proxy_in2)->set_is_memory(false);
         GetPointer<port_o>(port_proxy_in3)->set_is_memory(false);
         GetPointer<port_o>(port_proxy_out1)->set_is_memory(false);
         GetPointer<port_o>(port_proxy_sel_LOAD)->set_is_memory(false);
         GetPointer<port_o>(port_proxy_sel_STORE)->set_is_memory(false);
      }
   }
}

void fu_binding::kill_proxy_function_units(std::map<unsigned int, std::string>& wrapped_units, structural_objectRef curr_gate, std::map<std::string, std::set<structural_objectRef>>& fun_call_sites_rel,
                                           std::map<std::string, unsigned int>& reverse_wrapped_units)
{
   /// compute the set of killing functions
   std::set<std::string> killing_funs;
   const std::map<unsigned int, std::string>::const_iterator it_mu_end = wrapped_units.end();
   for(std::map<unsigned int, std::string>::const_iterator it_mu = wrapped_units.begin(); it_mu != it_mu_end; ++it_mu)
   {
      killing_funs.insert(it_mu->second);
      reverse_wrapped_units[it_mu->second] = it_mu->first;
   }
   const std::set<std::string>::const_iterator kf_it_end = killing_funs.end();
   for(auto kf_it = killing_funs.begin(); kf_it != kf_it_end; ++kf_it)
   {
      std::string fun_name = *kf_it;
      auto inPortSize = static_cast<unsigned int>(GetPointer<module>(curr_gate)->get_in_port_size());
      for(unsigned int currentPort = 0; currentPort < inPortSize; ++currentPort)
      {
         structural_objectRef curr_port = GetPointer<module>(curr_gate)->get_in_port(currentPort);
         if(!GetPointer<port_o>(curr_port)->get_is_memory())
            continue;
         std::string port_name = curr_port->get_id();
         if(boost::algorithm::starts_with(port_name, PROXY_PREFIX))
         {
            size_t found = port_name.rfind(fun_name);
            if(found != std::string::npos && found + fun_name.size() == port_name.size())
            {
               GetPointer<port_o>(curr_port)->set_is_memory(false);
               fun_call_sites_rel[*kf_it].insert(curr_gate);
            }
         }
      }
      auto outPortSize = static_cast<unsigned int>(GetPointer<module>(curr_gate)->get_out_port_size());
      for(unsigned int currentPort = 0; currentPort < outPortSize; ++currentPort)
      {
         structural_objectRef curr_port = GetPointer<module>(curr_gate)->get_out_port(currentPort);
         if(!GetPointer<port_o>(curr_port)->get_is_memory())
            continue;
         std::string port_name = curr_port->get_id();
         size_t found = port_name.rfind(fun_name);
         if(found != std::string::npos && found + fun_name.size() == port_name.size())
         {
            GetPointer<port_o>(curr_port)->set_is_memory(false);
            fun_call_sites_rel[*kf_it].insert(curr_gate);
         }
      }
   }
}

void fu_binding::manage_killing_memory_proxies(std::map<unsigned int, structural_objectRef>& mem_obj, std::map<unsigned int, unsigned int>& reverse_memory_units, std::map<unsigned int, std::set<structural_objectRef>>& var_call_sites_rel,
                                               const structural_managerRef SM, const hlsRef HLS, unsigned int& _unique_id)
{
   const structural_objectRef circuit = SM->get_circ();
   const std::map<unsigned int, std::set<structural_objectRef>>::iterator vcsr_it_end = var_call_sites_rel.end();
   for(auto vcsr_it = var_call_sites_rel.begin(); vcsr_it != vcsr_it_end; ++vcsr_it)
   {
      unsigned int var = vcsr_it->first;
      THROW_ASSERT(reverse_memory_units.find(var) != reverse_memory_units.end(), "var not found");
      unsigned int storage_fu_unit_id = reverse_memory_units.find(var)->second;
      THROW_ASSERT(mem_obj.find(storage_fu_unit_id) != mem_obj.end(), "storage_fu_unit not found: " + STR(storage_fu_unit_id));
      structural_objectRef storage_fu_unit = mem_obj.find(storage_fu_unit_id)->second;
      structural_objectRef storage_port_proxy_out1 = storage_fu_unit->find_member("proxy_out1", port_o_K, storage_fu_unit);
      THROW_ASSERT(storage_port_proxy_out1, "missing proxy_out1 port");
      structural_objectRef storage_port_proxy_out1_sign;
      const std::set<structural_objectRef>::iterator proxied_unit_it_end = vcsr_it->second.end();
      std::map<structural_objectRef, std::set<structural_objectRef>> to_be_merged;
      structural_objectRef port_in1 = storage_fu_unit->find_member("proxy_in1", port_o_K, storage_fu_unit);
      THROW_ASSERT(port_in1, "missing port proxy_in1");
      structural_objectRef port_in2 = storage_fu_unit->find_member("proxy_in2", port_o_K, storage_fu_unit);
      THROW_ASSERT(port_in2, "missing port proxy_in2");
      structural_objectRef port_in3 = storage_fu_unit->find_member("proxy_in3", port_o_K, storage_fu_unit);
      THROW_ASSERT(port_in3, "missing port proxy_in3");
      structural_objectRef port_sel_LOAD = storage_fu_unit->find_member("proxy_sel_LOAD", port_o_K, storage_fu_unit);
      THROW_ASSERT(port_sel_LOAD, "missing port proxy_sel_LOAD");
      structural_objectRef port_sel_STORE = storage_fu_unit->find_member("proxy_sel_STORE", port_o_K, storage_fu_unit);
      THROW_ASSERT(port_sel_STORE, "missing port proxy_sel_STORE");

      for(auto proxied_unit_it = vcsr_it->second.begin(); proxied_unit_it != proxied_unit_it_end; ++proxied_unit_it)
      {
         structural_objectRef proxied_unit = *proxied_unit_it;
         structural_objectRef proxied_port_proxy_out1 = proxied_unit->find_member("proxy_out1_" + STR(var), port_o_K, proxied_unit);
         THROW_ASSERT(proxied_port_proxy_out1, "missing proxied proxy_out1 port");
         if(!storage_port_proxy_out1_sign)
         {
            if(storage_port_proxy_out1->get_kind() == port_vector_o_K)
               storage_port_proxy_out1_sign = SM->add_sign_vector(storage_port_proxy_out1->get_id() + "_" + STR(var), GetPointer<port_o>(storage_port_proxy_out1)->get_ports_size(), circuit, storage_port_proxy_out1->get_typeRef());
            else
               storage_port_proxy_out1_sign = SM->add_sign(storage_port_proxy_out1->get_id() + "_" + STR(var), circuit, storage_port_proxy_out1->get_typeRef());
            SM->add_connection(storage_port_proxy_out1_sign, storage_port_proxy_out1);
         }
         SM->add_connection(storage_port_proxy_out1_sign, proxied_port_proxy_out1);

         structural_objectRef port_proxy_in1 = proxied_unit->find_member("proxy_in1_" + STR(var), port_o_K, proxied_unit);
         to_be_merged[port_in1].insert(port_proxy_in1);

         structural_objectRef port_proxy_in2 = proxied_unit->find_member("proxy_in2_" + STR(var), port_o_K, proxied_unit);
         to_be_merged[port_in2].insert(port_proxy_in2);
         structural_objectRef port_proxy_in3 = proxied_unit->find_member("proxy_in3_" + STR(var), port_o_K, proxied_unit);
         to_be_merged[port_in3].insert(port_proxy_in3);
         structural_objectRef port_proxy_sel_LOAD = proxied_unit->find_member("proxy_sel_LOAD_" + STR(var), port_o_K, proxied_unit);
         to_be_merged[port_sel_LOAD].insert(port_proxy_sel_LOAD);
         structural_objectRef port_proxy_sel_STORE = proxied_unit->find_member("proxy_sel_STORE_" + STR(var), port_o_K, proxied_unit);
         to_be_merged[port_sel_STORE].insert(port_proxy_sel_STORE);
      }
      join_merge_split(SM, HLS, to_be_merged, circuit, _unique_id);
   }
}

void fu_binding::manage_killing_function_proxies(std::map<unsigned int, structural_objectRef>& fun_obj, std::map<std::string, unsigned int>& reverse_function_units, std::map<std::string, std::set<structural_objectRef>>& fun_call_sites_rel,
                                                 const structural_managerRef SM, const hlsRef HLS, unsigned int& _unique_id)
{
   const structural_objectRef circuit = SM->get_circ();
   const std::map<std::string, std::set<structural_objectRef>>::iterator fcsr_it_end = fun_call_sites_rel.end();
   for(auto fcsr_it = fun_call_sites_rel.begin(); fcsr_it != fcsr_it_end; ++fcsr_it)
   {
      std::string fun = fcsr_it->first;
      THROW_ASSERT(reverse_function_units.find(fun) != reverse_function_units.end(), "fun not found");
      unsigned int wrapped_fu_unit_id = reverse_function_units.find(fun)->second;
      THROW_ASSERT(fun_obj.find(wrapped_fu_unit_id) != fun_obj.end(), "wrapped_fu_unit not found");
      structural_objectRef wrapped_fu_unit = fun_obj.find(wrapped_fu_unit_id)->second;
      std::map<structural_objectRef, std::set<structural_objectRef>> to_be_merged;
      const std::set<structural_objectRef>::iterator proxied_unit_it_end = fcsr_it->second.end();

      auto inPortSize = static_cast<unsigned int>(GetPointer<module>(wrapped_fu_unit)->get_in_port_size());
      for(unsigned int currentPort = 0; currentPort < inPortSize; ++currentPort)
      {
         structural_objectRef curr_port = GetPointer<module>(wrapped_fu_unit)->get_in_port(currentPort);
         std::string port_name = curr_port->get_id();
         if(boost::algorithm::starts_with(port_name, PROXY_PREFIX))
         {
            for(auto proxied_unit_it = fcsr_it->second.begin(); proxied_unit_it != proxied_unit_it_end; ++proxied_unit_it)
            {
               structural_objectRef proxied_unit = *proxied_unit_it;
               structural_objectRef port_proxy_in_i = proxied_unit->find_member(port_name + "_" + fun, port_o_K, proxied_unit);
               if(port_proxy_in_i)
                  to_be_merged[curr_port].insert(port_proxy_in_i);
            }
         }
      }
      auto outPortSize = static_cast<unsigned int>(GetPointer<module>(wrapped_fu_unit)->get_out_port_size());
      for(unsigned int currentPort = 0; currentPort < outPortSize; ++currentPort)
      {
         structural_objectRef wrapped_port_proxy_out_i = GetPointer<module>(wrapped_fu_unit)->get_out_port(currentPort);
         std::string port_name = wrapped_port_proxy_out_i->get_id();
         if(boost::algorithm::starts_with(port_name, PROXY_PREFIX))
         {
            structural_objectRef wrapped_port_proxy_out_i_sign;
            for(auto proxied_unit_it = fcsr_it->second.begin(); proxied_unit_it != proxied_unit_it_end; ++proxied_unit_it)
            {
               structural_objectRef proxied_unit = *proxied_unit_it;
               structural_objectRef proxied_port_proxy_out_i = proxied_unit->find_member(port_name + "_" + fun, port_o_K, proxied_unit);
               if(proxied_port_proxy_out_i)
               {
                  if(!wrapped_port_proxy_out_i_sign)
                  {
                     if(wrapped_port_proxy_out_i->get_kind() == port_vector_o_K)
                        wrapped_port_proxy_out_i_sign = SM->add_sign_vector(wrapped_port_proxy_out_i->get_id() + "_" + fun, GetPointer<port_o>(wrapped_port_proxy_out_i)->get_ports_size(), circuit, wrapped_port_proxy_out_i->get_typeRef());
                     else
                        wrapped_port_proxy_out_i_sign = SM->add_sign(wrapped_port_proxy_out_i->get_id() + "_" + fun, circuit, wrapped_port_proxy_out_i->get_typeRef());
                     SM->add_connection(wrapped_port_proxy_out_i_sign, wrapped_port_proxy_out_i);
                  }
                  SM->add_connection(wrapped_port_proxy_out_i_sign, proxied_port_proxy_out_i);
               }
            }
         }
      }
      join_merge_split(SM, HLS, to_be_merged, circuit, _unique_id);
   }
}

void fu_binding::add_to_SM(const HLS_managerRef HLSMgr, const hlsRef HLS, structural_objectRef clock_port, structural_objectRef reset_port)
{
   INDENT_DBG_MEX(DEBUG_LEVEL_VERY_PEDANTIC, debug_level, "-->Adding functional units to circuit");
   const structural_managerRef SM = HLS->datapath;

   /// initialize resource sharing to false
   has_resource_sharing_p = !HLS->Rreg->is_all_regs_without_enable(); // it assumes that HLS->Rreg->add_to_SM is called first and then HLS->Rfu->add_to_SM

   const structural_objectRef circuit = SM->get_circ();

   std::set<structural_objectRef> memory_modules;

   /// add the MEMCPY_STD component when parameters has to be copied into the local store
   const FunctionBehaviorConstRef FB = HLSMgr->CGetFunctionBehavior(HLS->functionId);
   const auto& function_parameters = FB->CGetBehavioralHelper()->get_parameters();
   unsigned int sign_id = 0;
   structural_objectRef start_port = GetPointer<module>(circuit)->find_member(START_PORT_NAME, port_o_K, circuit);
   structural_objectRef done_port = GetPointer<module>(circuit)->find_member(DONE_PORT_NAME, port_o_K, circuit);
   structural_objectRef in_chain = start_port;
   INDENT_DBG_MEX(DEBUG_LEVEL_VERY_PEDANTIC, debug_level, "-->Adding parameter ports");
   for(const auto function_parameter : function_parameters)
   {
      if(HLSMgr->Rmem->is_parm_decl_copied(function_parameter) && !HLSMgr->Rmem->is_parm_decl_stored(function_parameter))
      {
         PRINT_DBG_MEX(DEBUG_LEVEL_PEDANTIC, debug_level, "Managing parameter copy: " + STR(function_parameter));
         const technology_nodeRef fu_lib_unit = HLS->HLS_T->get_technology_manager()->get_fu(MEMCPY_STD, WORK_LIBRARY);
         THROW_ASSERT(fu_lib_unit, "functional unit not available: check the library given. Component: " + std::string(MEMCPY_STD));
         structural_objectRef curr_gate = add_gate(HLSMgr, HLS, fu_lib_unit, "parameter_manager_" + STR(function_parameter), std::set<vertex>(), clock_port, reset_port);
         conn_binding::direction_type direction = conn_binding::IN;
         generic_objRef port_obj = HLS->Rconn->get_port(function_parameter, direction);
         structural_objectRef in_par = port_obj->get_out_sign();
         structural_objectRef src = GetPointer<module>(curr_gate)->find_member("src", port_o_K, curr_gate);
         SM->add_connection(in_par, src);
         structural_objectRef dest = GetPointer<module>(curr_gate)->find_member("dest", port_o_K, curr_gate);

         structural_objectRef const_obj = SM->add_module_from_technology_library("memcpy_dest_" + HLSMgr->Rmem->get_symbol(function_parameter, HLS->functionId)->get_symbol_name(), CONSTANT_STD, LIBRARY_STD, circuit, HLS->HLS_T->get_technology_manager());
         const_obj->set_parameter("value", HLSMgr->Rmem->get_symbol(function_parameter, HLS->functionId)->get_symbol_name());
         std::string name = "out_const_memcpy_dest_" + HLSMgr->Rmem->get_symbol(function_parameter, HLS->functionId)->get_symbol_name();
         structural_objectRef dest_sign = SM->add_sign(name, circuit, dest->get_typeRef());
         structural_objectRef out_port = const_obj->find_member("out1", port_o_K, const_obj);
         // customize output port size
         out_port->type_resize(STD_GET_SIZE(dest->get_typeRef()));
         SM->add_connection(dest_sign, out_port);
         SM->add_connection(dest, dest_sign);
         structural_objectRef n = GetPointer<module>(curr_gate)->find_member("len", port_o_K, curr_gate);
         structural_objectRef n_obj = SM->add_constant("constant_len_" + STR(function_parameter), circuit, n->get_typeRef(), STR(tree_helper::size(TreeM, tree_helper::get_type_index(TreeM, function_parameter)) / 8));
         SM->add_connection(n, n_obj);
         THROW_ASSERT(in_chain, "missing in chain element");
         structural_objectRef start_obj = GetPointer<module>(curr_gate)->find_member(START_PORT_NAME, port_o_K, curr_gate);

         if(HLS->registered_inputs && in_chain == start_port)
         {
            technology_nodeRef delay_unit;
            std::string synch_reset = HLS->Param->getOption<std::string>(OPT_sync_reset);
            if(synch_reset == "sync")
               delay_unit = HLS->HLS_T->get_technology_manager()->get_fu(flipflop_SR, LIBRARY_STD);
            else
               delay_unit = HLS->HLS_T->get_technology_manager()->get_fu(flipflop_AR, LIBRARY_STD);
            THROW_ASSERT(delay_unit, "");
            structural_objectRef delay_gate = add_gate(HLSMgr, HLS, delay_unit, "start_delayed_" + STR(function_parameter), std::set<vertex>(), clock_port, reset_port);
            structural_objectRef sign = SM->add_sign(START_PORT_NAME + STR("_") + STR(sign_id), circuit, start_obj->get_typeRef());
            ++sign_id;
            SM->add_connection(sign, in_chain);
            SM->add_connection(sign, GetPointer<module>(delay_gate)->get_in_port(2));
         }

         if(in_chain == start_port)
            SM->add_connection(in_chain, start_obj);
         else
         {
            structural_objectRef sign = SM->add_sign(START_PORT_NAME + STR("_") + STR(sign_id), circuit, in_chain->get_typeRef());
            ++sign_id;
            SM->add_connection(sign, in_chain);
            SM->add_connection(sign, start_obj);
         }
         in_chain = GetPointer<module>(curr_gate)->find_member(DONE_PORT_NAME, port_o_K, curr_gate);
         manage_module_ports(HLSMgr, HLS, SM, curr_gate, 0);
         memory_modules.insert(curr_gate);
      }
      else if(HLSMgr->Rmem->is_parm_decl_stored(function_parameter))
      {
         INDENT_DBG_MEX(DEBUG_LEVEL_PEDANTIC, debug_level, "---Managing parameter initialization: " + STR(function_parameter));
         unsigned int bus_data_bitsize = HLSMgr->Rmem->get_bus_data_bitsize();
         unsigned int bus_addr_bitsize = HLSMgr->get_address_bitsize();
         unsigned int bus_size_bitsize = HLSMgr->Rmem->get_bus_size_bitsize();
         structural_objectRef curr_gate;
         bool is_multiport;
         size_t max_n_ports = HLS->Param->isOption(OPT_channels_number) ? HLS->Param->getOption<unsigned int>(OPT_channels_number) : 0;
         if(HLS->Param->getOption<MemoryAllocation_ChannelsType>(OPT_channels_type) == MemoryAllocation_ChannelsType::MEM_ACC_NN)
         {
            const technology_nodeRef fu_lib_unit = HLS->HLS_T->get_technology_manager()->get_fu(MEMSTORE_STDN, LIBRARY_STD_FU);
            THROW_ASSERT(fu_lib_unit, "functional unit not available: check the library given. Component: " + std::string(MEMSTORE_STDN));
            curr_gate = add_gate(HLSMgr, HLS, fu_lib_unit, "parameter_manager_" + STR(function_parameter), std::set<vertex>(), clock_port, reset_port);
            is_multiport = true;
         }
         else
         {
            const technology_nodeRef fu_lib_unit = HLS->HLS_T->get_technology_manager()->get_fu(MEMSTORE_STD, LIBRARY_STD_FU);
            THROW_ASSERT(fu_lib_unit, "functional unit not available: check the library given. Component: " + std::string(MEMSTORE_STD));
            curr_gate = add_gate(HLSMgr, HLS, fu_lib_unit, "parameter_manager_" + STR(function_parameter), std::set<vertex>(), clock_port, reset_port);
            is_multiport = false;
         }
         conn_binding::direction_type direction = conn_binding::IN;
         generic_objRef port_obj = HLS->Rconn->get_port(function_parameter, direction);
         structural_objectRef in_par = port_obj->get_out_sign();
         structural_objectRef data = GetPointer<module>(curr_gate)->find_member("data", port_o_K, curr_gate);
         data->type_resize(STD_GET_SIZE(in_par->get_typeRef()));
         SM->add_connection(in_par, data);

         structural_objectRef size = GetPointer<module>(curr_gate)->find_member("size", port_o_K, curr_gate);
         size->type_resize(STD_GET_SIZE(in_par->get_typeRef()));
         structural_objectRef size_const_obj = SM->add_module_from_technology_library("size_par_" + HLSMgr->Rmem->get_symbol(function_parameter, HLS->functionId)->get_symbol_name(), CONSTANT_STD, LIBRARY_STD, circuit, HLS->HLS_T->get_technology_manager());
         const std::string parameter_value = (static_cast<HDLWriter_Language>(parameters->getOption<unsigned int>(OPT_writer_language)) == HDLWriter_Language::VHDL) ?
                                                 std::string("\"") + NumberToBinaryString(STD_GET_SIZE(in_par->get_typeRef()), STD_GET_SIZE(in_par->get_typeRef())) + std::string("\"") :
                                                 STR(STD_GET_SIZE(in_par->get_typeRef()));
         size_const_obj->set_parameter("value", parameter_value);
         std::string size_name = "out_const_size_par_" + HLSMgr->Rmem->get_symbol(function_parameter, HLS->functionId)->get_symbol_name();
         structural_objectRef size_sign = SM->add_sign(size_name, circuit, size->get_typeRef());
         structural_objectRef size_out_port = size_const_obj->find_member("out1", port_o_K, size_const_obj);
         // customize output port size
         size_out_port->type_resize(STD_GET_SIZE(in_par->get_typeRef()));
         SM->add_connection(size_sign, size_out_port);
         SM->add_connection(size, size_sign);

         structural_objectRef addr = GetPointer<module>(curr_gate)->find_member("addr", port_o_K, curr_gate);
         addr->type_resize(bus_addr_bitsize);
         structural_objectRef const_obj = SM->add_module_from_technology_library("addr_par_" + HLSMgr->Rmem->get_symbol(function_parameter, HLS->functionId)->get_symbol_name(), CONSTANT_STD, LIBRARY_STD, circuit, HLS->HLS_T->get_technology_manager());
         const_obj->set_parameter("value", HLSMgr->Rmem->get_symbol(function_parameter, HLS->functionId)->get_symbol_name());
         std::string name = "out_const_addr_par_" + HLSMgr->Rmem->get_symbol(function_parameter, HLS->functionId)->get_symbol_name();
         structural_objectRef addr_sign = SM->add_sign(name, circuit, addr->get_typeRef());
         structural_objectRef out_port = const_obj->find_member("out1", port_o_K, const_obj);
         // customize output port size
         out_port->type_resize(bus_addr_bitsize);
         SM->add_connection(addr_sign, out_port);
         SM->add_connection(addr, addr_sign);

         THROW_ASSERT(in_chain, "missing in chain element");
         structural_objectRef start_obj = GetPointer<module>(curr_gate)->find_member(START_PORT_NAME, port_o_K, curr_gate);
         if(HLS->registered_inputs && in_chain == start_port)
         {
            technology_nodeRef delay_unit;
            std::string synch_reset = HLS->Param->getOption<std::string>(OPT_sync_reset);
            if(synch_reset == "sync")
               delay_unit = HLS->HLS_T->get_technology_manager()->get_fu(flipflop_SR, LIBRARY_STD);
            else
               delay_unit = HLS->HLS_T->get_technology_manager()->get_fu(flipflop_AR, LIBRARY_STD);
            structural_objectRef delay_gate = add_gate(HLSMgr, HLS, delay_unit, "start_delayed_" + STR(function_parameter), std::set<vertex>(), clock_port, reset_port);
            structural_objectRef sign = SM->add_sign(START_PORT_NAME + STR("_") + STR(sign_id), circuit, start_obj->get_typeRef());
            ++sign_id;
            SM->add_connection(sign, in_chain);
            SM->add_connection(sign, GetPointer<module>(delay_gate)->get_in_port(2));
            in_chain = GetPointer<module>(delay_gate)->get_out_port(0);
         }

         if(in_chain == start_port)
         {
            SM->add_connection(in_chain, start_obj);
         }
         else
         {
            structural_objectRef sign = SM->add_sign(START_PORT_NAME + STR("_") + STR(sign_id), circuit, in_chain->get_typeRef());
            ++sign_id;
            SM->add_connection(sign, in_chain);
            SM->add_connection(sign, start_obj);
         }
         in_chain = GetPointer<module>(curr_gate)->find_member(DONE_PORT_NAME, port_o_K, curr_gate);
         /// component specialization
         for(unsigned int i = 0; i < GetPointer<module>(curr_gate)->get_in_port_size(); i++)
         {
            structural_objectRef port = GetPointer<module>(curr_gate)->get_in_port(i);
            if(is_multiport && port->get_kind() == port_vector_o_K && GetPointer<port_o>(port)->get_ports_size() == 0)
               GetPointer<port_o>(port)->add_n_ports(static_cast<unsigned int>(max_n_ports), port);
            if(GetPointer<port_o>(port)->get_is_data_bus() || GetPointer<port_o>(port)->get_is_addr_bus() || GetPointer<port_o>(port)->get_is_size_bus())
               port_o::resize_busport(bus_size_bitsize, bus_addr_bitsize, bus_data_bitsize, port);
         }
         for(unsigned int i = 0; i < GetPointer<module>(curr_gate)->get_out_port_size(); i++)
         {
            structural_objectRef port = GetPointer<module>(curr_gate)->get_out_port(i);
            if(is_multiport && port->get_kind() == port_vector_o_K && GetPointer<port_o>(port)->get_ports_size() == 0)
               GetPointer<port_o>(port)->add_n_ports(static_cast<unsigned int>(max_n_ports), port);
            if(GetPointer<port_o>(port)->get_is_data_bus() || GetPointer<port_o>(port)->get_is_addr_bus() || GetPointer<port_o>(port)->get_is_size_bus())
               port_o::resize_busport(bus_size_bitsize, bus_addr_bitsize, bus_data_bitsize, port);
         }
         manage_module_ports(HLSMgr, HLS, SM, curr_gate, 0);
         memory_modules.insert(curr_gate);
      }
   }
   INDENT_DBG_MEX(DEBUG_LEVEL_VERY_PEDANTIC, debug_level, "<--Added parameter ports");
   if(in_chain)
      SM->add_connection(in_chain, done_port);
   else
   {
      THROW_ASSERT(!done_port, "done port not connected");
   }

   if(HLS->control_flow_checker)
   {
      structural_objectRef controller_flow_circuit = HLS->control_flow_checker->get_circ();
      structural_objectRef curr_gate = structural_objectRef(new component_o(debug_level, circuit));
      controller_flow_circuit->copy(curr_gate);
      curr_gate->set_id("ControlFlowChecker_i");
      GetPointer<module>(circuit)->add_internal_object(curr_gate);
      structural_objectRef controller_flow_clock = curr_gate->find_member(CLOCK_PORT_NAME, port_o_K, curr_gate);
      SM->add_connection(controller_flow_clock, clock_port);
      structural_objectRef controller_flow_reset = curr_gate->find_member(RESET_PORT_NAME, port_o_K, curr_gate);
      SM->add_connection(controller_flow_reset, reset_port);
      structural_objectRef controller_flow_start = curr_gate->find_member(START_PORT_NAME, port_o_K, curr_gate);
      structural_objectRef start_CFC = SM->add_port(START_PORT_NAME_CFC, port_o::IN, circuit, structural_type_descriptorRef(new structural_type_descriptor("bool", 0)));
      SM->add_connection(start_CFC, controller_flow_start);
      structural_objectRef controller_flow_done = curr_gate->find_member(DONE_PORT_NAME, port_o_K, curr_gate);
      structural_objectRef done_CFC = SM->add_port(DONE_PORT_NAME_CFC, port_o::IN, circuit, structural_type_descriptorRef(new structural_type_descriptor("bool", 0)));
      SM->add_connection(done_CFC, controller_flow_done);
      structural_objectRef controller_flow_present_state = curr_gate->find_member(PRESENT_STATE_PORT_NAME, port_o_K, curr_gate);
      structural_objectRef controller_present_state = SM->add_port(PRESENT_STATE_PORT_NAME, port_o::IN, circuit, controller_flow_present_state->get_typeRef());
      SM->add_connection(controller_present_state, controller_flow_present_state);
      structural_objectRef controller_flow_next_state = curr_gate->find_member(NEXT_STATE_PORT_NAME, port_o_K, curr_gate);
      structural_objectRef controller_next_state = SM->add_port(NEXT_STATE_PORT_NAME, port_o::IN, circuit, controller_flow_next_state->get_typeRef());
      SM->add_connection(controller_next_state, controller_flow_next_state);
      memory_modules.insert(curr_gate);
   }

   std::map<unsigned int, unsigned int> memory_units = allocation_information->get_memory_units();
   std::map<unsigned int, structural_objectRef> mem_obj;
   for(const auto& m : memory_units)
   {
      const unsigned int fu_type_id = m.first;
      unsigned int var = m.second;
      std::string name;
      std::string fun_unit_name = allocation_information->get_fu_name(fu_type_id).first;
      if(allocation_information->is_direct_access_memory_unit(fu_type_id))
      {
         name = "array_" + STR(var);
      }
      else
      {
         THROW_ERROR("Unit not currenty supported: " + fun_unit_name);
      }
      const technology_nodeRef fu_lib_unit = allocation_information->get_fu(fu_type_id);
      THROW_ASSERT(fu_lib_unit, "functional unit not available: check the library given. Component: " + fun_unit_name);

      PRINT_DBG_MEX(DEBUG_LEVEL_PEDANTIC, debug_level, "Memory Unit: " + allocation_information->get_string_name(fu_type_id) + " for variable: " + HLSMgr->CGetFunctionBehavior(HLS->functionId)->CGetBehavioralHelper()->PrintVariable(var));
      std::string base_address = HLSMgr->Rmem->get_symbol(var, HLS->functionId)->get_symbol_name();
      unsigned int rangesize = HLSMgr->Rmem->get_rangesize(var);
      PRINT_DBG_MEX(DEBUG_LEVEL_PEDANTIC, debug_level, "  - base address: " + STR(base_address));
      PRINT_DBG_MEX(DEBUG_LEVEL_PEDANTIC, debug_level, "  - range size: " + STR(rangesize));
      unsigned int n_channels = allocation_information->get_number_channels(fu_type_id);
      unsigned int total_allocated = get_number(fu_type_id);
      unsigned int n_iterations = std::max(1u, total_allocated);
      for(unsigned int num = 0; num < n_iterations; num = num + n_channels)
      {
         std::set<vertex> operations_set;
         for(unsigned int channel_index = 0; channel_index < n_channels && (num + channel_index < total_allocated); ++channel_index)
            operations_set.insert(operations[std::make_pair(fu_type_id, num + channel_index)].begin(), operations[std::make_pair(fu_type_id, num + channel_index)].end());
         has_resource_sharing_p = has_resource_sharing_p || (operations_set.size() > 1);
         structural_objectRef curr_gate = add_gate(HLSMgr, HLS, fu_lib_unit, name + "_" + STR(num / n_channels), std::set<vertex>(), clock_port, reset_port);
         specialise_fu(HLSMgr, HLS, curr_gate, fu_type_id, operations_set, var);
         std::string memory_type = GetPointer<functional_unit>(fu_lib_unit)->memory_type;
         std::string channels_type = GetPointer<functional_unit>(fu_lib_unit)->channels_type;
         specialize_memory_unit(HLSMgr, HLS, curr_gate, var, base_address, rangesize, false, memory_type == MEMORY_TYPE_SYNCHRONOUS_UNALIGNED && (channels_type == CHANNELS_TYPE_MEM_ACC_N1 || channels_type == CHANNELS_TYPE_MEM_ACC_NN),
                                HLS->Param->isOption(OPT_sparse_memory) && HLS->Param->getOption<bool>(OPT_sparse_memory),
                                memory_type == MEMORY_TYPE_SYNCHRONOUS_SDS || memory_type == MEMORY_TYPE_SYNCHRONOUS_SDS_BUS || memory_type == MEMORY_TYPE_ASYNCHRONOUS);
         check_parametrization(curr_gate);
         mem_obj[fu_type_id] = curr_gate;
         for(unsigned int channel_index = 0; (channel_index < n_channels) && ((num + channel_index) < total_allocated); ++channel_index)
         {
            generic_objRef module_obj = get(fu_type_id, num + channel_index);
            module_obj->set_structural_obj(curr_gate);
         }
         if(!HLSMgr->Rmem->is_private_memory(var))
         {
            manage_module_ports(HLSMgr, HLS, SM, curr_gate, 0);
            memory_modules.insert(curr_gate);
         }
      }
   }

   std::map<unsigned int, unsigned int> reverse_memory_units;
   std::map<std::string, unsigned int> reverse_function_units;
   std::map<unsigned int, std::set<structural_objectRef>> var_call_sites_rel;
   std::map<std::string, std::set<structural_objectRef>> fun_call_sites_rel;
   std::map<unsigned int, structural_objectRef> fun_obj;
   std::map<unsigned int, std::string> wrapped_units = allocation_information->get_proxy_wrapped_units();
   for(auto wu = wrapped_units.begin(); wu != wrapped_units.end(); ++wu)
   {
      has_resource_sharing_p = true;
      std::string fun_unit_name = allocation_information->get_fu_name(wu->first).first;
      const technology_nodeRef fu_lib_unit = allocation_information->get_fu(wu->first);
      THROW_ASSERT(fu_lib_unit, "functional unit not available: check the library given. Component: " + fun_unit_name);
      structural_objectRef curr_gate = add_gate(HLSMgr, HLS, fu_lib_unit, wu->second + "_instance", std::set<vertex>(), clock_port, reset_port);
      PRINT_DBG_MEX(DEBUG_LEVEL_PEDANTIC, debug_level, "Wrapped Unit: " + allocation_information->get_string_name(wu->first));
      const std::set<vertex>& mapped_operations = get_operations(wu->first, 0);
      specialise_fu(HLSMgr, HLS, curr_gate, wu->first, mapped_operations, 0);
      check_parametrization(curr_gate);
      fun_obj[wu->first] = curr_gate;
      kill_proxy_memory_units(memory_units, curr_gate, var_call_sites_rel, reverse_memory_units);
      kill_proxy_function_units(wrapped_units, curr_gate, fun_call_sites_rel, reverse_function_units);
      bool added_memory_element = manage_module_ports(HLSMgr, HLS, SM, curr_gate, 0);
      if(added_memory_element)
         memory_modules.insert(curr_gate);
      /// propagate memory parameters if contained into the module to be instantiated
      memory::propagate_memory_parameters(curr_gate, HLS->datapath);
   }

   const std::map<unsigned int, unsigned int>& proxy_memory_units = allocation_information->get_proxy_memory_units();
   const std::map<unsigned int, std::string>& proxy_function_units = allocation_information->get_proxy_function_units();

   std::set<std::pair<structural_objectRef, unsigned int>> proxy_memory_units_to_be_renamed_back;
   std::set<std::pair<structural_objectRef, std::string>> proxy_function_units_to_be_renamed_back;

   INDENT_DBG_MEX(DEBUG_LEVEL_VERY_PEDANTIC, debug_level, "-->Specializing functional units");

   std::set<unsigned int> fu_list = this->get_allocation_list();
   for(unsigned int i : fu_list)
   {
      INDENT_DBG_MEX(DEBUG_LEVEL_PEDANTIC, debug_level, "-->Functional Unit: " + allocation_information->get_string_name(i));
      if(allocation_information->is_return(i))
      {
         structural_objectRef obj = circuit->find_member(RETURN_PORT_NAME, port_o_K, circuit);
         generic_objRef module_obj = get(i, 0);
         module_obj->set_structural_obj(obj);
      }

      if(!allocation_information->has_to_be_synthetized(i))
      {
         INDENT_DBG_MEX(DEBUG_LEVEL_VERY_PEDANTIC, debug_level, "<--It has not to be synthesized");
         continue;
      }
      bool is_multichannel = allocation_information->get_number_channels(i) > 1;

      for(unsigned int num = 0; num < get_number(i); num++)
      {
         generic_objRef module_obj = get(i, num);
         THROW_ASSERT(module_obj, "module missing: " + allocation_information->get_fu_name(i).first + " instance " + STR(num));
         std::string name = module_obj->get_string();

         structural_objectRef curr_gate;
         if(allocation_information->is_memory_unit(i))
         {
            continue;
         }
         else if(wrapped_units.find(i) != wrapped_units.end())
         {
            curr_gate = fun_obj[i];
         }
         else if(is_multichannel && (num % allocation_information->get_number_channels(i)) != 0)
         {
            unsigned int n_channels = allocation_information->get_number_channels(i);
            generic_objRef true_module_obj = get(i, (num / n_channels) * n_channels);
            curr_gate = true_module_obj->get_structural_obj();
            const std::set<vertex>& mapped_operations = get_operations(i, num);
            has_resource_sharing_p = has_resource_sharing_p || (mapped_operations.size() > 1);
            const unsigned int ar_var = allocation_information->is_proxy_memory_unit(i) ? allocation_information->get_proxy_memory_var(i) : 0;
            specialise_fu(HLSMgr, HLS, curr_gate, i, mapped_operations, ar_var);
            module_obj->set_structural_obj(curr_gate);
         }
         else
         {
            const technology_nodeRef fu_lib_unit = allocation_information->get_fu(i);
            THROW_ASSERT(fu_lib_unit, "functional unit not available: check the library given. Component: " + allocation_information->get_fu_name(i).first);
            curr_gate =
                add_gate(HLSMgr, HLS, fu_lib_unit, name, allocation_information->is_direct_proxy_memory_unit(i) or allocation_information->is_indirect_access_memory_unit(i) ? std::set<vertex>() : operations[std::make_pair(i, num)], clock_port, reset_port);
            const std::set<vertex>& mapped_operations = get_operations(i, num);
            has_resource_sharing_p = has_resource_sharing_p || (mapped_operations.size() > 1);
            std::string current_op;
            const OpGraphConstRef data = FB->CGetOpGraph(FunctionBehavior::CFG);
            if(mapped_operations.size())
               current_op = tree_helper::normalized_ID(data->CGetOpNodeInfo(*(mapped_operations.begin()))->GetOperation());
            if(current_op == BUILTIN_WAIT_CALL)
            {
               has_resource_sharing_p = true;
               const std::set<vertex>& callSite = operations[std::make_pair(i, num)];
               THROW_ASSERT(callSite.size() == 1, STR(BUILTIN_WAIT_CALL) + " component has more than one vertex mapped on it");
               const vertex site = *callSite.begin();
               unsigned int vertex_node_id = data->CGetOpNodeInfo(site)->GetNodeId();

               memory_symbolRef callSiteMemorySym = HLSMgr->Rmem->get_symbol(vertex_node_id, HLS->functionId);
               memory::add_memory_parameter(HLS->datapath, callSiteMemorySym->get_symbol_name(), STR(callSiteMemorySym->get_address()));
            }
            const unsigned int ar_var = allocation_information->is_proxy_memory_unit(i) ? allocation_information->get_proxy_memory_var(i) : 0;
            specialise_fu(HLSMgr, HLS, curr_gate, i, mapped_operations, ar_var);
            check_parametrization(curr_gate);
            if(proxy_memory_units.find(i) != proxy_memory_units.end())
            {
               proxy_memory_units_to_be_renamed_back.insert(std::make_pair(curr_gate, proxy_memory_units.find(i)->second));
               structural_objectRef port_proxy_in1 = curr_gate->find_member("proxy_in1", port_o_K, curr_gate);
               structural_objectRef port_proxy_in2 = curr_gate->find_member("proxy_in2", port_o_K, curr_gate);
               structural_objectRef port_proxy_in3 = curr_gate->find_member("proxy_in3", port_o_K, curr_gate);
               structural_objectRef port_sel_LOAD = curr_gate->find_member("proxy_sel_LOAD", port_o_K, curr_gate);
               structural_objectRef port_sel_STORE = curr_gate->find_member("proxy_sel_STORE", port_o_K, curr_gate);
               structural_objectRef port_proxy_out1 = curr_gate->find_member("proxy_out1", port_o_K, curr_gate);
               /// rename proxy ports
               std::string var_name = "_" + STR(proxy_memory_units.find(i)->second);
               port_proxy_in1->set_id(port_proxy_in1->get_id() + var_name);
               port_proxy_in2->set_id(port_proxy_in2->get_id() + var_name);
               port_proxy_in3->set_id(port_proxy_in3->get_id() + var_name);
               port_sel_LOAD->set_id(port_sel_LOAD->get_id() + var_name);
               port_sel_STORE->set_id(port_sel_STORE->get_id() + var_name);
               port_proxy_out1->set_id(port_proxy_out1->get_id() + var_name);
            }
            kill_proxy_memory_units(memory_units, curr_gate, var_call_sites_rel, reverse_memory_units);

            if(proxy_function_units.find(i) != proxy_function_units.end())
            {
               std::string fun_name = "_" + STR(proxy_function_units.find(i)->second);
               proxy_function_units_to_be_renamed_back.insert(std::make_pair(curr_gate, proxy_function_units.find(i)->second));
               auto inPortSize = static_cast<unsigned int>(GetPointer<module>(curr_gate)->get_in_port_size());
               for(unsigned int currentPort = 0; currentPort < inPortSize; ++currentPort)
               {
                  structural_objectRef curr_port = GetPointer<module>(curr_gate)->get_in_port(currentPort);
                  if(!GetPointer<port_o>(curr_port)->get_is_memory())
                     continue;
                  std::string port_name = curr_port->get_id();
                  if(boost::algorithm::starts_with(port_name, PROXY_PREFIX))
                  {
                     GetPointer<port_o>(curr_port)->set_id(port_name + fun_name);
                  }
               }
               auto outPortSize = static_cast<unsigned int>(GetPointer<module>(curr_gate)->get_out_port_size());
               for(unsigned int currentPort = 0; currentPort < outPortSize; ++currentPort)
               {
                  structural_objectRef curr_port = GetPointer<module>(curr_gate)->get_out_port(currentPort);
                  if(!GetPointer<port_o>(curr_port)->get_is_memory())
                     continue;
                  std::string port_name = curr_port->get_id();
                  if(boost::algorithm::starts_with(port_name, PROXY_PREFIX))
                  {
                     GetPointer<port_o>(curr_port)->set_id(port_name + fun_name);
                  }
               }
            }
            kill_proxy_function_units(wrapped_units, curr_gate, fun_call_sites_rel, reverse_function_units);

            bool added_memory_element = manage_module_ports(HLSMgr, HLS, SM, curr_gate, num);
            if(added_memory_element)
               memory_modules.insert(curr_gate);

            /// propagate memory parameters if contained into the module to be instantiated
            memory::propagate_memory_parameters(curr_gate, HLS->datapath);
         }
         module_obj->set_structural_obj(curr_gate);
      }
      INDENT_DBG_MEX(DEBUG_LEVEL_VERY_PEDANTIC, debug_level, "<--");
   }
   INDENT_DBG_MEX(DEBUG_LEVEL_VERY_PEDANTIC, debug_level, "<--Specialized functional units");
   if(!has_resource_sharing_p)
   {
      INDENT_OUT_MEX(OUTPUT_LEVEL_MINIMUM, HLS->output_level, "---Resources are not shared in function " + HLSMgr->CGetFunctionBehavior(HLS->functionId)->CGetBehavioralHelper()->get_function_name() + ": function pipelining may come for free");
   }

   const auto cg_man = HLSMgr->CGetCallGraphManager();
   const auto top_function_ids = cg_man->GetRootFunctions();
   if(top_function_ids.find(HLS->functionId) != top_function_ids.end() and cg_man->ExistsAddressedFunction())
   {
      std::set<unsigned int> addressed_functions = cg_man->GetAddressedFunctions();

      structural_objectRef constBitZero = SM->add_module_from_technology_library("constBitZero", CONSTANT_STD, LIBRARY_STD, circuit, HLS->HLS_T->get_technology_manager());
      structural_objectRef signBitZero = SM->add_sign("bitZero", circuit, circuit->find_member(CLOCK_PORT_NAME, port_o_K, circuit)->get_typeRef());
      SM->add_connection(signBitZero, constBitZero->find_member("out1", port_o_K, constBitZero));

      for(const auto Itr : addressed_functions)
      {
         std::string FUName = tree_helper::name_function(TreeM, Itr);

         if(HLSMgr->Rfuns->is_a_proxied_function(FUName))
            continue;

         structural_objectRef FU = SM->add_module_from_technology_library(FUName + "_i0", FUName, WORK_LIBRARY, circuit, HLS->HLS_T->get_technology_manager());

         memory_modules.insert(FU);

         INDENT_DBG_MEX(DEBUG_LEVEL_VERY_PEDANTIC, debug_level, "---Considering additional top: " + FUName + "@" + STR(Itr));
         if(HLSMgr->Rfuns->has_proxied_shared_functions(Itr))
         {
            std::set<std::string> proxied_shared_functions = HLSMgr->Rfuns->get_proxied_shared_functions(Itr);
            for(auto name : proxied_shared_functions)
            {
               INDENT_DBG_MEX(DEBUG_LEVEL_VERY_PEDANTIC, debug_level, "---  proxied shared function: " + name);
            }
            kill_proxy_function_units(wrapped_units, FU, fun_call_sites_rel, reverse_function_units);
         }

         SM->add_connection(FU->find_member(START_PORT_NAME, port_o_K, FU), signBitZero);

         SM->add_connection(FU->find_member(CLOCK_PORT_NAME, port_o_K, FU), circuit->find_member(CLOCK_PORT_NAME, port_o_K, circuit));

         SM->add_connection(FU->find_member(RESET_PORT_NAME, port_o_K, FU), circuit->find_member(RESET_PORT_NAME, port_o_K, circuit));

         for(const auto additional_parameter : HLSMgr->CGetFunctionBehavior(Itr)->CGetBehavioralHelper()->get_parameters())
         {
            std::string parameterName = HLSMgr->CGetFunctionBehavior(Itr)->CGetBehavioralHelper()->PrintVariable(additional_parameter);

            structural_objectRef parameterPort = FU->find_member(parameterName, port_o_K, FU);
            structural_objectRef constZeroParam = SM->add_module_from_technology_library("zeroParam_" + FUName + "_" + parameterName, CONSTANT_STD, LIBRARY_STD, circuit, HLS->HLS_T->get_technology_manager());
            structural_objectRef constZeroOutPort = constZeroParam->find_member("out1", port_o_K, constZeroParam);
            const std::string parameter_value =
                (static_cast<HDLWriter_Language>(parameters->getOption<unsigned int>(OPT_writer_language)) == HDLWriter_Language::VHDL) ? std::string("\"") + NumberToBinaryString(0, STD_GET_SIZE(parameterPort->get_typeRef())) + std::string("\"") : "0";
            constZeroParam->set_parameter("value", parameter_value);

            constZeroOutPort->type_resize(STD_GET_SIZE(parameterPort->get_typeRef()));

            structural_objectRef signBitZeroParam = SM->add_sign("signZeroParam_" + FUName + "_" + parameterName, SM->get_circ(), constZeroOutPort->get_typeRef());

            SM->add_connection(parameterPort, signBitZeroParam);
            SM->add_connection(constZeroOutPort, signBitZeroParam);
         }
         manage_module_ports(HLSMgr, HLS, SM, FU, 0);
         memory::propagate_memory_parameters(FU, HLS->datapath);
      }
   }
   if(parameters->IsParameter("chained-memory-modules") && parameters->GetParameter<int>("chained-memory-modules") == 1)
      manage_memory_ports_chained(SM, memory_modules, circuit);
   else
      manage_memory_ports_parallel_chained(SM, memory_modules, circuit, HLS, unique_id);
   INDENT_DBG_MEX(DEBUG_LEVEL_VERY_PEDANTIC, debug_level, "---Managed memory ports");

   /// rename back all the memory proxies ports
   for(const auto& pmutbrb : proxy_memory_units_to_be_renamed_back)
   {
      structural_objectRef curr_gate = pmutbrb.first;
      THROW_ASSERT(curr_gate, "missing structural object");
      std::string var_name = "_" + STR(pmutbrb.second);
      structural_objectRef port_proxy_in1 = curr_gate->find_member("proxy_in1" + var_name, port_o_K, curr_gate);
      structural_objectRef port_proxy_in2 = curr_gate->find_member("proxy_in2" + var_name, port_o_K, curr_gate);
      structural_objectRef port_proxy_in3 = curr_gate->find_member("proxy_in3" + var_name, port_o_K, curr_gate);
      structural_objectRef port_sel_LOAD = curr_gate->find_member("proxy_sel_LOAD" + var_name, port_o_K, curr_gate);
      structural_objectRef port_sel_STORE = curr_gate->find_member("proxy_sel_STORE" + var_name, port_o_K, curr_gate);
      structural_objectRef port_proxy_out1 = curr_gate->find_member("proxy_out1" + var_name, port_o_K, curr_gate);
      port_proxy_in1->set_id("proxy_in1");
      port_proxy_in2->set_id("proxy_in2");
      port_proxy_in3->set_id("proxy_in3");
      port_sel_LOAD->set_id("proxy_sel_LOAD");
      port_sel_STORE->set_id("proxy_sel_STORE");
      port_proxy_out1->set_id("proxy_out1");
   }
   manage_killing_memory_proxies(mem_obj, reverse_memory_units, var_call_sites_rel, SM, HLS, unique_id);

   /// rename back all the function proxies ports
   for(const auto& pfutbrb : proxy_function_units_to_be_renamed_back)
   {
      structural_objectRef curr_gate = pfutbrb.first;
      THROW_ASSERT(curr_gate, "missing structural object");
      std::string fun_name = "_" + STR(pfutbrb.second);
      auto inPortSize = static_cast<unsigned int>(GetPointer<module>(curr_gate)->get_in_port_size());
      for(unsigned int currentPort = 0; currentPort < inPortSize; ++currentPort)
      {
         structural_objectRef curr_port = GetPointer<module>(curr_gate)->get_in_port(currentPort);
         std::string port_name = curr_port->get_id();
         if(boost::algorithm::starts_with(port_name, PROXY_PREFIX))
         {
            size_t found = port_name.rfind(fun_name);
            if(found != std::string::npos)
            {
               std::string orig_port_name = port_name.substr(0, found);
               GetPointer<port_o>(curr_port)->set_id(orig_port_name);
            }
         }
      }
      auto outPortSize = static_cast<unsigned int>(GetPointer<module>(curr_gate)->get_out_port_size());
      for(unsigned int currentPort = 0; currentPort < outPortSize; ++currentPort)
      {
         structural_objectRef curr_port = GetPointer<module>(curr_gate)->get_out_port(currentPort);
         std::string port_name = curr_port->get_id();
         if(boost::algorithm::starts_with(port_name, PROXY_PREFIX))
         {
            size_t found = port_name.rfind(fun_name);
            if(found != std::string::npos)
            {
               std::string orig_port_name = port_name.substr(0, found);
               GetPointer<port_o>(curr_port)->set_id(orig_port_name);
            }
         }
      }
   }
   manage_killing_function_proxies(fun_obj, reverse_function_units, fun_call_sites_rel, SM, HLS, unique_id);
   INDENT_DBG_MEX(DEBUG_LEVEL_VERY_PEDANTIC, debug_level, "<--Added functional units to circuit");
}

void fu_binding::check_parametrization(structural_objectRef curr_gate)
{
   auto* fu_module = GetPointer<module>(curr_gate);
   NP_functionalityRef np = fu_module->get_NP_functionality();
   if(np)
   {
      std::vector<std::string> param;
      np->get_library_parameters(param);
      std::vector<std::string>::const_iterator it_end = param.end();
      for(std::vector<std::string>::const_iterator it = param.begin(); it != it_end; ++it)
         THROW_ASSERT(curr_gate->find_member(*it, port_o_K, curr_gate) || curr_gate->find_member(*it, port_vector_o_K, curr_gate) || curr_gate->is_parameter(*it), "parameter not yet specialized: " + *it + " for module " + GET_TYPE_NAME(curr_gate));
   }
}

bool fu_binding::manage_module_ports(const HLS_managerRef, const hlsRef, const structural_managerRef SM, const structural_objectRef curr_gate, unsigned int num)
{
   const structural_objectRef circuit = SM->get_circ();
   /// creating extern IN port on datapath starting from extern ports on module
   bool added_memory_element = false;
   for(unsigned int j = 0; j < GetPointer<module>(curr_gate)->get_in_port_size(); j++)
   {
      structural_objectRef port_in = GetPointer<module>(curr_gate)->get_in_port(j);
      manage_extern_global_port(SM, port_in, port_o::IN, circuit, num);
      if(GetPointer<port_o>(port_in)->get_is_memory())
      {
         added_memory_element = true;
      }
   }
   /// creating extern OUT port on datapath starting from extern ports on module
   for(unsigned int j = 0; j < GetPointer<module>(curr_gate)->get_out_port_size(); j++)
   {
      structural_objectRef port_out = GetPointer<module>(curr_gate)->get_out_port(j);
      manage_extern_global_port(SM, port_out, port_o::OUT, circuit, num);
      if(GetPointer<port_o>(port_out)->get_is_memory())
      {
         added_memory_element = true;
      }
   }
   /// creating extern IO port on datapath starting from extern ports on module
   for(unsigned int j = 0; j < GetPointer<module>(curr_gate)->get_in_out_port_size(); j++)
   {
      structural_objectRef port_in_out = GetPointer<module>(curr_gate)->get_in_out_port(j);
      manage_extern_global_port(SM, port_in_out, port_o::IO, circuit, num);
      if(GetPointer<port_o>(port_in_out)->get_is_memory())
      {
         added_memory_element = true;
      }
   }
   return added_memory_element;
}

void fu_binding::manage_memory_ports_chained(const structural_managerRef SM, const std::set<structural_objectRef>& memory_modules, const structural_objectRef circuit)
{
   std::map<std::string, structural_objectRef> from_ports;
   std::map<std::string, structural_objectRef> primary_outs;
   structural_objectRef cir_port;
   unsigned int sign_id = 0;
   for(const auto& memory_module : memory_modules)
   {
      for(unsigned int j = 0; j < GetPointer<module>(memory_module)->get_in_port_size(); j++)
      {
         structural_objectRef port_i = GetPointer<module>(memory_module)->get_in_port(j);
         if(GetPointer<port_o>(port_i)->get_is_memory() && (!GetPointer<port_o>(port_i)->get_is_global()) && (!GetPointer<port_o>(port_i)->get_is_extern()))
         {
            std::string port_name = GetPointer<port_o>(port_i)->get_id();
            THROW_ASSERT(port_name.substr(1, 3) == "in_", "Expected the \"?in_\" prefix:" + port_name);
            std::string key = port_name.substr(0, 1) + port_name.substr(4); /// trimmed away the "?in_"prefix
            cir_port = circuit->find_member(port_name, port_i->get_kind(), circuit);
            THROW_ASSERT(!cir_port || GetPointer<port_o>(cir_port), "should be a port or null");
            if(!cir_port)
            {
               if(port_i->get_kind() == port_vector_o_K)
                  cir_port = SM->add_port_vector(port_name, port_o::IN, GetPointer<port_o>(port_i)->get_ports_size(), circuit, port_i->get_typeRef());
               else
                  cir_port = SM->add_port(port_name, port_o::IN, circuit, port_i->get_typeRef());
               port_o::fix_port_properties(port_i, cir_port);
               SM->add_connection(cir_port, port_i);
            }
            else
            {
               THROW_ASSERT(from_ports.find(key) != from_ports.end(), "somewhere the signal " + key + " should be produced");
               structural_objectRef sign;
               if(port_i->get_kind() == port_vector_o_K)
                  sign = SM->add_sign_vector(key + "_" + std::to_string(sign_id), GetPointer<port_o>(port_i)->get_ports_size(), circuit, port_i->get_typeRef());
               else
                  sign = SM->add_sign(key + "_" + std::to_string(sign_id), circuit, port_i->get_typeRef());
               ++sign_id;
               SM->add_connection(sign, port_i);
               SM->add_connection(sign, from_ports.find(key)->second);
               from_ports[key] = structural_objectRef();
            }
         }
      }
      for(unsigned int j = 0; j < GetPointer<module>(memory_module)->get_out_port_size(); j++)
      {
         structural_objectRef port_i = GetPointer<module>(memory_module)->get_out_port(j);
         if(GetPointer<port_o>(port_i)->get_is_memory() && (!GetPointer<port_o>(port_i)->get_is_global()) && (!GetPointer<port_o>(port_i)->get_is_extern()))
         {
            std::string port_name = GetPointer<port_o>(port_i)->get_id();
            THROW_ASSERT(port_name.substr(1, 4) == "out_", "Expected the \"?out_\" prefix: " + port_name);
            std::string key = port_name.substr(0, 1) + port_name.substr(5); /// trimmed away the "?out_"prefix
            cir_port = circuit->find_member(port_name, port_i->get_kind(), circuit);
            THROW_ASSERT(!cir_port || GetPointer<port_o>(cir_port), "should be a port or null");
            if(!cir_port)
            {
               if(port_i->get_kind() == port_vector_o_K)
                  cir_port = SM->add_port_vector(port_name, port_o::OUT, GetPointer<port_o>(port_i)->get_ports_size(), circuit, port_i->get_typeRef());
               else
                  cir_port = SM->add_port(port_name, port_o::OUT, circuit, port_i->get_typeRef());
               port_o::fix_port_properties(port_i, cir_port);
               primary_outs[port_name] = cir_port;
            }
            from_ports[key] = port_i;
         }
      }
   }
   std::map<std::string, structural_objectRef>::const_iterator po_end = primary_outs.end();
   for(std::map<std::string, structural_objectRef>::const_iterator po = primary_outs.begin(); po != po_end; ++po)
   {
      THROW_ASSERT(from_ports.find(po->first.substr(0, 1) + po->first.substr(5)) != from_ports.end(), "Port source not present");
      SM->add_connection(po->second, from_ports.find(po->first.substr(0, 1) + po->first.substr(5))->second);
   }
}

void fu_binding::join_merge_split(const structural_managerRef SM, const hlsRef HLS, std::map<structural_objectRef, std::set<structural_objectRef>>& primary_outs, const structural_objectRef circuit, unsigned int& _unique_id)
{
   std::string js_name = "join_signal";
   std::string js_library = HLS->HLS_T->get_technology_manager()->get_library(js_name);
   std::string ss_name = "split_signal";
   std::string ss_library = HLS->HLS_T->get_technology_manager()->get_library(ss_name);
   std::map<structural_objectRef, std::set<structural_objectRef>>::const_iterator po_end = primary_outs.end();
   for(std::map<structural_objectRef, std::set<structural_objectRef>>::const_iterator po = primary_outs.begin(); po != po_end; ++po)
   {
      std::string bus_merger_res_name = "bus_merger";
      std::string bus_merger_inst_name = bus_merger_res_name + po->first->get_id() + STR(_unique_id) + "_";
      ++_unique_id;
      std::string bm_library = HLS->HLS_T->get_technology_manager()->get_library(bus_merger_res_name);
      structural_objectRef bus_merger_mod = SM->add_module_from_technology_library(bus_merger_inst_name, bus_merger_res_name, bm_library, circuit, HLS->HLS_T->get_technology_manager());

      structural_objectRef bm_in_port = GetPointer<module>(bus_merger_mod)->get_in_port(0);
      GetPointer<port_o>(bm_in_port)->add_n_ports(static_cast<unsigned int>(po->second.size()), bm_in_port);
      if(po->first->get_kind() == port_vector_o_K)
         port_o::resize_std_port(GetPointer<port_o>(po->first)->get_ports_size() * STD_GET_SIZE(po->first->get_typeRef()), 0, 0, bm_in_port);
      else
         port_o::resize_std_port(STD_GET_SIZE(po->first->get_typeRef()), 0, 0, bm_in_port);
      auto it_el = po->second.begin();
      for(unsigned int in_id = 0; in_id < po->second.size(); ++in_id, ++it_el)
      {
         structural_objectRef sign_in;
         if(po->first->get_kind() == port_vector_o_K)
         {
            sign_in = SM->add_sign_vector("sig_in_vector_" + bus_merger_inst_name + STR(in_id), GetPointer<port_o>(*it_el)->get_ports_size(), circuit, (*it_el)->get_typeRef());
            structural_objectRef js_mod = SM->add_module_from_technology_library(js_name + bus_merger_inst_name + STR(in_id), js_name, js_library, circuit, HLS->HLS_T->get_technology_manager());
            structural_objectRef js_in_port = GetPointer<module>(js_mod)->get_in_port(0);
            GetPointer<port_o>(js_in_port)->add_n_ports(static_cast<unsigned int>(GetPointer<port_o>(*it_el)->get_ports_size()), js_in_port);
            port_o::resize_std_port(STD_GET_SIZE((*it_el)->get_typeRef()), 0, 0, js_in_port);
            SM->add_connection(sign_in, *it_el);
            SM->add_connection(sign_in, js_in_port);
            structural_objectRef js_out_port = GetPointer<module>(js_mod)->get_out_port(0);
            port_o::resize_std_port(GetPointer<port_o>(po->first)->get_ports_size() * STD_GET_SIZE(po->first->get_typeRef()), 0, 0, js_out_port);
            structural_type_descriptorRef sig_type = structural_type_descriptorRef(new structural_type_descriptor);
            po->first->get_typeRef()->copy(sig_type);
            sign_in = SM->add_sign("sig_in_" + bus_merger_inst_name + STR(in_id), circuit, sig_type);
            if(sig_type->type == structural_type_descriptor::BOOL)
            {
               sig_type->type = structural_type_descriptor::VECTOR_BOOL;
               sign_in->type_resize(1, GetPointer<port_o>(po->first)->get_ports_size() * STD_GET_SIZE(po->first->get_typeRef()));
            }
            else
               sign_in->type_resize(GetPointer<port_o>(po->first)->get_ports_size() * STD_GET_SIZE(po->first->get_typeRef()));
            SM->add_connection(sign_in, js_out_port);
            SM->add_connection(sign_in, GetPointer<port_o>(bm_in_port)->get_port(in_id));
         }
         else
         {
            sign_in = SM->add_sign("sig_in_" + bus_merger_inst_name + STR(in_id), circuit, po->first->get_typeRef());
            SM->add_connection(sign_in, *it_el);
            SM->add_connection(sign_in, GetPointer<port_o>(bm_in_port)->get_port(in_id));
         }
      }
      structural_objectRef bm_out_port = GetPointer<module>(bus_merger_mod)->get_out_port(0);
      if(po->first->get_kind() == port_vector_o_K)
         port_o::resize_std_port(GetPointer<port_o>(po->first)->get_ports_size() * STD_GET_SIZE(po->first->get_typeRef()), 0, 0, bm_out_port);
      else
         port_o::resize_std_port(STD_GET_SIZE(po->first->get_typeRef()), 0, 0, bm_out_port);
      structural_objectRef sign_out;
      if(po->first->get_kind() == port_vector_o_K)
      {
         structural_objectRef ss_mod = SM->add_module_from_technology_library(ss_name + bus_merger_inst_name, ss_name, ss_library, circuit, HLS->HLS_T->get_technology_manager());
         structural_type_descriptorRef sig_type = structural_type_descriptorRef(new structural_type_descriptor);
         po->first->get_typeRef()->copy(sig_type);
         sign_out = SM->add_sign("sig_out_" + bus_merger_inst_name, circuit, sig_type);
         if(sig_type->type == structural_type_descriptor::BOOL)
         {
            sig_type->type = structural_type_descriptor::VECTOR_BOOL;
            sign_out->type_resize(1, GetPointer<port_o>(po->first)->get_ports_size() * STD_GET_SIZE(po->first->get_typeRef()));
         }
         else
            sign_out->type_resize(GetPointer<port_o>(po->first)->get_ports_size() * STD_GET_SIZE(po->first->get_typeRef()));
         SM->add_connection(sign_out, bm_out_port);
         structural_objectRef ss_in_port = GetPointer<module>(ss_mod)->get_in_port(0);
         port_o::resize_std_port(GetPointer<port_o>(po->first)->get_ports_size() * STD_GET_SIZE(po->first->get_typeRef()), 0, 0, ss_in_port);
         SM->add_connection(sign_out, ss_in_port);
         structural_objectRef ss_out_port = GetPointer<module>(ss_mod)->get_out_port(0);
         GetPointer<port_o>(ss_out_port)->add_n_ports(static_cast<unsigned int>(GetPointer<port_o>(po->first)->get_ports_size()), ss_out_port);
         port_o::resize_std_port(STD_GET_SIZE(po->first->get_typeRef()), 0, 0, ss_out_port);
         if(po->first->get_owner() != circuit)
         {
            structural_objectRef sign_out_vector = SM->add_sign_vector("sig_out_vector_" + bus_merger_inst_name, GetPointer<port_o>(po->first)->get_ports_size(), circuit, po->first->get_typeRef());
            SM->add_connection(ss_out_port, sign_out_vector);
            SM->add_connection(sign_out_vector, po->first);
         }
         else
            SM->add_connection(ss_out_port, po->first);
      }
      else
      {
         structural_type_descriptorRef sig_type = structural_type_descriptorRef(new structural_type_descriptor);
         bm_out_port->get_typeRef()->copy(sig_type);
         sign_out = SM->add_sign("sig_out_" + bus_merger_inst_name, circuit, sig_type);
         if(sig_type->type == structural_type_descriptor::BOOL)
         {
            sig_type->type = structural_type_descriptor::VECTOR_BOOL;
            sign_out->type_resize(1, STD_GET_SIZE(po->first->get_typeRef()));
         }
         else
         {
            sign_out->type_resize(STD_GET_SIZE(po->first->get_typeRef()));
         }
         SM->add_connection(sign_out, bm_out_port);
         SM->add_connection(sign_out, po->first);
      }
   }
}

void fu_binding::manage_memory_ports_parallel_chained(const structural_managerRef SM, const std::set<structural_objectRef>& memory_modules, const structural_objectRef circuit, const hlsRef HLS, unsigned int& _unique_id)
{
   std::map<structural_objectRef, std::set<structural_objectRef>> primary_outs;
   structural_objectRef cir_port;
   for(const auto& memory_module : memory_modules)
   {
      for(unsigned int j = 0; j < GetPointer<module>(memory_module)->get_in_port_size(); ++j)
      {
         structural_objectRef port_i = GetPointer<module>(memory_module)->get_in_port(j);
         if(GetPointer<port_o>(port_i)->get_is_memory() && (!GetPointer<port_o>(port_i)->get_is_global()) && (!GetPointer<port_o>(port_i)->get_is_extern()))
         {
            std::string port_name = GetPointer<port_o>(port_i)->get_id();
            cir_port = circuit->find_member(port_name, port_i->get_kind(), circuit);
            THROW_ASSERT(!cir_port || GetPointer<port_o>(cir_port), "should be a port or null");
            if(!cir_port)
            {
               if(port_i->get_kind() == port_vector_o_K)
                  cir_port = SM->add_port_vector(port_name, port_o::IN, GetPointer<port_o>(port_i)->get_ports_size(), circuit, port_i->get_typeRef());
               else
                  cir_port = SM->add_port(port_name, port_o::IN, circuit, port_i->get_typeRef());
               port_o::fix_port_properties(port_i, cir_port);
               SM->add_connection(cir_port, port_i);
            }
            else
            {
               SM->add_connection(cir_port, port_i);
            }
         }
      }
      for(unsigned int j = 0; j < GetPointer<module>(memory_module)->get_out_port_size(); j++)
      {
         structural_objectRef port_i = GetPointer<module>(memory_module)->get_out_port(j);
         if(GetPointer<port_o>(port_i)->get_is_memory() && (!GetPointer<port_o>(port_i)->get_is_global()) && (!GetPointer<port_o>(port_i)->get_is_extern()))
         {
            std::string port_name = GetPointer<port_o>(port_i)->get_id();
            cir_port = circuit->find_member(port_name, port_i->get_kind(), circuit);
            THROW_ASSERT(!cir_port || GetPointer<port_o>(cir_port), "should be a port or null");
            if(!cir_port)
            {
               if(port_i->get_kind() == port_vector_o_K)
                  cir_port = SM->add_port_vector(port_name, port_o::OUT, GetPointer<port_o>(port_i)->get_ports_size(), circuit, port_i->get_typeRef());
               else
                  cir_port = SM->add_port(port_name, port_o::OUT, circuit, port_i->get_typeRef());
               port_o::fix_port_properties(port_i, cir_port);
            }
            primary_outs[cir_port].insert(port_i);
         }
      }
   }

   join_merge_split(SM, HLS, primary_outs, circuit, _unique_id);
}

void fu_binding::manage_extern_global_port(const structural_managerRef SM, structural_objectRef port_in, unsigned int _dir, structural_objectRef circuit, unsigned int num)
{
   auto dir = static_cast<port_o::port_direction>(_dir);
   if(GetPointer<port_o>(port_in)->get_is_extern())
   {
      structural_objectRef ext_port;
      if(GetPointer<port_o>(port_in)->get_is_global())
      {
         std::string port_name = GetPointer<port_o>(port_in)->get_id();
         ext_port = circuit->find_member(port_name, port_in->get_kind(), circuit);
         THROW_ASSERT(!ext_port || GetPointer<port_o>(ext_port), "should be a port or null");
         if(ext_port && GetPointer<port_o>(ext_port)->get_port_direction() != dir)
         {
            SM->change_port_direction(ext_port, dir, circuit);
            if(STD_GET_SIZE(ext_port->get_typeRef()) < STD_GET_SIZE(port_in->get_typeRef()))
               port_o::resize_std_port(STD_GET_SIZE(port_in->get_typeRef()), 0, 0, ext_port);
         }
         else if(!ext_port)
         {
            if(port_in->get_kind() == port_vector_o_K)
               ext_port = SM->add_port_vector(port_name, dir, GetPointer<port_o>(port_in)->get_ports_size(), circuit, port_in->get_typeRef());
            else
               ext_port = SM->add_port(port_name, dir, circuit, port_in->get_typeRef());
         }
      }
      else
      {
         if(port_in->get_kind() == port_vector_o_K)
            ext_port = SM->add_port_vector("ext_" + GetPointer<port_o>(port_in)->get_id() + "_" + std::to_string(num), dir, GetPointer<port_o>(port_in)->get_ports_size(), circuit, port_in->get_typeRef());
         else
            ext_port = SM->add_port("ext_" + GetPointer<port_o>(port_in)->get_id() + "_" + std::to_string(num), dir, circuit, port_in->get_typeRef());
      }
      port_o::fix_port_properties(port_in, ext_port);
      SM->add_connection(port_in, ext_port);
   }
   else if(GetPointer<port_o>(port_in)->get_is_global())
   {
      structural_objectRef ext_port;
      std::string port_name = GetPointer<port_o>(port_in)->get_id();
      ext_port = circuit->find_member(port_name, port_in->get_kind(), circuit);
      THROW_ASSERT(!ext_port || GetPointer<port_o>(ext_port), "should be a port or null");
      if(!ext_port)
      {
         if(port_in->get_kind() == port_vector_o_K)
            ext_port = SM->add_port_vector(port_name, dir, GetPointer<port_o>(port_in)->get_ports_size(), circuit, port_in->get_typeRef());
         else
            ext_port = SM->add_port(port_name, dir, circuit, port_in->get_typeRef());
         port_o::fix_port_properties(port_in, ext_port);
      }
      SM->add_connection(port_in, ext_port);
   }
   else if(GetPointer<port_o>(port_in)->get_port_interface() != port_o::port_interface::PI_DEFAULT)
   {
      structural_objectRef ext_port;
      std::string port_name = GetPointer<port_o>(port_in)->get_id();
      ext_port = circuit->find_member(port_name, port_in->get_kind(), circuit);
      THROW_ASSERT(!ext_port || GetPointer<port_o>(ext_port), "should be a port or null");
      if(ext_port && GetPointer<port_o>(ext_port)->get_port_direction() != dir)
      {
         SM->change_port_direction(ext_port, dir, circuit);
         if(STD_GET_SIZE(ext_port->get_typeRef()) < STD_GET_SIZE(port_in->get_typeRef()))
            port_o::resize_std_port(STD_GET_SIZE(port_in->get_typeRef()), 0, 0, ext_port);
      }
      else if(!ext_port)
      {
         if(port_in->get_kind() == port_vector_o_K)
            ext_port = SM->add_port_vector(port_name, dir, GetPointer<port_o>(port_in)->get_ports_size(), circuit, port_in->get_typeRef());
         else
            ext_port = SM->add_port(port_name, dir, circuit, port_in->get_typeRef());
      }
      port_o::fix_port_properties(port_in, ext_port);
      SM->add_connection(port_in, ext_port);
   }
}

tree_nodeRef getFunctionType(tree_nodeRef exp);
void fu_binding::specialise_fu(const HLS_managerRef HLSMgr, const hlsRef HLS, structural_objectRef fu_obj, unsigned int fu, const std::set<vertex>& mapped_operations, unsigned int ar)
{
   const FunctionBehaviorConstRef FB = HLSMgr->CGetFunctionBehavior(HLS->functionId);
   unsigned int bus_data_bitsize = HLSMgr->Rmem->get_bus_data_bitsize();
   unsigned int bus_size_bitsize = HLSMgr->Rmem->get_bus_size_bitsize();
   unsigned int bus_addr_bitsize = HLSMgr->get_address_bitsize();
   auto* fu_module = GetPointer<module>(fu_obj);
   const technology_nodeRef fu_tech_obj = allocation_information->get_fu(fu);
   INDENT_DBG_MEX(DEBUG_LEVEL_PEDANTIC, debug_level, "-->Specializing " + fu_obj->get_path() + " of type " + GET_TYPE_NAME(fu_obj));
   std::map<unsigned int, unsigned int> required_variables;
   std::map<unsigned int, unsigned int> num_elements;
   unsigned int n_out_elements = 0;
   unsigned int produced_variables = 1;
   bool is_multiport = allocation_information->get_number_channels(fu) > 1;
   size_t max_n_ports = is_multiport ? allocation_information->get_number_channels(fu) : 0;

   if(ar)
   {
      bool has_misaligned_indirect_ref = false;
      INDENT_DBG_MEX(DEBUG_LEVEL_VERY_PEDANTIC, debug_level, "---Ar is true");
      unsigned int elmt_bitsize = 1;
      unsigned int type_index = tree_helper::get_type_index(TreeM, ar);
      tree_nodeRef type_node = TreeM->get_tree_node_const(type_index);
      tree_helper::accessed_greatest_bitsize(TreeM, type_node, type_index, elmt_bitsize);

      if(allocation_information->is_direct_access_memory_unit(fu))
      {
         required_variables[0] = elmt_bitsize;
         if(HLSMgr->Rmem->is_private_memory(ar))
            bus_data_bitsize = std::max(bus_data_bitsize, elmt_bitsize);
         required_variables[1] = bus_addr_bitsize;
         if(HLSMgr->Rmem->is_private_memory(ar))
            for(; elmt_bitsize >= (1u << bus_size_bitsize); ++bus_size_bitsize)
            {
            }
         required_variables[2] = bus_size_bitsize;
         produced_variables = elmt_bitsize;
      }
      else
         THROW_ERROR("Unit currently not supported: " + allocation_information->get_fu_name(fu).first);
      const OpGraphConstRef data = FB->CGetOpGraph(FunctionBehavior::CFG);
      for(auto mapped_operation : mapped_operations)
      {
         PRINT_DBG_MEX(DEBUG_LEVEL_PEDANTIC, debug_level, "  on BRAM = " + data->CGetOpNodeInfo(mapped_operation)->GetOperation() + " " + GET_NAME(data, mapped_operation));
         const std::vector<HLS_manager::io_binding_type>& vars = HLSMgr->get_required_values(HLS->functionId, mapped_operation);
         unsigned int out_var = HLSMgr->get_produced_value(HLS->functionId, mapped_operation);
         if(GET_TYPE(data, mapped_operation) & TYPE_STORE)
         {
            THROW_ASSERT(std::get<0>(vars[0]), "Expected a tree node in case of a value to store");
            required_variables[0] = std::max(required_variables[0], tree_helper::size(TreeM, tree_helper::get_type_index(TreeM, std::get<0>(vars[0]))));
            if(tree_helper::is_a_misaligned_vector(TreeM, std::get<0>(vars[0])))
               has_misaligned_indirect_ref = true;
         }
         else if(GET_TYPE(data, mapped_operation) & TYPE_LOAD)
         {
            THROW_ASSERT(out_var, "Expected a tree node in case of a value to load");
            produced_variables = std::max(produced_variables, tree_helper::size(TreeM, tree_helper::get_type_index(TreeM, out_var)));
            if(tree_helper::is_a_misaligned_vector(TreeM, out_var))
               has_misaligned_indirect_ref = true;
         }
      }
      unsigned int accessed_bitsize = std::max(required_variables[0], produced_variables);

      unsigned int bram_bitsize = HLSMgr->Rmem->get_bram_bitsize();
      bool unaligned_access_p = parameters->isOption(OPT_unaligned_access) && parameters->getOption<bool>(OPT_unaligned_access);
      if(unaligned_access_p || bram_bitsize != 8 || bus_data_bitsize != 8 || HLSMgr->Rmem->is_private_memory(ar))
      {
         if(has_misaligned_indirect_ref)
         {
            bram_bitsize = std::max(accessed_bitsize, bram_bitsize);
         }
         else if(accessed_bitsize / 2 > bram_bitsize)
         {
            while(accessed_bitsize / 2 > bram_bitsize)
               bram_bitsize *= 2;
         }
#if 1
         unsigned datasize = elmt_bitsize;
         /// Round up to the next highest power of 2
         datasize--;
         datasize |= datasize >> 1;
         datasize |= datasize >> 2;
         datasize |= datasize >> 4;
         datasize |= datasize >> 8;
         datasize |= datasize >> 16;
         datasize++;
         if(datasize <= HLSMgr->Rmem->get_maxbram_bitsize() && bram_bitsize < datasize)
            bram_bitsize = datasize;
#endif
      }
      if(bram_bitsize > HLSMgr->Rmem->get_maxbram_bitsize())
         THROW_ERROR("incorrect operation mapping on memory module");

      fu_module->set_parameter("BRAM_BITSIZE", std::to_string(bram_bitsize));
      bool Has_extern_allocated_data = ((HLSMgr->Rmem->get_memory_address() - HLSMgr->base_address) > 0 and parameters->getOption<MemoryAllocation_Policy>(OPT_memory_allocation_policy) != MemoryAllocation_Policy::EXT_PIPELINED_BRAM) or
                                       (HLSMgr->Rmem->has_unknown_addresses() and HLS->Param->getOption<MemoryAllocation_Policy>(OPT_memory_allocation_policy) != MemoryAllocation_Policy::ALL_BRAM and
                                        HLS->Param->getOption<MemoryAllocation_Policy>(OPT_memory_allocation_policy) != MemoryAllocation_Policy::EXT_PIPELINED_BRAM);
      if(Has_extern_allocated_data)
         fu_module->set_parameter("BUS_PIPELINED", std::to_string(0));
      else
         fu_module->set_parameter("BUS_PIPELINED", std::to_string(1));
   }
   else
   {
      const OpGraphConstRef data = FB->CGetOpGraph(FunctionBehavior::CFG);

      for(auto mapped_operation : mapped_operations)
      {
         const std::vector<HLS_manager::io_binding_type>& vars = HLSMgr->get_required_values(HLS->functionId, mapped_operation);
         INDENT_DBG_MEX(DEBUG_LEVEL_PEDANTIC, debug_level, "---Considering operation " + HLSMgr->get_tree_manager()->get_tree_node_const(data->CGetOpNodeInfo(mapped_operation)->GetNodeId())->ToString());
         unsigned int out_var = HLSMgr->get_produced_value(HLS->functionId, mapped_operation);
         auto* fun_unit = GetPointer<functional_unit>(fu_tech_obj);
         std::string memory_ctrl_type = fun_unit->memory_ctrl_type;

         if(memory_ctrl_type != "")
         {
            unsigned int mem_var_size_in = 1;
            unsigned int mem_var_size_out = 1;

            if(GET_TYPE(data, mapped_operation) & TYPE_STORE)
            {
               THROW_ASSERT(std::get<0>(vars[0]), "Expected a tree node in case of a value to store");
               mem_var_size_in = std::max(mem_var_size_in, tree_helper::size(HLSMgr->get_tree_manager(), tree_helper::get_type_index(HLSMgr->get_tree_manager(), std::get<0>(vars[0]))));
            }
            else if(GET_TYPE(data, mapped_operation) & TYPE_LOAD)
            {
               THROW_ASSERT(out_var, "Expected a tree node in case of a value to load");
               mem_var_size_out = std::max(mem_var_size_out, tree_helper::size(TreeM, tree_helper::get_type_index(TreeM, out_var)));
            }
            /// specializing MEMORY_STD ports
            if(required_variables.find(0) == required_variables.end())
               required_variables[0] = 0;
            required_variables[0] = std::max(required_variables[0], mem_var_size_in);
            required_variables[1] = bus_addr_bitsize;
            if(allocation_information->is_direct_access_memory_unit(fu))
            {
               bus_data_bitsize = std::max(bus_data_bitsize, std::max(mem_var_size_in, mem_var_size_out));
               for(; bus_data_bitsize >= (1u << bus_size_bitsize); ++bus_size_bitsize)
                  ;
            }
            required_variables[2] = bus_size_bitsize;
            produced_variables = std::max(produced_variables, mem_var_size_out);
         }
         else if(HLS->HLS_T->get_technology_manager()->get_library(allocation_information->get_fu_name(fu).first) != WORK_LIBRARY &&
                 HLS->HLS_T->get_technology_manager()->get_library(allocation_information->get_fu_name(fu).first) != PROXY_LIBRARY) // functions just synthesized shouldn't be customized
         {
            NP_functionalityRef np = fu_module->get_NP_functionality();
            bool is_flopoco = np && np->exist_NP_functionality(NP_functionality::FLOPOCO_PROVIDED);
            std::string op_name = data->CGetOpNodeInfo(mapped_operation)->GetOperation();
            bool is_float_expr = op_name.find(FLOAT_EXPR) != std::string::npos;
            for(unsigned int i = 0; i < vars.size(); i++)
            {
               unsigned int tree_var = std::get<0>(vars[i]);
               if(tree_var == 0)
                  continue;
               if(required_variables.find(i) == required_variables.end())
                  required_variables[i] = 0;
               if(tree_helper::is_a_vector(TreeM, tree_var))
               {
                  unsigned int type_index = tree_helper::get_type_index(TreeM, tree_var);
                  const unsigned int size = static_cast<unsigned int>(tree_helper::size(TreeM, type_index));
                  const unsigned int element_type = tree_helper::GetElements(TreeM, type_index);
                  const unsigned int element_size = static_cast<unsigned int>(tree_helper::size(TreeM, element_type));
                  required_variables[i] = std::max(required_variables[i], element_size);

                  if(num_elements.find(i) == num_elements.end())
                  {
                     num_elements[i] = size / element_size;
                  }
                  else
                  {
                     THROW_ASSERT(num_elements.find(i)->second == size / element_size, "Performed a wrong module allocation");
                  }
               }
               else
               {
                  unsigned int bitsize = tree_helper::size(TreeM, tree_var);
                  if(is_float_expr && is_flopoco)
                  {
                     if(bitsize < 32)
                        bitsize = 32;
                     else if(bitsize > 32 && bitsize < 64)
                        bitsize = 64;
                  }
                  required_variables[i] = std::max(required_variables[i], bitsize);
               }
            }
            if(np)
            {
               std::vector<std::string> param;
               np->get_library_parameters(param);
               std::vector<std::string>::const_iterator it_end = param.end();
               for(std::vector<std::string>::const_iterator it = param.begin(); it != it_end; ++it)
               {
                  if(*it == "ALIGNED_BITSIZE")
                     fu_module->set_parameter("ALIGNED_BITSIZE", std::to_string(HLSMgr->Rmem->get_aligned_bitsize()));
                  if(*it == "LSB_PARAMETER" && op_name == "pointer_plus_expr")
                  {
                     unsigned int curr_LSB = 0;
                     unsigned int op0_tree_var = std::get<0>(vars[0]);
                     if(op0_tree_var)
                     {
                        unsigned int var = tree_helper::get_base_index(TreeM, op0_tree_var);
                        if(var && FB->is_variable_mem(var) && HLSMgr->Rmem->is_sds_var(var))
                        {
                           unsigned int value_bitsize = 1;
                           unsigned int type_index = tree_helper::get_type_index(TreeM, var);
                           tree_nodeRef type_node = TreeM->get_tree_node_const(type_index);
                           tree_helper::accessed_greatest_bitsize(TreeM, type_node, type_index, value_bitsize);
                           if(value_bitsize <= 8)
                              curr_LSB = 0;
                           else if(value_bitsize == 16)
                              curr_LSB = 1;
                           else if(value_bitsize == 32)
                              curr_LSB = 2;
                           else if(value_bitsize == 64)
                              curr_LSB = 3;
                           else if(value_bitsize == 128)
                              curr_LSB = 4;
                           else if(value_bitsize == 256)
                              curr_LSB = 5;
                           else
                              curr_LSB = 0;
                        }
                     }
                     if(fu_module->is_parameter("LSB_PARAMETER"))
                     {
                        auto lsb_parameter = boost::lexical_cast<int>(fu_module->get_parameter("LSB_PARAMETER"));
                        if(lsb_parameter < 0)
                           lsb_parameter = static_cast<int>(curr_LSB);
                        else
                           lsb_parameter = std::min(lsb_parameter, static_cast<int>(curr_LSB));
                        fu_module->set_parameter("LSB_PARAMETER", std::to_string(lsb_parameter));
                     }
                     else
                     {
                        fu_module->set_parameter("LSB_PARAMETER", std::to_string(curr_LSB));
                     }
                  }
                  if(*it == "OFFSET_PARAMETER" && op_name == "bit_ior_concat_expr")
                  {
                     unsigned int index = data->CGetOpNodeInfo(mapped_operation)->GetNodeId();
                     const tree_nodeRef ga_node = TreeM->GetTreeNode(index);
                     const gimple_assign* ga = GetPointer<gimple_assign>(ga_node);
                     const bit_ior_concat_expr* ce = GetPointer<bit_ior_concat_expr>(GET_NODE(ga->op1));
                     const tree_nodeRef offset_node = GET_NODE(ce->op2);
                     const integer_cst* int_const = GetPointer<integer_cst>(offset_node);
                     auto offset_value = static_cast<unsigned long long int>(int_const->value);
                     fu_module->set_parameter("OFFSET_PARAMETER", STR(offset_value));
                  }
                  if(*it == "unlock_address" && op_name == BUILTIN_WAIT_CALL)
                  {
                     unsigned int index = data->CGetOpNodeInfo(mapped_operation)->GetNodeId();
                     std::string parameterName = HLSMgr->Rmem->get_symbol(index, HLS->functionId)->get_symbol_name();
                     fu_module->set_parameter("unlock_address", parameterName);
                  }
                  if(*it == "MEMORY_INIT_file" && op_name == BUILTIN_WAIT_CALL)
                  {
                     unsigned int index = data->CGetOpNodeInfo(mapped_operation)->GetNodeId();
                     std::string parameterAddressFileName = "function_addresses_" + STR(index) + ".mem";
                     std::ofstream parameterAddressFile(parameterAddressFileName);

                     const tree_nodeRef call = TreeM->GetTreeNode(index);
                     tree_nodeRef calledFunction = GetPointer<gimple_call>(call)->args[0];
                     tree_nodeRef hasreturn_node = GetPointer<gimple_call>(call)->args[1];
                     long long int hasreturn_value = tree_helper::get_integer_cst_value(GetPointer<integer_cst>(GET_NODE(hasreturn_node)));
                     tree_nodeRef addrExpr = GET_NODE(calledFunction);
                     tree_nodeRef functionType = getFunctionType(addrExpr);
                     tree_nodeRef paramList = GetPointer<function_type>(functionType)->prms;
                     unsigned int count_param = 0;
                     unsigned int address = 0;
                     unsigned int alignment = HLSMgr->Rmem->get_parameter_alignment();
                     HLSMgr->Rmem->compute_next_base_address(address, index, alignment);
                     while(paramList)
                     {
                        tree_nodeRef elem = GET_NODE(paramList);
                        auto* node = GetPointer<tree_list>(elem);
                        paramList = node->chan;
                        if(GET_NODE(node->valu)->get_kind() != void_type_K)
                        {
                           std::string str_address = convert_to_binary(static_cast<unsigned long long int>(address), HLSMgr->get_address_bitsize());
                           parameterAddressFile << str_address << "\n";
                           HLSMgr->Rmem->compute_next_base_address(address, GET_INDEX_NODE(node->valu), alignment);
                           count_param++;
                        }
                     }
                     tree_nodeRef return_type = GetPointer<function_type>(functionType)->retn;
                     if(return_type && GET_NODE(return_type)->get_kind() != void_type_K && hasreturn_value)
                     {
                        std::string str_address = convert_to_binary(static_cast<unsigned long long int>(address), HLSMgr->get_address_bitsize());
                        parameterAddressFile << str_address << "\n";
                     }
                     parameterAddressFile.close();
                     fu_module->set_parameter("MEMORY_INIT_file", "\"\"" + parameterAddressFileName + "\"\"");
                  }
               }
            }
            if(out_var)
            {
               if(tree_helper::is_a_vector(TreeM, out_var))
               {
                  unsigned int type_index = tree_helper::get_type_index(TreeM, out_var);
                  const unsigned int size = static_cast<unsigned int>(tree_helper::size(TreeM, type_index));
                  const unsigned int element_type = tree_helper::GetElements(TreeM, type_index);
                  const unsigned int element_size = static_cast<unsigned int>(tree_helper::size(TreeM, element_type));
                  n_out_elements = size / element_size;
                  produced_variables = element_size;
               }
               else
               {
                  produced_variables = std::max(produced_variables, tree_helper::size(TreeM, out_var));
               }
               /// check for precision parameter
               if(np)
               {
                  std::vector<std::string> param;
                  np->get_library_parameters(param);
                  std::vector<std::string>::const_iterator it_end = param.end();
                  for(std::vector<std::string>::const_iterator it = param.begin(); it != it_end; ++it)
                  {
                     if(*it == "PRECISION")
                     {
                        unsigned int sizetype = tree_helper::size(TreeM, tree_helper::get_type_index(TreeM, out_var));
                        if(sizetype == 1)
                           sizetype = 8;
                        fu_module->set_parameter("PRECISION", std::to_string(sizetype));
                     }
                  }
               }
            }
         }
      }
   }

   unsigned int offset = 0;
   bool is_multi_read_cond = allocation_information->get_fu_name(fu).first == MULTI_READ_COND_STD;
   INDENT_DBG_MEX(DEBUG_LEVEL_VERY_PEDANTIC, debug_level, "-->Resizing input ports");
   for(unsigned int i = 0; i < fu_module->get_in_port_size(); i++)
   {
      structural_objectRef port = fu_module->get_in_port(i);
      if(port->get_id() == CLOCK_PORT_NAME || port->get_id() == RESET_PORT_NAME || port->get_id() == START_PORT_NAME)
         ++offset;
      if(is_multiport && port->get_kind() == port_vector_o_K && GetPointer<port_o>(port)->get_ports_size() == 0)
         GetPointer<port_o>(port)->add_n_ports(static_cast<unsigned int>(max_n_ports), port);
      else if(is_multi_read_cond && port->get_kind() == port_vector_o_K && GetPointer<port_o>(port)->get_ports_size() == 0)
         GetPointer<port_o>(port)->add_n_ports(static_cast<unsigned int>(required_variables.size()), port);
      if(GetPointer<port_o>(port)->get_is_data_bus() || GetPointer<port_o>(port)->get_is_addr_bus() || GetPointer<port_o>(port)->get_is_size_bus())
         port_o::resize_busport(bus_size_bitsize, bus_addr_bitsize, bus_data_bitsize, port);
   }
   INDENT_DBG_MEX(DEBUG_LEVEL_VERY_PEDANTIC, debug_level, "<--Resized input ports");
   INDENT_DBG_MEX(DEBUG_LEVEL_VERY_PEDANTIC, debug_level, "-->Resizing variables");
   for(auto l = required_variables.begin(); l != required_variables.end() && !is_multi_read_cond; ++l)
   {
      unsigned int bitsize_variable = l->second;
      structural_objectRef port = fu_module->get_in_port(l->first + offset);
      unsigned int n_elmts = 0;
      if(num_elements.find(l->first) != num_elements.end())
         n_elmts = num_elements.find(l->first)->second;
      port_o::resize_std_port(bitsize_variable, n_elmts, debug_level, port);
   }
   INDENT_DBG_MEX(DEBUG_LEVEL_VERY_PEDANTIC, debug_level, "<--Resized variables");
   offset = 0;
   INDENT_DBG_MEX(DEBUG_LEVEL_VERY_PEDANTIC, debug_level, "-->Resizing output ports");
   for(unsigned int i = 0; i < fu_module->get_out_port_size(); i++)
   {
      structural_objectRef port = fu_module->get_out_port(i);
      if(port->get_id() == DONE_PORT_NAME)
         offset++;
      if(is_multiport && port->get_kind() == port_vector_o_K && GetPointer<port_o>(port)->get_ports_size() == 0)
         GetPointer<port_o>(port)->add_n_ports(static_cast<unsigned int>(max_n_ports), port);
      if(GetPointer<port_o>(port)->get_is_data_bus() || GetPointer<port_o>(port)->get_is_addr_bus() || GetPointer<port_o>(port)->get_is_size_bus())
         port_o::resize_busport(bus_size_bitsize, bus_addr_bitsize, bus_data_bitsize, port);
   }
   INDENT_DBG_MEX(DEBUG_LEVEL_VERY_PEDANTIC, debug_level, "<--Resized output ports");
   if(offset < fu_module->get_out_port_size())
   {
      structural_objectRef port = fu_module->get_out_port(offset);
      if(port->get_typeRef()->type != structural_type_descriptor::BOOL)
      {
         if(is_multi_read_cond)
            port_o::resize_std_port(static_cast<unsigned int>(required_variables.size()), 0, debug_level, port);
         else
            port_o::resize_std_port(produced_variables, n_out_elements, debug_level, port);
      }
   }

   auto* fun_unit = GetPointer<functional_unit>(fu_tech_obj);
   if(fun_unit)
   {
      const functional_unit::operation_vec& Ops = fun_unit->get_operations();
      auto ops_end = Ops.end();
      for(auto ops = Ops.begin(); ops != ops_end; ++ops)
      {
         auto* curr_op = GetPointer<operation>(*ops);
         std::string pipe_parameters_str = curr_op->pipe_parameters;
         if(pipe_parameters_str != "")
         {
            fu_module->set_parameter(PIPE_PARAMETER, pipe_parameters_str);
         }
      }
   }
   INDENT_DBG_MEX(DEBUG_LEVEL_PEDANTIC, debug_level, "<--Specialized " + fu_obj->get_path());
}

void fu_binding::specialize_memory_unit(const HLS_managerRef HLSMgr, const hlsRef HLS, structural_objectRef fu_obj, unsigned int ar, std::string& base_address, unsigned int rangesize, bool is_doubled, bool is_memory_splitted, bool is_sparse_memory,
                                        bool is_sds)
{
   auto* fu_module = GetPointer<module>(fu_obj);
   /// base address specialization
   fu_module->set_parameter("address_space_begin", base_address);
   fu_module->set_parameter("address_space_rangesize", std::to_string(rangesize));
   if(is_sparse_memory)
      fu_module->set_parameter("USE_SPARSE_MEMORY", std::to_string(1));
   else
      fu_module->set_parameter("USE_SPARSE_MEMORY", std::to_string(0));
   memory::add_memory_parameter(HLS->datapath, base_address, STR(HLSMgr->Rmem->get_base_address(ar, HLS->functionId)));

   long long int vec_size = 0;
   /// array ref initialization
   THROW_ASSERT(ar, "expected a real tree node index");
   std::string init_filename = "array_ref_" + std::to_string(ar) + ".mem";
   std::ofstream init_file_a((init_filename).c_str());
   std::ofstream init_file_b;
   if(is_memory_splitted)
      init_file_b.open(("0_" + init_filename).c_str());
   unsigned int elts_size;
   fill_array_ref_memory(init_file_a, init_file_b, ar, vec_size, elts_size, HLSMgr->Rmem, ((is_doubled ? 2 : 1) * boost::lexical_cast<unsigned int>(fu_module->get_parameter("BRAM_BITSIZE"))), is_memory_splitted, is_sds, fu_module);
   THROW_ASSERT(vec_size, "at least one element is expected");
   if(is_memory_splitted)
   {
      fu_module->set_parameter("MEMORY_INIT_file_a", "\"\"" + init_filename + "\"\"");
      fu_module->set_parameter("MEMORY_INIT_file_b", "\"\"0_" + init_filename + "\"\"");
   }
   else
      fu_module->set_parameter("MEMORY_INIT_file", "\"\"" + init_filename + "\"\"");

   /// specialize the number of elements in the array
   bool unaligned_access_p = parameters->isOption(OPT_unaligned_access) && parameters->getOption<bool>(OPT_unaligned_access);
   if(!unaligned_access_p && HLSMgr->Rmem->get_bram_bitsize() == 8 && HLSMgr->Rmem->get_bus_data_bitsize() == 8 && !HLSMgr->Rmem->is_private_memory(ar))
   {
      fu_module->set_parameter("n_elements", std::to_string((vec_size * elts_size) / 8));
      fu_module->set_parameter("data_size", std::to_string(8));
   }
   else
   {
      fu_module->set_parameter("n_elements", std::to_string(vec_size));
      fu_module->set_parameter("data_size", std::to_string(std::max(elts_size, 8u)));
   }
   if(HLSMgr->Rmem->is_private_memory(ar))
      fu_module->set_parameter("PRIVATE_MEMORY", std::to_string(1));
   else
      fu_module->set_parameter("PRIVATE_MEMORY", std::to_string(0));
   if(HLSMgr->Rmem->is_read_only_variable(ar))
      fu_module->set_parameter("READ_ONLY_MEMORY", std::to_string(1));
   else
      fu_module->set_parameter("READ_ONLY_MEMORY", std::to_string(0));
}
#define CHANGE_SDS_MEMORY_LAYOUT 0

void fu_binding::fill_array_ref_memory(std::ostream& init_file_a, std::ostream& init_file_b, unsigned int ar, long long int& vec_size, unsigned int& elts_size, const memoryRef mem, unsigned int bram_bitsize, bool is_memory_splitted, bool is_sds,
                                       module* fu_module)
{
   unsigned int type_index;
   tree_nodeRef ar_node = TreeM->get_tree_node_const(ar);
   tree_nodeRef init_node;
   auto* vd = GetPointer<var_decl>(ar_node);
   if(vd && vd->init)
      init_node = GET_NODE(vd->init);
   else if(GetPointer<string_cst>(ar_node))
      init_node = ar_node;
   tree_nodeRef array_type_node = tree_helper::get_type_node(ar_node, type_index);
   unsigned int element_precision = 0;
   if(tree_helper::is_an_array(TreeM, type_index))
   {
      std::vector<unsigned int> dims;
      tree_helper::get_array_dim_and_bitsize(TreeM, type_index, dims, elts_size);
      THROW_ASSERT(dims.size(), "something of wrong happen");
      vec_size = 1;
      for(std::vector<unsigned int>::const_iterator it = dims.begin(); it != dims.end(); ++it)
         vec_size *= *it;
   }
   else if(GetPointer<integer_type>(array_type_node) || GetPointer<real_type>(array_type_node) || GetPointer<enumeral_type>(array_type_node) || GetPointer<pointer_type>(array_type_node) || GetPointer<reference_type>(array_type_node) ||
           GetPointer<record_type>(array_type_node) || GetPointer<union_type>(array_type_node) || GetPointer<complex_type>(array_type_node))
   {
      elts_size = tree_helper::size(TreeM, type_index);
      vec_size = 1;
   }
   else if(GetPointer<boolean_type>(array_type_node))
   {
      elts_size = 8;
      vec_size = 1;
   }
   else if(GetPointer<vector_type>(array_type_node))
   {
      elts_size = static_cast<unsigned int>(tree_helper::Size(array_type_node));
      const unsigned int element_type = tree_helper::GetElements(TreeM, type_index);
      element_precision = static_cast<unsigned int>(tree_helper::size(TreeM, element_type));
      vec_size = 1;
   }
   else
      THROW_ERROR("Type not supported: " + array_type_node->get_kind_text());
   INDENT_DBG_MEX(DEBUG_LEVEL_VERY_PEDANTIC, debug_level, "---elts_size " + STR(elts_size));
   if(is_sds)
   {
      bram_bitsize = elts_size;
      bool unaligned_access_p = parameters->isOption(OPT_unaligned_access) && parameters->getOption<bool>(OPT_unaligned_access);
      if(!unaligned_access_p && mem->get_bram_bitsize() == 8 && mem->get_bus_data_bitsize() == 8 && !mem->is_private_memory(ar))
      {
         fu_module->set_parameter("BRAM_BITSIZE", "8");
         vec_size = (vec_size * elts_size) / 8;
         bram_bitsize = 8;
         elts_size = 8;
         is_sds = false;
      }
      else
         fu_module->set_parameter("BRAM_BITSIZE", std::to_string(elts_size));
#if CHANGE_SDS_MEMORY_LAYOUT
      if(vd && vd->bit_values.size())
      {
         elts_size = element_precision = static_cast<unsigned int>(vd->bit_values.size());
      }
#endif
   }

   unsigned int nbyte_on_memory = bram_bitsize / 8;

   if(init_node && ((GetPointer<constructor>(init_node) && GetPointer<constructor>(init_node)->list_of_idx_valu.size()) || (GetPointer<string_cst>(init_node) && GetPointer<string_cst>(init_node)->strg != "") ||
                    (!GetPointer<constructor>(init_node) && !GetPointer<string_cst>(init_node))))
   {
      std::vector<std::string> init_string;
      write_init(TreeM, ar_node, init_node, init_string, mem, element_precision);
      INDENT_DBG_MEX(DEBUG_LEVEL_VERY_PEDANTIC, debug_level, "---element_precision " + STR(element_precision));
      if(is_sds && (element_precision == 0 || elts_size == element_precision))
      {
         THROW_ASSERT(!is_memory_splitted, "unexpected condition");
         for(auto init_value : init_string)
            init_file_a << init_value << std::endl;
      }
      else
      {
         std::vector<std::string> eightbit_string;
         std::string bits_offset = "";
         INDENT_DBG_MEX(DEBUG_LEVEL_VERY_PEDANTIC, debug_level, "---nbyte_on_memory " + STR(nbyte_on_memory));
         for(unsigned int l = 0; l < init_string.size(); ++l)
         {
            INDENT_DBG_MEX(DEBUG_LEVEL_VERY_PEDANTIC, debug_level, "---init_string.size() " + STR(init_string.size()));
            if(init_string[l].size() < 8 && init_string.size() == 1)
            {
               std::string res = init_string[l];
               while(res.size() < 8)
                  res = "0" + res;
               eightbit_string.push_back(res);
            }
            else
            {
               std::string local_binary_string;
               size_t local_data_bitsize;
               size_t data_bitsize = init_string[l].size();
               if(bits_offset.size())
               {
                  if(static_cast<int>(data_bitsize) - 8 + static_cast<int>(bits_offset.size()) >= 0)
                  {
                     local_data_bitsize = data_bitsize - (8 - bits_offset.size());
                     eightbit_string.push_back(init_string[l].substr(data_bitsize - (8 - bits_offset.size()), 8 - bits_offset.size()) + bits_offset);
                     local_binary_string = init_string[l].substr(0, local_data_bitsize);
                     bits_offset = "";
                  }
                  else
                  {
                     local_data_bitsize = 0;
                     bits_offset = init_string[l] + bits_offset;
                  }
               }
               else
               {
                  local_binary_string = init_string[l];
                  local_data_bitsize = data_bitsize;
               }
               for(unsigned int base_index = 0; base_index < local_data_bitsize; base_index = base_index + 8)
               {
                  if((static_cast<int>(local_data_bitsize) - 8 - static_cast<int>(base_index)) >= 0)
                     eightbit_string.push_back(local_binary_string.substr(local_data_bitsize - 8 - base_index, 8));
                  else
                     bits_offset = local_binary_string.substr(0, local_data_bitsize - base_index);
               }
            }
         }
         if(bits_offset.size())
         {
            std::string tail_padding;
            for(auto tail_padding_ind = bits_offset.size(); tail_padding_ind < 8; ++tail_padding_ind)
               tail_padding += "0";
            tail_padding = tail_padding + bits_offset;
            eightbit_string.push_back(tail_padding);
         }
         if(eightbit_string.size() % nbyte_on_memory != 0)
         {
            for(size_t l = eightbit_string.size() % nbyte_on_memory; l < nbyte_on_memory; ++l)
               eightbit_string.push_back("00000000");
         }
         if(static_cast<size_t>(tree_helper::Size(array_type_node) / 8) > eightbit_string.size())
         {
            size_t tail_bytes = static_cast<size_t>(tree_helper::Size(array_type_node) / 8) - eightbit_string.size();
            for(size_t l = 0; l < tail_bytes; ++l)
               eightbit_string.push_back("00000000");
         }

         std::string str_bit;
         bool is_even = true;
         unsigned int counter = 0;
         for(unsigned int l = 0; l < eightbit_string.size();)
         {
            str_bit = "";
            for(counter = 0; counter < nbyte_on_memory && l < eightbit_string.size(); counter++, l++)
               str_bit = eightbit_string[l] + str_bit;
            if(is_even || !is_memory_splitted)
               init_file_a << str_bit << std::endl;
            else
               init_file_b << str_bit << std::endl;
            is_even = !is_even;
         }
         if(!is_even && is_memory_splitted)
         {
            for(unsigned int l = 0; l < (nbyte_on_memory * 8); ++l)
               init_file_b << "0";
         }
      }
   }
   else
   {
      if(is_sds)
      {
         THROW_ASSERT(!is_memory_splitted, "unexpected condition");
         for(unsigned int i = 0; i < vec_size; ++i)
         {
            for(unsigned int j = 0; j < elts_size; ++j)
               init_file_a << "0";
            init_file_a << std::endl;
         }
      }
      else
      {
         unsigned int counter = 0;
         bool is_even = true;
         for(unsigned int i = 0; i < vec_size; ++i)
         {
            for(unsigned int j = 0; j < elts_size; ++j)
            {
               if(is_even || !is_memory_splitted)
                  init_file_a << "0";
               else
                  init_file_b << "0";
               counter++;
               if(counter % (nbyte_on_memory * 8) == 0)
               {
                  if(is_even || !is_memory_splitted)
                     init_file_a << std::endl;
                  else
                     init_file_b << std::endl;
                  is_even = !is_even;
               }
            }
         }
         if(counter % (nbyte_on_memory * 8) != 0)
         {
            for(unsigned int l = counter % (nbyte_on_memory * 8); l < (nbyte_on_memory * 8); ++l)
            {
               if(is_even || !is_memory_splitted)
                  init_file_a << "0";
               else
                  init_file_b << "0";
            }
            is_even = !is_even;
         }
         if(!is_even && is_memory_splitted)
         {
            for(unsigned int l = 0; l < (nbyte_on_memory * 8); ++l)
               init_file_b << "0";
         }
      }
   }
}

void fu_binding::write_init(const tree_managerConstRef TreeM, tree_nodeRef var_node, tree_nodeRef init_node, std::vector<std::string>& init_file, const memoryRef mem, unsigned int element_precision)
{
   std::string trimmed_value;

   switch(init_node->get_kind())
   {
      case real_cst_K:
      {
         unsigned int type_index;
         tree_helper::get_type_node(init_node, type_index);
         unsigned int precision = tree_helper::size(TreeM, type_index);
         auto* rc = GetPointer<real_cst>(init_node);
         std::string C_value = rc->valr;
         trimmed_value = convert_fp_to_string(C_value, precision);
         init_file.push_back(trimmed_value);
         break;
      }
      case integer_cst_K:
      {
         auto* ic = GetPointer<integer_cst>(init_node);
         auto ull_value = static_cast<unsigned long long int>(tree_helper::get_integer_cst_value(ic));
         trimmed_value = "";
         unsigned int type_index;
         tree_helper::get_type_node(init_node, type_index);
         unsigned int precision = std::max(8u, tree_helper::size(TreeM, type_index));
         THROW_ASSERT(precision, "expected a size greater than 0");
         if(element_precision)
            precision = std::min(precision, element_precision);
         for(unsigned int ind = 0; ind < precision; ind++)
            trimmed_value = trimmed_value + (((1LLU << (precision - ind - 1)) & ull_value) ? '1' : '0');
         init_file.push_back(trimmed_value);
         break;
      }
      case complex_cst_K:
      {
         unsigned int type_index;
         tree_helper::get_type_node(init_node, type_index);
         unsigned int precision = tree_helper::size(TreeM, type_index);
         auto* rp = GetPointer<real_cst>(GET_NODE(GetPointer<complex_cst>(init_node)->real));
         std::string trimmed_value_r;
         if(rp)
         {
            std::string C_value_r = rp->valr;
            trimmed_value_r = convert_fp_to_string(C_value_r, precision / 2);
         }
         else
         {
            auto* ic = GetPointer<integer_cst>(GET_NODE(GetPointer<complex_cst>(init_node)->real));
            THROW_ASSERT(ic, "expected an integer_cst");
            auto ull_value = static_cast<unsigned long long int>(tree_helper::get_integer_cst_value(ic));
            for(unsigned int ind = 0; ind < precision / 2; ind++)
               trimmed_value_r = trimmed_value_r + (((1LLU << (precision / 2 - ind - 1)) & ull_value) ? '1' : '0');
         }
         auto* ip = GetPointer<real_cst>(GET_NODE(GetPointer<complex_cst>(init_node)->imag));
         std::string trimmed_value_i;
         if(ip)
         {
            std::string C_value_i = ip->valr;
            trimmed_value_i = convert_fp_to_string(C_value_i, precision / 2);
         }
         else
         {
            auto* ic = GetPointer<integer_cst>(GET_NODE(GetPointer<complex_cst>(init_node)->imag));
            THROW_ASSERT(ic, "expected an integer_cst");
            auto ull_value = static_cast<unsigned long long int>(tree_helper::get_integer_cst_value(ic));
            for(unsigned int ind = 0; ind < precision / 2; ind++)
               trimmed_value_i = trimmed_value_i + (((1LLU << (precision / 2 - ind - 1)) & ull_value) ? '1' : '0');
         }
         trimmed_value = trimmed_value_i + trimmed_value_r;
         init_file.push_back(trimmed_value);
         break;
      }
      case constructor_K:
      {
         auto* co = GetPointer<constructor>(init_node);
         std::vector<std::pair<tree_nodeRef, tree_nodeRef>>::const_iterator i = co->list_of_idx_valu.begin();
         std::vector<std::pair<tree_nodeRef, tree_nodeRef>>::const_iterator vend = co->list_of_idx_valu.end();
         bool designated_initializers_used = false;
         bool is_struct = false;
         bool is_union = false;
         unsigned int union_size = 0;
         // unsigned int struct_or_union_align = 0;
         std::vector<tree_nodeRef>* field_list = nullptr;
         /// check if designated initializers are really used
         tree_nodeRef firstnode = (i != vend) ? co->list_of_idx_valu.begin()->first : tree_nodeRef();
         if(firstnode && GET_NODE(firstnode)->get_kind() == field_decl_K)
         {
            auto* fd = GetPointer<field_decl>(GET_NODE(firstnode));
            tree_nodeRef scpe = GET_NODE(fd->scpe);

            if(scpe->get_kind() == record_type_K)
            {
               field_list = &(GetPointer<record_type>(scpe)->list_of_flds);
               // struct_or_union_align = GetPointer<record_type>(scpe)->algn;
               is_struct = true;
            }
            else if(scpe->get_kind() == union_type_K)
            {
               field_list = &(GetPointer<union_type>(scpe)->list_of_flds);
               is_union = true;
               union_size = tree_helper::size(TreeM, GET_INDEX_NODE(fd->scpe));
            }
            else
               THROW_ERROR("expected a record_type or a union_type");
            std::vector<tree_nodeRef>::const_iterator flend = field_list->end();
            std::vector<tree_nodeRef>::const_iterator fli = field_list->begin();
            for(; fli != flend && i != vend; ++i, ++fli)
            {
               if(i->first && GET_INDEX_NODE(i->first) != GET_INDEX_NODE(*fli))
                  break;
            }
            if(fli != flend && is_struct)
               designated_initializers_used = true;
         }

         const auto main_element_precision = element_precision;
         if(designated_initializers_used)
         {
            THROW_ASSERT(field_list, "something of wrong happen");
            std::vector<tree_nodeRef>::const_iterator flend = field_list->end();
            std::vector<tree_nodeRef>::const_iterator fli = field_list->begin();
            std::vector<tree_nodeRef>::const_iterator inext;
            i = co->list_of_idx_valu.begin();
            for(; fli != flend; ++fli)
            {
               if(!GetPointer<field_decl>(GET_NODE(*fli)))
                  continue;
               inext = fli;
               ++inext;
               while(inext != flend && !GetPointer<field_decl>(GET_NODE(*inext)))
                  ++inext;

               if(GetPointer<field_decl>(GET_NODE(*fli))->is_bitfield())
               {
                  unsigned int size_type_index = tree_helper::get_type_index(TreeM, GET_INDEX_NODE(*fli));
                  // fix the element precision to pass to write_init
                  element_precision = tree_helper::size(TreeM, size_type_index);
               }

               if(i != vend && GET_INDEX_NODE(i->first) == GET_INDEX_NODE(*fli))
               {
                  write_init(TreeM, GET_NODE(i->first), GET_NODE(i->second), init_file, mem, element_precision);
                  ++i;
               }
               else
               {
                  write_init(TreeM, GET_NODE(*fli), GET_NODE(*fli), init_file, mem, element_precision);
               }

               if(GetPointer<field_decl>(GET_NODE(*fli))->is_bitfield())
               {
                  // reset the element_precision to the main value
                  element_precision = main_element_precision;
               }

               if(!GetPointer<field_decl>(GET_NODE(*fli))->is_bitfield())
               {
                  /// check if padding is needed
                  unsigned long long int nbits;
                  unsigned int type_index;
                  integer_cst* ic;
                  if(inext != flend)
                  {
                     tree_nodeRef idx_next = GET_NODE(*inext);
                     auto* idx_next_fd = GetPointer<field_decl>(idx_next);
                     ic = GetPointer<integer_cst>(GET_NODE(idx_next_fd->bpos));
                     nbits = static_cast<unsigned long long int>(tree_helper::get_integer_cst_value(ic));
                  }
                  else
                  {
                     type_index = GET_INDEX_NODE(co->type);
                     nbits = tree_helper::size(TreeM, type_index);
                  }
                  tree_nodeRef idx_curr = GET_NODE(*fli);
                  auto* idx_curr_fd = GetPointer<field_decl>(idx_curr);
                  tree_helper::get_type_node(idx_curr, type_index);
                  unsigned int field_decl_size = tree_helper::size(TreeM, type_index);
                  ic = GetPointer<integer_cst>(GET_NODE(idx_curr_fd->bpos));
                  nbits = nbits - static_cast<unsigned long long int>(tree_helper::get_integer_cst_value(ic));
                  nbits = nbits - field_decl_size;
                  if(nbits > 0)
                  {
                     /// add padding
                     std::string init_string;
                     for(unsigned int j = 0; j < nbits; ++j)
                        init_string += "0";
                     init_file.push_back(init_string);
                  }
               }
            }
         }
         else
         {
            std::vector<std::pair<tree_nodeRef, tree_nodeRef>>::const_iterator inext;
            for(i = co->list_of_idx_valu.begin(); i != vend; ++i)
            {
               if(is_struct and !GetPointer<field_decl>(GET_NODE(i->first)))
                  continue;
               inext = i;
               ++inext;
               while(inext != vend && is_struct && !GetPointer<field_decl>(GET_NODE(inext->first)))
                  ++inext;
               if(is_struct and GetPointer<field_decl>(GET_NODE(i->first))->is_bitfield())
               {
                  unsigned int size_type_index = tree_helper::get_type_index(TreeM, GET_INDEX_NODE(i->first));
                  // fix the element precision to pass to write_init
                  element_precision = tree_helper::size(TreeM, size_type_index);
               }
               write_init(TreeM, i->first ? GET_NODE(i->first) : tree_nodeRef(), GET_NODE(i->second), init_file, mem, element_precision);
               if(is_struct and GetPointer<field_decl>(GET_NODE(i->first))->is_bitfield())
               {
                  // reset the element_precision to the main value
                  element_precision = main_element_precision;
               }

               if(is_struct && !GetPointer<field_decl>(GET_NODE(i->first))->is_bitfield())
               {
                  /// check if padding is needed
                  unsigned long long int nbits;
                  unsigned int type_index;
                  integer_cst* ic;
                  if(inext != vend)
                  {
                     tree_nodeRef idx_next = GET_NODE(inext->first);
                     auto* idx_next_fd = GetPointer<field_decl>(idx_next);
                     ic = GetPointer<integer_cst>(GET_NODE(idx_next_fd->bpos));
                     nbits = static_cast<unsigned long long int>(tree_helper::get_integer_cst_value(ic));
                  }
                  else
                  {
                     type_index = GET_INDEX_NODE(co->type);
                     nbits = tree_helper::size(TreeM, type_index);
                  }
                  tree_nodeRef idx_curr = GET_NODE(i->first);
                  auto* idx_curr_fd = GetPointer<field_decl>(idx_curr);
                  tree_helper::get_type_node(idx_curr, type_index);
                  unsigned int field_decl_size = tree_helper::size(TreeM, type_index);
                  ic = GetPointer<integer_cst>(GET_NODE(idx_curr_fd->bpos));
                  nbits = nbits - static_cast<unsigned long long int>(tree_helper::get_integer_cst_value(ic));
                  nbits = nbits - field_decl_size;
                  if(nbits > 0)
                  {
                     /// add padding
                     std::string init_string;
                     for(unsigned int j = 0; j < nbits; ++j)
                        init_string += "0";
                     init_file.push_back(init_string);
                  }
               }
               else if(is_union)
               {
                  /// check if padding is needed
                  THROW_ASSERT(co->list_of_idx_valu.size() == 1, "just one initializer is possible");
                  unsigned int type_index;
                  tree_helper::get_type_node(GET_NODE(i->first), type_index);
                  unsigned int field_decl_size = tree_helper::size(TreeM, type_index);
                  if(field_decl_size != union_size)
                  {
                     /// add padding
                     unsigned int nbits = union_size - field_decl_size;
                     std::string init_string;
                     for(unsigned int j = 0; j < nbits; ++j)
                        init_string += "0";
                     init_file.push_back(init_string);
                  }
               }
            }
         }
         unsigned int type_index;
         tree_nodeRef type_n = tree_helper::get_type_node(var_node, type_index);
         if(GetPointer<array_type>(type_n))
         {
            unsigned int size_of_data;
            std::vector<unsigned int> dims;
            tree_helper::get_array_dim_and_bitsize(TreeM, type_index, dims, size_of_data);
            if(element_precision)
               size_of_data = std::min(size_of_data, element_precision);
            unsigned int num_elements = dims[0];
            std::string value;
            if(num_elements < co->list_of_idx_valu.size())
               THROW_ERROR("C description not supported: Array with undefined size or not correctly initialized " + STR(co->list_of_idx_valu.size()) + "-" + STR(num_elements));
            num_elements = num_elements - static_cast<unsigned int>(co->list_of_idx_valu.size());
            for(unsigned int l = 0; l < num_elements; l++)
            {
               value = "";
               for(unsigned int ii = 0; ii < size_of_data; ii++)
                  value += "0";
               init_file.push_back(value);
            }
         }
         break;
      }
      case string_cst_K:
      {
         auto* sc = GetPointer<string_cst>(init_node);
         std::string string_value = sc->strg;
         std::string tmp;
         for(unsigned int index = 0; index < string_value.size(); ++index)
         {
            if(string_value[index] == '\\' && string_value[index + 1] == '0')
            {
               tmp += '\0';
               ++index;
            }
            else
               tmp += string_value[index];
         }
         string_value = tmp;
         boost::replace_all(string_value, "\\a", "\a");
         boost::replace_all(string_value, "\\b", "\b");
         boost::replace_all(string_value, "\\t", "\t");
         boost::replace_all(string_value, "\\n", "\n");
         boost::replace_all(string_value, "\\v", "\v");
         boost::replace_all(string_value, "\\f", "\f");
         boost::replace_all(string_value, "\\r", "\r");
         boost::replace_all(string_value, "\\'", "'");
         boost::replace_all(string_value, "\\\"", "\"");
         boost::replace_all(string_value, "\\\\", "\\");
         unsigned int elmt_bitsize;
         std::vector<unsigned int> dims;

         tree_helper::get_array_dim_and_bitsize(TreeM, GET_INDEX_NODE(sc->type), dims, elmt_bitsize);
         if(elmt_bitsize == 32) // wide char used
         {
            THROW_ERROR("wide char conversion not supported");
         }
         else
         {
            for(char j : string_value)
            {
               auto ull_value = static_cast<unsigned long int>(j);
               trimmed_value = "";
               for(unsigned int ind = 0; ind < elmt_bitsize; ind++)
                  trimmed_value = trimmed_value + (((1LLU << (elmt_bitsize - ind - 1)) & ull_value) ? '1' : '0');
               init_file.push_back(trimmed_value);
            }
         }
         trimmed_value = "";
         for(unsigned int ind = 0; ind < elmt_bitsize; ind++)
            trimmed_value = trimmed_value + '0';
         init_file.push_back(trimmed_value);
         unsigned int type_index;
         tree_nodeRef type_n = tree_helper::get_type_node(var_node, type_index);
         THROW_ASSERT(GetPointer<array_type>(type_n), "expected an array_type");
         unsigned int size_of_data;
         dims.clear();
         tree_helper::get_array_dim_and_bitsize(TreeM, type_index, dims, size_of_data);
         THROW_ASSERT(size_of_data == elmt_bitsize, "something of wrong happen");
         unsigned int num_elements = 1;
         std::string value;
         for(std::vector<unsigned int>::const_iterator it = dims.begin(); it != dims.end(); ++it)
            num_elements *= *it;
         if(num_elements < (string_value.size() + 1))
            THROW_ERROR("C description not supported: string with undefined size or not correctly initialized " + STR(string_value.size() + 1) + "-" + STR(num_elements));
         num_elements = num_elements - static_cast<unsigned int>(string_value.size() + 1);
         for(unsigned int l = 0; l < num_elements; l++)
         {
            value = "";
            for(unsigned int ii = 0; ii < size_of_data; ii++)
               value += "0";
            init_file.push_back(value);
         }
         break;
      }
      case view_convert_expr_K:
      case nop_expr_K:
      {
         auto* ue = GetPointer<unary_expr>(init_node);
         if(GetPointer<addr_expr>(GET_NODE(ue->op)))
         {
            write_init(TreeM, GET_NODE(ue->op), GET_NODE(ue->op), init_file, mem, element_precision);
         }
         else if(GetPointer<integer_cst>(GET_NODE(ue->op)))
         {
            unsigned int type_index;
            tree_helper::get_type_node(init_node, type_index);
            unsigned int precision = std::max(std::max(8u, element_precision), tree_helper::size(TreeM, type_index));
            write_init(TreeM, GET_NODE(ue->op), GET_NODE(ue->op), init_file, mem, precision);
         }
         else
            THROW_ERROR("Something of unexpected happened: " + STR(init_node->index) + " | " + GET_NODE(ue->op)->get_kind_text());
         break;
      }
      case addr_expr_K:
      {
         auto* ae = GetPointer<addr_expr>(init_node);
         tree_nodeRef addr_expr_op = GET_NODE(ae->op);
         unsigned int addr_expr_op_idx = GET_INDEX_NODE(ae->op);
         unsigned long long int ull_value = 0;
         unsigned int type_index;
         tree_helper::get_type_node(init_node, type_index);
         unsigned int precision = tree_helper::size(TreeM, type_index);
         switch(addr_expr_op->get_kind())
         {
            case ssa_name_K:
            case var_decl_K:
            case parm_decl_K:
            case string_cst_K:
            {
               THROW_ASSERT(mem->has_base_address(addr_expr_op_idx), "missing base address for: @" + STR(addr_expr_op_idx));
               ull_value = mem->get_base_address(addr_expr_op_idx, 0);
               break;
            }
            case array_ref_K:
            {
               auto* ar = GetPointer<array_ref>(addr_expr_op);
               tree_nodeRef aridx = GET_NODE(ar->op1);
               if(aridx->get_kind() == integer_cst_K && GetPointer<integer_cst>(aridx))
               {
                  switch(GET_NODE(ar->op0)->get_kind())
                  {
                     case ssa_name_K:
                     case var_decl_K:
                     case parm_decl_K:
                     case string_cst_K:
                     {
                        unsigned int step = tree_helper::size(TreeM, tree_helper::get_type_index(TreeM, addr_expr_op_idx)) / 8;
                        ull_value = mem->get_base_address(GET_INDEX_NODE(ar->op0), 0) + step * static_cast<unsigned int>(tree_helper::get_integer_cst_value(GetPointer<integer_cst>(aridx)));
                        break;
                     }
                     case binfo_K:
                     case block_K:
                     case call_expr_K:
                     case aggr_init_expr_K:
                     case case_label_expr_K:
                     case constructor_K:
                     case identifier_node_K:
                     case statement_list_K:
                     case target_expr_K:
                     case target_mem_ref_K:
                     case target_mem_ref461_K:
                     case tree_list_K:
                     case tree_vec_K:
                     case CASE_BINARY_EXPRESSION:
                     case CASE_CPP_NODES:
                     case CASE_FAKE_NODES:
                     case CASE_GIMPLE_NODES:
                     case CASE_PRAGMA_NODES:
                     case CASE_QUATERNARY_EXPRESSION:
                     case CASE_TERNARY_EXPRESSION:
                     case CASE_TYPE_NODES:
                     case CASE_UNARY_EXPRESSION:
                     case complex_cst_K:
                     case integer_cst_K:
                     case real_cst_K:
                     case vector_cst_K:
                     case void_cst_K:
                     case const_decl_K:
                     case field_decl_K:
                     case function_decl_K:
                     case label_decl_K:
                     case namespace_decl_K:
                     case result_decl_K:
                     case translation_unit_decl_K:
                     case error_mark_K:
                     case using_decl_K:
                     case type_decl_K:
                     case template_decl_K:
                     default:
                        THROW_ERROR("addr_expr-array_ref[0] pattern not supported: " + std::string(addr_expr_op->get_kind_text()) + " @" + STR(addr_expr_op_idx));
                  }
               }
               else
                  THROW_ERROR("addr_expr-array_ref[0] pattern not supported: " + std::string(addr_expr_op->get_kind_text()) + " @" + STR(addr_expr_op_idx));
               break;
            }
            case function_decl_K:
            {
               THROW_ASSERT(mem->has_base_address(addr_expr_op_idx), "missing base address for: @" + STR(addr_expr_op_idx));
               ull_value = mem->get_base_address(addr_expr_op_idx, addr_expr_op_idx);
               break;
            }
            case CASE_BINARY_EXPRESSION:
            {
               if(addr_expr_op->get_kind() == mem_ref_K)
               {
                  auto* mr = GetPointer<mem_ref>(addr_expr_op);
                  tree_nodeRef offset = GET_NODE(mr->op1);
                  if(offset->get_kind() == integer_cst_K)
                  {
                     auto base = mr->op0;
                     auto base_index = GET_INDEX_NODE(base);
                     auto base_node = GET_NODE(base);
                     auto base_code = base_node->get_kind();
                     if(base_code == var_decl_K)
                     {
                        THROW_ASSERT(mem->has_base_address(base_index), "missing base address for: @" + STR(base_index));
                        ull_value = mem->get_base_address(base_index, 0) + static_cast<unsigned int>(tree_helper::get_integer_cst_value(GetPointer<integer_cst>(offset)));
                     }
                     else if(base_code == addr_expr_K)
                     {
                        auto base1 = GetPointer<addr_expr>(base_node)->op;
                        auto base1_index = GET_INDEX_NODE(base1);
                        auto base1_node = GET_NODE(base1);
                        auto base1_code = base1_node->get_kind();
                        if(base1_code == var_decl_K)
                        {
                           THROW_ASSERT(mem->has_base_address(base1_index), "missing base address for: @" + STR(base1_index));
                           ull_value = mem->get_base_address(base1_index, 0) + static_cast<unsigned int>(tree_helper::get_integer_cst_value(GetPointer<integer_cst>(offset)));
                        }
                        else
                           THROW_ERROR("addr_expr pattern not supported: " + std::string(addr_expr_op->get_kind_text()) + " @" + STR(addr_expr_op_idx));
                     }
                     else
                        THROW_ERROR("addr_expr pattern not supported: " + std::string(addr_expr_op->get_kind_text()) + " @" + STR(addr_expr_op_idx));
                  }
                  else
                     THROW_ERROR("addr_expr pattern not supported: " + std::string(addr_expr_op->get_kind_text()) + " @" + STR(addr_expr_op_idx));
               }
               else
                  THROW_ERROR("addr_expr pattern not supported: " + std::string(addr_expr_op->get_kind_text()) + " @" + STR(addr_expr_op_idx));
               break;
            }
            case array_range_ref_K:
            case binfo_K:
            case bit_field_ref_K:
            case block_K:
            case call_expr_K:
            case aggr_init_expr_K:
            case case_label_expr_K:
            case complex_cst_K:
            case component_ref_K:
            case cond_expr_K:
            case const_decl_K:
            case constructor_K:
            case dot_prod_expr_K:
            case ternary_plus_expr_K:
            case ternary_pm_expr_K:
            case ternary_mp_expr_K:
            case ternary_mm_expr_K:
            case bit_ior_concat_expr_K:
            case field_decl_K:
            case identifier_node_K:
            case integer_cst_K:
            case label_decl_K:
            case namespace_decl_K:
            case obj_type_ref_K:
            case real_cst_K:
            case result_decl_K:
            case save_expr_K:
            case statement_list_K:
            case target_expr_K:
            case target_mem_ref_K:
            case target_mem_ref461_K:
            case translation_unit_decl_K:
            case template_decl_K:
            case error_mark_K:
            case using_decl_K:
            case tree_list_K:
            case tree_vec_K:
            case type_decl_K:
            case vec_cond_expr_K:
            case vec_perm_expr_K:
            case vector_cst_K:
            case void_cst_K:
            case vtable_ref_K:
            case with_cleanup_expr_K:
            case CASE_CPP_NODES:
            case CASE_FAKE_NODES:
            case CASE_GIMPLE_NODES:
            case CASE_PRAGMA_NODES:
            case CASE_TYPE_NODES:
            case CASE_UNARY_EXPRESSION:
            default:
               THROW_ERROR("addr_expr pattern not supported: " + std::string(addr_expr_op->get_kind_text()) + " @" + STR(addr_expr_op_idx));
         }
         for(unsigned int ind = 0; ind < precision; ind++)
            trimmed_value = trimmed_value + (((1LLU << (precision - ind - 1)) & ull_value) ? '1' : '0');
         init_file.push_back(trimmed_value);

         break;
      }
      case field_decl_K:
      {
         unsigned int type_index;
         tree_helper::get_type_node(init_node, type_index);
         unsigned int field_decl_size = tree_helper::size(TreeM, type_index);
         std::string init_string;
         for(unsigned int j = 0; j < field_decl_size; ++j)
            init_string += "0";
         if(field_decl_size)
            init_file.push_back(init_string);
         break;
      }
      case vector_cst_K:
      {
         auto* vc = GetPointer<vector_cst>(init_node);
         for(auto& i : (vc->list_of_valu)) // vector elements
         {
            write_init(TreeM, GET_NODE(i), GET_NODE(i), init_file, mem, element_precision);
         }
         break;
      }
      case void_cst_K:
      case binfo_K:
      case block_K:
      case call_expr_K:
      case aggr_init_expr_K:
      case case_label_expr_K:
      case identifier_node_K:
      case paren_expr_K:
      case ssa_name_K:
      case statement_list_K:
      case target_mem_ref_K:
      case target_mem_ref461_K:
      case tree_list_K:
      case tree_vec_K:
      case const_decl_K:
      case function_decl_K:
      case label_decl_K:
      case namespace_decl_K:
      case parm_decl_K:
      case result_decl_K:
      case translation_unit_decl_K:
      case template_decl_K:
      case error_mark_K:
      case using_decl_K:
      case type_decl_K:
      case var_decl_K:
      case abs_expr_K:
      case arrow_expr_K:
      case bit_not_expr_K:
      case buffer_ref_K:
      case card_expr_K:
      case cleanup_point_expr_K:
      case conj_expr_K:
      case convert_expr_K:
      case exit_expr_K:
      case fix_ceil_expr_K:
      case fix_floor_expr_K:
      case fix_round_expr_K:
      case fix_trunc_expr_K:
      case float_expr_K:
      case imagpart_expr_K:
      case indirect_ref_K:
      case misaligned_indirect_ref_K:
      case loop_expr_K:
      case negate_expr_K:
      case non_lvalue_expr_K:
      case realpart_expr_K:
      case reference_expr_K:
      case reinterpret_cast_expr_K:
      case sizeof_expr_K:
      case static_cast_expr_K:
      case throw_expr_K:
      case target_expr_K:
      case truth_not_expr_K:
      case unsave_expr_K:
      case va_arg_expr_K:
      case reduc_max_expr_K:
      case reduc_min_expr_K:
      case reduc_plus_expr_K:
      case vec_unpack_hi_expr_K:
      case vec_unpack_lo_expr_K:
      case vec_unpack_float_hi_expr_K:
      case vec_unpack_float_lo_expr_K:
      case CASE_BINARY_EXPRESSION:
      case CASE_CPP_NODES:
      case CASE_FAKE_NODES:
      case CASE_GIMPLE_NODES:
      case CASE_PRAGMA_NODES:
      case CASE_QUATERNARY_EXPRESSION:
      case CASE_TERNARY_EXPRESSION:
      case CASE_TYPE_NODES:
      default:
<<<<<<< HEAD
         THROW_ERROR("elements not yet supported: " + init_node->get_kind_text() + init_node->ToString() + (var_node ? var_node->ToString(): ""));
=======
         THROW_ERROR("elements not yet supported: " + init_node->get_kind_text() + init_node->ToString() + (var_node ? var_node->ToString() : ""));
>>>>>>> 32fa1575
   }
}

tree_nodeRef getFunctionType(tree_nodeRef exp)
{
   THROW_ASSERT(GetPointer<addr_expr>(exp) || GetPointer<ssa_name>(exp), "Input must be a ssa_name or an addr_expr");
   auto* sa = GetPointer<ssa_name>(exp);
   if(sa)
   {
      THROW_ASSERT(sa, "Function pointer not in SSA-form");
      pointer_type* pt;
      if(sa->var)
      {
         auto* var = GetPointer<decl_node>(GET_NODE(sa->var));
         THROW_ASSERT(var, "Call expression does not point to a declaration node");
         pt = GetPointer<pointer_type>(GET_NODE(var->type));
      }
      else
         pt = GetPointer<pointer_type>(GET_NODE(sa->type));

      THROW_ASSERT(pt, "Declaration node has not information about pointer_type");
      THROW_ASSERT(GetPointer<function_type>(GET_NODE(pt->ptd)), "Pointer type has not information about pointed function_type");

      return GET_NODE(pt->ptd);
   }

   auto* AE = GetPointer<addr_expr>(exp);
   auto* FD = GetPointer<function_decl>(GET_NODE(AE->op));
   return GET_NODE(FD->type);
}

void fu_binding::set_ports_are_swapped(vertex v, bool condition)
{
   if(condition)
      ports_are_swapped.insert(v);
   else
      ports_are_swapped.erase(v);
}

generic_objRef fu_binding::get(const vertex v) const
{
   const unsigned int statement_index = op_graph->CGetOpNodeInfo(v)->GetNodeId();
   return op_binding.find(statement_index)->second;
}<|MERGE_RESOLUTION|>--- conflicted
+++ resolved
@@ -2734,11 +2734,7 @@
       case CASE_TERNARY_EXPRESSION:
       case CASE_TYPE_NODES:
       default:
-<<<<<<< HEAD
-         THROW_ERROR("elements not yet supported: " + init_node->get_kind_text() + init_node->ToString() + (var_node ? var_node->ToString(): ""));
-=======
          THROW_ERROR("elements not yet supported: " + init_node->get_kind_text() + init_node->ToString() + (var_node ? var_node->ToString() : ""));
->>>>>>> 32fa1575
    }
 }
 
