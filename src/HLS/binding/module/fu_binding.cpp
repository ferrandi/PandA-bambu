--- conflicted
+++ resolved
@@ -2379,14 +2379,9 @@
    {
       std::vector<unsigned long long> dims;
       tree_helper::get_array_dim_and_bitsize(TreeM, array_type_node->index, dims, elts_size);
-<<<<<<< HEAD
-      THROW_ASSERT(dims.size(), "something of wrong happen");
+      THROW_ASSERT(dims.size(), "something wrong happen");
       vec_size = std::accumulate(dims.begin(), dims.end(), 1ULL,
                                  [](unsigned long long a, unsigned long long b) { return a * b; });
-=======
-      THROW_ASSERT(dims.size(), "something wrong happened");
-      vec_size = std::accumulate(dims.begin(), dims.end(), 1, [](unsigned int a, unsigned int b) { return a * b; });
->>>>>>> f85c8825
    }
    else if(GetPointer<const integer_type>(GET_CONST_NODE(array_type_node)) ||
            tree_helper::IsRealType(array_type_node) || tree_helper::IsEnumType(array_type_node) ||
@@ -2760,12 +2755,7 @@
          const auto main_element_align = element_align;
          if(designated_initializers_used)
          {
-<<<<<<< HEAD
-            THROW_ASSERT(field_list, "something of wrong happen");
-=======
             THROW_ASSERT(field_list, "something wrong happened");
-            auto flend = field_list->end();
->>>>>>> f85c8825
             auto fli = field_list->begin();
             const auto flend = field_list->end();
             auto iv_it = co->list_of_idx_valu.begin();
@@ -2982,15 +2972,9 @@
          dims.clear();
          unsigned long long size_of_data;
          tree_helper::get_array_dim_and_bitsize(TreeM, type_n->index, dims, size_of_data);
-<<<<<<< HEAD
-         THROW_ASSERT(size_of_data == elmt_bitsize, "something of wrong happen");
+         THROW_ASSERT(size_of_data == elmt_bitsize, "something wrong happened");
          auto num_elements = std::accumulate(dims.begin(), dims.end(), 1ULL,
                                              [](unsigned long long a, unsigned long long b) { return a * b; });
-=======
-         THROW_ASSERT(size_of_data == elmt_bitsize, "something wrong happened");
-         auto num_elements =
-             std::accumulate(dims.begin(), dims.end(), 1U, [](unsigned int a, unsigned int b) { return a * b; });
->>>>>>> f85c8825
          std::string value;
          if(num_elements < (string_value.size() + 1))
          {
