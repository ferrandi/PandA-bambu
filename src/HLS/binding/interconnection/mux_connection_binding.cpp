/*
 *
 *                   _/_/_/    _/_/   _/    _/ _/_/_/    _/_/
 *                  _/   _/ _/    _/ _/_/  _/ _/   _/ _/    _/
 *                 _/_/_/  _/_/_/_/ _/  _/_/ _/   _/ _/_/_/_/
 *                _/      _/    _/ _/    _/ _/   _/ _/    _/
 *               _/      _/    _/ _/    _/ _/_/_/  _/    _/
 *
 *             ***********************************************
 *                              PandA Project
 *                     URL: http://panda.dei.polimi.it
 *                       Politecnico di Milano - DEIB
 *                        System Architectures Group
 *             ***********************************************
 *              Copyright (C) 2004-2022 Politecnico di Milano
 *
 *   This file is part of the PandA framework.
 *
 *   The PandA framework is free software; you can redistribute it and/or modify
 *   it under the terms of the GNU General Public License as published by
 *   the Free Software Foundation; either version 3 of the License, or
 *   (at your option) any later version.
 *
 *   This program is distributed in the hope that it will be useful,
 *   but WITHOUT ANY WARRANTY; without even the implied warranty of
 *   MERCHANTABILITY or FITNESS FOR A PARTICULAR PURPOSE.  See the
 *   GNU General Public License for more details.
 *
 *   You should have received a copy of the GNU General Public License
 *   along with this program.  If not, see <http://www.gnu.org/licenses/>.
 *
 */
/**
 * @file mux_connection_binding.cpp
 * @brief Implementation of mux_connection_binding class
 *
 * Implementation of mux_connection_binding class. In this class all datastructures have been filled and
 * then datapath circuit is created.
 *
 * @author Christian Pilato <pilato@elet.polimi.it>
 * @author Fabrizio Ferrandi <fabrizio.ferrandi@polimi.it>
 * $Revision$
 * $Date$
 * Last modified by $Author$
 *
 */
#include "mux_connection_binding.hpp"

#include "Parameter.hpp"
#include "adder_conn_obj.hpp"
#include "allocation.hpp"
#include "allocation_information.hpp"
#include "behavioral_helper.hpp"
#include "commandport_obj.hpp"
#include "conn_binding.hpp"
#include "connection_obj.hpp"
#include "conv_conn_obj.hpp"
#include "cpu_time.hpp"
#include "dbgPrintHelper.hpp"
#include "direct_conn.hpp"
#include "fu_binding.hpp"
#include "function_behavior.hpp"
#include "funit_obj.hpp"
#include "graph.hpp"
#include "hls.hpp"
#include "hls_manager.hpp"
#include "liveness.hpp"
#include "memory.hpp"
#include "memory_symbol.hpp"
#include "multi_unbounded_obj.hpp"
#include "mux_conn.hpp"
#include "mux_obj.hpp"
#include "op_graph.hpp"
#include "parallel_memory_conn_binding.hpp"
#include "reg_binding.hpp"
#include "register_obj.hpp"
#include "state_transition_graph.hpp"
#include "state_transition_graph_manager.hpp"
#include "storage_value_information.hpp"
#include "string_manipulation.hpp"
#include "technology_node.hpp"
#include "tree_helper.hpp"
#include "tree_manager.hpp"
#include "tree_reindex.hpp"
#include "utility.hpp"

#include <iosfwd>

#define USE_ALIGNMENT_INFO 1
static unsigned int align_to_trimmed_bits(unsigned int algn)
{
   if(algn == 8)
   {
      return 0;
   }
   else if(algn == 16)
   {
      return 1;
   }
   else if(algn == 32)
   {
      return 2;
   }
   else if(algn == 64)
   {
      return 3;
   }
   else if(algn == 128)
   {
      return 4;
   }
   else if(algn == 256)
   {
      return 5;
   }
   else
   {
      return 0;
   }
}

mux_connection_binding::mux_connection_binding(const ParameterConstRef _parameters, const HLS_managerRef _HLSMgr,
                                               unsigned int _funId,
                                               const DesignFlowManagerConstRef _design_flow_manager)
    : conn_binding_creator(_parameters, _HLSMgr, _funId, _design_flow_manager,
                           HLSFlowStep_Type::MUX_INTERCONNECTION_BINDING),
      id(0),
      cur_phi_tree_var(0),
      is_PC(false)
{
   debug_level = _parameters->get_class_debug_level(GET_CLASS(*this));
}

mux_connection_binding::~mux_connection_binding() = default;

void mux_connection_binding::Initialize()
{
   HLSFunctionStep::Initialize();
   HLS->Rconn = conn_bindingRef();
   regs_in.clear();
   chained_in.clear();
   module_in.clear();
   swap_computed_table.clear();
   noswap_computed_table.clear();
   id = 0;
   cur_phi_tree_var = 0;
}

/// This function is the public one to execute connection binding. First it computes virtual connection to be
/// implemented and then it allocates them based on chosen architecture
DesignFlowStep_Status mux_connection_binding::InternalExec()
{
   connCache.clear();
   long step_time = 0;
   if(output_level >= OUTPUT_LEVEL_MINIMUM and output_level <= OUTPUT_LEVEL_PEDANTIC)
   {
      START_TIME(step_time);
   }
   create_connections();

   auto mux = mux_interconnection();
   if(mux)
   {
      if(output_level >= OUTPUT_LEVEL_MINIMUM and output_level <= OUTPUT_LEVEL_PEDANTIC)
      {
         STOP_TIME(step_time);
      }
      if(output_level <= OUTPUT_LEVEL_PEDANTIC)
      {
         INDENT_OUT_MEX(OUTPUT_LEVEL_MINIMUM, output_level, "");
      }
      INDENT_OUT_MEX(OUTPUT_LEVEL_MINIMUM, output_level,
                     "-->Connection Binding Information for function " +
                         HLSMgr->CGetFunctionBehavior(funId)->CGetBehavioralHelper()->get_function_name() + ":");
      INDENT_OUT_MEX(OUTPUT_LEVEL_MINIMUM, output_level,
                     "---Number of allocated multiplexers (2-to-1 equivalent): " + std::to_string(mux));
      INDENT_OUT_MEX(OUTPUT_LEVEL_PEDANTIC, output_level,
                     "---Total number of bit-level multiplexers: " + STR(HLS->Rconn->determine_bit_level_mux()));
      if(output_level >= OUTPUT_LEVEL_VERY_PEDANTIC)
      {
         HLS->Rconn->print();
      }
      if(output_level >= OUTPUT_LEVEL_MINIMUM and output_level <= OUTPUT_LEVEL_PEDANTIC)
      {
         INDENT_OUT_MEX(OUTPUT_LEVEL_MINIMUM, output_level,
                        "Time to perform interconnection binding: " + print_cpu_time(step_time) + " seconds");
      }
      INDENT_OUT_MEX(OUTPUT_LEVEL_MINIMUM, output_level, "<--");
      if(output_level <= OUTPUT_LEVEL_PEDANTIC)
      {
         INDENT_OUT_MEX(OUTPUT_LEVEL_MINIMUM, output_level, "");
      }
   }
   connCache.clear();
   HLS->Rconn->cleanInternals();
   return DesignFlowStep_Status::SUCCESS;
}

void mux_connection_binding::create_single_conn(const OpGraphConstRef data, const vertex& op, generic_objRef fu_obj_src,
                                                generic_objRef fu_obj, unsigned int port_num, unsigned int port_index,
                                                unsigned int tree_var, unsigned int precision, bool is_not_a_phi)
{
   const CustomOrderedSet<vertex>& running_states = HLS->Rliv->get_state_where_run(op);
   for(const auto state : running_states)
   {
      if(GetPointer<register_obj>(fu_obj) && !is_not_a_phi)
      {
         const StateInfoConstRef state_info = is_PC ? StateInfoConstRef() : HLS->STG->GetStg()->CGetStateInfo(state);
         if(state_info && state_info->is_duplicated && !state_info->all_paths)
         {
            bool found_branch = false;
            const tree_managerRef TreeM = HLSMgr->get_tree_manager();
            const auto gp =
                GetPointer<const gimple_phi>(TreeM->get_tree_node_const(data->CGetOpNodeInfo(op)->GetNodeId()));
            for(const auto& def_edge : gp->CGetDefEdgesList())
            {
               auto bbID = def_edge.second;
               if(!state_info->isOriginalState && bbID != state_info->sourceBb)
               {
                  continue;
               }
               else if(state_info->isOriginalState && bbID == state_info->sourceBb)
               {
                  continue;
               }
               else if(state_info->moved_op_def_set.find(cur_phi_tree_var) != state_info->moved_op_def_set.end())
               {
                  continue;
               }
               else if(def_edge.first->index != cur_phi_tree_var)
               {
                  continue;
               }
               found_branch = true;
               break;
            }
            if(!found_branch)
            {
               continue;
            }
         }
         /// instead of tree_var we use cur_phi_tree_var when we look into the state in data structure since tree_var
         /// can be modified in the mean time
         THROW_ASSERT(HLS->Rliv->has_state_in(state, op, cur_phi_tree_var), " no state in for @" + STR(tree_var));
         const CustomOrderedSet<vertex>& states_in = HLS->Rliv->get_state_in(state, op, cur_phi_tree_var);
         for(const auto stateIn : states_in)
         {
            HLS->Rconn->add_data_transfer(fu_obj_src, fu_obj, port_num, port_index,
                                          data_transfer(tree_var, precision, stateIn, state, op));
            PRINT_DBG_MEX(
                DEBUG_LEVEL_PEDANTIC, debug_level,
                "       - add data transfer from "
                    << fu_obj_src->get_string() << " to " << fu_obj->get_string() << " port "
                    << std::to_string(port_num) << ":" << std::to_string(port_index) << " from state "
                    << HLS->Rliv->get_name(stateIn) + " to state " + HLS->Rliv->get_name(state) +
                           (tree_var ?
                                (" for " +
                                 HLSMgr->CGetFunctionBehavior(funId)->CGetBehavioralHelper()->PrintVariable(tree_var)) :
                                ""));
            generic_objRef enable_obj = GetPointer<register_obj>(fu_obj)->get_wr_enable();
            GetPointer<commandport_obj>(enable_obj)
                ->add_activation(commandport_obj::transition(
                    stateIn, state, commandport_obj::data_operation_pair(cur_phi_tree_var, op)));
            GetPointer<commandport_obj>(enable_obj)->set_phi_write_enable();
            PRINT_DBG_MEX(DEBUG_LEVEL_PEDANTIC, debug_level,
                          "       - write enable for " + fu_obj->get_string() + " from state "
                              << HLS->Rliv->get_name(stateIn) + " to state " + HLS->Rliv->get_name(state));
         }
      }
      else
      {
         HLS->Rconn->add_data_transfer(fu_obj_src, fu_obj, port_num, port_index,
                                       data_transfer(tree_var, precision, state, NULL_VERTEX, op));
         PRINT_DBG_MEX(
             DEBUG_LEVEL_PEDANTIC, debug_level,
             "       - add data transfer from "
                 << fu_obj_src->get_string() << " to " << fu_obj->get_string() << " port " << std::to_string(port_num)
                 << ":" << std::to_string(port_index) << " in state "
                 << HLS->Rliv->get_name(state) +
                        (tree_var ?
                             (" for " +
                              HLSMgr->CGetFunctionBehavior(funId)->CGetBehavioralHelper()->PrintVariable(tree_var)) :
                             ""));
      }
   }
}

unsigned int mux_connection_binding::address_precision(unsigned int precision, const vertex& op,
                                                       const OpGraphConstRef data, const tree_managerRef TreeM)
{
   auto fu_type = HLS->Rfu->get_assign(op);
   auto node_id = data->CGetOpNodeInfo(op)->GetNodeId();
   const auto node = TreeM->CGetTreeNode(node_id);
   const auto gm = GetPointer<const gimple_assign>(node);
   bool right_addr_expr = false;
   if(gm && GetPointer<const addr_expr>(GET_CONST_NODE(gm->op1)))
   {
      right_addr_expr = true;
   }
   bool is_load_store = GET_TYPE(data, op) & (TYPE_LOAD | TYPE_STORE);
   if(!right_addr_expr && is_load_store && HLS->allocation_information->is_direct_access_memory_unit(fu_type))
   {
      unsigned var = HLS->allocation_information->is_memory_unit(fu_type) ?
                         HLS->allocation_information->get_memory_var(fu_type) :
                         HLS->allocation_information->get_proxy_memory_var(fu_type);
      if(var && HLSMgr->Rmem->is_private_memory(var))
      {
         unsigned long long int max_addr =
             HLSMgr->Rmem->get_base_address(var, HLS->functionId) + tree_helper::Size(TreeM->CGetTreeReindex(var)) / 8;
         unsigned int address_bitsize;
         for(address_bitsize = 1; max_addr > (1ull << address_bitsize); ++address_bitsize)
         {
            ;
         }
         return address_bitsize;
      }
   }
   return precision;
}

<<<<<<< HEAD
bool mux_connection_binding::isZeroObj(unsigned int tree_index, const tree_managerRef TreeM)
{
   const auto tn = TreeM->CGetTreeNode(tree_index);
   if(GetPointer<const integer_cst>(tn))
   {
      return tree_helper::GetConstValue(tn) == 0;
   }
   else
   {
      return false;
   }
}

=======
>>>>>>> 18d1b87b
bool mux_connection_binding::isConstantObj(unsigned int tree_index, const tree_managerRef TreeM)
{
   if(tree_index == 0)
   {
      return true;
   }
   tree_nodeRef tn = TreeM->get_tree_node_const(tree_index);
   if(GetPointer<integer_cst>(tn))
   {
      return true;
   }
   else
   {
      return false;
   }
}

void mux_connection_binding::determine_connection(const vertex& op, const HLS_manager::io_binding_type& _var,
                                                  generic_objRef fu_obj, unsigned int port_num, unsigned int port_index,
                                                  const OpGraphConstRef data, unsigned int precision,
                                                  unsigned int alignment)
{
   bool is_not_a_phi = (GET_TYPE(data, op) & TYPE_PHI) == 0;
   auto tree_var = std::get<0>(_var);
   unsigned long long int constant_value = std::get<1>(_var);
   auto bus_addr_bitsize = HLSMgr->get_address_bitsize();
   bus_addr_bitsize = std::min(precision, bus_addr_bitsize);
   memory_symbolRef m_sym;
   const FunctionBehaviorConstRef FB = HLSMgr->CGetFunctionBehavior(funId);

   if(tree_var)
   {
      const tree_managerRef TreeM = HLSMgr->get_tree_manager();
      tree_nodeRef tn = TreeM->GetTreeNode(tree_var);
      switch(tn->get_kind())
      {
         case addr_expr_K:
         {
            auto* ae = GetPointer<addr_expr>(tn);
            auto node_id = data->CGetOpNodeInfo(op)->GetNodeId();
            const auto node = TreeM->CGetTreeNode(node_id);
            auto* gm = GetPointer<const gimple_assign>(node);
            const auto type = tree_helper::CGetType(ae->op);
            if(type && GetPointer<const type_node>(GET_CONST_NODE(type)))
            {
#if USE_ALIGNMENT_INFO
               if(alignment)
               {
                  alignment = std::min(alignment, GetPointer<const type_node>(GET_CONST_NODE(type))->algn);
               }
               else
               {
                  alignment = GetPointer<const type_node>(GET_CONST_NODE(type))->algn;
               }
#endif
            }
            if(gm && gm->temporary_address)
            {
               const auto ref_var = tree_helper::GetBaseVariable(gm->op0);
               auto local_precision = bus_addr_bitsize;
               if(FB->is_variable_mem(GET_INDEX_CONST_NODE(ref_var)))
               {
                  unsigned long long int max_addr =
                      HLSMgr->Rmem->get_base_address(GET_INDEX_CONST_NODE(ref_var), HLS->functionId) +
                      tree_helper::Size(ref_var) / 8;
                  for(local_precision = 1; max_addr > (1ull << local_precision); ++local_precision)
                  {
                     ;
                  }
               }
               determine_connection(op, HLS_manager::io_binding_type(GET_INDEX_NODE(ae->op), 0), fu_obj, port_num,
                                    port_index, data, local_precision, alignment);
            }
            else
            {
               determine_connection(op, HLS_manager::io_binding_type(GET_INDEX_NODE(ae->op), 0), fu_obj, port_num,
                                    port_index, data, precision, alignment);
            }
            return;
         }
<<<<<<< HEAD
         case array_ref_K:
         {
            auto* ar = GetPointer<array_ref>(tn);
            if(GET_NODE(ar->op0)->get_kind() == array_ref_K) /// dynamic multidimensional array case
            {
               unsigned int base_address_index = 0;
               std::vector<unsigned int> recursive_indexes_values;
               std::vector<unsigned long long> dims;
               generic_objRef global_adder;
               mux_connection_binding::dynamic_multidimensional_array_handler(
                   ar, op, data, base_address_index, recursive_indexes_values, dims, global_adder, is_not_a_phi);
               generic_objRef offset_calculator_port =
                   generic_objRef(new multiplier_conn_obj("multiplier_conn_obj_" + STR(id++)));
               HLS->Rconn->add_sparse_logic(offset_calculator_port);
               auto local_precision = address_precision(precision, op, data, TreeM);
               GetPointer<multiplier_conn_obj>(offset_calculator_port)->add_bitsize(local_precision);
               // global adder into port 0
               create_single_conn(data, op, global_adder, offset_calculator_port, 0, 0, 0, local_precision,
                                  is_not_a_phi);

               // step into port 1
               auto step = tree_helper::Size(tree_helper::CGetType(tn)) / 8;
               GetPointer<multiplier_conn_obj>(offset_calculator_port)->set_multiplication_to_constant(step);
               determine_connection(op, HLS_manager::io_binding_type(0, step), offset_calculator_port, 1, 0, data,
                                    local_precision, alignment);
               generic_objRef dynamic_port = generic_objRef(new adder_conn_obj("adder_conn_obj_" + STR(id++)));
               if(alignment)
               {
                  GetPointer<adder_conn_obj>(dynamic_port)->set_trimmed_bits(align_to_trimmed_bits(alignment));
               }
               HLS->Rconn->add_sparse_logic(dynamic_port);
               GetPointer<adder_conn_obj>(dynamic_port)->add_bitsize(local_precision);
               // offset calculator into port 0
               create_single_conn(data, op, offset_calculator_port, dynamic_port, 0, 0, 0, local_precision,
                                  is_not_a_phi);

               // base address into port 1
               determine_connection(op, HLS_manager::io_binding_type(base_address_index, 0), dynamic_port, 1, 0, data,
                                    local_precision, alignment);
               create_single_conn(data, op, dynamic_port, fu_obj, port_num, port_index, 0, local_precision,
                                  is_not_a_phi);
            }
            else
            {
               // determines address offset
               generic_objRef offset_calculator_port =
                   generic_objRef(new multiplier_conn_obj("multiplier_conn_obj_" + STR(id++)));
               HLS->Rconn->add_sparse_logic(offset_calculator_port);
               auto tree_index = GET_INDEX_NODE(ar->op1);
               auto ar_index = GET_INDEX_NODE(ar->op0);
               auto local_precision = address_precision(precision, op, data, TreeM);
               GetPointer<multiplier_conn_obj>(offset_calculator_port)->add_bitsize(local_precision);
               connect_array_index(tree_index, offset_calculator_port, 0, 0, local_precision, data, op);

               auto step = tree_helper::Size(tree_helper::CGetType(tn)) / 8;
               GetPointer<multiplier_conn_obj>(offset_calculator_port)->set_multiplication_to_constant(step);
               determine_connection(op, HLS_manager::io_binding_type(0, step), offset_calculator_port, 1, 0, data,
                                    local_precision, alignment);

               // determines address from base and offset
               generic_objRef dynamic_port = generic_objRef(new adder_conn_obj("adder_conn_obj_" + STR(id++)));
               GetPointer<adder_conn_obj>(dynamic_port)->add_bitsize(local_precision);
               if(alignment)
               {
                  GetPointer<adder_conn_obj>(dynamic_port)->set_trimmed_bits(align_to_trimmed_bits(alignment));
               }
               HLS->Rconn->add_sparse_logic(dynamic_port);
               create_single_conn(data, op, offset_calculator_port, dynamic_port, 0, 0, 0, local_precision,
                                  is_not_a_phi);
               determine_connection(op, HLS_manager::io_binding_type(ar_index, 0), dynamic_port, 1, 0, data,
                                    local_precision, alignment);

               create_single_conn(data, op, dynamic_port, fu_obj, port_num, port_index, 0, local_precision,
                                  is_not_a_phi);
            }
            return;
         }
         case component_ref_K:
         {
            auto* cr = GetPointer<component_ref>(tn);

            auto base_index = GET_INDEX_NODE(cr->op0);
            auto* fd = GetPointer<field_decl>(GET_NODE(cr->op1));
            THROW_ASSERT(fd, "expected an field_decl but got something of different");
            THROW_ASSERT(!fd->is_bitfield(), "bitfield not yet supported: " + fd->ToString());
            THROW_ASSERT(GET_NODE(fd->bpos)->get_kind() == integer_cst_K,
                         "expected an integer_cst but got something of different");
            THROW_ASSERT(tree_helper::GetConstValue(fd->bpos) >= 0, "");
            const auto offset = static_cast<unsigned int>(tree_helper::GetConstValue(fd->bpos));
            if(offset % 8 != 0)
            {
               THROW_ERROR("bitfields are not yet supported");
            }
#if USE_ALIGNMENT_INFO
            alignment = offset & (alignment - 1);
#endif
            generic_objRef address_port = generic_objRef(new adder_conn_obj("adder_conn_obj_" + STR(id++)));
            auto local_precision = address_precision(precision, op, data, TreeM);
            GetPointer<adder_conn_obj>(address_port)->add_bitsize(local_precision);
            if(alignment)
            {
               GetPointer<adder_conn_obj>(address_port)->set_trimmed_bits(align_to_trimmed_bits(alignment));
            }
            HLS->Rconn->add_sparse_logic(address_port);

            determine_connection(op, HLS_manager::io_binding_type(base_index, 0), address_port, 0, 0, data,
                                 local_precision, alignment);
            determine_connection(op, HLS_manager::io_binding_type(0, offset / 8), address_port, 1, 0, data,
                                 local_precision, alignment);
            create_single_conn(data, op, address_port, fu_obj, port_num, port_index, 0, local_precision, is_not_a_phi);
            return;
         }
         case misaligned_indirect_ref_K:
         {
            auto* mir = GetPointer<misaligned_indirect_ref>(tn);
            if(GetPointer<ssa_name>(GET_NODE(mir->op)))
            {
               tree_var = GET_INDEX_NODE(mir->op);
            }
            else
            {
               THROW_ERROR("determine_connection-misaligned_indirect_ref_K pattern not supported: " +
                           std::string(tn->get_kind_text()) + " @" + STR(tree_var));
            }
            break;
         }
         case indirect_ref_K:
         {
            auto* ir = GetPointer<indirect_ref>(tn);
            if(GetPointer<ssa_name>(GET_NODE(ir->op)))
            {
               tree_var = GET_INDEX_NODE(ir->op);
            }
            else if(GetPointer<integer_cst>(GET_NODE(ir->op)))
            {
               THROW_ASSERT(tree_helper::GetConstValue(ir->op) >= 0, "");
               constant_value = static_cast<unsigned long long>(tree_helper::GetConstValue(ir->op));
               tree_var = 0;
               precision = address_precision(bus_addr_bitsize, op, data, TreeM);
            }
            else if(GetPointer<addr_expr>(GET_NODE(ir->op)))
            {
               auto local_precision = address_precision(precision, op, data, TreeM);
               determine_connection(op, HLS_manager::io_binding_type(GET_INDEX_NODE(ir->op), 0), fu_obj, port_num,
                                    port_index, data, local_precision, alignment);
               return;
            }
            else
            {
               THROW_ERROR("determine_connection-indirect_ref_K pattern not supported: " +
                           std::string(tn->get_kind_text()) + " @" + STR(tree_var));
            }
            break;
         }
=======
>>>>>>> 18d1b87b
         case mem_ref_K:
         {
            auto* mr = GetPointer<mem_ref>(tn);
            auto base_index = GET_INDEX_NODE(mr->op0);
            auto offset = static_cast<long long>(tree_helper::GetConstValue(mr->op1));
            auto offset_index = offset ? GET_INDEX_NODE(mr->op1) : 0;
            generic_objRef current_operand;
            auto local_precision = address_precision(precision, op, data, TreeM);
            if(offset_index)
            {
#if USE_ALIGNMENT_INFO
               const auto cost_val = offset;
               alignment = std::min(static_cast<unsigned int>(8 * (cost_val & -cost_val)), alignment);
#endif
               current_operand = generic_objRef(new adder_conn_obj("adder_conn_obj_" + STR(id++)));
               GetPointer<adder_conn_obj>(current_operand)->add_bitsize(local_precision);
               if(alignment)
               {
                  GetPointer<adder_conn_obj>(current_operand)->set_trimmed_bits(align_to_trimmed_bits(alignment));
               }
               HLS->Rconn->add_sparse_logic(current_operand);
               determine_connection(op, HLS_manager::io_binding_type(base_index, 0), current_operand, 0, 0, data,
                                    local_precision, alignment);
               determine_connection(op, HLS_manager::io_binding_type(offset_index, 0), current_operand, 1, 0, data,
                                    local_precision, alignment);

               create_single_conn(data, op, current_operand, fu_obj, port_num, port_index, 0, local_precision,
                                  is_not_a_phi);
            }
            else
            {
               determine_connection(op, HLS_manager::io_binding_type(base_index, 0), fu_obj, port_num, port_index, data,
                                    local_precision, alignment);
            }
            return;
         }
         case string_cst_K:
         case integer_cst_K:
         case real_cst_K:
         case vector_cst_K:
         case void_cst_K:
         case complex_cst_K:
         case ssa_name_K:
         case var_decl_K:
         {
<<<<<<< HEAD
            auto* tmr = GetPointer<target_mem_ref>(tn);
            auto symbol_index = tmr->symbol ? GET_INDEX_NODE(tmr->symbol) : 0;
            auto base_index = tmr->base ? GET_INDEX_NODE(tmr->base) : 0;
            auto idx_index = tmr->idx ? GET_INDEX_NODE(tmr->idx) : 0;
            auto step_index = tmr->step ? GET_INDEX_NODE(tmr->step) : 0;
            auto offset_index = tmr->offset ? GET_INDEX_NODE(tmr->offset) : 0;
            /// symbol_index + base_index + idx_index * step_index + offset_index

            generic_objRef current_operand, previous_operand;
            generic_objRef idx_step_port;
            auto previous_index = symbol_index;
            auto current_index = base_index;
            auto local_precision = address_precision(precision, op, data, TreeM);
#if USE_ALIGNMENT_INFO
            if(offset_index)
            {
               THROW_ASSERT(tree_helper::GetConstValue(tmr->offset) >= 0, "");
               const auto cost_val = static_cast<unsigned int>(tree_helper::GetConstValue(tmr->offset));
               const auto offset = 8u * (cost_val & -cost_val);
               if(offset < alignment)
               {
                  alignment = offset & (alignment - 1);
               }
            }
            if(step_index)
            {
               THROW_ASSERT(tree_helper::GetConstValue(tmr->step) >= 0, "");
               const auto step_val = static_cast<unsigned int>(tree_helper::GetConstValue(tmr->step));
               alignment = std::min(8u * (step_val & -step_val), alignment);
            }
            else if(idx_index)
            {
               alignment = 8;
            }
#endif
            if(current_index)
            {
               if(previous_index)
               {
                  current_operand = generic_objRef(new adder_conn_obj("adder_conn_obj_" + STR(id++)));
                  GetPointer<adder_conn_obj>(current_operand)->add_bitsize(local_precision);
                  if(alignment)
                  {
                     GetPointer<adder_conn_obj>(current_operand)->set_trimmed_bits(align_to_trimmed_bits(alignment));
                  }
                  HLS->Rconn->add_sparse_logic(current_operand);
                  determine_connection(op, HLS_manager::io_binding_type(current_index, 0), current_operand, 0, 0, data,
                                       local_precision, alignment);
                  determine_connection(op, HLS_manager::io_binding_type(previous_index, 0), current_operand, 1, 0, data,
                                       local_precision, alignment);
               }
               previous_operand = current_operand;
               previous_index = current_index;
            }

            if(idx_index)
            {
               if(step_index)
               {
                  idx_step_port = generic_objRef(new multiplier_conn_obj("multiplier_conn_obj_" + STR(id++)));
                  GetPointer<multiplier_conn_obj>(idx_step_port)->add_bitsize(local_precision);
                  HLS->Rconn->add_sparse_logic(idx_step_port);
                  determine_connection(op, HLS_manager::io_binding_type(idx_index, 0), idx_step_port, 0, 0, data,
                                       local_precision, alignment);
                  determine_connection(op, HLS_manager::io_binding_type(step_index, 0), idx_step_port, 1, 0, data,
                                       local_precision, alignment);
               }

               if(previous_operand)
               {
                  current_operand = generic_objRef(new adder_conn_obj("adder_conn_obj_" + STR(id++)));
                  GetPointer<adder_conn_obj>(current_operand)->add_bitsize(local_precision);
                  if(alignment)
                  {
                     GetPointer<adder_conn_obj>(current_operand)->set_trimmed_bits(align_to_trimmed_bits(alignment));
                  }
                  HLS->Rconn->add_sparse_logic(current_operand);
                  if(step_index)
                  {
                     create_single_conn(data, op, idx_step_port, current_operand, 0, 0, 0, local_precision,
                                        is_not_a_phi);
                  }
                  else
                  {
                     determine_connection(op, HLS_manager::io_binding_type(idx_index, 0), current_operand, 0, 0, data,
                                          local_precision, alignment);
                  }
                  create_single_conn(data, op, previous_operand, current_operand, 1, 0, 0, local_precision,
                                     is_not_a_phi);
                  previous_operand = current_operand;
               }
               else if(previous_index)
               {
                  current_operand = generic_objRef(new adder_conn_obj("adder_conn_obj_" + STR(id++)));
                  GetPointer<adder_conn_obj>(current_operand)->add_bitsize(local_precision);
                  if(alignment)
                  {
                     GetPointer<adder_conn_obj>(current_operand)->set_trimmed_bits(align_to_trimmed_bits(alignment));
                  }
                  HLS->Rconn->add_sparse_logic(current_operand);
                  if(step_index)
                  {
                     create_single_conn(data, op, idx_step_port, current_operand, 0, 0, 0, local_precision,
                                        is_not_a_phi);
                  }
                  else
                  {
                     determine_connection(op, HLS_manager::io_binding_type(idx_index, 0), current_operand, 0, 0, data,
                                          local_precision, alignment);
                  }
                  determine_connection(op, HLS_manager::io_binding_type(previous_index, 0), current_operand, 1, 0, data,
                                       local_precision, alignment);
                  previous_operand = current_operand;
               }
               else if(step_index)
               {
                  previous_operand = idx_step_port;
               }
               previous_index = idx_index;
            }

            current_index = offset_index;
            if(current_index)
            {
               if(previous_operand)
               {
                  current_operand = generic_objRef(new adder_conn_obj("adder_conn_obj_" + STR(id++)));
                  GetPointer<adder_conn_obj>(current_operand)->add_bitsize(local_precision);
                  if(alignment)
                  {
                     GetPointer<adder_conn_obj>(current_operand)->set_trimmed_bits(align_to_trimmed_bits(alignment));
                  }
                  HLS->Rconn->add_sparse_logic(current_operand);
                  determine_connection(op, HLS_manager::io_binding_type(current_index, 0), current_operand, 0, 0, data,
                                       local_precision, alignment);
                  create_single_conn(data, op, previous_operand, current_operand, 1, 0, 0, local_precision,
                                     is_not_a_phi);
                  previous_operand = current_operand;
               }
               else if(previous_index)
               {
                  current_operand = generic_objRef(new adder_conn_obj("adder_conn_obj_" + STR(id++)));
                  GetPointer<adder_conn_obj>(current_operand)->add_bitsize(local_precision);
                  if(alignment)
                  {
                     GetPointer<adder_conn_obj>(current_operand)->set_trimmed_bits(align_to_trimmed_bits(alignment));
                  }
                  HLS->Rconn->add_sparse_logic(current_operand);
                  determine_connection(op, HLS_manager::io_binding_type(current_index, 0), current_operand, 0, 0, data,
                                       local_precision, alignment);
                  determine_connection(op, HLS_manager::io_binding_type(previous_index, 0), current_operand, 1, 0, data,
                                       local_precision, alignment);
                  previous_operand = current_operand;
               }
               else
               {
                  previous_index = current_index;
               }
            }

            if(previous_operand)
            {
               create_single_conn(data, op, previous_operand, fu_obj, port_num, port_index, 0, local_precision,
                                  is_not_a_phi);
            }
            else
            {
               determine_connection(op, HLS_manager::io_binding_type(previous_index, 0), fu_obj, port_num, port_index,
                                    data, local_precision, alignment);
            }
            return;
         }
         case target_mem_ref461_K:
         {
            auto* tmr = GetPointer<target_mem_ref461>(tn);
            auto idx2_index = tmr->idx2 ? GET_INDEX_NODE(tmr->idx2) : 0;
            auto base_index = tmr->base ? GET_INDEX_NODE(tmr->base) : 0;
            auto idx_index = tmr->idx ? GET_INDEX_NODE(tmr->idx) : 0;
            auto step_index = tmr->step ? GET_INDEX_NODE(tmr->step) : 0;
            auto offset_index = tmr->offset ? GET_INDEX_NODE(tmr->offset) : 0;
            /// idx2_index + base_index + idx_index * step_index + offset_index

            generic_objRef current_operand, previous_operand;
            generic_objRef idx_step_port;
            auto previous_index = idx2_index;
            auto current_index = base_index;
            auto local_precision = address_precision(precision, op, data, TreeM);
#if USE_ALIGNMENT_INFO
            if(base_index)
            {
               const auto base_type_n = tree_helper::CGetType(tmr->base);
               auto* pt = GetPointer<const pointer_type>(GET_CONST_NODE(base_type_n));
               if(pt)
               {
                  auto* ptd_type = GetPointer<const type_node>(GET_CONST_NODE(pt->ptd));
                  alignment = std::min(ptd_type->algn, alignment);
               }
               else if(GET_CONST_NODE(base_type_n)->get_kind() == reference_type_K)
               {
                  auto* rt = GetPointer<const reference_type>(GET_CONST_NODE(base_type_n));
                  auto* rtd_type = GetPointer<const type_node>(GET_CONST_NODE(rt->refd));
                  alignment = std::min(rtd_type->algn, alignment);
               }
            }
            if(offset_index)
            {
               THROW_ASSERT(tree_helper::GetConstValue(tmr->offset) >= 0, "");
               const auto cost_val = static_cast<unsigned int>(tree_helper::GetConstValue(tmr->offset));
               const auto offset = 8u * (cost_val & -cost_val);
               if(offset < alignment)
               {
                  alignment = offset & (alignment - 1);
               }
            }
            if(step_index)
            {
               THROW_ASSERT(tree_helper::GetConstValue(tmr->step) >= 0, "");
               const auto step_val = static_cast<unsigned int>(tree_helper::GetConstValue(tmr->step));
               alignment = std::min(8u * (step_val & -step_val), alignment);
            }
            else if(idx_index)
            {
               alignment = 8;
            }
            if(idx2_index)
            {
               alignment = 8;
            }
#endif
            if(current_index)
            {
               if(previous_index)
               {
                  current_operand = generic_objRef(new adder_conn_obj("adder_conn_obj_" + STR(id++)));
                  GetPointer<adder_conn_obj>(current_operand)->add_bitsize(local_precision);
                  if(alignment)
                  {
                     GetPointer<adder_conn_obj>(current_operand)->set_trimmed_bits(align_to_trimmed_bits(alignment));
                  }
                  HLS->Rconn->add_sparse_logic(current_operand);
                  determine_connection(op, HLS_manager::io_binding_type(current_index, 0), current_operand, 0, 0, data,
                                       local_precision, alignment);
                  determine_connection(op, HLS_manager::io_binding_type(previous_index, 0), current_operand, 1, 0, data,
                                       local_precision, alignment);
               }
               previous_operand = current_operand;
               previous_index = current_index;
            }

            if(idx_index)
            {
               if(step_index)
               {
                  idx_step_port = generic_objRef(new multiplier_conn_obj("multiplier_conn_obj_" + STR(id++)));
                  GetPointer<multiplier_conn_obj>(idx_step_port)->add_bitsize(local_precision);
                  HLS->Rconn->add_sparse_logic(idx_step_port);
                  determine_connection(op, HLS_manager::io_binding_type(idx_index, 0), idx_step_port, 0, 0, data,
                                       local_precision, alignment);
                  determine_connection(op, HLS_manager::io_binding_type(step_index, 0), idx_step_port, 1, 0, data,
                                       local_precision, alignment);
               }

               if(previous_operand)
               {
                  current_operand = generic_objRef(new adder_conn_obj("adder_conn_obj_" + STR(id++)));
                  GetPointer<adder_conn_obj>(current_operand)->add_bitsize(local_precision);
                  if(alignment)
                  {
                     GetPointer<adder_conn_obj>(current_operand)->set_trimmed_bits(align_to_trimmed_bits(alignment));
                  }
                  HLS->Rconn->add_sparse_logic(current_operand);
                  if(step_index)
                  {
                     create_single_conn(data, op, idx_step_port, current_operand, 0, 0, 0, local_precision,
                                        is_not_a_phi);
                  }
                  else
                  {
                     determine_connection(op, HLS_manager::io_binding_type(idx_index, 0), current_operand, 0, 0, data,
                                          local_precision, alignment);
                  }
                  create_single_conn(data, op, previous_operand, current_operand, 1, 0, 0, local_precision,
                                     is_not_a_phi);
                  previous_operand = current_operand;
               }
               else if(previous_index)
               {
                  current_operand = generic_objRef(new adder_conn_obj("adder_conn_obj_" + STR(id++)));
                  GetPointer<adder_conn_obj>(current_operand)->add_bitsize(local_precision);
                  if(alignment)
                  {
                     GetPointer<adder_conn_obj>(current_operand)->set_trimmed_bits(align_to_trimmed_bits(alignment));
                  }
                  HLS->Rconn->add_sparse_logic(current_operand);
                  if(step_index)
                  {
                     create_single_conn(data, op, idx_step_port, current_operand, 0, 0, 0, local_precision,
                                        is_not_a_phi);
                  }
                  else
                  {
                     determine_connection(op, HLS_manager::io_binding_type(idx_index, 0), current_operand, 0, 0, data,
                                          local_precision, alignment);
                  }
                  determine_connection(op, HLS_manager::io_binding_type(previous_index, 0), current_operand, 1, 0, data,
                                       local_precision, alignment);
                  previous_operand = current_operand;
               }
               else if(step_index)
               {
                  previous_operand = idx_step_port;
               }
               previous_index = idx_index;
            }

            current_index = offset_index;
            if(current_index)
            {
               if(previous_operand)
               {
                  current_operand = generic_objRef(new adder_conn_obj("adder_conn_obj_" + STR(id++)));
                  GetPointer<adder_conn_obj>(current_operand)->add_bitsize(local_precision);
                  if(alignment)
                  {
                     GetPointer<adder_conn_obj>(current_operand)->set_trimmed_bits(align_to_trimmed_bits(alignment));
                  }
                  HLS->Rconn->add_sparse_logic(current_operand);
                  determine_connection(op, HLS_manager::io_binding_type(current_index, 0), current_operand, 0, 0, data,
                                       local_precision, alignment);
                  create_single_conn(data, op, previous_operand, current_operand, 1, 0, 0, local_precision,
                                     is_not_a_phi);
                  previous_operand = current_operand;
               }
               else if(previous_index)
               {
                  current_operand = generic_objRef(new adder_conn_obj("adder_conn_obj_" + STR(id++)));
                  GetPointer<adder_conn_obj>(current_operand)->add_bitsize(local_precision);
                  if(alignment)
                  {
                     GetPointer<adder_conn_obj>(current_operand)->set_trimmed_bits(align_to_trimmed_bits(alignment));
                  }
                  HLS->Rconn->add_sparse_logic(current_operand);
                  determine_connection(op, HLS_manager::io_binding_type(current_index, 0), current_operand, 0, 0, data,
                                       local_precision, alignment);
                  determine_connection(op, HLS_manager::io_binding_type(previous_index, 0), current_operand, 1, 0, data,
                                       local_precision, alignment);
                  previous_operand = current_operand;
               }
               else
               {
                  previous_index = current_index;
               }
            }

            if(previous_operand)
            {
               create_single_conn(data, op, previous_operand, fu_obj, port_num, port_index, 0, local_precision,
                                  is_not_a_phi);
            }
            else
            {
               determine_connection(op, HLS_manager::io_binding_type(previous_index, 0), fu_obj, port_num, port_index,
                                    data, local_precision, alignment);
            }
            return;
         }

         case realpart_expr_K: /// the first element of a complex object is the realpart so we just need the
                               /// base_address
         {
            auto* rpe = GetPointer<realpart_expr>(tn);
            tree_var = GET_INDEX_NODE(rpe->op);
            if(HLSMgr->Rmem->has_base_address(tree_var))
            {
               m_sym = HLSMgr->Rmem->get_symbol(tree_var, HLS->functionId);
               constant_value = HLSMgr->Rmem->get_base_address(tree_var, HLS->functionId);
               tree_var = 0;
               precision = address_precision(bus_addr_bitsize, op, data, TreeM);
            }
            else
            {
               determine_connection(op, HLS_manager::io_binding_type(GET_INDEX_NODE(rpe->op), 0), fu_obj, port_num,
                                    port_index, data, precision, alignment);
               return;
            }
            break;
         }
         case imagpart_expr_K:
         {
            auto* ipe = GetPointer<imagpart_expr>(tn);
            auto base_index = GET_INDEX_NODE(ipe->op);
            auto offset = tree_helper::Size(tree_helper::CGetType(ipe->op)) / 16;
#if USE_ALIGNMENT_INFO
            alignment = static_cast<unsigned int>(8 * offset) & (alignment - 1);
#endif
            generic_objRef address_port = generic_objRef(new adder_conn_obj("adder_conn_obj_" + STR(id++)));
            auto local_precision = address_precision(precision, op, data, TreeM);
            GetPointer<adder_conn_obj>(address_port)->add_bitsize(local_precision);
            if(alignment)
            {
               GetPointer<adder_conn_obj>(address_port)->set_trimmed_bits(align_to_trimmed_bits(alignment));
            }
            HLS->Rconn->add_sparse_logic(address_port);

            determine_connection(op, HLS_manager::io_binding_type(base_index, 0), address_port, 0, 0, data,
                                 local_precision, alignment);
            determine_connection(op, HLS_manager::io_binding_type(0, offset), address_port, 1, 0, data, local_precision,
                                 alignment);
            create_single_conn(data, op, address_port, fu_obj, port_num, port_index, 0, local_precision, is_not_a_phi);
            return;
         }
         case string_cst_K:
         case integer_cst_K:
         case real_cst_K:
         case vector_cst_K:
         case void_cst_K:
         case complex_cst_K:
         case ssa_name_K:
         case var_decl_K:
         {
            if(HLSMgr->Rmem->has_base_address(tree_var))
            {
=======
            if(HLSMgr->Rmem->has_base_address(tree_var))
            {
>>>>>>> 18d1b87b
               m_sym = HLSMgr->Rmem->get_symbol(tree_var, HLS->functionId);
               constant_value = HLSMgr->Rmem->get_base_address(tree_var, HLS->functionId);
               tree_var = 0;
               precision = bus_addr_bitsize;
            }
            // else a direct connection is considered
            break;
         }
         case function_decl_K:
         {
            m_sym = HLSMgr->Rmem->get_symbol(tree_var, tree_var);
            constant_value = HLSMgr->Rmem->get_base_address(tree_var, tree_var);
            tree_var = 0;
            precision = bus_addr_bitsize;
            break;
         }
         case indirect_ref_K:
         case realpart_expr_K:
         case imagpart_expr_K:
         case parm_decl_K:
         case view_convert_expr_K:
         case bit_field_ref_K:
<<<<<<< HEAD
         {
            auto* bf = GetPointer<bit_field_ref>(tn);
            const auto bpos = tree_helper::GetConstValue(bf->op2);
            THROW_ASSERT(bpos >= 0, "");
            if(bpos % 8)
            {
               THROW_ERROR_CODE(BITFIELD_EC, "Bitfield LOAD/STORE not yet supported @" + std::to_string(tree_var));
            }
            /// check bitsize
            THROW_ASSERT(tree_helper::GetConstValue(bf->op1) >= 0, "");
            auto bsize = static_cast<unsigned long long>(tree_helper::GetConstValue(bf->op1));
            if(bsize == 1 || resize_to_1_8_16_32_64_128_256_512(bsize) != bsize)
            {
               THROW_ERROR_CODE(BITFIELD_EC, "Bitfield LOAD/STORE not yet supported @" + std::to_string(tree_var));
            }
            auto offset = static_cast<unsigned int>(bpos / 8);
#if USE_ALIGNMENT_INFO
            alignment = offset & (alignment - 1);
#endif
            generic_objRef current_operand = generic_objRef(new adder_conn_obj("adder_conn_obj_" + STR(id++)));
            auto local_precision = address_precision(precision, op, data, TreeM);
            GetPointer<adder_conn_obj>(current_operand)->add_bitsize(local_precision);
            if(alignment)
            {
               GetPointer<adder_conn_obj>(current_operand)->set_trimmed_bits(align_to_trimmed_bits(alignment));
            }
            HLS->Rconn->add_sparse_logic(current_operand);
            determine_connection(op, HLS_manager::io_binding_type(GET_INDEX_NODE(bf->op0), 0), current_operand, 0, 0,
                                 data, local_precision, alignment);
            determine_connection(op, HLS_manager::io_binding_type(0, offset), current_operand, 1, 0, data,
                                 local_precision, alignment);
            create_single_conn(data, op, current_operand, fu_obj, port_num, port_index, 0, local_precision,
                               is_not_a_phi);
            return;
         }
=======
>>>>>>> 18d1b87b
         case constructor_K:
         case misaligned_indirect_ref_K:
         case abs_expr_K:
         case alignof_expr_K:
         case array_ref_K:
         case arrow_expr_K:
         case bit_not_expr_K:
         case buffer_ref_K:
         case card_expr_K:
         case cleanup_point_expr_K:
         case conj_expr_K:
         case component_ref_K:
         case convert_expr_K:
         case exit_expr_K:
         case fix_ceil_expr_K:
         case fix_floor_expr_K:
         case fix_round_expr_K:
         case fix_trunc_expr_K:
         case float_expr_K:
         case loop_expr_K:
         case lut_expr_K:
         case negate_expr_K:
         case non_lvalue_expr_K:
         case nop_expr_K:
         case reference_expr_K:
         case reinterpret_cast_expr_K:
         case sizeof_expr_K:
         case static_cast_expr_K:
         case throw_expr_K:
         case truth_not_expr_K:
         case unsave_expr_K:
         case va_arg_expr_K:
         case reduc_max_expr_K:
         case reduc_min_expr_K:
         case reduc_plus_expr_K:
         case vec_unpack_hi_expr_K:
         case vec_unpack_lo_expr_K:
         case vec_unpack_float_hi_expr_K:
         case vec_unpack_float_lo_expr_K:
         case assert_expr_K:
         case bit_and_expr_K:
         case bit_ior_expr_K:
         case bit_xor_expr_K:
         case catch_expr_K:
         case ceil_div_expr_K:
         case ceil_mod_expr_K:
         case complex_expr_K:
         case compound_expr_K:
         case eh_filter_expr_K:
         case eq_expr_K:
         case exact_div_expr_K:
         case fdesc_expr_K:
         case floor_div_expr_K:
         case floor_mod_expr_K:
         case ge_expr_K:
         case gt_expr_K:
         case goto_subroutine_K:
         case in_expr_K:
         case init_expr_K:
         case le_expr_K:
         case lrotate_expr_K:
         case lshift_expr_K:
         case lt_expr_K:
         case max_expr_K:
         case min_expr_K:
         case minus_expr_K:
         case modify_expr_K:
         case mult_expr_K:
         case mult_highpart_expr_K:
         case ne_expr_K:
         case ordered_expr_K:
         case paren_expr_K:
         case plus_expr_K:
         case pointer_plus_expr_K:
         case postdecrement_expr_K:
         case postincrement_expr_K:
         case predecrement_expr_K:
         case preincrement_expr_K:
         case range_expr_K:
         case rdiv_expr_K:
         case round_div_expr_K:
         case round_mod_expr_K:
         case rrotate_expr_K:
         case rshift_expr_K:
         case set_le_expr_K:
         case target_mem_ref_K:
         case target_mem_ref461_K:
         case trunc_div_expr_K:
         case trunc_mod_expr_K:
         case truth_and_expr_K:
         case truth_andif_expr_K:
         case truth_or_expr_K:
         case truth_orif_expr_K:
         case truth_xor_expr_K:
         case try_catch_expr_K:
         case try_finally_K:
         case uneq_expr_K:
         case ltgt_expr_K:
         case unge_expr_K:
         case ungt_expr_K:
         case unle_expr_K:
         case unlt_expr_K:
         case unordered_expr_K:
         case widen_sum_expr_K:
         case widen_mult_expr_K:
         case with_size_expr_K:
         case vec_lshift_expr_K:
         case vec_rshift_expr_K:
         case widen_mult_hi_expr_K:
         case widen_mult_lo_expr_K:
         case vec_cond_expr_K:
         case vec_pack_trunc_expr_K:
         case vec_pack_sat_expr_K:
         case vec_pack_fix_trunc_expr_K:
         case vec_perm_expr_K:
         case vec_extracteven_expr_K:
         case vec_extractodd_expr_K:
         case vec_interleavehigh_expr_K:
         case vec_interleavelow_expr_K:
         case CASE_CPP_NODES:
         case const_decl_K:
         case field_decl_K:
         case label_decl_K:
         case namespace_decl_K:
         case result_decl_K:
         case translation_unit_decl_K:
         case error_mark_K:
         case using_decl_K:
         case type_decl_K:
         case template_decl_K:
         case CASE_GIMPLE_NODES:
         case call_expr_K:
         case aggr_init_expr_K:
         case case_label_expr_K:
         case CASE_FAKE_NODES:
         case CASE_PRAGMA_NODES:
         case binfo_K:
         case block_K:
         case identifier_node_K:
         case statement_list_K:
         case tree_list_K:
         case tree_vec_K:
         case array_range_ref_K:
         case target_expr_K:
         case cond_expr_K:
         case dot_prod_expr_K:
         case ternary_plus_expr_K:
         case ternary_pm_expr_K:
         case ternary_mp_expr_K:
         case ternary_mm_expr_K:
         case fshl_expr_K:
         case fshr_expr_K:
         case bit_ior_concat_expr_K:
         case obj_type_ref_K:
         case save_expr_K:
         case vtable_ref_K:
         case with_cleanup_expr_K:
         case extract_bit_expr_K:
         case sat_plus_expr_K:
         case sat_minus_expr_K:
         case extractvalue_expr_K:
         case insertvalue_expr_K:
         case extractelement_expr_K:
         case insertelement_expr_K:
         case CASE_TYPE_NODES:
         default:
            THROW_ERROR("determine_connection pattern not supported: " + tn->get_kind_text() + " @" + STR(tree_var));
      }
   }
   if(tree_var == 0)
   {
      /// create connection with the constant
      THROW_ASSERT(precision, "a precision greater than 0 is expected");

      std::string string_value = convert_to_binary(static_cast<unsigned long long int>(constant_value), precision);
      PRINT_DBG_MEX(DEBUG_LEVEL_PEDANTIC, debug_level, "       - Constant value: " + STR(constant_value));
      PRINT_DBG_MEX(DEBUG_LEVEL_PEDANTIC, debug_level, "         - " + string_value);
      std::string param_name;
      if(m_sym)
      {
         param_name = m_sym->get_symbol_name();
         PRINT_DBG_MEX(DEBUG_LEVEL_PEDANTIC, debug_level, "         - param: " + param_name);
         string_value = STR(m_sym->get_address());
      }
      generic_objRef C_obj = HLS->Rconn->get_constant_obj(string_value, param_name, precision);
      create_single_conn(data, op, C_obj, fu_obj, port_num, port_index, 0, precision, is_not_a_phi);
      return;
   }
   const BehavioralHelperConstRef behavioral_helper = FB->CGetBehavioralHelper();
   if(behavioral_helper->is_a_constant(tree_var))
   {
      THROW_ASSERT(precision, "a precision greater than 0 is expected: " + STR(precision));
      std::string C_value = HLSMgr->get_constant_string(tree_var, precision);
      generic_objRef C_obj = HLS->Rconn->get_constant_obj(C_value, "", precision);
      PRINT_DBG_MEX(DEBUG_LEVEL_PEDANTIC, debug_level,
                    "       - Tree constant value: " + behavioral_helper->PrintVariable(tree_var));
      PRINT_DBG_MEX(DEBUG_LEVEL_PEDANTIC, debug_level, "         - " + C_value);
      create_single_conn(data, op, C_obj, fu_obj, port_num, port_index, tree_var, precision, is_not_a_phi);
      return;
   }
   connect_to_registers(op, data, fu_obj, port_num, port_index, tree_var, precision, is_not_a_phi);
}

unsigned int mux_connection_binding::extract_parm_decl(unsigned int tree_var, const tree_managerRef TreeM)
{
   unsigned int base_index;
   tree_nodeRef node = TreeM->get_tree_node_const(tree_var);
   if(GetPointer<parm_decl>(node))
   {
      base_index = tree_var;
   }
   else
   {
      auto* sn = GetPointer<ssa_name>(node);
      base_index = GET_INDEX_NODE(sn->var);
   }
   return base_index;
}

void mux_connection_binding::connect_to_registers(vertex op, const OpGraphConstRef data, generic_objRef fu_obj,
                                                  unsigned int port_num, unsigned int port_index, unsigned int tree_var,
                                                  unsigned long long precision, const bool is_not_a_phi)
{
   THROW_ASSERT(tree_var, "a non-null tree var is expected");
   const tree_managerRef TreeM = HLSMgr->get_tree_manager();
   const CustomOrderedSet<vertex>& running_states = HLS->Rliv->get_state_where_run(op);
   last_intermediate_state fetch_previous(HLS->STG->GetStg(),
                                          HLSMgr->CGetFunctionBehavior(funId)->is_simple_pipeline());
   next_unique_state get_next(HLS->STG->GetStg());
   for(const auto state : running_states)
   {
      unsigned int tree_var_state_in;
      if(!is_not_a_phi)
      {
         THROW_ASSERT(not HLSMgr->GetFunctionBehavior(HLS->functionId)->is_simple_pipeline(),
                      "A pipelined function should not contain any phi operations");
         const StateInfoConstRef state_info = is_PC ? StateInfoConstRef() : HLS->STG->GetStg()->CGetStateInfo(state);
         if(state_info && state_info->is_duplicated && !state_info->all_paths)
         {
            bool found_branch = false;
            const auto gp =
                GetPointer<const gimple_phi>(TreeM->get_tree_node_const(data->CGetOpNodeInfo(op)->GetNodeId()));
            for(const auto& def_edge : gp->CGetDefEdgesList())
            {
               auto bbID = def_edge.second;
               if(!state_info->isOriginalState && bbID != state_info->sourceBb)
               {
                  continue;
               }
               else if(state_info->isOriginalState && bbID == state_info->sourceBb)
               {
                  continue;
               }
               else if(state_info->moved_op_def_set.find(cur_phi_tree_var) != state_info->moved_op_def_set.end())
               {
                  continue;
               }
               else if(state_info->moved_op_use_set.find(gp->res->index) != state_info->moved_op_use_set.end())
               {
                  continue;
               }
               else if(def_edge.first->index != cur_phi_tree_var)
               {
                  continue;
               }
               found_branch = true;
               break;
            }
            if(!found_branch)
            {
               continue;
            }
         }
         tree_var_state_in = cur_phi_tree_var;
      }
      else
      {
         tree_var_state_in = tree_var;
      }
      THROW_ASSERT(HLS->Rliv->has_state_in(state, op, tree_var_state_in),
                   " no state in for @" + STR(tree_var_state_in) + " - " + (is_not_a_phi ? " not a phi" : "phi") +
                       " - " + HLS->Rliv->get_name(state) + " for op " + GET_NAME(data, op));
      const CustomOrderedSet<vertex>& states_in = HLS->Rliv->get_state_in(state, op, tree_var_state_in);
      for(const auto stateIn : states_in)
      {
         generic_objRef reg_obj;

         if(!is_not_a_phi)
         {
            THROW_ASSERT(not HLSMgr->GetFunctionBehavior(HLS->functionId)->is_simple_pipeline(),
                         "A pipelined function should not contain any phi operations");
            vertex srcState = stateIn;
            vertex lstate = state;
            if(srcState == NULL_VERTEX)
            {
               std::swap(srcState, lstate);
            }
            if(tree_helper::is_parameter(TreeM, tree_var))
            {
               auto base_index = extract_parm_decl(tree_var, TreeM);
               const generic_objRef fu_src_obj = input_ports[base_index];
               THROW_ASSERT(fu_src_obj, "unexpected condition");
               HLS->Rconn->add_data_transfer(fu_src_obj, fu_obj, port_num, port_index,
                                             data_transfer(tree_var, precision, srcState, lstate, op));
               PRINT_DBG_MEX(
                   DEBUG_LEVEL_PEDANTIC, debug_level,
                   "       - add data transfer from primary input "
                       << fu_src_obj->get_string() << " to " << fu_obj->get_string() << " port "
                       << std::to_string(port_num) << ":" << std::to_string(port_index) << " from state "
                       << HLS->Rliv->get_name(srcState) + " to state " + HLS->Rliv->get_name(lstate) + " for " +
                              HLSMgr->CGetFunctionBehavior(funId)->CGetBehavioralHelper()->PrintVariable(tree_var));
            }
            else
            {
               vertex def_op = HLS->Rliv->get_op_where_defined(tree_var);
               const CustomOrderedSet<vertex>& def_op_ending_states = HLS->Rliv->get_state_where_end(def_op);
               if((GET_TYPE(data, def_op) & TYPE_PHI) == 0)
               {
                  if(def_op_ending_states.find(srcState) != def_op_ending_states.end())
                  {
                     const generic_objRef fu_src_obj = HLS->Rfu->get(def_op);
                     HLS->Rconn->add_data_transfer(fu_src_obj, fu_obj, port_num, port_index,
                                                   data_transfer(tree_var, precision, srcState, lstate, op));
                     PRINT_DBG_MEX(
                         DEBUG_LEVEL_PEDANTIC, debug_level,
                         "       - add data transfer from "
                             << fu_src_obj->get_string() << " to " << fu_obj->get_string() << " port "
                             << std::to_string(port_num) << ":" << std::to_string(port_index) << " from state "
                             << HLS->Rliv->get_name(srcState) + " to state " + HLS->Rliv->get_name(lstate) + " for " +
                                    HLSMgr->CGetFunctionBehavior(funId)->CGetBehavioralHelper()->PrintVariable(
                                        tree_var));
                  }
                  else if(HLS->storage_value_information->is_a_storage_value(fetch_previous(srcState, lstate),
                                                                             tree_var))
                  {
                     auto storage_value = HLS->storage_value_information->get_storage_value_index(
                         fetch_previous(srcState, lstate), tree_var);
                     auto r_index = HLS->Rreg->get_register(storage_value);
                     PRINT_DBG_MEX(
                         DEBUG_LEVEL_PEDANTIC, debug_level,
                         "       - register: "
                             << r_index << " from "
                             << HLS->Rliv->get_name(srcState) + " to state " + HLS->Rliv->get_name(lstate) + " for " +
                                    HLSMgr->CGetFunctionBehavior(funId)->CGetBehavioralHelper()->PrintVariable(
                                        tree_var));
                     reg_obj = HLS->Rreg->get(r_index);
                     if(reg_obj != fu_obj)
                     {
                        HLS->Rconn->add_data_transfer(reg_obj, fu_obj, port_num, port_index,
                                                      data_transfer(tree_var, precision, srcState, lstate, op));
                        PRINT_DBG_MEX(
                            DEBUG_LEVEL_PEDANTIC, debug_level,
                            "       - add data transfer from "
                                << reg_obj->get_string() << " to " << fu_obj->get_string() << " port "
                                << std::to_string(port_num) << ":" << std::to_string(port_index) << " from state "
                                << HLS->Rliv->get_name(srcState) + " to state " + HLS->Rliv->get_name(lstate) +
                                       " for " +
                                       HLSMgr->CGetFunctionBehavior(funId)->CGetBehavioralHelper()->PrintVariable(
                                           tree_var));
                     }
                  }
                  else
                  {
                     THROW_ERROR("not expected from " + HLS->Rliv->get_name(srcState) + " to " +
                                 HLS->Rliv->get_name(lstate) + " " +
                                 HLSMgr->CGetFunctionBehavior(funId)->CGetBehavioralHelper()->PrintVariable(tree_var));
                  }
               }
               else
               {
                  THROW_ASSERT(
                      HLS->storage_value_information->is_a_storage_value(fetch_previous(srcState, lstate), tree_var),
                      "it has to be a register");
                  auto storage_value = HLS->storage_value_information->get_storage_value_index(
                      fetch_previous(srcState, lstate), tree_var);
                  auto r_index = HLS->Rreg->get_register(storage_value);
                  PRINT_DBG_MEX(
                      DEBUG_LEVEL_PEDANTIC, debug_level,
                      "       - register: "
                          << r_index << " from "
                          << HLS->Rliv->get_name(srcState) + " to state " + HLS->Rliv->get_name(lstate) + " for " +
                                 HLSMgr->CGetFunctionBehavior(funId)->CGetBehavioralHelper()->PrintVariable(tree_var));
                  reg_obj = HLS->Rreg->get(r_index);
                  if(reg_obj != fu_obj)
                  {
                     HLS->Rconn->add_data_transfer(reg_obj, fu_obj, port_num, port_index,
                                                   data_transfer(tree_var, precision, srcState, lstate, op));
                     PRINT_DBG_MEX(
                         DEBUG_LEVEL_PEDANTIC, debug_level,
                         "       - add data transfer from "
                             << reg_obj->get_string() << " to " << fu_obj->get_string() << " port "
                             << std::to_string(port_num) << ":" << std::to_string(port_index) << " from state "
                             << HLS->Rliv->get_name(srcState) + " to state " + HLS->Rliv->get_name(lstate) + " for " +
                                    HLSMgr->CGetFunctionBehavior(funId)->CGetBehavioralHelper()->PrintVariable(
                                        tree_var));
                  }
               }
            }
            if(GetPointer<register_obj>(fu_obj) && reg_obj != fu_obj)
            {
               generic_objRef enable_obj = GetPointer<register_obj>(fu_obj)->get_wr_enable();
               GetPointer<commandport_obj>(enable_obj)
                   ->add_activation(
                       commandport_obj::transition(fetch_previous(srcState, lstate), lstate,
                                                   commandport_obj::data_operation_pair(tree_var_state_in, op)));
               GetPointer<commandport_obj>(enable_obj)->set_phi_write_enable();
               PRINT_DBG_MEX(DEBUG_LEVEL_PEDANTIC, debug_level,
                             "       - write enable for " + fu_obj->get_string() + " from state "
                                 << HLS->Rliv->get_name(srcState) + " to state " + HLS->Rliv->get_name(lstate));
            }
         }
         else
         {
            vertex tgt_state = stateIn;
            if(tree_helper::is_parameter(TreeM, tree_var) &&
               not HLSMgr->GetFunctionBehavior(HLS->functionId)->is_simple_pipeline())
            {
               auto base_index = extract_parm_decl(tree_var, TreeM);
               const generic_objRef fu_src_obj = input_ports[base_index];
               THROW_ASSERT(fu_src_obj, "unexpected condition");
               HLS->Rconn->add_data_transfer(fu_src_obj, fu_obj, port_num, port_index,
                                             data_transfer(tree_var, precision, state, tgt_state, op));
               PRINT_DBG_MEX(
                   DEBUG_LEVEL_PEDANTIC, debug_level,
                   "       - add data transfer from primary input "
                       << fu_src_obj->get_string() << " to " << fu_obj->get_string() << " port "
                       << std::to_string(port_num) << ":" << std::to_string(port_index) << " from state "
                       << HLS->Rliv->get_name(state) + " to state " + HLS->Rliv->get_name(tgt_state) + " for " +
                              HLSMgr->CGetFunctionBehavior(funId)->CGetBehavioralHelper()->PrintVariable(tree_var));
            }
            else if(tree_helper::is_parameter(TreeM, tree_var))
            {
               // Primary inputs need a dedicated register per each state if we
               // want to preserve their values along pipeline steps
               unsigned int storage_value;
               unsigned int r_index;
               auto tgt_port = port_num;
               auto tgt_index = port_index;
               vertex previous = fetch_previous(HLS->STG->get_entry_state(), tgt_state);
               generic_objRef tgt_obj = fu_obj;
               if(tgt_state != get_next(HLS->STG->get_entry_state()))
               {
                  while(previous != get_next(HLS->STG->get_entry_state()))
                  {
                     THROW_ASSERT(HLS->storage_value_information->is_a_storage_value(previous, tree_var),
                                  "The chain of registers propagating a primary input is broken");
                     storage_value = HLS->storage_value_information->get_storage_value_index(previous, tree_var);
                     r_index = HLS->Rreg->get_register(storage_value);
                     reg_obj = HLS->Rreg->get(r_index);
                     HLS->Rconn->add_data_transfer(reg_obj, tgt_obj, tgt_port, tgt_index,
                                                   data_transfer(tree_var, precision, previous, tgt_state, op));
                     PRINT_DBG_MEX(
                         DEBUG_LEVEL_PEDANTIC, debug_level,
                         "       - add data transfer from "
                             << reg_obj->get_string() << " to " << tgt_obj->get_string() << " port "
                             << std::to_string(tgt_port) << ":" << std::to_string(tgt_index) << " from state "
                             << HLS->Rliv->get_name(previous) + " to state " + HLS->Rliv->get_name(tgt_state) +
                                    " for " +
                                    HLSMgr->CGetFunctionBehavior(funId)->CGetBehavioralHelper()->PrintVariable(
                                        tree_var));
                     THROW_ASSERT(reg_obj != tgt_obj, "There is a loop in the propagation chain");
                     tgt_state = previous;
                     previous = fetch_previous(HLS->STG->get_entry_state(), tgt_state);
                     tgt_obj = reg_obj;
                     tgt_port = 0;
                     tgt_index = 0;
                  }
               }
               auto base_index = extract_parm_decl(tree_var, TreeM);
               const generic_objRef fu_src_obj = input_ports[base_index];
               THROW_ASSERT(fu_src_obj, "unexpected condition");
               HLS->Rconn->add_data_transfer(fu_src_obj, tgt_obj, tgt_port, port_index,
                                             data_transfer(tree_var, precision, previous, tgt_state, op));
               PRINT_DBG_MEX(
                   DEBUG_LEVEL_PEDANTIC, debug_level,
                   "       - add data transfer from primary input "
                       << fu_src_obj->get_string() << " to " << tgt_obj->get_string() << " port "
                       << std::to_string(tgt_port) << ":" << std::to_string(port_index) << " from state "
                       << HLS->Rliv->get_name(previous) + " to state " + HLS->Rliv->get_name(tgt_state) + " for " +
                              HLSMgr->CGetFunctionBehavior(funId)->CGetBehavioralHelper()->PrintVariable(tree_var));
            }
            else
            {
               vertex def_op = HLS->Rliv->get_op_where_defined(tree_var);
               const CustomOrderedSet<vertex>& def_op_ending_states = HLS->Rliv->get_state_where_end(def_op);
               const StateInfoConstRef state_info =
                   is_PC ? StateInfoConstRef() : HLS->STG->GetStg()->CGetStateInfo(state);
               if((GET_TYPE(data, def_op) & TYPE_PHI) == 0)
               {
                  if(def_op_ending_states.find(state) != def_op_ending_states.end())
                  {
                     const generic_objRef fu_src_obj = HLS->Rfu->get(def_op);
                     HLS->Rconn->add_data_transfer(fu_src_obj, fu_obj, port_num, port_index,
                                                   data_transfer(tree_var, precision, state, tgt_state, op));
                     PRINT_DBG_MEX(
                         DEBUG_LEVEL_PEDANTIC, debug_level,
                         "       - add data transfer from "
                             << fu_src_obj->get_string() << " to " << fu_obj->get_string() << " port "
                             << std::to_string(port_num) << ":" << std::to_string(port_index) << " from state "
                             << HLS->Rliv->get_name(state) + " to state " + HLS->Rliv->get_name(tgt_state) + " for " +
                                    HLSMgr->CGetFunctionBehavior(funId)->CGetBehavioralHelper()->PrintVariable(
                                        tree_var));
                  }
                  else if(HLS->storage_value_information->is_a_storage_value(fetch_previous(state, tgt_state),
                                                                             tree_var))
                  {
                     auto storage_value = HLS->storage_value_information->get_storage_value_index(
                         fetch_previous(state, tgt_state), tree_var);
                     auto r_index = HLS->Rreg->get_register(storage_value);
                     PRINT_DBG_MEX(
                         DEBUG_LEVEL_PEDANTIC, debug_level,
                         "       - register: "
                             << r_index << " from "
                             << HLS->Rliv->get_name(state) + " to state " + HLS->Rliv->get_name(tgt_state) + " for " +
                                    HLSMgr->CGetFunctionBehavior(funId)->CGetBehavioralHelper()->PrintVariable(
                                        tree_var));
                     reg_obj = HLS->Rreg->get(r_index);
                     THROW_ASSERT(
                         not(reg_obj == fu_obj && HLSMgr->GetFunctionBehavior(HLS->functionId)->is_simple_pipeline()),
                         "There can be no direct forwarding in pipelining");
                     if(reg_obj != fu_obj)
                     {
                        HLS->Rconn->add_data_transfer(reg_obj, fu_obj, port_num, port_index,
                                                      data_transfer(tree_var, precision, state, tgt_state, op));
                        PRINT_DBG_MEX(
                            DEBUG_LEVEL_PEDANTIC, debug_level,
                            "       - add data transfer from "
                                << reg_obj->get_string() << " to " << fu_obj->get_string() << " port "
                                << std::to_string(port_num) << ":" << std::to_string(port_index) << " from state "
                                << HLS->Rliv->get_name(state) + " to state " + HLS->Rliv->get_name(tgt_state) +
                                       " for " +
                                       HLSMgr->CGetFunctionBehavior(funId)->CGetBehavioralHelper()->PrintVariable(
                                           tree_var));
                     }
                  }
                  else
                  {
                     THROW_UNREACHABLE("not expected from " + HLS->Rliv->get_name(state) + " to " +
                                       HLS->Rliv->get_name(tgt_state) + " " +
                                       HLSMgr->get_tree_manager()->get_tree_node_const(tree_var)->ToString());
                  }
               }
               else if(state_info && state_info->is_duplicated && state_info->clonedState != NULL_VERTEX &&
                       !state_info->all_paths && def_op_ending_states.find(state) != def_op_ending_states.end() &&
                       std::find(state_info->moved_exec_op.begin(), state_info->moved_exec_op.end(), op) ==
                           state_info->moved_exec_op.end())
               {
                  const auto gp = GetPointer<const gimple_phi>(
                      TreeM->get_tree_node_const(data->CGetOpNodeInfo(def_op)->GetNodeId()));
                  bool phi_postponed = false;
                  unsigned int tree_temp = 0;
                  for(const auto& def_edge : gp->CGetDefEdgesList())
                  {
                     auto bbID = def_edge.second;
                     tree_temp = def_edge.first->index;
                     if(bbID != state_info->sourceBb)
                     {
                        continue;
                     }
                     else if(state_info->moved_op_def_set.find(tree_temp) != state_info->moved_op_def_set.end())
                     {
                        phi_postponed = true;
                        break;
                     }
                     else if(state_info->moved_op_use_set.find(tree_var) != state_info->moved_op_use_set.end())
                     {
                        phi_postponed = true;
                        break;
                     }
                     else
                     {
                        break;
                     }
                  }
                  PRINT_DBG_MEX(DEBUG_LEVEL_PEDANTIC, debug_level,
                                "Is phi postponed? " + (phi_postponed ? std::string("YES") : std::string("NO")));
                  if(phi_postponed)
                  {
                     // std::cerr << "phi postponed 0" << std::endl;
                     generic_objRef fu_src_obj;
                     if(state_info->moved_op_use_set.find(tree_var) != state_info->moved_op_use_set.end() &&
                        state_info->moved_op_def_set.find(tree_temp) == state_info->moved_op_def_set.end())
                     {
                        auto src_storage_value = HLS->storage_value_information->get_storage_value_index(
                            fetch_previous(state, tgt_state), tree_temp);
                        auto src_r_index = HLS->Rreg->get_register(src_storage_value);
                        fu_src_obj = HLS->Rreg->get(src_r_index);
                     }
                     else
                     {
                        vertex src_def_op = HLS->Rliv->get_op_where_defined(tree_temp);
                        fu_src_obj = HLS->Rfu->get(src_def_op);
                     }
                     HLS->Rconn->add_data_transfer(fu_src_obj, fu_obj, port_num, port_index,
                                                   data_transfer(tree_temp, precision, state, tgt_state, op));
                     PRINT_DBG_MEX(
                         DEBUG_LEVEL_PEDANTIC, debug_level,
                         "       - add data transfer from "
                             << fu_src_obj->get_string() << " to " << fu_obj->get_string() << " port "
                             << std::to_string(port_num) << ":" << std::to_string(port_index) << " from state "
                             << HLS->Rliv->get_name(state) + " to state " + HLS->Rliv->get_name(tgt_state) + " for " +
                                    HLSMgr->CGetFunctionBehavior(funId)->CGetBehavioralHelper()->PrintVariable(
                                        tree_temp));
                  }
                  else
                  {
                     THROW_ASSERT(
                         HLS->storage_value_information->is_a_storage_value(fetch_previous(state, tgt_state), tree_var),
                         "it has to be a register");
                     auto storage_value = HLS->storage_value_information->get_storage_value_index(
                         fetch_previous(state, tgt_state), tree_var);
                     auto r_index = HLS->Rreg->get_register(storage_value);
                     PRINT_DBG_MEX(
                         DEBUG_LEVEL_PEDANTIC, debug_level,
                         "       - register: "
                             << r_index << " from "
                             << HLS->Rliv->get_name(state) + " to state " + HLS->Rliv->get_name(tgt_state) + " for " +
                                    HLSMgr->CGetFunctionBehavior(funId)->CGetBehavioralHelper()->PrintVariable(
                                        tree_var));
                     reg_obj = HLS->Rreg->get(r_index);
                     if(reg_obj != fu_obj)
                     {
                        HLS->Rconn->add_data_transfer(reg_obj, fu_obj, port_num, port_index,
                                                      data_transfer(tree_var, precision, state, tgt_state, op));
                        PRINT_DBG_MEX(
                            DEBUG_LEVEL_PEDANTIC, debug_level,
                            "       - add data transfer from "
                                << reg_obj->get_string() << " to " << fu_obj->get_string() << " port "
                                << std::to_string(port_num) << ":" << std::to_string(port_index) << " from state "
                                << HLS->Rliv->get_name(state) + " to state " + HLS->Rliv->get_name(tgt_state) +
                                       " for " +
                                       HLSMgr->CGetFunctionBehavior(funId)->CGetBehavioralHelper()->PrintVariable(
                                           tree_var));
                     }
                  }
               }
               else
               {
                  THROW_ASSERT(
                      HLS->storage_value_information->is_a_storage_value(fetch_previous(state, tgt_state), tree_var),
                      "it has to be a register");
                  auto storage_value = HLS->storage_value_information->get_storage_value_index(
                      fetch_previous(state, tgt_state), tree_var);
                  auto r_index = HLS->Rreg->get_register(storage_value);
                  PRINT_DBG_MEX(
                      DEBUG_LEVEL_PEDANTIC, debug_level,
                      "       - register: "
                          << r_index << " from "
                          << HLS->Rliv->get_name(state) + " to state " + HLS->Rliv->get_name(tgt_state) + " for " +
                                 HLSMgr->CGetFunctionBehavior(funId)->CGetBehavioralHelper()->PrintVariable(tree_var));
                  reg_obj = HLS->Rreg->get(r_index);
                  if(reg_obj != fu_obj)
                  {
                     HLS->Rconn->add_data_transfer(reg_obj, fu_obj, port_num, port_index,
                                                   data_transfer(tree_var, precision, state, tgt_state, op));
                     PRINT_DBG_MEX(
                         DEBUG_LEVEL_PEDANTIC, debug_level,
                         "       - add data transfer from "
                             << reg_obj->get_string() << " to " << fu_obj->get_string() << " port "
                             << std::to_string(port_num) << ":" << std::to_string(port_index) << " from state "
                             << HLS->Rliv->get_name(state) + " to state " + HLS->Rliv->get_name(tgt_state) + " for " +
                                    HLSMgr->CGetFunctionBehavior(funId)->CGetBehavioralHelper()->PrintVariable(
                                        tree_var));
                  }
               }
            }
         }
      }
      if(HLSMgr->CGetFunctionBehavior(funId)->is_simple_pipeline())
      {
         vertex target;
         vertex previous;
         vertex def_op;
         vertex top;
         unsigned int origin_idx;
         unsigned int target_idx;
         unsigned int origin_reg_idx;
         unsigned int target_reg_idx;
         generic_objRef origin_reg;
         generic_objRef target_reg;
         CustomOrderedSet<unsigned int> in_vars = HLS->Rliv->get_live_in(state);
         for(auto& var : in_vars)
         {
            target = state;
            previous = fetch_previous(HLS->STG->get_entry_state(), target);
            def_op = HLS->Rliv->get_op_where_defined(var);
            THROW_ASSERT(HLS->Rliv->get_state_where_end(def_op).size() == 1,
                         "A pipelined operation has more than one ending state");
            top = *HLS->Rliv->get_state_where_end(def_op).begin();
            THROW_ASSERT(target != top, "State defining a variable cannot have it as a live in variable");
            THROW_ASSERT(HLS->storage_value_information->is_a_storage_value(target, var),
                         "There is a live in variable without any register");
            while(previous != top)
            {
               THROW_ASSERT(HLS->storage_value_information->is_a_storage_value(previous, var),
                            "There is a live in variable without any register");
               THROW_ASSERT(HLS->Rliv->get_live_in(previous).find(var) != HLS->Rliv->get_live_in(previous).end(),
                            "The variable is not in live-in");
               THROW_ASSERT(HLS->Rliv->get_live_out(previous).find(var) != HLS->Rliv->get_live_out(previous).end(),
                            "The variable is not in live-out");
               origin_idx = HLS->storage_value_information->get_storage_value_index(previous, var);
               target_idx = HLS->storage_value_information->get_storage_value_index(target, var);
               origin_reg_idx = HLS->Rreg->get_register(origin_idx);
               target_reg_idx = HLS->Rreg->get_register(target_idx);
               origin_reg = HLS->Rreg->get(origin_reg_idx);
               target_reg = HLS->Rreg->get(target_reg_idx);
               // Always add a data transfer on port 0 since it's always an input to reg_STD
               HLS->Rconn->add_data_transfer(origin_reg, target_reg, 0, 0,
                                             data_transfer(var, precision, previous, target, op));
               PRINT_DBG_MEX(
                   DEBUG_LEVEL_PEDANTIC, debug_level,
                   "       - add data transfer from "
                       << origin_reg->get_string() << " to " << target_reg->get_string() << " port "
                       << std::to_string(0) << ":" << std::to_string(0) << " from state "
                       << HLS->Rliv->get_name(previous) + " to state " + HLS->Rliv->get_name(target) + " for " +
                              HLSMgr->CGetFunctionBehavior(funId)->CGetBehavioralHelper()->PrintVariable(tree_var));
               target = previous;
               previous = fetch_previous(HLS->STG->get_entry_state(), target);
            }
         }
      }
   }
}

void mux_connection_binding::add_conversion(unsigned int num, vertex op, unsigned int form_par_type,
                                            unsigned long long form_par_bitsize, unsigned int port_index,
                                            const generic_objRef fu_obj, const OpGraphConstRef data,
                                            const tree_managerRef TreeM, unsigned int tree_var)
{
   const HLS_manager::io_binding_type& varObj = HLS_manager::io_binding_type(tree_var, 0);
   auto size_tree_var = tree_helper::size(TreeM, tree_var);
   auto inIP = tree_helper::is_int(TreeM, tree_var);
   auto inUP = tree_helper::is_unsigned(TreeM, tree_var) or tree_helper::is_bool(TreeM, tree_var) or
               tree_helper::is_a_pointer(TreeM, tree_var);
   auto outIP = tree_helper::is_int(TreeM, form_par_type);
   auto outUP = tree_helper::is_unsigned(TreeM, form_par_type) or tree_helper::is_bool(TreeM, form_par_type) or
                tree_helper::is_a_pointer(TreeM, form_par_type);
   THROW_ASSERT(((inIP || inUP) && (outIP || outUP)) || (!inIP && !inUP && !outIP && !outUP), "unexpected conversion");
   if(((inIP || inUP) && (outIP || outUP)) && (form_par_bitsize != size_tree_var))
   {
      generic_objRef conv_port;
      HLS_manager::check_bitwidth(form_par_bitsize);
      auto out_bitsize = static_cast<unsigned>(form_par_bitsize);
      auto ctype = uu_conv;
      if(inIP && outUP)
      {
         ctype = iu_conv;
      }
      else if(inIP && outIP)
      {
         ctype = ii_conv;
      }
      else if(inUP && outIP)
      {
         ctype = ui_conv;
      }
      auto key = std::make_tuple(out_bitsize, ctype, varObj);
      if(connCache.find(key) == connCache.end())
      {
         if(inIP && outUP)
         {
            conv_port = generic_objRef(new iu_conv_conn_obj("iu_conv_conn_obj_" + STR(id++)));
            GetPointer<iu_conv_conn_obj>(conv_port)->add_bitsize(out_bitsize);
         }
         else if(inIP && outIP)
         {
            conv_port = generic_objRef(new ii_conv_conn_obj("ii_conv_conn_obj_" + STR(id++)));
            GetPointer<ii_conv_conn_obj>(conv_port)->add_bitsize(out_bitsize);
         }
         else if(inUP && outUP)
         {
            conv_port = generic_objRef(new uu_conv_conn_obj("uu_conv_conn_obj_" + STR(id++)));
            GetPointer<uu_conv_conn_obj>(conv_port)->add_bitsize(out_bitsize);
         }
         else if(inUP && outIP)
         {
            conv_port = generic_objRef(new ui_conv_conn_obj("ui_conv_conn_obj_" + STR(id++)));
            GetPointer<ui_conv_conn_obj>(conv_port)->add_bitsize(out_bitsize);
         }
         else
         {
            THROW_ERROR("unexpected");
         }
         if(isConstantObj(std::get<0>(varObj), TreeM))
         {
            connCache[key] = conv_port;
         }
         HLS->Rconn->add_sparse_logic(conv_port);
         HLS_manager::check_bitwidth(size_tree_var);
         determine_connection(op, varObj, conv_port, 0, 0, data, static_cast<unsigned>(size_tree_var));
      }
      else
      {
         conv_port = connCache.find(key)->second;
      }
      auto is_not_a_phi = (GET_TYPE(data, op) & TYPE_PHI) == 0;
      create_single_conn(data, op, conv_port, fu_obj, num, port_index, tree_var, out_bitsize, is_not_a_phi);
   }
   else if(form_par_bitsize != size_tree_var)
   {
      generic_objRef conv_port = generic_objRef(new ff_conv_conn_obj("ff_conv_conn_obj_" + STR(id++)));
      if(parameters->isOption(OPT_soft_float) && parameters->getOption<bool>(OPT_soft_float))
      {
         technology_nodeRef current_fu;
         AllocationInformation::extract_bambu_provided_name(size_tree_var, form_par_bitsize, HLSMgr, current_fu);
      }
      HLS->Rconn->add_sparse_logic(conv_port);
      HLS_manager::check_bitwidth(form_par_bitsize);
      auto out_bitsize = static_cast<unsigned>(form_par_bitsize);
      HLS_manager::check_bitwidth(size_tree_var);
      GetPointer<ff_conv_conn_obj>(conv_port)->add_bitsize_in(static_cast<unsigned>(size_tree_var));
      GetPointer<ff_conv_conn_obj>(conv_port)->add_bitsize_out(out_bitsize);
      determine_connection(op, varObj, conv_port, 0, 0, data, static_cast<unsigned>(size_tree_var));
      auto is_not_a_phi = (GET_TYPE(data, op) & TYPE_PHI) == 0;
      create_single_conn(data, op, conv_port, fu_obj, num, port_index, tree_var, out_bitsize, is_not_a_phi);
   }
   else
   {
      HLS_manager::check_bitwidth(size_tree_var);
      determine_connection(op, varObj, fu_obj, num, port_index, data, static_cast<unsigned>(size_tree_var));
   }
}

void mux_connection_binding::create_connections()
{
   const tree_managerRef TreeM = HLSMgr->get_tree_manager();
   const FunctionBehaviorConstRef FB = HLSMgr->CGetFunctionBehavior(funId);
   const BehavioralHelperConstRef behavioral_helper = FB->CGetBehavioralHelper();
   const OpGraphConstRef data = FB->CGetOpGraph(FunctionBehavior::FDFG);
   auto bus_addr_bitsize = HLSMgr->get_address_bitsize();
   if(parameters->getOption<int>(OPT_memory_banks_number) > 1 && !parameters->isOption(OPT_context_switch))
   {
      HLS->Rconn = conn_bindingRef(new ParallelMemoryConnBinding(behavioral_helper, parameters));
   }
   else
   {
      HLS->Rconn = conn_bindingRef(conn_binding::create_conn_binding(HLSMgr, HLS, behavioral_helper, parameters));
   }

   INDENT_DBG_MEX(DEBUG_LEVEL_PEDANTIC, debug_level, "-->Starting execution of interconnection binding");

   for(const auto& state2mu : HLS->STG->get_mu_ctrls())
   {
      auto mu = state2mu.second;
      structural_objectRef mu_mod = mu->get_structural_obj();
      auto mut = GetPointer<multi_unbounded_obj>(mu);
      generic_objRef en_port =
          HLS->Rconn->bind_selector_port(conn_binding::IN, commandport_obj::MULTI_UNBOUNDED_ENABLE, mu, 0);
      mut->set_mu_enable(en_port);
   }

   auto num_regs = HLS->Rreg->get_used_regs();
   for(unsigned int r = 0; r < num_regs; r++)
   {
      generic_objRef reg_obj = HLS->Rreg->get(r);
      generic_objRef sel_port = HLS->Rconn->bind_selector_port(conn_binding::IN, commandport_obj::WRENABLE, reg_obj, r);
      GetPointer<register_obj>(reg_obj)->set_wr_enable(sel_port);
   }
   for(unsigned int i : HLS->Rfu->get_allocation_list())
   {
      // number of instance functional unit i
      auto num = HLS->Rfu->get_number(i);
      for(unsigned int fu_num = 0; fu_num < num; fu_num++)
      {
         // get the functional unit object associated to i and fu_num (id and index)
         generic_objRef tmp_Fu = HLS->Rfu->get(i, fu_num);
         std::vector<technology_nodeRef> tmp_ops_node =
             GetPointer<functional_unit>(HLS->allocation_information->get_fu(i))->get_operations();

         if(tmp_ops_node.size() > 1)
         {
            // check all operations associated to functional unit tmp_Fu
            for(unsigned int oper = 0; oper < tmp_ops_node.size(); oper++)
            {
               generic_objRef sel_port =
                   HLS->Rconn->bind_selector_port(conn_binding::IN, commandport_obj::SELECTOR, tmp_Fu, oper);
               GetPointer<funit_obj>(tmp_Fu)->add_selector_op(sel_port, tmp_ops_node[oper]->get_name());
            }
         }
      }
   }

   /// add the ports representing the parameters
   add_parameter_ports();

   VertexIterator op, opend;
   for(boost::tie(op, opend) = boost::vertices(*data); op != opend; op++)
   {
      /// check for required and produced values
      if(GET_TYPE(data, *op) & TYPE_VPHI)
      {
         continue; /// virtual phis are skipped
      }
      auto fu = HLS->Rfu->get_assign(*op);
      auto idx = HLS->Rfu->get_index(*op);
      auto n_channels = HLS->allocation_information->get_number_channels(fu);
      if((GET_TYPE(data, *op) & TYPE_PHI) == 0) /// phis are skipped
      {
         unsigned int port_index = n_channels < 2 ? 0 : idx % n_channels;
         PRINT_DBG_MEX(DEBUG_LEVEL_PEDANTIC, debug_level,
                       "  * Operation: " + GET_NAME(data, *op) << " " + data->CGetOpNodeInfo(*op)->GetOperation());
         HLS->Rconn->bind_command_port(*op, conn_binding::IN, commandport_obj::OPERATION, data);

         PRINT_DBG_MEX(DEBUG_LEVEL_PEDANTIC, debug_level,
                       "     - FU: " + HLS->allocation_information->get_fu_name(fu).first);
         /// adding activation's state of selector related to operation op
         std::vector<technology_nodeRef> tmp_ops_node =
             GetPointer<functional_unit>(HLS->allocation_information->get_fu(fu))->get_operations();
         if(tmp_ops_node.size() > 1)
         {
            if(!GetPointer<funit_obj>(HLS->Rfu->get(fu, idx)))
            {
               THROW_ERROR("Functional unit " + HLS->allocation_information->get_string_name(fu) +
                           " does not have an instance " + STR(idx));
            }
            generic_objRef selector_obj = GetPointer<funit_obj>(HLS->Rfu->get(fu, idx))
                                              ->GetSelector_op(data->CGetOpNodeInfo(*op)->GetOperation());
            if(!selector_obj)
            {
               THROW_ERROR("Functional unit " + HLS->allocation_information->get_string_name(fu) +
                           " does not exist or it does not have selector " + data->CGetOpNodeInfo(*op)->GetOperation() +
                           "(" + STR(idx) + ") Operation: " + STR(data->CGetOpNodeInfo(*op)->GetNodeId()));
            }
            const CustomOrderedSet<vertex>& running_states = HLS->Rliv->get_state_where_run(*op);
            for(const auto state : running_states)
            {
               GetPointer<commandport_obj>(selector_obj)
                   ->add_activation(
                       commandport_obj::transition(state, NULL_VERTEX, commandport_obj::data_operation_pair(0, *op)));
               PRINT_DBG_MEX(DEBUG_LEVEL_PEDANTIC, debug_level,
                             "       - add activation for " + selector_obj->get_string() + " in state "
                                 << HLS->Rliv->get_name(state));
            }
         }

         const generic_objRef fu_obj = HLS->Rfu->get(*op);
         std::vector<HLS_manager::io_binding_type> var_read = HLSMgr->get_required_values(HLS->functionId, *op);
         unsigned int index = 0;
         for(auto& num : var_read)
         {
            if(std::get<0>(num) == 0)
            {
               PRINT_DBG_MEX(DEBUG_LEVEL_PEDANTIC, debug_level,
                             "     - " << index << ". Read: " + STR(std::get<1>(num)));
            }
            else
            {
               PRINT_DBG_MEX(DEBUG_LEVEL_PEDANTIC, debug_level,
                             "     - " << index << ". Read: " + behavioral_helper->PrintVariable(std::get<0>(num)));
            }
            ++index;
         }
         if(GET_TYPE(data, *op) & (TYPE_LOAD | TYPE_STORE))
         {
            auto node_id = data->CGetOpNodeInfo(*op)->GetNodeId();
            const tree_nodeRef node = TreeM->get_tree_node_const(node_id);
            auto* gm = GetPointer<gimple_assign>(node);
            THROW_ASSERT(gm, "only gimple_assign's are allowed as memory operations");

            if(HLS->allocation_information->is_direct_access_memory_unit(fu) ||
               HLS->allocation_information->is_indirect_access_memory_unit(fu)) /// MEMORY REFERENCES
            {
               unsigned int alignment = 0;
               tree_nodeRef var_node;
               unsigned int size_var;
               tree_nodeConstRef tn;
               unsigned int var_node_idx;
               unsigned long long Prec = 0;
               const auto type = tree_helper::CGetType(gm->op0);
               if(type && (GET_CONST_NODE(type)->get_kind() == integer_type_K))
               {
                  Prec = GetPointerS<const integer_type>(GET_CONST_NODE(type))->prec;
               }
               unsigned int algn = 0;
               if(type && (GET_CONST_NODE(type)->get_kind() == integer_type_K))
               {
                  algn = GetPointerS<const integer_type>(GET_CONST_NODE(type))->algn;
               }
#if USE_ALIGNMENT_INFO
               if(type && GetPointer<const type_node>(GET_CONST_NODE(type)))
               {
                  alignment = GetPointerS<const type_node>(GET_CONST_NODE(type))->algn;
               }
#endif
               if(GET_TYPE(data, *op) & TYPE_STORE)
               {
                  size_var = std::get<0>(var_read[0]);
                  tn = tree_helper::CGetType(TreeM->CGetTreeReindex(size_var));
                  var_node = GET_NODE(gm->op0);
                  var_node_idx = GET_INDEX_NODE(gm->op0);

                  if(size_var)
                  {
                     THROW_ASSERT(
                         tree_helper::GetConstValue(GetPointerS<const type_node>(GET_CONST_NODE(tn))->size) >= 0, "");
                     const auto IR_var_bitsize = static_cast<unsigned int>(
                         tree_helper::GetConstValue(GetPointerS<const type_node>(GET_CONST_NODE(tn))->size));
                     unsigned int var_bitsize;
                     if(Prec != algn && Prec % algn)
                     {
                        HLS_manager::check_bitwidth(Prec);
                        var_bitsize = static_cast<unsigned int>(Prec);
                     }
                     else
                     {
                        HLS_manager::check_bitwidth(IR_var_bitsize);
                        var_bitsize = IR_var_bitsize;
                     }
                     generic_objRef conv_port;
                     auto varObj = var_read[0];
                     if(tree_helper::is_int(TreeM, size_var))
                     {
                        auto key = std::make_tuple(var_bitsize, iu_conv, varObj);
                        if(connCache.find(key) == connCache.end())
                        {
                           conv_port = generic_objRef(new iu_conv_conn_obj("iu_conv_conn_obj_" + STR(id++)));
                           if(isConstantObj(std::get<0>(varObj), TreeM))
                           {
                              connCache[key] = conv_port;
                           }
                           HLS->Rconn->add_sparse_logic(conv_port);
                           GetPointer<iu_conv_conn_obj>(conv_port)->add_bitsize(var_bitsize);
                           determine_connection(*op, varObj, conv_port, 0, 0, data, var_bitsize);
                        }
                        else
                        {
                           conv_port = connCache.find(key)->second;
                        }
                     }
                     else
                     {
                        auto key = std::make_tuple(var_bitsize, uu_conv, varObj);
                        if(connCache.find(key) == connCache.end())
                        {
                           conv_port = generic_objRef(new uu_conv_conn_obj("uu_conv_conn_obj_" + STR(id++)));
                           if(isConstantObj(std::get<0>(varObj), TreeM))
                           {
                              connCache[key] = conv_port;
                           }
                           HLS->Rconn->add_sparse_logic(conv_port);
                           GetPointer<uu_conv_conn_obj>(conv_port)->add_bitsize(var_bitsize);
                           determine_connection(*op, varObj, conv_port, 0, 0, data, var_bitsize);
                        }
                        else
                        {
                           conv_port = connCache.find(key)->second;
                        }
                     }
                     create_single_conn(data, *op, conv_port, fu_obj, 0, port_index, size_var, var_bitsize, true);
                  }
                  else
                  {
                     auto prec = object_bitsize(TreeM, var_read[0]);
                     HLS_manager::check_bitwidth(prec);
                     determine_connection(*op, var_read[0], fu_obj, 0, port_index, data, static_cast<unsigned>(prec));
                  }
               }
               else
               {
                  size_var = HLSMgr->get_produced_value(HLS->functionId, *op);
                  tn = tree_helper::CGetType(TreeM->CGetTreeReindex(size_var));
                  var_node = GET_NODE(gm->op1);
                  var_node_idx = GET_INDEX_NODE(gm->op1);
               }
#ifndef NDEBUG
               if(var_node->get_kind() == ssa_name_K)
               {
                  THROW_ASSERT(GET_CONST_NODE(tree_helper::CGetType(var_node))->get_kind() == complex_type_K,
                               "only complex objects are considered");
               }
#endif
               THROW_ASSERT(!gm->predicate || tree_helper::Size(gm->predicate) == 1, STR(gm->predicate));
               auto var = gm->predicate ? HLS_manager::io_binding_type(gm->predicate->index, 0) :
                                          HLS_manager::io_binding_type(0, 1);
               determine_connection(*op, var, fu_obj, 3, port_index, data, 1);

               THROW_ASSERT(var_node->get_kind() == mem_ref_K, "MEMORY REFERENCE/LOAD-STORE type not supported: " +
                                                                   var_node->get_kind_text() + " " + STR(node_id));

               determine_connection(*op, HLS_manager::io_binding_type(var_node_idx, 0), fu_obj, 1, port_index, data,
                                    bus_addr_bitsize, alignment);
               if(Prec != algn && Prec % algn)
               {
                  determine_connection(
                      *op, HLS_manager::io_binding_type(0, Prec), fu_obj, 2, port_index, data,
                      static_cast<unsigned>(object_bitsize(TreeM, HLS_manager::io_binding_type(0, Prec))));
               }
               else
               {
                  const integer_cst* obj_size =
                      GetPointer<integer_cst>(GET_NODE(GetPointerS<const type_node>(GET_CONST_NODE(tn))->size));
                  THROW_ASSERT(obj_size, "size is not an integer_cst");
                  long long int IR_var_bitsize = tree_helper::get_integer_cst_value(obj_size);
                  unsigned int var_bitsize;
                  if(Prec != algn && Prec % algn)
                  {
<<<<<<< HEAD
                     determine_connection(*op, HLS_manager::io_binding_type(var_node_idx, 0), fu_obj, 1, port_index,
                                          data, bus_addr_bitsize, alignment);
                     if(Prec != algn && Prec % algn)
                     { /// bitfield management
                        determine_connection(
                            *op, HLS_manager::io_binding_type(0, Prec), fu_obj, 2, port_index, data,
                            static_cast<unsigned>(object_bitsize(TreeM, HLS_manager::io_binding_type(0, Prec))));
                     }
                     else
                     {
                        THROW_ASSERT(
                            tree_helper::GetConstValue(GetPointerS<const type_node>(GET_CONST_NODE(tn))->size) >= 0,
                            "");
                        const auto IR_var_bitsize = static_cast<unsigned int>(
                            tree_helper::GetConstValue(GetPointerS<const type_node>(GET_CONST_NODE(tn))->size));
                        unsigned int var_bitsize;
                        if(Prec != algn && Prec % algn)
                        {
                           HLS_manager::check_bitwidth(Prec);
                           var_bitsize = static_cast<unsigned int>(Prec);
                        }
                        else
                        {
                           HLS_manager::check_bitwidth(IR_var_bitsize);
                           var_bitsize = IR_var_bitsize;
                        }
                        determine_connection(
                            *op,
                            HLS_manager::io_binding_type(
                                GET_INDEX_NODE(GetPointerS<const type_node>(GET_CONST_NODE(tn))->size), 0),
                            fu_obj, 2, port_index, data,
                            static_cast<unsigned>(object_bitsize(TreeM, HLS_manager::io_binding_type(0, var_bitsize))));
                     }

                     break;
=======
                     HLS_manager::check_bitwidth(Prec);
                     var_bitsize = static_cast<unsigned int>(Prec);
                  }
                  else
                  {
                     var_bitsize = static_cast<unsigned int>(IR_var_bitsize);
>>>>>>> 18d1b87b
                  }
                  determine_connection(
                      *op,
                      HLS_manager::io_binding_type(
                          GET_INDEX_NODE(GetPointerS<const type_node>(GET_CONST_NODE(tn))->size), 0),
                      fu_obj, 2, port_index, data,
                      static_cast<unsigned>(object_bitsize(TreeM, HLS_manager::io_binding_type(0, var_bitsize))));
               }
            }
            else
            {
               THROW_ERROR("Unit " + HLS->allocation_information->get_fu_name(fu).first + " not supported");
            }
         }
         else if(data->CGetOpNodeInfo(*op)->GetOperation() == MULTI_READ_COND)
         {
            PRINT_DBG_MEX(DEBUG_LEVEL_PEDANTIC, debug_level, "     - " << var_read.size() << " reads");
            for(unsigned int num = 0; num < var_read.size(); num++)
            {
               auto prec = object_bitsize(TreeM, var_read[num]);
               HLS_manager::check_bitwidth(prec);
               determine_connection(*op, var_read[num], fu_obj, 0, num, data, static_cast<unsigned>(prec));
            }
         }
         else
         {
            PRINT_DBG_MEX(DEBUG_LEVEL_PEDANTIC, debug_level, "     - " << var_read.size() << " reads");
            tree_nodeConstRef first_valid;
            if(HLS->Rfu->get_ports_are_swapped(*op))
            {
               THROW_ASSERT(var_read.size() == 2, "unexpected condition");
               std::swap(var_read[0], var_read[1]);
            }
            for(unsigned int port_num = 0; port_num < var_read.size(); port_num++)
            {
               const auto tree_var = std::get<0>(var_read[port_num]);
               const auto tree_var_node = tree_var == 0 ? nullptr : TreeM->CGetTreeReindex(tree_var);
               const auto& node = data->CGetOpNodeInfo(*op)->node;
               const auto form_par_type = tree_helper::GetFormalIth(node, port_num);
               auto size_form_par = form_par_type ? tree_helper::Size(form_par_type) : 0;
               const auto OperationType = data->CGetOpNodeInfo(*op)->GetOperation();
               if(tree_var && !first_valid)
               {
                  first_valid = tree_var_node;
               }
               if((OperationType == "cond_expr" || OperationType == "vec_cond_expr") && port_num != 0 && tree_var)
               {
                  first_valid = tree_var_node;
               }

               if(tree_var == 0)
               {
                  PRINT_DBG_MEX(DEBUG_LEVEL_PEDANTIC, debug_level,
                                "     - " << port_num << ". Read: " + STR(std::get<1>(var_read[port_num])));
               }
               else
               {
                  PRINT_DBG_MEX(DEBUG_LEVEL_PEDANTIC, debug_level,
                                "     - " << port_num << ". Read: " + behavioral_helper->PrintVariable(tree_var));
                  PRINT_DBG_MEX(DEBUG_LEVEL_PEDANTIC, debug_level,
                                "          * " + GET_CONST_NODE(tree_var_node)->get_kind_text());
                  PRINT_DBG_MEX(DEBUG_LEVEL_PEDANTIC, debug_level,
                                "          * bitsize " + STR(object_bitsize(TreeM, var_read[port_num])));
               }
               if(tree_var && HLSMgr->Rmem->is_actual_parm_loaded(tree_var))
               {
                  THROW_ERROR("LOADING of actual parameter not yet implemented");
               }
               else if(form_par_type && tree_var &&
                       ((tree_helper::IsSignedIntegerType(tree_var_node) &&
                         (tree_helper::IsUnsignedIntegerType(form_par_type) ||
                          tree_helper::IsBooleanType(form_par_type))) ||
                        ((tree_helper::IsUnsignedIntegerType(tree_var_node) ||
                          (tree_helper::IsBooleanType(form_par_type))) &&
                         tree_helper::IsSignedIntegerType(form_par_type)) ||
                        (tree_helper::IsRealType(tree_var_node) && tree_helper::IsRealType(form_par_type))))
               {
                  add_conversion(port_num, *op, form_par_type->index, size_form_par, port_index, fu_obj, data, TreeM,
                                 tree_var);
               }
               else if(first_valid && tree_var && first_valid->index != tree_var_node->index && !form_par_type &&
                       OperationType != "rshift_expr" && OperationType != "lshift_expr" &&
                       OperationType != "extract_bit_expr" && OperationType != "rrotate_expr" &&
                       OperationType != "lrotate_expr" &&
                       ((tree_helper::IsSignedIntegerType(tree_var_node) &&
                         tree_helper::IsUnsignedIntegerType(first_valid)) ||
                        (tree_helper::IsUnsignedIntegerType(tree_var_node) &&
                         tree_helper::IsSignedIntegerType(first_valid))))
               {
                  // we only need type conversion and not size conversion, so we pass the same size for both
                  size_form_par = tree_helper::Size(tree_var_node);
                  add_conversion(port_num, *op, first_valid->index, size_form_par, port_index, fu_obj, data, TreeM,
                                 tree_var);
               }
               else
               {
                  auto prec = object_bitsize(TreeM, var_read[port_num]);
                  HLS_manager::check_bitwidth(prec);
                  determine_connection(*op, var_read[port_num], fu_obj, port_num, port_index, data,
                                       static_cast<unsigned>(prec));
               }
            }
         }
      }

      if(GET_TYPE(data, *op) & TYPE_PHI)
      {
         /// phi must be differently managed
         auto var_written = HLSMgr->get_produced_value(HLS->functionId, *op);
         CustomOrderedSet<unsigned int> source_already_analyzed;
         const CustomOrderedSet<vertex>& ending_states = HLS->Rliv->get_state_where_end(*op);
         THROW_ASSERT(ending_states.size() == 1 || is_PC ||
                          HLS->STG->GetStg()->CGetStateInfo(*ending_states.begin())->is_duplicated,
                      "phis cannot run in more than one state");
         for(const auto estate : ending_states)
         {
            const StateInfoConstRef state_info =
                is_PC ? StateInfoConstRef() : HLS->STG->GetStg()->CGetStateInfo(estate);
            const auto gp =
                GetPointer<const gimple_phi>(TreeM->get_tree_node_const(data->CGetOpNodeInfo(*op)->GetNodeId()));
            for(const auto& def_edge : gp->CGetDefEdgesList())
            {
               auto tree_temp = def_edge.first->index;
               PRINT_DBG_MEX(DEBUG_LEVEL_PEDANTIC, debug_level,
                             "Pre-Managing phi operation " + GET_NAME(data, *op) + " ending in state " +
                                 HLS->Rliv->get_name(estate) +
                                 (tree_temp ? " for variable " + def_edge.first->ToString() : ""));
               bool phi_postponed = false;
               if(state_info && state_info->is_duplicated && !state_info->all_paths)
               {
                  auto bbID = def_edge.second;
                  if(!state_info->isOriginalState && bbID != state_info->sourceBb)
                  {
                     INDENT_DBG_MEX(DEBUG_LEVEL_VERY_PEDANTIC, debug_level, "---Not original state and not source BB");
                     continue;
                  }
                  else if(state_info->isOriginalState && bbID == state_info->sourceBb)
                  {
                     INDENT_DBG_MEX(DEBUG_LEVEL_VERY_PEDANTIC, debug_level, "---Original state and source BB");
                     continue;
                  }
                  else if(state_info->moved_op_def_set.find(tree_temp) != state_info->moved_op_def_set.end())
                  {
                     phi_postponed = true;
                  }
                  else if(state_info->moved_op_use_set.find(var_written) != state_info->moved_op_use_set.end())
                  {
                     phi_postponed = true;
                  }
               }
               PRINT_DBG_MEX(DEBUG_LEVEL_PEDANTIC, debug_level,
                             "Is phi postponed? " + (phi_postponed ? std::string("YES") : std::string("NO")));
               if(!phi_postponed)
               {
                  if(source_already_analyzed.find(tree_temp) == source_already_analyzed.end())
                  {
                     source_already_analyzed.insert(tree_temp);
                  }
                  else
                  {
                     continue;
                  }
               }
               cur_phi_tree_var = tree_temp;
               PRINT_DBG_MEX(
                   DEBUG_LEVEL_PEDANTIC, debug_level,
                   "Pre-Managing phi operation2 " + GET_NAME(data, *op) + " ending in state " +
                       HLS->Rliv->get_name(estate) +
                       (cur_phi_tree_var ? " for variable " + behavioral_helper->PrintVariable(cur_phi_tree_var) : ""));
               THROW_ASSERT(cur_phi_tree_var, "something of wrong happen");
               THROW_ASSERT(!HLSMgr->Rmem->has_base_address(tree_temp),
                            "phi cannot manage memory objects: @" + STR(tree_temp));
               THROW_ASSERT(!HLSMgr->Rmem->has_base_address(var_written),
                            "phi cannot manage memory objects: @" + STR(var_written));
               THROW_ASSERT(TreeM->CGetTreeNode(tree_temp)->get_kind() != array_ref_K, "unexpected phi use");
               THROW_ASSERT(TreeM->CGetTreeNode(tree_temp)->get_kind() != indirect_ref_K, "unexpected phi use");
               THROW_ASSERT(TreeM->CGetTreeNode(tree_temp)->get_kind() != misaligned_indirect_ref_K,
                            "unexpected phi use");

               PRINT_DBG_MEX(
                   DEBUG_LEVEL_PEDANTIC, debug_level,
                   "Managing phi operation " + GET_NAME(data, *op) + " ending in state " + HLS->Rliv->get_name(estate) +
                       (cur_phi_tree_var ? " for variable " + behavioral_helper->PrintVariable(cur_phi_tree_var) : ""));
               if(HLS->storage_value_information->is_a_storage_value(estate, var_written))
               {
                  auto storage_value = HLS->storage_value_information->get_storage_value_index(estate, var_written);
                  auto r_index = HLS->Rreg->get_register(storage_value);
                  auto in_bitsize = object_bitsize(TreeM, HLS_manager::io_binding_type(tree_temp, 0));
                  HLS_manager::check_bitwidth(in_bitsize);
                  auto out_bitsize = object_bitsize(TreeM, HLS_manager::io_binding_type(var_written, 0));
                  HLS_manager::check_bitwidth(out_bitsize);
                  generic_objRef tgt_reg_obj = HLS->Rreg->get(r_index);
                  THROW_ASSERT(
                      tree_helper::IsSameType(TreeM->CGetTreeNode(tree_temp), TreeM->CGetTreeNode(var_written)),
                      "conversion required");
                  if(phi_postponed)
                  {
                     if(HLS->Rliv->has_state_out(estate, *op, var_written))
                     {
                        if(in_bitsize != out_bitsize)
                        {
                           if(tree_helper::is_unsigned(TreeM, var_written) ||
                              tree_helper::is_a_pointer(TreeM, var_written) || tree_helper::is_bool(TreeM, var_written))
                           {
                              generic_objRef conv_port =
                                  generic_objRef(new u_assign_conn_obj("u_assign_conn_obj_" + STR(id++)));
                              HLS->Rconn->add_sparse_logic(conv_port);
                              GetPointer<u_assign_conn_obj>(conv_port)->add_bitsize(static_cast<unsigned>(in_bitsize));
                              generic_objRef fu_src_obj;
                              if(state_info &&
                                 state_info->moved_op_use_set.find(var_written) != state_info->moved_op_use_set.end() &&
                                 state_info->moved_op_def_set.find(cur_phi_tree_var) ==
                                     state_info->moved_op_def_set.end())
                              {
                                 auto src_storage_value =
                                     HLS->storage_value_information->get_storage_value_index(estate, cur_phi_tree_var);
                                 auto src_r_index = HLS->Rreg->get_register(src_storage_value);
                                 fu_src_obj = HLS->Rreg->get(src_r_index);
                              }
                              else
                              {
                                 vertex src_def_op = HLS->Rliv->get_op_where_defined(cur_phi_tree_var);
                                 fu_src_obj = HLS->Rfu->get(src_def_op);
                              }
                              const CustomOrderedSet<vertex>& states_out =
                                  HLS->Rliv->get_state_out(estate, *op, var_written);
                              for(const auto state_out : states_out)
                              {
                                 HLS->Rconn->add_data_transfer(fu_src_obj, conv_port, 0, 0,
                                                               data_transfer(cur_phi_tree_var,
                                                                             static_cast<unsigned>(in_bitsize), estate,
                                                                             state_out, *op));
                                 HLS->Rconn->add_data_transfer(conv_port, tgt_reg_obj, 0, 0,
                                                               data_transfer(cur_phi_tree_var,
                                                                             static_cast<unsigned>(in_bitsize), estate,
                                                                             state_out, *op));
                                 PRINT_DBG_MEX(DEBUG_LEVEL_PEDANTIC, debug_level,
                                               "       - add data transfer from "
                                                   << fu_src_obj->get_string() << " to " << conv_port->get_string()
                                                   << " port 0:0 from state "
                                                   << HLS->Rliv->get_name(estate) + " to state " +
                                                          HLS->Rliv->get_name(state_out) + " for " +
                                                          HLSMgr->CGetFunctionBehavior(funId)
                                                              ->CGetBehavioralHelper()
                                                              ->PrintVariable(cur_phi_tree_var));
                                 generic_objRef enable_obj = GetPointer<register_obj>(tgt_reg_obj)->get_wr_enable();
                                 GetPointer<commandport_obj>(enable_obj)
                                     ->add_activation(commandport_obj::transition(
                                         estate, state_out,
                                         commandport_obj::data_operation_pair(cur_phi_tree_var, *op)));
                                 PRINT_DBG_MEX(DEBUG_LEVEL_PEDANTIC, debug_level,
                                               "       - write enable for " + tgt_reg_obj->get_string() + " from "
                                                   << HLS->Rliv->get_name(estate) + " to state " +
                                                          HLS->Rliv->get_name(state_out));
                              }
                           }
                           else if(tree_helper::is_int(TreeM, var_written))
                           {
                              generic_objRef conv_port =
                                  generic_objRef(new i_assign_conn_obj("i_assign_conn_obj_phi" + STR(id++)));
                              HLS->Rconn->add_sparse_logic(conv_port);
                              GetPointer<i_assign_conn_obj>(conv_port)->add_bitsize(static_cast<unsigned>(in_bitsize));
                              generic_objRef fu_src_obj;
                              if(state_info &&
                                 state_info->moved_op_use_set.find(var_written) != state_info->moved_op_use_set.end() &&
                                 state_info->moved_op_def_set.find(cur_phi_tree_var) ==
                                     state_info->moved_op_def_set.end())
                              {
                                 auto src_storage_value =
                                     HLS->storage_value_information->get_storage_value_index(estate, cur_phi_tree_var);
                                 auto src_r_index = HLS->Rreg->get_register(src_storage_value);
                                 fu_src_obj = HLS->Rreg->get(src_r_index);
                              }
                              else
                              {
                                 vertex src_def_op = HLS->Rliv->get_op_where_defined(cur_phi_tree_var);
                                 fu_src_obj = HLS->Rfu->get(src_def_op);
                              }

                              const CustomOrderedSet<vertex>& states_out =
                                  HLS->Rliv->get_state_out(estate, *op, var_written);
                              const CustomOrderedSet<vertex>::const_iterator s_out_it_end = states_out.end();
                              for(auto s_out_it = states_out.begin(); s_out_it != s_out_it_end; ++s_out_it)
                              {
                                 HLS->Rconn->add_data_transfer(fu_src_obj, conv_port, 0, 0,
                                                               data_transfer(cur_phi_tree_var,
                                                                             static_cast<unsigned>(in_bitsize), estate,
                                                                             *s_out_it, *op));
                                 HLS->Rconn->add_data_transfer(conv_port, tgt_reg_obj, 0, 0,
                                                               data_transfer(cur_phi_tree_var,
                                                                             static_cast<unsigned>(in_bitsize), estate,
                                                                             *s_out_it, *op));
                                 PRINT_DBG_MEX(DEBUG_LEVEL_PEDANTIC, debug_level,
                                               "       - add data transfer from "
                                                   << fu_src_obj->get_string() << " to " << conv_port->get_string()
                                                   << " port 0:0 from state "
                                                   << HLS->Rliv->get_name(estate) + " to state " +
                                                          HLS->Rliv->get_name(*s_out_it) + " for " +
                                                          HLSMgr->CGetFunctionBehavior(funId)
                                                              ->CGetBehavioralHelper()
                                                              ->PrintVariable(cur_phi_tree_var));
                                 generic_objRef enable_obj = GetPointer<register_obj>(tgt_reg_obj)->get_wr_enable();
                                 GetPointer<commandport_obj>(enable_obj)
                                     ->add_activation(commandport_obj::transition(
                                         estate, *s_out_it,
                                         commandport_obj::data_operation_pair(cur_phi_tree_var, *op)));
                                 PRINT_DBG_MEX(DEBUG_LEVEL_PEDANTIC, debug_level,
                                               "       - write enable for " + tgt_reg_obj->get_string() + " from "
                                                   << HLS->Rliv->get_name(estate) + " to state " +
                                                          HLS->Rliv->get_name(*s_out_it));
                              }
                           }
                           else if(tree_helper::is_real(TreeM, var_written))
                           {
                              generic_objRef conv_port =
                                  generic_objRef(new f_assign_conn_obj("f_assign_conn_obj_" + STR(id++)));
                              HLS->Rconn->add_sparse_logic(conv_port);
                              GetPointer<f_assign_conn_obj>(conv_port)->add_bitsize(static_cast<unsigned>(in_bitsize));
                              generic_objRef fu_src_obj;
                              if(state_info &&
                                 state_info->moved_op_use_set.find(var_written) != state_info->moved_op_use_set.end() &&
                                 state_info->moved_op_def_set.find(cur_phi_tree_var) ==
                                     state_info->moved_op_def_set.end())
                              {
                                 auto src_storage_value =
                                     HLS->storage_value_information->get_storage_value_index(estate, cur_phi_tree_var);
                                 auto src_r_index = HLS->Rreg->get_register(src_storage_value);
                                 fu_src_obj = HLS->Rreg->get(src_r_index);
                              }
                              else
                              {
                                 vertex src_def_op = HLS->Rliv->get_op_where_defined(cur_phi_tree_var);
                                 fu_src_obj = HLS->Rfu->get(src_def_op);
                              }

                              const CustomOrderedSet<vertex>& states_out =
                                  HLS->Rliv->get_state_out(estate, *op, var_written);
                              const CustomOrderedSet<vertex>::const_iterator s_out_it_end = states_out.end();
                              for(auto s_out_it = states_out.begin(); s_out_it != s_out_it_end; ++s_out_it)
                              {
                                 HLS->Rconn->add_data_transfer(fu_src_obj, conv_port, 0, 0,
                                                               data_transfer(cur_phi_tree_var,
                                                                             static_cast<unsigned>(in_bitsize), estate,
                                                                             *s_out_it, *op));
                                 HLS->Rconn->add_data_transfer(conv_port, tgt_reg_obj, 0, 0,
                                                               data_transfer(cur_phi_tree_var,
                                                                             static_cast<unsigned>(in_bitsize), estate,
                                                                             *s_out_it, *op));
                                 PRINT_DBG_MEX(DEBUG_LEVEL_PEDANTIC, debug_level,
                                               "       - add data transfer from "
                                                   << fu_src_obj->get_string() << " to " << conv_port->get_string()
                                                   << " port 0:0 from state "
                                                   << HLS->Rliv->get_name(estate) + " to state " +
                                                          HLS->Rliv->get_name(*s_out_it) + " for " +
                                                          HLSMgr->CGetFunctionBehavior(funId)
                                                              ->CGetBehavioralHelper()
                                                              ->PrintVariable(cur_phi_tree_var));
                                 generic_objRef enable_obj = GetPointer<register_obj>(tgt_reg_obj)->get_wr_enable();
                                 GetPointer<commandport_obj>(enable_obj)
                                     ->add_activation(commandport_obj::transition(
                                         estate, *s_out_it,
                                         commandport_obj::data_operation_pair(cur_phi_tree_var, *op)));
                                 PRINT_DBG_MEX(DEBUG_LEVEL_PEDANTIC, debug_level,
                                               "       - write enable for " + tgt_reg_obj->get_string() + " from "
                                                   << HLS->Rliv->get_name(estate) + " to state " +
                                                          HLS->Rliv->get_name(*s_out_it));
                              }
                           }
                           else
                           {
                              THROW_ERROR(
                                  "not expected conversion " + STR(cur_phi_tree_var) + " " + STR(in_bitsize) + " " +
                                  STR(out_bitsize) + " " +
                                  TreeM->get_tree_node_const(data->CGetOpNodeInfo(*op)->GetNodeId())->ToString());
                           }
                        }
                        else
                        {
                           generic_objRef fu_src_obj;
                           if(state_info &&
                              state_info->moved_op_use_set.find(var_written) != state_info->moved_op_use_set.end() &&
                              state_info->moved_op_def_set.find(cur_phi_tree_var) == state_info->moved_op_def_set.end())
                           {
                              auto src_storage_value =
                                  HLS->storage_value_information->get_storage_value_index(estate, cur_phi_tree_var);
                              auto src_r_index = HLS->Rreg->get_register(src_storage_value);
                              fu_src_obj = HLS->Rreg->get(src_r_index);
                           }
                           else
                           {
                              vertex src_def_op = HLS->Rliv->get_op_where_defined(cur_phi_tree_var);
                              fu_src_obj = HLS->Rfu->get(src_def_op);
                           }
                           const CustomOrderedSet<vertex>& states_out =
                               HLS->Rliv->get_state_out(estate, *op, var_written);
                           const CustomOrderedSet<vertex>::const_iterator s_out_it_end = states_out.end();
                           for(auto s_out_it = states_out.begin(); s_out_it != s_out_it_end; ++s_out_it)
                           {
                              HLS->Rconn->add_data_transfer(fu_src_obj, tgt_reg_obj, 0, 0,
                                                            data_transfer(cur_phi_tree_var,
                                                                          static_cast<unsigned>(in_bitsize), estate,
                                                                          *s_out_it, *op));
                              PRINT_DBG_MEX(
                                  DEBUG_LEVEL_PEDANTIC, debug_level,
                                  "       - add data transfer from "
                                      << fu_src_obj->get_string() << " to " << tgt_reg_obj->get_string()
                                      << " port 0:0 from state "
                                      << HLS->Rliv->get_name(estate) + " to state " + HLS->Rliv->get_name(*s_out_it) +
                                             " for " +
                                             HLSMgr->CGetFunctionBehavior(funId)->CGetBehavioralHelper()->PrintVariable(
                                                 cur_phi_tree_var));
                              generic_objRef enable_obj = GetPointer<register_obj>(tgt_reg_obj)->get_wr_enable();
                              GetPointer<commandport_obj>(enable_obj)
                                  ->add_activation(commandport_obj::transition(
                                      estate, *s_out_it, commandport_obj::data_operation_pair(cur_phi_tree_var, *op)));
                              PRINT_DBG_MEX(DEBUG_LEVEL_PEDANTIC, debug_level,
                                            "       - write enable for " + tgt_reg_obj->get_string() + " from "
                                                << HLS->Rliv->get_name(estate) + " to state " +
                                                       HLS->Rliv->get_name(*s_out_it));
                           }
                        }
                     }
                  }
                  else
                  {
                     if(in_bitsize != out_bitsize)
                     {
                        add_conversion(0, *op, tree_helper::CGetType(TreeM->CGetTreeNode(var_written))->index,
                                       out_bitsize, 0, tgt_reg_obj, data, TreeM, tree_temp);
                     }
                     else
                     {
                        determine_connection(*op, HLS_manager::io_binding_type(tree_temp, 0), tgt_reg_obj, 0, 0, data,
                                             static_cast<unsigned>(in_bitsize));
                     }
                  }
               }
               cur_phi_tree_var = 0;
            }
         }
      }
      else
      {
         PRINT_DBG_MEX(DEBUG_LEVEL_PEDANTIC, debug_level, "  * Ending Operation: " + GET_NAME(data, *op));
         HLS->Rconn->bind_command_port(*op, conn_binding::IN, commandport_obj::OPERATION, data);

         PRINT_DBG_MEX(DEBUG_LEVEL_PEDANTIC, debug_level,
                       "     - FU: " + HLS->allocation_information->get_fu_name(HLS->Rfu->get_assign(*op)).first);
         const generic_objRef fu_obj = HLS->Rfu->get(*op);
         const auto var_written = HLSMgr->get_produced_value(HLS->functionId, *op);
         if((GET_TYPE(data, *op) & TYPE_MULTIIF) != 0)
         {
            PRINT_DBG_MEX(DEBUG_LEVEL_PEDANTIC, debug_level, "     - Write: (multi-way if value)");
            auto node_id = data->CGetOpNodeInfo(*op)->GetNodeId();
            std::vector<HLS_manager::io_binding_type> var_read = HLSMgr->get_required_values(HLS->functionId, *op);
            generic_objRef TargetPort =
                HLS->Rconn->bind_selector_port(conn_binding::OUT, commandport_obj::MULTIIF, *op, data);
            const CustomOrderedSet<vertex>& ending_states = HLS->Rliv->get_state_where_end(*op);
            for(const auto estate : ending_states)
            {
               HLS->Rconn->add_data_transfer(fu_obj, TargetPort, 0, 0,
                                             data_transfer(node_id, var_read.size(), estate, NULL_VERTEX, *op));
               PRINT_DBG_MEX(DEBUG_LEVEL_PEDANTIC, debug_level,
                             "       - add data transfer from "
                                 << fu_obj->get_string() << " to " << TargetPort->get_string() << " in state "
                                 << HLS->Rliv->get_name(estate) + " for " + STR(node_id));
               GetPointer<commandport_obj>(TargetPort)
                   ->add_activation(commandport_obj::transition(estate, NULL_VERTEX,
                                                                commandport_obj::data_operation_pair(node_id, *op)));
               PRINT_DBG_MEX(DEBUG_LEVEL_PEDANTIC, debug_level,
                             "       - add activation for " + TargetPort->get_string() + " in state "
                                 << HLS->Rliv->get_name(estate));
            }
         }
         else if(var_written == 0)
         {
            PRINT_DBG_MEX(DEBUG_LEVEL_PEDANTIC, debug_level, "     - Write: (no value produced)");
         }
         else if((GET_TYPE(data, *op) & TYPE_IF) != 0)
         {
            PRINT_DBG_MEX(DEBUG_LEVEL_PEDANTIC, debug_level, "     - Write: (boolean value)");
            generic_objRef TargetPort =
                HLS->Rconn->bind_selector_port(conn_binding::OUT, commandport_obj::CONDITION, *op, data);
            const CustomOrderedSet<vertex>& ending_states = HLS->Rliv->get_state_where_end(*op);
            for(const auto estate : ending_states)
            {
               HLS->Rconn->add_data_transfer(fu_obj, TargetPort, 0, 0,
                                             data_transfer(var_written,
                                                           tree_helper::Size(TreeM->CGetTreeReindex(var_written)),
                                                           estate, NULL_VERTEX, *op));
               PRINT_DBG_MEX(DEBUG_LEVEL_PEDANTIC, debug_level,
                             "       - add data transfer from " << fu_obj->get_string() << " to "
                                                                << TargetPort->get_string() << " in state "
                                                                << HLS->Rliv->get_name(estate) + "for condition");
               GetPointer<commandport_obj>(TargetPort)
                   ->add_activation(commandport_obj::transition(
                       estate, NULL_VERTEX, commandport_obj::data_operation_pair(var_written, *op)));
               PRINT_DBG_MEX(DEBUG_LEVEL_PEDANTIC, debug_level,
                             "       - add activation for " + TargetPort->get_string() + " in state "
                                 << HLS->Rliv->get_name(estate));
            }
         }
         else if((GET_TYPE(data, *op) & TYPE_SWITCH) != 0)
         {
            PRINT_DBG_MEX(DEBUG_LEVEL_PEDANTIC, debug_level, "     - Write: (switch value)");
            generic_objRef TargetPort =
                HLS->Rconn->bind_selector_port(conn_binding::OUT, commandport_obj::SWITCH, *op, data);
            const CustomOrderedSet<vertex>& ending_states = HLS->Rliv->get_state_where_end(*op);
            for(const auto estate : ending_states)
            {
               HLS->Rconn->add_data_transfer(fu_obj, TargetPort, 0, 0,
                                             data_transfer(var_written,
                                                           tree_helper::Size(TreeM->CGetTreeReindex(var_written)),
                                                           estate, NULL_VERTEX, *op));
               PRINT_DBG_MEX(
                   DEBUG_LEVEL_PEDANTIC, debug_level,
                   "       - add data transfer from "
                       << fu_obj->get_string() << " to " << TargetPort->get_string() << " in state "
                       << HLS->Rliv->get_name(estate) + " for " +
                              HLSMgr->CGetFunctionBehavior(funId)->CGetBehavioralHelper()->PrintVariable(var_written));
               GetPointer<commandport_obj>(TargetPort)
                   ->add_activation(commandport_obj::transition(
                       estate, NULL_VERTEX, commandport_obj::data_operation_pair(var_written, *op)));
               PRINT_DBG_MEX(DEBUG_LEVEL_PEDANTIC, debug_level,
                             "       - add activation for " + TargetPort->get_string() + " in state "
                                 << HLS->Rliv->get_name(estate));
            }
         }
         else
         {
            PRINT_DBG_MEX(DEBUG_LEVEL_PEDANTIC, debug_level,
                          "     - Write: " + behavioral_helper->PrintVariable(var_written));
            const CustomOrderedSet<vertex>& ending_states = HLS->Rliv->get_state_where_end(*op);
            for(const auto estate : ending_states)
            {
               if(HLS->Rliv->has_state_out(estate, *op, var_written))
               {
                  const CustomOrderedSet<vertex>& states_out = HLS->Rliv->get_state_out(estate, *op, var_written);
                  const CustomOrderedSet<vertex>::const_iterator s_out_it_end = states_out.end();
                  for(auto s_out_it = states_out.begin(); s_out_it != s_out_it_end; ++s_out_it)
                  {
                     auto storage_value =
                         HLS->storage_value_information->get_storage_value_index(*s_out_it, var_written);
                     auto r_index = HLS->Rreg->get_register(storage_value);
                     generic_objRef tgt_reg_obj = HLS->Rreg->get(r_index);
                     HLS->Rconn->add_data_transfer(fu_obj, tgt_reg_obj, 0, 0,
                                                   data_transfer(var_written,
                                                                 tree_helper::Size(TreeM->CGetTreeReindex(var_written)),
                                                                 estate, *s_out_it, *op));
                     PRINT_DBG_MEX(
                         DEBUG_LEVEL_PEDANTIC, debug_level,
                         "       - add data transfer from "
                             << fu_obj->get_string() << " to " << tgt_reg_obj->get_string() << " from state "
                             << HLS->Rliv->get_name(estate) + " to state " + HLS->Rliv->get_name(*s_out_it) + " for " +
                                    HLSMgr->CGetFunctionBehavior(funId)->CGetBehavioralHelper()->PrintVariable(
                                        var_written));
                     generic_objRef enable_obj = GetPointer<register_obj>(tgt_reg_obj)->get_wr_enable();
                     GetPointer<commandport_obj>(enable_obj)
                         ->add_activation(commandport_obj::transition(
                             estate, *s_out_it, commandport_obj::data_operation_pair(var_written, *op)));
                     PRINT_DBG_MEX(DEBUG_LEVEL_PEDANTIC, debug_level,
                                   "       - write enable for " + tgt_reg_obj->get_string() + " from "
                                       << HLS->Rliv->get_name(estate) + " to state " + HLS->Rliv->get_name(*s_out_it));
                  }
               }
               else
               {
                  /// if the variable does not belong to the live-out set, it means that it is used inside the state
                  /// (chaining) and this situation is managed above
                  PRINT_DBG_MEX(DEBUG_LEVEL_PEDANTIC, debug_level, "     - write in a data_transfer");
               }
            }
         }
      }
   }

   INDENT_DBG_MEX(DEBUG_LEVEL_PEDANTIC, debug_level, "<--Ended execution of interconnection binding");
}

unsigned int mux_connection_binding::mux_interconnection()
{
   PRINT_DBG_MEX(DEBUG_LEVEL_VERBOSE, debug_level, "Starting datapath interconnection based on mux architecture");

   unsigned int allocated_mux = 0;
   unsigned int iteration = 0;

   for(const auto& connection : HLS->Rconn->get_data_transfers())
   {
      const generic_objRef unit = std::get<0>(connection.first);
      auto operand = std::get<1>(connection.first);
      auto port_index = std::get<2>(connection.first);
      PRINT_DBG_MEX(DEBUG_LEVEL_PEDANTIC, debug_level,
                    "Unit: " + unit->get_string() + "(" + std::to_string(operand) + ":" + std::to_string(port_index) +
                        "): " + std::to_string(connection.second.size()) + " connections");
      allocated_mux += input_logic(connection.second, unit, operand, port_index, iteration);
      ++iteration;
   }

   return allocated_mux;
}

unsigned int mux_connection_binding::input_logic(const conn_binding::ConnectionSources& srcs, const generic_objRef tgt,
                                                 unsigned int op, unsigned int port_index, unsigned int iteration)
{
   static unsigned int used_mux = 0;
   unsigned int starting_value = used_mux;

   /// if it's a one-to-one connection, a directed link can be used
   if(srcs.size() == 1)
   {
      generic_objRef op1 = srcs.begin()->first;
      THROW_ASSERT(op1, "Target \"" + tgt->get_string() + "\" connected with an undefined source");
      connection_objRef conn_obj = connection_objRef(new direct_conn(srcs.begin()->second));
      HLS->Rconn->AddConnectionCB(op1, tgt, op, port_index, conn_obj);
      PRINT_DBG_MEX(DEBUG_LEVEL_VERY_PEDANTIC, debug_level,
                    "  - Direct connection between " + op1->get_string() + " and " + tgt->get_string() + "(" + STR(op) +
                        ":" + STR(port_index) + ")");
      return 0;
   }

   /// map between the source object and the resulting tree of multiplexers to the current target object
   std::map<generic_objRef, std::vector<std::pair<generic_objRef, unsigned int>>> src_mux_tree;

   /// map between a data_transfer and object associated at the moment
   std::map<data_transfer, generic_objRef> var2obj;
   /// map between a generic_obj and list of data_transfer associated with this object
   std::map<generic_objRef, std::list<data_transfer>> obj2var;
   /// map between a data_transfer and original source object
   std::map<data_transfer, generic_objRef> var2src;

#ifndef NDEBUG
   std::map<std::pair<vertex, vertex>, generic_objRef> check_sources;
#endif

   std::list<generic_objRef> to_allocate;
   PRINT_DBG_MEX(DEBUG_LEVEL_VERY_PEDANTIC, debug_level, "  - Connection from: ");
   for(const auto& src : srcs)
   {
      PRINT_DBG_MEX(DEBUG_LEVEL_VERY_PEDANTIC, debug_level, "     * Source: " + src.first->get_string() + " ");
      const CustomOrderedSet<data_transfer>& vars = src.second;
      THROW_ASSERT(vars.size(), "A connection should contain at least one data-transfer");
      for(const auto& var : vars)
      {
         if(std::get<0>(var) == INFINITE_UINT)
         {
            PRINT_DBG_MEX(DEBUG_LEVEL_VERY_PEDANTIC, debug_level,
                          "       - var: (bool) from. " + HLS->Rliv->get_name(std::get<2>(var)) + " to " +
                              HLS->Rliv->get_name(std::get<3>(var)));
         }
         else if(std::get<0>(var) != 0)
         {
            PRINT_DBG_MEX(
                DEBUG_LEVEL_VERY_PEDANTIC, debug_level,
                "       - var: " +
                    HLSMgr->CGetFunctionBehavior(funId)->CGetBehavioralHelper()->PrintVariable(std::get<0>(var)) +
                    " of size " + STR(std::get<1>(var)) + " from. " + HLS->Rliv->get_name(std::get<2>(var)) + " to " +
                    HLS->Rliv->get_name(std::get<3>(var)));
         }
         else
         {
            PRINT_DBG_MEX(DEBUG_LEVEL_VERY_PEDANTIC, debug_level,
                          "       - size: " + STR(std::get<1>(var)) + " from. " +
                              HLS->Rliv->get_name(std::get<2>(var)) + " to " + HLS->Rliv->get_name(std::get<3>(var)));
         }

         var2obj[var] = src.first;
         var2src[var] = src.first;
         obj2var[src.first].push_back(var);
#ifndef NDEBUG
         if(check_sources.find(std::make_pair(std::get<2>(var), std::get<3>(var))) != check_sources.end() &&
            check_sources.find(std::make_pair(std::get<2>(var), std::get<3>(var)))->second != src.first)
         {
            THROW_ERROR("two different sources for the same transition: from. " +
                        HLS->Rliv->get_name(std::get<2>(var)) + " to " + HLS->Rliv->get_name(std::get<3>(var)) +
                        " source 1 " + src.first->get_string() + " source 2 " +
                        check_sources.find(std::make_pair(std::get<2>(var), std::get<3>(var)))->second->get_string());
         }
         else if(check_sources.find(std::make_pair(std::get<2>(var), std::get<3>(var))) == check_sources.end())
         {
            check_sources[std::make_pair(std::get<2>(var), std::get<3>(var))] = src.first;
         }
#endif
      }
      if(src.first->get_type() != generic_obj::REGISTER)
      {
         to_allocate.push_back(src.first);
      }
      else
      {
         to_allocate.push_front(src.first);
      }
   }

   std::string tgt_string = tgt->get_string() + "_" + STR(op);
   if(to_allocate.size() > 1)
   {
      unsigned int level = 0;
      std::map<unsigned int, unsigned int> level_map;
      do
      {
         /// all the inputs are connected with 2:1 multiplexers. Two inputs are taken at each time.
         generic_objRef first = to_allocate.front();
         to_allocate.pop_front();
         generic_objRef second = to_allocate.front();
         to_allocate.pop_front();

         if(GetPointer<mux_obj>(first))
         {
            level = GetPointer<mux_obj>(first)->get_level() + 1;
         }

         std::string mux_name =
             "MUX_" + STR(iteration) + "_" + tgt_string + "_" + STR(level) + "_" + STR(level_map[level]++);
         generic_objRef mux = generic_objRef(new mux_obj(first, second, level, mux_name, tgt));
         ++used_mux;
         PRINT_DBG_MEX(DEBUG_LEVEL_VERY_PEDANTIC, debug_level, GetPointer<mux_obj>(mux)->get_string());

         generic_objRef sel_port = HLS->Rconn->bind_selector_port(conn_binding::IN, commandport_obj::SELECTOR, mux, 0);
         GetPointer<mux_obj>(mux)->set_selector(sel_port);

         to_allocate.push_back(mux);

         std::list<data_transfer>::iterator v;

         /// stuff for the first input
         for(v = obj2var[first].begin(); v != obj2var[first].end(); ++v)
         {
            if(GetPointer<mux_obj>(var2obj[*v]))
            {
               GetPointer<mux_obj>(var2obj[*v])->set_target(mux);
            }

            var2obj[*v] = mux;
            obj2var[mux].push_back(*v);

            if(std::find(src_mux_tree[var2src[*v]].begin(), src_mux_tree[var2src[*v]].end(),
                         std::make_pair(mux, T_COND)) == src_mux_tree[var2src[*v]].end())
            {
               src_mux_tree[var2src[*v]].push_back(std::make_pair(mux, T_COND));
            }

            GetPointer<mux_obj>(mux)->add_bitsize(std::get<1>(*v));

            GetPointer<commandport_obj>(sel_port)->add_activation(
                commandport_obj::transition(std::get<2>(*v), std::get<3>(*v),
                                            commandport_obj::data_operation_pair(std::get<0>(*v), std::get<4>(*v))));
            PRINT_DBG_MEX(DEBUG_LEVEL_VERY_PEDANTIC, debug_level,
                          "       - add mux activation for " + sel_port->get_string() + " from state "
                              << HLS->Rliv->get_name(std::get<2>(*v)) + " to state " +
                                     HLS->Rliv->get_name(std::get<3>(*v)));
         }
         /// stuff for the second input
         for(v = obj2var[second].begin(); v != obj2var[second].end(); ++v)
         {
            if(GetPointer<mux_obj>(var2obj[*v]))
            {
               GetPointer<mux_obj>(var2obj[*v])->set_target(mux);
            }

            var2obj[*v] = mux;
            obj2var[mux].push_back(*v);

            if(std::find(src_mux_tree[var2src[*v]].begin(), src_mux_tree[var2src[*v]].end(),
                         std::make_pair(mux, F_COND)) == src_mux_tree[var2src[*v]].end())
            {
               src_mux_tree[var2src[*v]].push_back(std::make_pair(mux, F_COND));
            }

            GetPointer<mux_obj>(mux)->add_bitsize(std::get<1>(*v));
            PRINT_DBG_MEX(DEBUG_LEVEL_VERY_PEDANTIC, debug_level,
                          "       - FALSE input for " + sel_port->get_string() + " from state "
                              << HLS->Rliv->get_name(std::get<2>(*v)) + " to state " +
                                     HLS->Rliv->get_name(std::get<3>(*v)));
         }
      } while(to_allocate.size() > 1);

      /// specialize connections between sources and target
      for(const auto& src : srcs)
      {
         connection_objRef conn_obj = connection_objRef(new mux_conn(src.second, src_mux_tree[src.first]));
         HLS->Rconn->AddConnectionCB(src.first, tgt, op, port_index, conn_obj);
      }
   }
   else
   {
      THROW_ERROR("no mux to_allocate" + STR(to_allocate.size()));
   }

   PRINT_DBG_MEX(DEBUG_LEVEL_VERY_PEDANTIC, debug_level, "");
   return used_mux - starting_value;
}

unsigned long long mux_connection_binding::object_bitsize(const tree_managerRef TreeM,
                                                          const HLS_manager::io_binding_type& obj) const
{
   const auto first = std::get<0>(obj);
   const auto second = std::get<1>(obj);
   if(first)
   {
      const auto type = tree_helper::CGetType(TreeM->CGetTreeReindex(first));
      const auto bus_addr_bitsize = HLSMgr->get_address_bitsize();

      if(tree_helper::IsArrayType(type) || tree_helper::IsStructType(type) ||
         tree_helper::IsUnionType(type) /*|| tree_helper::IsComplexType(type)*/)
      {
         return bus_addr_bitsize;
      }
      else
      {
         return tree_helper::Size(TreeM->CGetTreeReindex(first));
      }
   }
   else
   {
      if(second)
      {
         unsigned int count;
         for(count = 1; second >= (1u << count); ++count)
         {
            ;
         }
         return count + 1;
      }
      else
      {
         return 1;
      }
   }
}<|MERGE_RESOLUTION|>--- conflicted
+++ resolved
@@ -318,22 +318,6 @@
    return precision;
 }
 
-<<<<<<< HEAD
-bool mux_connection_binding::isZeroObj(unsigned int tree_index, const tree_managerRef TreeM)
-{
-   const auto tn = TreeM->CGetTreeNode(tree_index);
-   if(GetPointer<const integer_cst>(tn))
-   {
-      return tree_helper::GetConstValue(tn) == 0;
-   }
-   else
-   {
-      return false;
-   }
-}
-
-=======
->>>>>>> 18d1b87b
 bool mux_connection_binding::isConstantObj(unsigned int tree_index, const tree_managerRef TreeM)
 {
    if(tree_index == 0)
@@ -414,163 +398,6 @@
             }
             return;
          }
-<<<<<<< HEAD
-         case array_ref_K:
-         {
-            auto* ar = GetPointer<array_ref>(tn);
-            if(GET_NODE(ar->op0)->get_kind() == array_ref_K) /// dynamic multidimensional array case
-            {
-               unsigned int base_address_index = 0;
-               std::vector<unsigned int> recursive_indexes_values;
-               std::vector<unsigned long long> dims;
-               generic_objRef global_adder;
-               mux_connection_binding::dynamic_multidimensional_array_handler(
-                   ar, op, data, base_address_index, recursive_indexes_values, dims, global_adder, is_not_a_phi);
-               generic_objRef offset_calculator_port =
-                   generic_objRef(new multiplier_conn_obj("multiplier_conn_obj_" + STR(id++)));
-               HLS->Rconn->add_sparse_logic(offset_calculator_port);
-               auto local_precision = address_precision(precision, op, data, TreeM);
-               GetPointer<multiplier_conn_obj>(offset_calculator_port)->add_bitsize(local_precision);
-               // global adder into port 0
-               create_single_conn(data, op, global_adder, offset_calculator_port, 0, 0, 0, local_precision,
-                                  is_not_a_phi);
-
-               // step into port 1
-               auto step = tree_helper::Size(tree_helper::CGetType(tn)) / 8;
-               GetPointer<multiplier_conn_obj>(offset_calculator_port)->set_multiplication_to_constant(step);
-               determine_connection(op, HLS_manager::io_binding_type(0, step), offset_calculator_port, 1, 0, data,
-                                    local_precision, alignment);
-               generic_objRef dynamic_port = generic_objRef(new adder_conn_obj("adder_conn_obj_" + STR(id++)));
-               if(alignment)
-               {
-                  GetPointer<adder_conn_obj>(dynamic_port)->set_trimmed_bits(align_to_trimmed_bits(alignment));
-               }
-               HLS->Rconn->add_sparse_logic(dynamic_port);
-               GetPointer<adder_conn_obj>(dynamic_port)->add_bitsize(local_precision);
-               // offset calculator into port 0
-               create_single_conn(data, op, offset_calculator_port, dynamic_port, 0, 0, 0, local_precision,
-                                  is_not_a_phi);
-
-               // base address into port 1
-               determine_connection(op, HLS_manager::io_binding_type(base_address_index, 0), dynamic_port, 1, 0, data,
-                                    local_precision, alignment);
-               create_single_conn(data, op, dynamic_port, fu_obj, port_num, port_index, 0, local_precision,
-                                  is_not_a_phi);
-            }
-            else
-            {
-               // determines address offset
-               generic_objRef offset_calculator_port =
-                   generic_objRef(new multiplier_conn_obj("multiplier_conn_obj_" + STR(id++)));
-               HLS->Rconn->add_sparse_logic(offset_calculator_port);
-               auto tree_index = GET_INDEX_NODE(ar->op1);
-               auto ar_index = GET_INDEX_NODE(ar->op0);
-               auto local_precision = address_precision(precision, op, data, TreeM);
-               GetPointer<multiplier_conn_obj>(offset_calculator_port)->add_bitsize(local_precision);
-               connect_array_index(tree_index, offset_calculator_port, 0, 0, local_precision, data, op);
-
-               auto step = tree_helper::Size(tree_helper::CGetType(tn)) / 8;
-               GetPointer<multiplier_conn_obj>(offset_calculator_port)->set_multiplication_to_constant(step);
-               determine_connection(op, HLS_manager::io_binding_type(0, step), offset_calculator_port, 1, 0, data,
-                                    local_precision, alignment);
-
-               // determines address from base and offset
-               generic_objRef dynamic_port = generic_objRef(new adder_conn_obj("adder_conn_obj_" + STR(id++)));
-               GetPointer<adder_conn_obj>(dynamic_port)->add_bitsize(local_precision);
-               if(alignment)
-               {
-                  GetPointer<adder_conn_obj>(dynamic_port)->set_trimmed_bits(align_to_trimmed_bits(alignment));
-               }
-               HLS->Rconn->add_sparse_logic(dynamic_port);
-               create_single_conn(data, op, offset_calculator_port, dynamic_port, 0, 0, 0, local_precision,
-                                  is_not_a_phi);
-               determine_connection(op, HLS_manager::io_binding_type(ar_index, 0), dynamic_port, 1, 0, data,
-                                    local_precision, alignment);
-
-               create_single_conn(data, op, dynamic_port, fu_obj, port_num, port_index, 0, local_precision,
-                                  is_not_a_phi);
-            }
-            return;
-         }
-         case component_ref_K:
-         {
-            auto* cr = GetPointer<component_ref>(tn);
-
-            auto base_index = GET_INDEX_NODE(cr->op0);
-            auto* fd = GetPointer<field_decl>(GET_NODE(cr->op1));
-            THROW_ASSERT(fd, "expected an field_decl but got something of different");
-            THROW_ASSERT(!fd->is_bitfield(), "bitfield not yet supported: " + fd->ToString());
-            THROW_ASSERT(GET_NODE(fd->bpos)->get_kind() == integer_cst_K,
-                         "expected an integer_cst but got something of different");
-            THROW_ASSERT(tree_helper::GetConstValue(fd->bpos) >= 0, "");
-            const auto offset = static_cast<unsigned int>(tree_helper::GetConstValue(fd->bpos));
-            if(offset % 8 != 0)
-            {
-               THROW_ERROR("bitfields are not yet supported");
-            }
-#if USE_ALIGNMENT_INFO
-            alignment = offset & (alignment - 1);
-#endif
-            generic_objRef address_port = generic_objRef(new adder_conn_obj("adder_conn_obj_" + STR(id++)));
-            auto local_precision = address_precision(precision, op, data, TreeM);
-            GetPointer<adder_conn_obj>(address_port)->add_bitsize(local_precision);
-            if(alignment)
-            {
-               GetPointer<adder_conn_obj>(address_port)->set_trimmed_bits(align_to_trimmed_bits(alignment));
-            }
-            HLS->Rconn->add_sparse_logic(address_port);
-
-            determine_connection(op, HLS_manager::io_binding_type(base_index, 0), address_port, 0, 0, data,
-                                 local_precision, alignment);
-            determine_connection(op, HLS_manager::io_binding_type(0, offset / 8), address_port, 1, 0, data,
-                                 local_precision, alignment);
-            create_single_conn(data, op, address_port, fu_obj, port_num, port_index, 0, local_precision, is_not_a_phi);
-            return;
-         }
-         case misaligned_indirect_ref_K:
-         {
-            auto* mir = GetPointer<misaligned_indirect_ref>(tn);
-            if(GetPointer<ssa_name>(GET_NODE(mir->op)))
-            {
-               tree_var = GET_INDEX_NODE(mir->op);
-            }
-            else
-            {
-               THROW_ERROR("determine_connection-misaligned_indirect_ref_K pattern not supported: " +
-                           std::string(tn->get_kind_text()) + " @" + STR(tree_var));
-            }
-            break;
-         }
-         case indirect_ref_K:
-         {
-            auto* ir = GetPointer<indirect_ref>(tn);
-            if(GetPointer<ssa_name>(GET_NODE(ir->op)))
-            {
-               tree_var = GET_INDEX_NODE(ir->op);
-            }
-            else if(GetPointer<integer_cst>(GET_NODE(ir->op)))
-            {
-               THROW_ASSERT(tree_helper::GetConstValue(ir->op) >= 0, "");
-               constant_value = static_cast<unsigned long long>(tree_helper::GetConstValue(ir->op));
-               tree_var = 0;
-               precision = address_precision(bus_addr_bitsize, op, data, TreeM);
-            }
-            else if(GetPointer<addr_expr>(GET_NODE(ir->op)))
-            {
-               auto local_precision = address_precision(precision, op, data, TreeM);
-               determine_connection(op, HLS_manager::io_binding_type(GET_INDEX_NODE(ir->op), 0), fu_obj, port_num,
-                                    port_index, data, local_precision, alignment);
-               return;
-            }
-            else
-            {
-               THROW_ERROR("determine_connection-indirect_ref_K pattern not supported: " +
-                           std::string(tn->get_kind_text()) + " @" + STR(tree_var));
-            }
-            break;
-         }
-=======
->>>>>>> 18d1b87b
          case mem_ref_K:
          {
             auto* mr = GetPointer<mem_ref>(tn);
@@ -616,433 +443,8 @@
          case ssa_name_K:
          case var_decl_K:
          {
-<<<<<<< HEAD
-            auto* tmr = GetPointer<target_mem_ref>(tn);
-            auto symbol_index = tmr->symbol ? GET_INDEX_NODE(tmr->symbol) : 0;
-            auto base_index = tmr->base ? GET_INDEX_NODE(tmr->base) : 0;
-            auto idx_index = tmr->idx ? GET_INDEX_NODE(tmr->idx) : 0;
-            auto step_index = tmr->step ? GET_INDEX_NODE(tmr->step) : 0;
-            auto offset_index = tmr->offset ? GET_INDEX_NODE(tmr->offset) : 0;
-            /// symbol_index + base_index + idx_index * step_index + offset_index
-
-            generic_objRef current_operand, previous_operand;
-            generic_objRef idx_step_port;
-            auto previous_index = symbol_index;
-            auto current_index = base_index;
-            auto local_precision = address_precision(precision, op, data, TreeM);
-#if USE_ALIGNMENT_INFO
-            if(offset_index)
-            {
-               THROW_ASSERT(tree_helper::GetConstValue(tmr->offset) >= 0, "");
-               const auto cost_val = static_cast<unsigned int>(tree_helper::GetConstValue(tmr->offset));
-               const auto offset = 8u * (cost_val & -cost_val);
-               if(offset < alignment)
-               {
-                  alignment = offset & (alignment - 1);
-               }
-            }
-            if(step_index)
-            {
-               THROW_ASSERT(tree_helper::GetConstValue(tmr->step) >= 0, "");
-               const auto step_val = static_cast<unsigned int>(tree_helper::GetConstValue(tmr->step));
-               alignment = std::min(8u * (step_val & -step_val), alignment);
-            }
-            else if(idx_index)
-            {
-               alignment = 8;
-            }
-#endif
-            if(current_index)
-            {
-               if(previous_index)
-               {
-                  current_operand = generic_objRef(new adder_conn_obj("adder_conn_obj_" + STR(id++)));
-                  GetPointer<adder_conn_obj>(current_operand)->add_bitsize(local_precision);
-                  if(alignment)
-                  {
-                     GetPointer<adder_conn_obj>(current_operand)->set_trimmed_bits(align_to_trimmed_bits(alignment));
-                  }
-                  HLS->Rconn->add_sparse_logic(current_operand);
-                  determine_connection(op, HLS_manager::io_binding_type(current_index, 0), current_operand, 0, 0, data,
-                                       local_precision, alignment);
-                  determine_connection(op, HLS_manager::io_binding_type(previous_index, 0), current_operand, 1, 0, data,
-                                       local_precision, alignment);
-               }
-               previous_operand = current_operand;
-               previous_index = current_index;
-            }
-
-            if(idx_index)
-            {
-               if(step_index)
-               {
-                  idx_step_port = generic_objRef(new multiplier_conn_obj("multiplier_conn_obj_" + STR(id++)));
-                  GetPointer<multiplier_conn_obj>(idx_step_port)->add_bitsize(local_precision);
-                  HLS->Rconn->add_sparse_logic(idx_step_port);
-                  determine_connection(op, HLS_manager::io_binding_type(idx_index, 0), idx_step_port, 0, 0, data,
-                                       local_precision, alignment);
-                  determine_connection(op, HLS_manager::io_binding_type(step_index, 0), idx_step_port, 1, 0, data,
-                                       local_precision, alignment);
-               }
-
-               if(previous_operand)
-               {
-                  current_operand = generic_objRef(new adder_conn_obj("adder_conn_obj_" + STR(id++)));
-                  GetPointer<adder_conn_obj>(current_operand)->add_bitsize(local_precision);
-                  if(alignment)
-                  {
-                     GetPointer<adder_conn_obj>(current_operand)->set_trimmed_bits(align_to_trimmed_bits(alignment));
-                  }
-                  HLS->Rconn->add_sparse_logic(current_operand);
-                  if(step_index)
-                  {
-                     create_single_conn(data, op, idx_step_port, current_operand, 0, 0, 0, local_precision,
-                                        is_not_a_phi);
-                  }
-                  else
-                  {
-                     determine_connection(op, HLS_manager::io_binding_type(idx_index, 0), current_operand, 0, 0, data,
-                                          local_precision, alignment);
-                  }
-                  create_single_conn(data, op, previous_operand, current_operand, 1, 0, 0, local_precision,
-                                     is_not_a_phi);
-                  previous_operand = current_operand;
-               }
-               else if(previous_index)
-               {
-                  current_operand = generic_objRef(new adder_conn_obj("adder_conn_obj_" + STR(id++)));
-                  GetPointer<adder_conn_obj>(current_operand)->add_bitsize(local_precision);
-                  if(alignment)
-                  {
-                     GetPointer<adder_conn_obj>(current_operand)->set_trimmed_bits(align_to_trimmed_bits(alignment));
-                  }
-                  HLS->Rconn->add_sparse_logic(current_operand);
-                  if(step_index)
-                  {
-                     create_single_conn(data, op, idx_step_port, current_operand, 0, 0, 0, local_precision,
-                                        is_not_a_phi);
-                  }
-                  else
-                  {
-                     determine_connection(op, HLS_manager::io_binding_type(idx_index, 0), current_operand, 0, 0, data,
-                                          local_precision, alignment);
-                  }
-                  determine_connection(op, HLS_manager::io_binding_type(previous_index, 0), current_operand, 1, 0, data,
-                                       local_precision, alignment);
-                  previous_operand = current_operand;
-               }
-               else if(step_index)
-               {
-                  previous_operand = idx_step_port;
-               }
-               previous_index = idx_index;
-            }
-
-            current_index = offset_index;
-            if(current_index)
-            {
-               if(previous_operand)
-               {
-                  current_operand = generic_objRef(new adder_conn_obj("adder_conn_obj_" + STR(id++)));
-                  GetPointer<adder_conn_obj>(current_operand)->add_bitsize(local_precision);
-                  if(alignment)
-                  {
-                     GetPointer<adder_conn_obj>(current_operand)->set_trimmed_bits(align_to_trimmed_bits(alignment));
-                  }
-                  HLS->Rconn->add_sparse_logic(current_operand);
-                  determine_connection(op, HLS_manager::io_binding_type(current_index, 0), current_operand, 0, 0, data,
-                                       local_precision, alignment);
-                  create_single_conn(data, op, previous_operand, current_operand, 1, 0, 0, local_precision,
-                                     is_not_a_phi);
-                  previous_operand = current_operand;
-               }
-               else if(previous_index)
-               {
-                  current_operand = generic_objRef(new adder_conn_obj("adder_conn_obj_" + STR(id++)));
-                  GetPointer<adder_conn_obj>(current_operand)->add_bitsize(local_precision);
-                  if(alignment)
-                  {
-                     GetPointer<adder_conn_obj>(current_operand)->set_trimmed_bits(align_to_trimmed_bits(alignment));
-                  }
-                  HLS->Rconn->add_sparse_logic(current_operand);
-                  determine_connection(op, HLS_manager::io_binding_type(current_index, 0), current_operand, 0, 0, data,
-                                       local_precision, alignment);
-                  determine_connection(op, HLS_manager::io_binding_type(previous_index, 0), current_operand, 1, 0, data,
-                                       local_precision, alignment);
-                  previous_operand = current_operand;
-               }
-               else
-               {
-                  previous_index = current_index;
-               }
-            }
-
-            if(previous_operand)
-            {
-               create_single_conn(data, op, previous_operand, fu_obj, port_num, port_index, 0, local_precision,
-                                  is_not_a_phi);
-            }
-            else
-            {
-               determine_connection(op, HLS_manager::io_binding_type(previous_index, 0), fu_obj, port_num, port_index,
-                                    data, local_precision, alignment);
-            }
-            return;
-         }
-         case target_mem_ref461_K:
-         {
-            auto* tmr = GetPointer<target_mem_ref461>(tn);
-            auto idx2_index = tmr->idx2 ? GET_INDEX_NODE(tmr->idx2) : 0;
-            auto base_index = tmr->base ? GET_INDEX_NODE(tmr->base) : 0;
-            auto idx_index = tmr->idx ? GET_INDEX_NODE(tmr->idx) : 0;
-            auto step_index = tmr->step ? GET_INDEX_NODE(tmr->step) : 0;
-            auto offset_index = tmr->offset ? GET_INDEX_NODE(tmr->offset) : 0;
-            /// idx2_index + base_index + idx_index * step_index + offset_index
-
-            generic_objRef current_operand, previous_operand;
-            generic_objRef idx_step_port;
-            auto previous_index = idx2_index;
-            auto current_index = base_index;
-            auto local_precision = address_precision(precision, op, data, TreeM);
-#if USE_ALIGNMENT_INFO
-            if(base_index)
-            {
-               const auto base_type_n = tree_helper::CGetType(tmr->base);
-               auto* pt = GetPointer<const pointer_type>(GET_CONST_NODE(base_type_n));
-               if(pt)
-               {
-                  auto* ptd_type = GetPointer<const type_node>(GET_CONST_NODE(pt->ptd));
-                  alignment = std::min(ptd_type->algn, alignment);
-               }
-               else if(GET_CONST_NODE(base_type_n)->get_kind() == reference_type_K)
-               {
-                  auto* rt = GetPointer<const reference_type>(GET_CONST_NODE(base_type_n));
-                  auto* rtd_type = GetPointer<const type_node>(GET_CONST_NODE(rt->refd));
-                  alignment = std::min(rtd_type->algn, alignment);
-               }
-            }
-            if(offset_index)
-            {
-               THROW_ASSERT(tree_helper::GetConstValue(tmr->offset) >= 0, "");
-               const auto cost_val = static_cast<unsigned int>(tree_helper::GetConstValue(tmr->offset));
-               const auto offset = 8u * (cost_val & -cost_val);
-               if(offset < alignment)
-               {
-                  alignment = offset & (alignment - 1);
-               }
-            }
-            if(step_index)
-            {
-               THROW_ASSERT(tree_helper::GetConstValue(tmr->step) >= 0, "");
-               const auto step_val = static_cast<unsigned int>(tree_helper::GetConstValue(tmr->step));
-               alignment = std::min(8u * (step_val & -step_val), alignment);
-            }
-            else if(idx_index)
-            {
-               alignment = 8;
-            }
-            if(idx2_index)
-            {
-               alignment = 8;
-            }
-#endif
-            if(current_index)
-            {
-               if(previous_index)
-               {
-                  current_operand = generic_objRef(new adder_conn_obj("adder_conn_obj_" + STR(id++)));
-                  GetPointer<adder_conn_obj>(current_operand)->add_bitsize(local_precision);
-                  if(alignment)
-                  {
-                     GetPointer<adder_conn_obj>(current_operand)->set_trimmed_bits(align_to_trimmed_bits(alignment));
-                  }
-                  HLS->Rconn->add_sparse_logic(current_operand);
-                  determine_connection(op, HLS_manager::io_binding_type(current_index, 0), current_operand, 0, 0, data,
-                                       local_precision, alignment);
-                  determine_connection(op, HLS_manager::io_binding_type(previous_index, 0), current_operand, 1, 0, data,
-                                       local_precision, alignment);
-               }
-               previous_operand = current_operand;
-               previous_index = current_index;
-            }
-
-            if(idx_index)
-            {
-               if(step_index)
-               {
-                  idx_step_port = generic_objRef(new multiplier_conn_obj("multiplier_conn_obj_" + STR(id++)));
-                  GetPointer<multiplier_conn_obj>(idx_step_port)->add_bitsize(local_precision);
-                  HLS->Rconn->add_sparse_logic(idx_step_port);
-                  determine_connection(op, HLS_manager::io_binding_type(idx_index, 0), idx_step_port, 0, 0, data,
-                                       local_precision, alignment);
-                  determine_connection(op, HLS_manager::io_binding_type(step_index, 0), idx_step_port, 1, 0, data,
-                                       local_precision, alignment);
-               }
-
-               if(previous_operand)
-               {
-                  current_operand = generic_objRef(new adder_conn_obj("adder_conn_obj_" + STR(id++)));
-                  GetPointer<adder_conn_obj>(current_operand)->add_bitsize(local_precision);
-                  if(alignment)
-                  {
-                     GetPointer<adder_conn_obj>(current_operand)->set_trimmed_bits(align_to_trimmed_bits(alignment));
-                  }
-                  HLS->Rconn->add_sparse_logic(current_operand);
-                  if(step_index)
-                  {
-                     create_single_conn(data, op, idx_step_port, current_operand, 0, 0, 0, local_precision,
-                                        is_not_a_phi);
-                  }
-                  else
-                  {
-                     determine_connection(op, HLS_manager::io_binding_type(idx_index, 0), current_operand, 0, 0, data,
-                                          local_precision, alignment);
-                  }
-                  create_single_conn(data, op, previous_operand, current_operand, 1, 0, 0, local_precision,
-                                     is_not_a_phi);
-                  previous_operand = current_operand;
-               }
-               else if(previous_index)
-               {
-                  current_operand = generic_objRef(new adder_conn_obj("adder_conn_obj_" + STR(id++)));
-                  GetPointer<adder_conn_obj>(current_operand)->add_bitsize(local_precision);
-                  if(alignment)
-                  {
-                     GetPointer<adder_conn_obj>(current_operand)->set_trimmed_bits(align_to_trimmed_bits(alignment));
-                  }
-                  HLS->Rconn->add_sparse_logic(current_operand);
-                  if(step_index)
-                  {
-                     create_single_conn(data, op, idx_step_port, current_operand, 0, 0, 0, local_precision,
-                                        is_not_a_phi);
-                  }
-                  else
-                  {
-                     determine_connection(op, HLS_manager::io_binding_type(idx_index, 0), current_operand, 0, 0, data,
-                                          local_precision, alignment);
-                  }
-                  determine_connection(op, HLS_manager::io_binding_type(previous_index, 0), current_operand, 1, 0, data,
-                                       local_precision, alignment);
-                  previous_operand = current_operand;
-               }
-               else if(step_index)
-               {
-                  previous_operand = idx_step_port;
-               }
-               previous_index = idx_index;
-            }
-
-            current_index = offset_index;
-            if(current_index)
-            {
-               if(previous_operand)
-               {
-                  current_operand = generic_objRef(new adder_conn_obj("adder_conn_obj_" + STR(id++)));
-                  GetPointer<adder_conn_obj>(current_operand)->add_bitsize(local_precision);
-                  if(alignment)
-                  {
-                     GetPointer<adder_conn_obj>(current_operand)->set_trimmed_bits(align_to_trimmed_bits(alignment));
-                  }
-                  HLS->Rconn->add_sparse_logic(current_operand);
-                  determine_connection(op, HLS_manager::io_binding_type(current_index, 0), current_operand, 0, 0, data,
-                                       local_precision, alignment);
-                  create_single_conn(data, op, previous_operand, current_operand, 1, 0, 0, local_precision,
-                                     is_not_a_phi);
-                  previous_operand = current_operand;
-               }
-               else if(previous_index)
-               {
-                  current_operand = generic_objRef(new adder_conn_obj("adder_conn_obj_" + STR(id++)));
-                  GetPointer<adder_conn_obj>(current_operand)->add_bitsize(local_precision);
-                  if(alignment)
-                  {
-                     GetPointer<adder_conn_obj>(current_operand)->set_trimmed_bits(align_to_trimmed_bits(alignment));
-                  }
-                  HLS->Rconn->add_sparse_logic(current_operand);
-                  determine_connection(op, HLS_manager::io_binding_type(current_index, 0), current_operand, 0, 0, data,
-                                       local_precision, alignment);
-                  determine_connection(op, HLS_manager::io_binding_type(previous_index, 0), current_operand, 1, 0, data,
-                                       local_precision, alignment);
-                  previous_operand = current_operand;
-               }
-               else
-               {
-                  previous_index = current_index;
-               }
-            }
-
-            if(previous_operand)
-            {
-               create_single_conn(data, op, previous_operand, fu_obj, port_num, port_index, 0, local_precision,
-                                  is_not_a_phi);
-            }
-            else
-            {
-               determine_connection(op, HLS_manager::io_binding_type(previous_index, 0), fu_obj, port_num, port_index,
-                                    data, local_precision, alignment);
-            }
-            return;
-         }
-
-         case realpart_expr_K: /// the first element of a complex object is the realpart so we just need the
-                               /// base_address
-         {
-            auto* rpe = GetPointer<realpart_expr>(tn);
-            tree_var = GET_INDEX_NODE(rpe->op);
             if(HLSMgr->Rmem->has_base_address(tree_var))
             {
-               m_sym = HLSMgr->Rmem->get_symbol(tree_var, HLS->functionId);
-               constant_value = HLSMgr->Rmem->get_base_address(tree_var, HLS->functionId);
-               tree_var = 0;
-               precision = address_precision(bus_addr_bitsize, op, data, TreeM);
-            }
-            else
-            {
-               determine_connection(op, HLS_manager::io_binding_type(GET_INDEX_NODE(rpe->op), 0), fu_obj, port_num,
-                                    port_index, data, precision, alignment);
-               return;
-            }
-            break;
-         }
-         case imagpart_expr_K:
-         {
-            auto* ipe = GetPointer<imagpart_expr>(tn);
-            auto base_index = GET_INDEX_NODE(ipe->op);
-            auto offset = tree_helper::Size(tree_helper::CGetType(ipe->op)) / 16;
-#if USE_ALIGNMENT_INFO
-            alignment = static_cast<unsigned int>(8 * offset) & (alignment - 1);
-#endif
-            generic_objRef address_port = generic_objRef(new adder_conn_obj("adder_conn_obj_" + STR(id++)));
-            auto local_precision = address_precision(precision, op, data, TreeM);
-            GetPointer<adder_conn_obj>(address_port)->add_bitsize(local_precision);
-            if(alignment)
-            {
-               GetPointer<adder_conn_obj>(address_port)->set_trimmed_bits(align_to_trimmed_bits(alignment));
-            }
-            HLS->Rconn->add_sparse_logic(address_port);
-
-            determine_connection(op, HLS_manager::io_binding_type(base_index, 0), address_port, 0, 0, data,
-                                 local_precision, alignment);
-            determine_connection(op, HLS_manager::io_binding_type(0, offset), address_port, 1, 0, data, local_precision,
-                                 alignment);
-            create_single_conn(data, op, address_port, fu_obj, port_num, port_index, 0, local_precision, is_not_a_phi);
-            return;
-         }
-         case string_cst_K:
-         case integer_cst_K:
-         case real_cst_K:
-         case vector_cst_K:
-         case void_cst_K:
-         case complex_cst_K:
-         case ssa_name_K:
-         case var_decl_K:
-         {
-            if(HLSMgr->Rmem->has_base_address(tree_var))
-            {
-=======
-            if(HLSMgr->Rmem->has_base_address(tree_var))
-            {
->>>>>>> 18d1b87b
                m_sym = HLSMgr->Rmem->get_symbol(tree_var, HLS->functionId);
                constant_value = HLSMgr->Rmem->get_base_address(tree_var, HLS->functionId);
                tree_var = 0;
@@ -1065,44 +467,6 @@
          case parm_decl_K:
          case view_convert_expr_K:
          case bit_field_ref_K:
-<<<<<<< HEAD
-         {
-            auto* bf = GetPointer<bit_field_ref>(tn);
-            const auto bpos = tree_helper::GetConstValue(bf->op2);
-            THROW_ASSERT(bpos >= 0, "");
-            if(bpos % 8)
-            {
-               THROW_ERROR_CODE(BITFIELD_EC, "Bitfield LOAD/STORE not yet supported @" + std::to_string(tree_var));
-            }
-            /// check bitsize
-            THROW_ASSERT(tree_helper::GetConstValue(bf->op1) >= 0, "");
-            auto bsize = static_cast<unsigned long long>(tree_helper::GetConstValue(bf->op1));
-            if(bsize == 1 || resize_to_1_8_16_32_64_128_256_512(bsize) != bsize)
-            {
-               THROW_ERROR_CODE(BITFIELD_EC, "Bitfield LOAD/STORE not yet supported @" + std::to_string(tree_var));
-            }
-            auto offset = static_cast<unsigned int>(bpos / 8);
-#if USE_ALIGNMENT_INFO
-            alignment = offset & (alignment - 1);
-#endif
-            generic_objRef current_operand = generic_objRef(new adder_conn_obj("adder_conn_obj_" + STR(id++)));
-            auto local_precision = address_precision(precision, op, data, TreeM);
-            GetPointer<adder_conn_obj>(current_operand)->add_bitsize(local_precision);
-            if(alignment)
-            {
-               GetPointer<adder_conn_obj>(current_operand)->set_trimmed_bits(align_to_trimmed_bits(alignment));
-            }
-            HLS->Rconn->add_sparse_logic(current_operand);
-            determine_connection(op, HLS_manager::io_binding_type(GET_INDEX_NODE(bf->op0), 0), current_operand, 0, 0,
-                                 data, local_precision, alignment);
-            determine_connection(op, HLS_manager::io_binding_type(0, offset), current_operand, 1, 0, data,
-                                 local_precision, alignment);
-            create_single_conn(data, op, current_operand, fu_obj, port_num, port_index, 0, local_precision,
-                               is_not_a_phi);
-            return;
-         }
-=======
->>>>>>> 18d1b87b
          case constructor_K:
          case misaligned_indirect_ref_K:
          case abs_expr_K:
@@ -2199,50 +1563,12 @@
                   unsigned int var_bitsize;
                   if(Prec != algn && Prec % algn)
                   {
-<<<<<<< HEAD
-                     determine_connection(*op, HLS_manager::io_binding_type(var_node_idx, 0), fu_obj, 1, port_index,
-                                          data, bus_addr_bitsize, alignment);
-                     if(Prec != algn && Prec % algn)
-                     { /// bitfield management
-                        determine_connection(
-                            *op, HLS_manager::io_binding_type(0, Prec), fu_obj, 2, port_index, data,
-                            static_cast<unsigned>(object_bitsize(TreeM, HLS_manager::io_binding_type(0, Prec))));
-                     }
-                     else
-                     {
-                        THROW_ASSERT(
-                            tree_helper::GetConstValue(GetPointerS<const type_node>(GET_CONST_NODE(tn))->size) >= 0,
-                            "");
-                        const auto IR_var_bitsize = static_cast<unsigned int>(
-                            tree_helper::GetConstValue(GetPointerS<const type_node>(GET_CONST_NODE(tn))->size));
-                        unsigned int var_bitsize;
-                        if(Prec != algn && Prec % algn)
-                        {
-                           HLS_manager::check_bitwidth(Prec);
-                           var_bitsize = static_cast<unsigned int>(Prec);
-                        }
-                        else
-                        {
-                           HLS_manager::check_bitwidth(IR_var_bitsize);
-                           var_bitsize = IR_var_bitsize;
-                        }
-                        determine_connection(
-                            *op,
-                            HLS_manager::io_binding_type(
-                                GET_INDEX_NODE(GetPointerS<const type_node>(GET_CONST_NODE(tn))->size), 0),
-                            fu_obj, 2, port_index, data,
-                            static_cast<unsigned>(object_bitsize(TreeM, HLS_manager::io_binding_type(0, var_bitsize))));
-                     }
-
-                     break;
-=======
                      HLS_manager::check_bitwidth(Prec);
                      var_bitsize = static_cast<unsigned int>(Prec);
                   }
                   else
                   {
                      var_bitsize = static_cast<unsigned int>(IR_var_bitsize);
->>>>>>> 18d1b87b
                   }
                   determine_connection(
                       *op,
