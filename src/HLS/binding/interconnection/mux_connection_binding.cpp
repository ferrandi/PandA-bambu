/*
 *
 *                   _/_/_/    _/_/   _/    _/ _/_/_/    _/_/
 *                  _/   _/ _/    _/ _/_/  _/ _/   _/ _/    _/
 *                 _/_/_/  _/_/_/_/ _/  _/_/ _/   _/ _/_/_/_/
 *                _/      _/    _/ _/    _/ _/   _/ _/    _/
 *               _/      _/    _/ _/    _/ _/_/_/  _/    _/
 *
 *             ***********************************************
 *                              PandA Project
 *                     URL: http://panda.dei.polimi.it
 *                       Politecnico di Milano - DEIB
 *                        System Architectures Group
 *             ***********************************************
 *              Copyright (C) 2004-2023 Politecnico di Milano
 *
 *   This file is part of the PandA framework.
 *
 *   The PandA framework is free software; you can redistribute it and/or modify
 *   it under the terms of the GNU General Public License as published by
 *   the Free Software Foundation; either version 3 of the License, or
 *   (at your option) any later version.
 *
 *   This program is distributed in the hope that it will be useful,
 *   but WITHOUT ANY WARRANTY; without even the implied warranty of
 *   MERCHANTABILITY or FITNESS FOR A PARTICULAR PURPOSE.  See the
 *   GNU General Public License for more details.
 *
 *   You should have received a copy of the GNU General Public License
 *   along with this program.  If not, see <http://www.gnu.org/licenses/>.
 *
 */
/**
 * @file mux_connection_binding.cpp
 * @brief Implementation of mux_connection_binding class
 *
 * Implementation of mux_connection_binding class. In this class all data-structures have been filled and
 * then datapath circuit is created.
 *
 * @author Christian Pilato <pilato@elet.polimi.it>
 * @author Fabrizio Ferrandi <fabrizio.ferrandi@polimi.it>
 * $Revision$
 * $Date$
 * Last modified by $Author$
 *
 */
#include "mux_connection_binding.hpp"

#include "Parameter.hpp"
#include "adder_conn_obj.hpp"
#include "allocation.hpp"
#include "allocation_information.hpp"
#include "behavioral_helper.hpp"
#include "commandport_obj.hpp"
#include "conn_binding.hpp"
#include "connection_obj.hpp"
#include "conv_conn_obj.hpp"
#include "cpu_time.hpp"
#include "dbgPrintHelper.hpp"
#include "direct_conn.hpp"
#include "fu_binding.hpp"
#include "function_behavior.hpp"
#include "funit_obj.hpp"
#include "graph.hpp"
#include "hls.hpp"
#include "hls_manager.hpp"
#include "liveness.hpp"
#include "memory.hpp"
#include "memory_symbol.hpp"
#include "multi_unbounded_obj.hpp"
#include "mux_conn.hpp"
#include "mux_obj.hpp"
#include "op_graph.hpp"
#include "parallel_memory_conn_binding.hpp"
#include "reg_binding.hpp"
#include "register_obj.hpp"
#include "state_transition_graph.hpp"
#include "state_transition_graph_manager.hpp"
#include "storage_value_information.hpp"
#include "string_manipulation.hpp"
#include "technology_node.hpp"
#include "tree_helper.hpp"
#include "tree_manager.hpp"
#include "tree_reindex.hpp"
#include "utility.hpp"

#include <iosfwd>

#define USE_ALIGNMENT_INFO 1
static unsigned int align_to_trimmed_bits(unsigned int algn)
{
   if(algn == 8)
   {
      return 0;
   }
   else if(algn == 16)
   {
      return 1;
   }
   else if(algn == 32)
   {
      return 2;
   }
   else if(algn == 64)
   {
      return 3;
   }
   else if(algn == 128)
   {
      return 4;
   }
   else if(algn == 256)
   {
      return 5;
   }
   else
   {
      return 0;
   }
}

mux_connection_binding::mux_connection_binding(const ParameterConstRef _parameters, const HLS_managerRef _HLSMgr,
                                               unsigned int _funId,
                                               const DesignFlowManagerConstRef _design_flow_manager)
    : conn_binding_creator(_parameters, _HLSMgr, _funId, _design_flow_manager,
                           HLSFlowStep_Type::MUX_INTERCONNECTION_BINDING),
      id(0),
      cur_phi_tree_var(0),
      is_PC(false)
{
   debug_level = _parameters->get_class_debug_level(GET_CLASS(*this));
}

mux_connection_binding::~mux_connection_binding() = default;

void mux_connection_binding::Initialize()
{
   HLSFunctionStep::Initialize();
   HLS->Rconn = conn_bindingRef();
   regs_in.clear();
   chained_in.clear();
   module_in.clear();
   swap_computed_table.clear();
   noswap_computed_table.clear();
   id = 0;
   cur_phi_tree_var = 0;
}

/// This function is the public one to execute connection binding. First it computes virtual connection to be
/// implemented and then it allocates them based on chosen architecture
DesignFlowStep_Status mux_connection_binding::InternalExec()
{
   connCache.clear();
   long step_time = 0;
   if(output_level >= OUTPUT_LEVEL_MINIMUM and output_level <= OUTPUT_LEVEL_PEDANTIC)
   {
      START_TIME(step_time);
   }
   create_connections();

   auto mux = mux_interconnection();
   if(mux)
   {
      if(output_level >= OUTPUT_LEVEL_MINIMUM and output_level <= OUTPUT_LEVEL_PEDANTIC)
      {
         STOP_TIME(step_time);
      }
      if(output_level <= OUTPUT_LEVEL_PEDANTIC)
      {
         INDENT_OUT_MEX(OUTPUT_LEVEL_MINIMUM, output_level, "");
      }
      INDENT_OUT_MEX(OUTPUT_LEVEL_MINIMUM, output_level,
                     "-->Connection Binding Information for function " +
                         HLSMgr->CGetFunctionBehavior(funId)->CGetBehavioralHelper()->get_function_name() + ":");
      INDENT_OUT_MEX(OUTPUT_LEVEL_MINIMUM, output_level,
                     "---Number of allocated multiplexers (2-to-1 equivalent): " + std::to_string(mux));
      INDENT_OUT_MEX(OUTPUT_LEVEL_PEDANTIC, output_level,
                     "---Total number of bit-level multiplexers: " + STR(HLS->Rconn->determine_bit_level_mux()));
      if(output_level >= OUTPUT_LEVEL_VERY_PEDANTIC)
      {
         HLS->Rconn->print();
      }
      if(output_level >= OUTPUT_LEVEL_MINIMUM and output_level <= OUTPUT_LEVEL_PEDANTIC)
      {
         INDENT_OUT_MEX(OUTPUT_LEVEL_MINIMUM, output_level,
                        "Time to perform interconnection binding: " + print_cpu_time(step_time) + " seconds");
      }
      INDENT_OUT_MEX(OUTPUT_LEVEL_MINIMUM, output_level, "<--");
      if(output_level <= OUTPUT_LEVEL_PEDANTIC)
      {
         INDENT_OUT_MEX(OUTPUT_LEVEL_MINIMUM, output_level, "");
      }
   }
   connCache.clear();
   HLS->Rconn->cleanInternals();
   return DesignFlowStep_Status::SUCCESS;
}

void mux_connection_binding::create_single_conn(const vertex& op, generic_objRef fu_obj_src, generic_objRef fu_obj,
                                                unsigned int port_num, unsigned int port_index, unsigned int tree_var,
                                                unsigned int precision, bool is_not_a_phi, vertex state_src,
                                                vertex state_tgt)
{
   HLS->Rconn->add_data_transfer(fu_obj_src, fu_obj, port_num, port_index,
                                 data_transfer(tree_var, precision, state_src, state_tgt, op));
   PRINT_DBG_MEX(DEBUG_LEVEL_PEDANTIC, debug_level,
                 "       - add data transfer from " + fu_obj_src->get_string() + " to " + fu_obj->get_string() +
                     " port " + std::to_string(port_num) + ":" + std::to_string(port_index) + " from state " +
                     HLS->Rliv->get_name(state_src) + " to state " +
                     (state_tgt == NULL_VERTEX ? std::string("") : HLS->Rliv->get_name(state_tgt)) +
                     (tree_var ? (" for " + HLSMgr->CGetFunctionBehavior(funId)->CGetBehavioralHelper()->PrintVariable(
                                                tree_var)) :
                                 ""));
   if(GetPointer<register_obj>(fu_obj) && !is_not_a_phi)
   {
      generic_objRef enable_obj = GetPointer<register_obj>(fu_obj)->get_wr_enable();
      GetPointer<commandport_obj>(enable_obj)
          ->add_activation(commandport_obj::transition(state_src, state_tgt,
                                                       commandport_obj::data_operation_pair(cur_phi_tree_var, op)));
      GetPointer<commandport_obj>(enable_obj)->set_phi_write_enable();
      PRINT_DBG_MEX(DEBUG_LEVEL_PEDANTIC, debug_level,
                    "       - write enable for " + fu_obj->get_string() + " from state " +
                        HLS->Rliv->get_name(state_src) + " to state " +
                        (state_tgt == NULL_VERTEX ? std::string("") : HLS->Rliv->get_name(state_tgt)));
   }
   else
   {
      THROW_ASSERT(!GetPointer<register_obj>(fu_obj), "unexpected condition");
   }
}

unsigned int mux_connection_binding::address_precision(unsigned int precision, const vertex& op,
                                                       const OpGraphConstRef data, const tree_managerRef TreeM)
{
   auto fu_type = HLS->Rfu->get_assign(op);
   auto node_id = data->CGetOpNodeInfo(op)->GetNodeId();
   const auto node = TreeM->CGetTreeNode(node_id);
   const auto gm = GetPointer<const gimple_assign>(node);
   bool right_addr_expr = false;
   if(gm && GetPointer<const addr_expr>(GET_CONST_NODE(gm->op1)))
   {
      right_addr_expr = true;
   }
   bool is_load_store = GET_TYPE(data, op) & (TYPE_LOAD | TYPE_STORE);
   if(!right_addr_expr && is_load_store && HLS->allocation_information->is_direct_access_memory_unit(fu_type))
   {
      unsigned var = HLS->allocation_information->is_memory_unit(fu_type) ?
                         HLS->allocation_information->get_memory_var(fu_type) :
                         HLS->allocation_information->get_proxy_memory_var(fu_type);
      if(var && HLSMgr->Rmem->is_private_memory(var))
      {
         unsigned long long int max_addr =
             HLSMgr->Rmem->get_base_address(var, HLS->functionId) + tree_helper::Size(TreeM->CGetTreeReindex(var)) / 8;
         unsigned int address_bitsize;
         for(address_bitsize = 1; max_addr > (1ull << address_bitsize); ++address_bitsize)
         {
            ;
         }
         return address_bitsize;
      }
   }
   return precision;
}

bool mux_connection_binding::isConstantObj(unsigned int tree_index, const tree_managerRef TreeM)
{
   if(tree_index == 0)
   {
      return true;
   }
   tree_nodeRef tn = TreeM->get_tree_node_const(tree_index);
   if(GetPointer<integer_cst>(tn))
   {
      return true;
   }
   else
   {
      return false;
   }
}

void mux_connection_binding::determine_connection(const vertex& op, const HLS_manager::io_binding_type& _var,
                                                  generic_objRef fu_obj, unsigned int port_num, unsigned int port_index,
                                                  const OpGraphConstRef data, unsigned int precision,
                                                  unsigned int alignment, vertex state_src, vertex state_tgt,
                                                  unsigned src_phi_bb_index)
{
   bool is_not_a_phi = (GET_TYPE(data, op) & TYPE_PHI) == 0;
   auto tree_var = std::get<0>(_var);
   unsigned long long int constant_value = std::get<1>(_var);
   auto bus_addr_bitsize = HLSMgr->get_address_bitsize();
   bus_addr_bitsize = std::min(precision, bus_addr_bitsize);
   memory_symbolRef m_sym;
   const FunctionBehaviorConstRef FB = HLSMgr->CGetFunctionBehavior(funId);

   if(tree_var)
   {
      const tree_managerRef TreeM = HLSMgr->get_tree_manager();
      tree_nodeRef tn = TreeM->GetTreeNode(tree_var);
      switch(tn->get_kind())
      {
         case addr_expr_K:
         {
            auto* ae = GetPointer<addr_expr>(tn);
            auto node_id = data->CGetOpNodeInfo(op)->GetNodeId();
            const auto node = TreeM->CGetTreeNode(node_id);
            auto* gm = GetPointer<const gimple_assign>(node);
            const auto type = tree_helper::CGetType(ae->op);
            if(type && GetPointer<const type_node>(GET_CONST_NODE(type)))
            {
#if USE_ALIGNMENT_INFO
               if(alignment)
               {
                  alignment = std::min(alignment, GetPointer<const type_node>(GET_CONST_NODE(type))->algn);
               }
               else
               {
                  alignment = GetPointer<const type_node>(GET_CONST_NODE(type))->algn;
               }
#endif
            }
            if(gm && gm->temporary_address)
            {
               const auto ref_var = tree_helper::GetBaseVariable(gm->op0);
               auto local_precision = bus_addr_bitsize;
               if(FB->is_variable_mem(GET_INDEX_CONST_NODE(ref_var)))
               {
                  unsigned long long int max_addr =
                      HLSMgr->Rmem->get_base_address(GET_INDEX_CONST_NODE(ref_var), HLS->functionId) +
                      tree_helper::Size(ref_var) / 8;
                  for(local_precision = 1; max_addr > (1ull << local_precision); ++local_precision)
                  {
                     ;
                  }
               }
               determine_connection(op, HLS_manager::io_binding_type(GET_INDEX_NODE(ae->op), 0), fu_obj, port_num,
                                    port_index, data, local_precision, alignment, state_src, state_tgt,
                                    src_phi_bb_index);
            }
            else
            {
               determine_connection(op, HLS_manager::io_binding_type(GET_INDEX_NODE(ae->op), 0), fu_obj, port_num,
                                    port_index, data, precision, alignment, state_src, state_tgt, src_phi_bb_index);
            }
            return;
         }
         case mem_ref_K:
         {
            auto* mr = GetPointer<mem_ref>(tn);
            auto base_index = GET_INDEX_NODE(mr->op0);
            THROW_ASSERT(std::numeric_limits<long long>::min() <= tree_helper::GetConstValue(mr->op1) &&
                             tree_helper::GetConstValue(mr->op1) <= std::numeric_limits<long long>::max(),
                         "");
            auto offset = static_cast<long long>(tree_helper::GetConstValue(mr->op1));
            auto offset_index = offset ? GET_INDEX_NODE(mr->op1) : 0;
            generic_objRef current_operand;
            auto local_precision = address_precision(precision, op, data, TreeM);
            if(offset_index)
            {
#if USE_ALIGNMENT_INFO
               const auto cost_val = offset;
               alignment = std::min(static_cast<unsigned int>(8 * (cost_val & -cost_val)), alignment);
#endif
               current_operand = generic_objRef(new adder_conn_obj("adder_conn_obj_" + STR(id++)));
               GetPointer<adder_conn_obj>(current_operand)->add_bitsize(local_precision);
               if(alignment)
               {
                  GetPointer<adder_conn_obj>(current_operand)->set_trimmed_bits(align_to_trimmed_bits(alignment));
               }
               HLS->Rconn->add_sparse_logic(current_operand);
               determine_connection(op, HLS_manager::io_binding_type(base_index, 0), current_operand, 0, 0, data,
                                    local_precision, alignment, state_src, state_tgt, src_phi_bb_index);
               determine_connection(op, HLS_manager::io_binding_type(offset_index, 0), current_operand, 1, 0, data,
                                    local_precision, alignment, state_src, state_tgt, src_phi_bb_index);

               create_single_conn(op, current_operand, fu_obj, port_num, port_index, 0, local_precision, is_not_a_phi,
                                  state_src, state_tgt);
            }
            else
            {
               determine_connection(op, HLS_manager::io_binding_type(base_index, 0), fu_obj, port_num, port_index, data,
                                    local_precision, alignment, state_src, state_tgt, src_phi_bb_index);
            }
            return;
         }
         case string_cst_K:
         case integer_cst_K:
         case real_cst_K:
         case vector_cst_K:
         case void_cst_K:
         case complex_cst_K:
         case ssa_name_K:
         case var_decl_K:
         {
            if(HLSMgr->Rmem->has_base_address(tree_var))
            {
               m_sym = HLSMgr->Rmem->get_symbol(tree_var, HLS->functionId);
               constant_value = HLSMgr->Rmem->get_base_address(tree_var, HLS->functionId);
               tree_var = 0;
               precision = bus_addr_bitsize;
            }
            // else a direct connection is considered
            break;
         }
         case function_decl_K:
         {
            m_sym = HLSMgr->Rmem->get_symbol(tree_var, tree_var);
            constant_value = HLSMgr->Rmem->get_base_address(tree_var, tree_var);
            tree_var = 0;
            precision = bus_addr_bitsize;
            break;
         }
         case indirect_ref_K:
         case realpart_expr_K:
         case imagpart_expr_K:
         case parm_decl_K:
         case view_convert_expr_K:
         case bit_field_ref_K:
         case constructor_K:
         case misaligned_indirect_ref_K:
         case abs_expr_K:
         case alignof_expr_K:
         case array_ref_K:
         case arrow_expr_K:
         case bit_not_expr_K:
         case buffer_ref_K:
         case card_expr_K:
         case cleanup_point_expr_K:
         case conj_expr_K:
         case component_ref_K:
         case convert_expr_K:
         case exit_expr_K:
         case fix_ceil_expr_K:
         case fix_floor_expr_K:
         case fix_round_expr_K:
         case fix_trunc_expr_K:
         case float_expr_K:
         case loop_expr_K:
         case lut_expr_K:
         case negate_expr_K:
         case non_lvalue_expr_K:
         case nop_expr_K:
         case reference_expr_K:
         case reinterpret_cast_expr_K:
         case sizeof_expr_K:
         case static_cast_expr_K:
         case throw_expr_K:
         case truth_not_expr_K:
         case unsave_expr_K:
         case va_arg_expr_K:
         case reduc_max_expr_K:
         case reduc_min_expr_K:
         case reduc_plus_expr_K:
         case vec_unpack_hi_expr_K:
         case vec_unpack_lo_expr_K:
         case vec_unpack_float_hi_expr_K:
         case vec_unpack_float_lo_expr_K:
         case assert_expr_K:
         case bit_and_expr_K:
         case bit_ior_expr_K:
         case bit_xor_expr_K:
         case catch_expr_K:
         case ceil_div_expr_K:
         case ceil_mod_expr_K:
         case complex_expr_K:
         case compound_expr_K:
         case eh_filter_expr_K:
         case eq_expr_K:
         case exact_div_expr_K:
         case fdesc_expr_K:
         case floor_div_expr_K:
         case floor_mod_expr_K:
         case ge_expr_K:
         case gt_expr_K:
         case goto_subroutine_K:
         case in_expr_K:
         case init_expr_K:
         case le_expr_K:
         case lrotate_expr_K:
         case lshift_expr_K:
         case lt_expr_K:
         case max_expr_K:
         case min_expr_K:
         case minus_expr_K:
         case modify_expr_K:
         case mult_expr_K:
         case mult_highpart_expr_K:
         case ne_expr_K:
         case ordered_expr_K:
         case paren_expr_K:
         case plus_expr_K:
         case pointer_plus_expr_K:
         case postdecrement_expr_K:
         case postincrement_expr_K:
         case predecrement_expr_K:
         case preincrement_expr_K:
         case range_expr_K:
         case rdiv_expr_K:
         case round_div_expr_K:
         case round_mod_expr_K:
         case rrotate_expr_K:
         case rshift_expr_K:
         case set_le_expr_K:
         case target_mem_ref_K:
         case target_mem_ref461_K:
         case trunc_div_expr_K:
         case trunc_mod_expr_K:
         case truth_and_expr_K:
         case truth_andif_expr_K:
         case truth_or_expr_K:
         case truth_orif_expr_K:
         case truth_xor_expr_K:
         case try_catch_expr_K:
         case try_finally_K:
         case uneq_expr_K:
         case ltgt_expr_K:
         case unge_expr_K:
         case ungt_expr_K:
         case unle_expr_K:
         case unlt_expr_K:
         case unordered_expr_K:
         case widen_sum_expr_K:
         case widen_mult_expr_K:
         case with_size_expr_K:
         case vec_lshift_expr_K:
         case vec_rshift_expr_K:
         case widen_mult_hi_expr_K:
         case widen_mult_lo_expr_K:
         case vec_cond_expr_K:
         case vec_pack_trunc_expr_K:
         case vec_pack_sat_expr_K:
         case vec_pack_fix_trunc_expr_K:
         case vec_perm_expr_K:
         case vec_extracteven_expr_K:
         case vec_extractodd_expr_K:
         case vec_interleavehigh_expr_K:
         case vec_interleavelow_expr_K:
         case CASE_CPP_NODES:
         case const_decl_K:
         case field_decl_K:
         case label_decl_K:
         case namespace_decl_K:
         case result_decl_K:
         case translation_unit_decl_K:
         case error_mark_K:
         case using_decl_K:
         case type_decl_K:
         case template_decl_K:
         case CASE_GIMPLE_NODES:
         case call_expr_K:
         case aggr_init_expr_K:
         case case_label_expr_K:
         case CASE_FAKE_NODES:
         case CASE_PRAGMA_NODES:
         case binfo_K:
         case block_K:
         case identifier_node_K:
         case statement_list_K:
         case tree_list_K:
         case tree_vec_K:
         case array_range_ref_K:
         case target_expr_K:
         case cond_expr_K:
         case dot_prod_expr_K:
         case ternary_plus_expr_K:
         case ternary_pm_expr_K:
         case ternary_mp_expr_K:
         case ternary_mm_expr_K:
         case fshl_expr_K:
         case fshr_expr_K:
         case bit_ior_concat_expr_K:
         case obj_type_ref_K:
         case save_expr_K:
         case vtable_ref_K:
         case with_cleanup_expr_K:
         case extract_bit_expr_K:
         case sat_plus_expr_K:
         case sat_minus_expr_K:
         case extractvalue_expr_K:
         case insertvalue_expr_K:
         case extractelement_expr_K:
         case insertelement_expr_K:
         case CASE_TYPE_NODES:
         default:
            THROW_ERROR("determine_connection pattern not supported: " + tn->get_kind_text() + " @" + STR(tree_var));
      }
   }
   if(tree_var == 0)
   {
      /// create connection with the constant
      THROW_ASSERT(precision, "a precision greater than 0 is expected");
      auto string_value = convert_to_binary(constant_value, precision);
      PRINT_DBG_MEX(DEBUG_LEVEL_PEDANTIC, debug_level, "       - Constant value: " + STR(constant_value));
      PRINT_DBG_MEX(DEBUG_LEVEL_PEDANTIC, debug_level, "         - " + string_value);
      std::string param_name;
      if(m_sym)
      {
         param_name = m_sym->get_symbol_name();
         PRINT_DBG_MEX(DEBUG_LEVEL_PEDANTIC, debug_level, "         - param: " + param_name);
         string_value = STR(m_sym->get_address());
      }
      const auto C_obj = HLS->Rconn->get_constant_obj(string_value, param_name, precision);
      create_single_conn(op, C_obj, fu_obj, port_num, port_index, 0, precision, is_not_a_phi, state_src, state_tgt);
      return;
   }
   const auto BH = FB->CGetBehavioralHelper();
   if(BH->is_a_constant(tree_var))
   {
      THROW_ASSERT(precision, "a precision greater than 0 is expected: " + STR(precision));
      const auto C_value = HLSMgr->get_constant_string(tree_var, precision);
      const auto C_obj = HLS->Rconn->get_constant_obj(C_value, "", precision);
      PRINT_DBG_MEX(DEBUG_LEVEL_PEDANTIC, debug_level, "       - Tree constant value: " + BH->PrintVariable(tree_var));
      PRINT_DBG_MEX(DEBUG_LEVEL_PEDANTIC, debug_level, "         - " + C_value);
      create_single_conn(op, C_obj, fu_obj, port_num, port_index, tree_var, precision, is_not_a_phi, state_src,
                         state_tgt);
      return;
   }
   connect_to_registers(op, data, fu_obj, port_num, port_index, tree_var, precision, is_not_a_phi, state_src, state_tgt,
                        src_phi_bb_index);
}

unsigned int mux_connection_binding::extract_parm_decl(unsigned int tree_var, const tree_managerRef TreeM)
{
   unsigned int base_index;
   tree_nodeRef node = TreeM->get_tree_node_const(tree_var);
   if(GetPointer<parm_decl>(node))
   {
      base_index = tree_var;
   }
   else
   {
      auto* sn = GetPointer<ssa_name>(node);
      base_index = GET_INDEX_NODE(sn->var);
   }
   return base_index;
}

void mux_connection_binding::connect_to_registers(vertex op, const OpGraphConstRef data, generic_objRef fu_obj,
                                                  unsigned int port_num, unsigned int port_index, unsigned int tree_var,
                                                  unsigned long long precision, const bool is_not_a_phi,
                                                  vertex state_src, vertex state_tgt, unsigned src_phi_bb_index)
{
   THROW_ASSERT(tree_var, "a non-null tree var is expected");
   const tree_managerRef TreeM = HLSMgr->get_tree_manager();
   const FunctionBehaviorConstRef FB = HLSMgr->CGetFunctionBehavior(funId);
   const BehavioralHelperConstRef BH = FB->CGetBehavioralHelper();
   bool is_param = tree_helper::is_parameter(TreeM, tree_var);

   if(is_param)
   {
      auto stepOp = FB->is_function_pipelined() ? HLS->Rliv->GetStepOp(state_src, op) : 0;
      if(stepOp)
      {
         auto storage_value = HLS->storage_value_information->get_storage_value_index(state_src, tree_var, stepOp);
         auto r_index = HLS->Rreg->get_register(storage_value);
         auto reg_obj = HLS->Rreg->get(r_index);
         HLS->Rconn->add_data_transfer(reg_obj, fu_obj, port_num, port_index,
                                       data_transfer(tree_var, precision, state_src, state_tgt, op));
         PRINT_DBG_MEX(DEBUG_LEVEL_PEDANTIC, debug_level,
                       "       - add data transfer from2 " + reg_obj->get_string() + " to " + fu_obj->get_string() +
                           " port " + std::to_string(port_num) + ":" + std::to_string(port_index) + " from state " +
                           HLS->Rliv->get_name(state_src) + " to state " + HLS->Rliv->get_name(state_tgt) + " for " +
                           HLSMgr->CGetFunctionBehavior(funId)->CGetBehavioralHelper()->PrintVariable(tree_var));
      }
      else
      {
         auto base_index = extract_parm_decl(tree_var, TreeM);
         const generic_objRef fu_src_obj = input_ports[base_index];
         THROW_ASSERT(fu_src_obj, "unexpected condition");
         HLS->Rconn->add_data_transfer(fu_src_obj, fu_obj, port_num, port_index,
                                       data_transfer(tree_var, precision, state_src, state_tgt, op));
         PRINT_DBG_MEX(DEBUG_LEVEL_PEDANTIC, debug_level,
                       "       - add data transfer from primary input " + fu_src_obj->get_string() + " to " +
                           fu_obj->get_string() + " port " + std::to_string(port_num) + ":" +
                           std::to_string(port_index) + " from state " + HLS->Rliv->get_name(state_src) + " to state " +
                           HLS->Rliv->get_name(state_tgt) + " for " +
                           HLSMgr->CGetFunctionBehavior(funId)->CGetBehavioralHelper()->PrintVariable(tree_var));
      }
   }

   generic_objRef reg_obj;
   if(!is_not_a_phi)
   {
      if(!is_param)
      {
         vertex def_op = HLS->Rliv->get_op_where_defined(tree_var);
         const auto& def_op_ending_states = HLS->Rliv->get_state_where_end(def_op);
         if((GET_TYPE(data, def_op) & TYPE_PHI) == 0 &&
            def_op_ending_states.find(state_src) != def_op_ending_states.end())
         {
            const generic_objRef fu_src_obj = HLS->Rfu->get(def_op);
            HLS->Rconn->add_data_transfer(fu_src_obj, fu_obj, port_num, port_index,
                                          data_transfer(tree_var, precision, state_src, state_tgt, op));
            PRINT_DBG_MEX(DEBUG_LEVEL_PEDANTIC, debug_level,
                          "       - add data transfer from " + fu_src_obj->get_string() + " to " +
                              fu_obj->get_string() + " port " + std::to_string(port_num) + ":" +
                              std::to_string(port_index) + " from state " + HLS->Rliv->get_name(state_src) +
                              " to state " + HLS->Rliv->get_name(state_tgt) + " for " +
                              HLSMgr->CGetFunctionBehavior(funId)->CGetBehavioralHelper()->PrintVariable(tree_var));
         }
         else
         {
            const StateInfoConstRef src_state_info =
                is_PC ? StateInfoConstRef() : HLS->STG->GetStg()->CGetStateInfo(state_src);
            auto src_state_BB_index = *src_state_info->BB_ids.begin();
            auto stepIn = HLS->Rliv->GetStepPhiIn(op, tree_var, src_phi_bb_index, src_state_BB_index);
            PRINT_DBG_MEX(DEBUG_LEVEL_PEDANTIC, debug_level,
                          "        step " + (tree_var ? "for variable " + BH->PrintVariable(tree_var) : "") + "=" +
                              STR(stepIn));
            if(HLS->storage_value_information->is_a_storage_value(state_src, tree_var, stepIn))
            {
               auto storage_value =
                   HLS->storage_value_information->get_storage_value_index(state_src, tree_var, stepIn);
               auto r_index = HLS->Rreg->get_register(storage_value);
               PRINT_DBG_MEX(DEBUG_LEVEL_PEDANTIC, debug_level,
                             "       - register: " + std::to_string(r_index) + " from " +
                                 HLS->Rliv->get_name(state_src) + " to state " + HLS->Rliv->get_name(state_tgt) +
                                 " for " +
                                 HLSMgr->CGetFunctionBehavior(funId)->CGetBehavioralHelper()->PrintVariable(tree_var));
               reg_obj = HLS->Rreg->get(r_index);
               if(reg_obj != fu_obj)
               {
                  HLS->Rconn->add_data_transfer(reg_obj, fu_obj, port_num, port_index,
                                                data_transfer(tree_var, precision, state_src, state_tgt, op));
                  PRINT_DBG_MEX(
                      DEBUG_LEVEL_PEDANTIC, debug_level,
                      "       - add data transfer from " + reg_obj->get_string() + " to " + fu_obj->get_string() +
                          " port " + std::to_string(port_num) + ":" + std::to_string(port_index) + " from state " +
                          HLS->Rliv->get_name(state_src) + " to state " + HLS->Rliv->get_name(state_tgt) + " for " +
                          HLSMgr->CGetFunctionBehavior(funId)->CGetBehavioralHelper()->PrintVariable(tree_var));
               }
            }
            else
            {
               THROW_ERROR("not expected from " + HLS->Rliv->get_name(state_src) + " to " +
                           HLS->Rliv->get_name(state_tgt) + " " +
                           HLSMgr->CGetFunctionBehavior(funId)->CGetBehavioralHelper()->PrintVariable(tree_var) +
                           " step=" + STR(stepIn));
            }
         }
      }
      if(GetPointer<register_obj>(fu_obj) && (!reg_obj || reg_obj != fu_obj))
      {
         generic_objRef enable_obj = GetPointer<register_obj>(fu_obj)->get_wr_enable();
         GetPointer<commandport_obj>(enable_obj)
             ->add_activation(
                 commandport_obj::transition(state_src, state_tgt, commandport_obj::data_operation_pair(tree_var, op)));
         GetPointer<commandport_obj>(enable_obj)->set_phi_write_enable();
         PRINT_DBG_MEX(DEBUG_LEVEL_PEDANTIC, debug_level,
                       "       - write enable for " + fu_obj->get_string() + " from state " +
                           HLS->Rliv->get_name(state_src) + " to state " + HLS->Rliv->get_name(state_tgt));
      }
   }
   else
   {
      if(!is_param)
      {
         vertex def_op = HLS->Rliv->get_op_where_defined(tree_var);
         const auto& def_op_ending_states = HLS->Rliv->get_state_where_end(def_op);
         if((GET_TYPE(data, def_op) & TYPE_PHI) == 0)
         {
            bool same_stage = true;
            if(HLS->STG->not_same_step(state_src, def_op, op))
            {
               same_stage = false;
            }
            if(def_op_ending_states.find(state_src) != def_op_ending_states.end() && same_stage)
            {
               const generic_objRef fu_src_obj = HLS->Rfu->get(def_op);
               HLS->Rconn->add_data_transfer(fu_src_obj, fu_obj, port_num, port_index,
                                             data_transfer(tree_var, precision, state_src, state_tgt, op));
               PRINT_DBG_MEX(DEBUG_LEVEL_PEDANTIC, debug_level,
                             "       - add data transfer from2 " + fu_src_obj->get_string() + " to " +
                                 fu_obj->get_string() + " port " + std::to_string(port_num) + ":" +
                                 std::to_string(port_index) + " from state " + HLS->Rliv->get_name(state_src) +
                                 " to state " + HLS->Rliv->get_name(state_tgt) + " for " +
                                 HLSMgr->CGetFunctionBehavior(funId)->CGetBehavioralHelper()->PrintVariable(tree_var));
            }
            else
            {
               auto stepIn = HLS->Rliv->GetStep(state_src, op, tree_var, true);
               PRINT_DBG_MEX(DEBUG_LEVEL_PEDANTIC, debug_level,
                             "        step " + (tree_var ? "for variable " + BH->PrintVariable(tree_var) : "") + "=" +
                                 STR(stepIn));
               if(HLS->storage_value_information->is_a_storage_value(state_src, tree_var, stepIn))
               {
                  auto storage_value =
                      HLS->storage_value_information->get_storage_value_index(state_src, tree_var, stepIn);
                  auto r_index = HLS->Rreg->get_register(storage_value);
                  PRINT_DBG_MEX(
                      DEBUG_LEVEL_PEDANTIC, debug_level,
                      "       - register: " + std::to_string(r_index) + " from " + HLS->Rliv->get_name(state_src) +
                          " to state " + HLS->Rliv->get_name(state_tgt) + " for " +
                          HLSMgr->CGetFunctionBehavior(funId)->CGetBehavioralHelper()->PrintVariable(tree_var));
                  reg_obj = HLS->Rreg->get(r_index);
                  if(reg_obj != fu_obj)
                  {
                     HLS->Rconn->add_data_transfer(reg_obj, fu_obj, port_num, port_index,
                                                   data_transfer(tree_var, precision, state_src, state_tgt, op));
                     PRINT_DBG_MEX(
                         DEBUG_LEVEL_PEDANTIC, debug_level,
                         "       - add data transfer from " + reg_obj->get_string() + " to " + fu_obj->get_string() +
                             " port " + std::to_string(port_num) + ":" + std::to_string(port_index) + " from state " +
                             HLS->Rliv->get_name(state_src) + " to state " + HLS->Rliv->get_name(state_tgt) + " for " +
                             HLSMgr->CGetFunctionBehavior(funId)->CGetBehavioralHelper()->PrintVariable(tree_var));
                  }
               }
               else
               {
                  THROW_UNREACHABLE("not expected from " + HLS->Rliv->get_name(state_src) + " to " +
                                    HLS->Rliv->get_name(state_tgt) + " " +
                                    HLSMgr->get_tree_manager()->get_tree_node_const(tree_var)->ToString());
               }
            }
         }
         else
         {
            const StateInfoConstRef src_state_info =
                is_PC ? StateInfoConstRef() : HLS->STG->GetStg()->CGetStateInfo(state_src);
            if(src_state_info && src_state_info->is_duplicated && src_state_info->clonedState != NULL_VERTEX &&
               !src_state_info->all_paths && def_op_ending_states.find(state_src) != def_op_ending_states.end() &&
               std::find(src_state_info->moved_exec_op.begin(), src_state_info->moved_exec_op.end(), op) ==
                   src_state_info->moved_exec_op.end())
            {
               const auto gp =
                   GetPointer<const gimple_phi>(TreeM->get_tree_node_const(data->CGetOpNodeInfo(def_op)->GetNodeId()));
               bool phi_postponed = false;
               unsigned int tree_temp = 0;
               for(const auto& def_edge : gp->CGetDefEdgesList())
               {
                  auto bbID = def_edge.second;
                  tree_temp = def_edge.first->index;
                  if(bbID != src_state_info->sourceBb)
                  {
                     continue;
                  }
                  else if(src_state_info->moved_op_def_set.find(tree_temp) != src_state_info->moved_op_def_set.end())
                  {
                     phi_postponed = true;
                     break;
                  }
                  else if(src_state_info->moved_op_use_set.find(tree_var) != src_state_info->moved_op_use_set.end())
                  {
                     phi_postponed = true;
                     break;
                  }
                  else
                  {
                     break;
                  }
               }
               PRINT_DBG_MEX(DEBUG_LEVEL_PEDANTIC, debug_level,
                             "Is phi postponed? " + (phi_postponed ? std::string("YES") : std::string("NO")));
               if(phi_postponed)
               {
                  // std::cerr << "phi postponed 0" << std::endl;
                  generic_objRef fu_src_obj;
                  if(src_state_info->moved_op_use_set.find(tree_var) != src_state_info->moved_op_use_set.end() &&
                     src_state_info->moved_op_def_set.find(tree_temp) == src_state_info->moved_op_def_set.end())
                  {
                     auto src_storage_value = HLS->storage_value_information->get_storage_value_index(
                         state_src, tree_temp, HLS->Rliv->GetStep(state_src, op, tree_temp, true));
                     auto src_r_index = HLS->Rreg->get_register(src_storage_value);
                     fu_src_obj = HLS->Rreg->get(src_r_index);
                  }
                  else
                  {
                     vertex src_def_op = HLS->Rliv->get_op_where_defined(tree_temp);
                     fu_src_obj = HLS->Rfu->get(src_def_op);
                  }
                  HLS->Rconn->add_data_transfer(fu_src_obj, fu_obj, port_num, port_index,
                                                data_transfer(tree_temp, precision, state_src, state_tgt, op));
                  PRINT_DBG_MEX(
                      DEBUG_LEVEL_PEDANTIC, debug_level,
                      "       - add data transfer from " + fu_src_obj->get_string() + " to " + fu_obj->get_string() +
                          " port " + std::to_string(port_num) + ":" + std::to_string(port_index) + " from state " +
                          HLS->Rliv->get_name(state_src) + " to state " + HLS->Rliv->get_name(state_tgt) + " for " +
                          HLSMgr->CGetFunctionBehavior(funId)->CGetBehavioralHelper()->PrintVariable(tree_temp));
               }
               else
               {
                  auto stepIn = HLS->Rliv->GetStep(state_src, op, tree_var, true);
                  PRINT_DBG_MEX(DEBUG_LEVEL_PEDANTIC, debug_level,
                                "        step " + (tree_var ? "for variable " + BH->PrintVariable(tree_var) : "") +
                                    "=" + STR(stepIn));
                  THROW_ASSERT(HLS->storage_value_information->is_a_storage_value(state_src, tree_var, stepIn),
                               "it has to be a register");
                  auto storage_value =
                      HLS->storage_value_information->get_storage_value_index(state_src, tree_var, stepIn);
                  auto r_index = HLS->Rreg->get_register(storage_value);
                  PRINT_DBG_MEX(
                      DEBUG_LEVEL_PEDANTIC, debug_level,
                      "       - register: " + std::to_string(r_index) + " from " + HLS->Rliv->get_name(state_src) +
                          " to state " + HLS->Rliv->get_name(state_tgt) + " for " +
                          HLSMgr->CGetFunctionBehavior(funId)->CGetBehavioralHelper()->PrintVariable(tree_var));
                  reg_obj = HLS->Rreg->get(r_index);
                  if(reg_obj != fu_obj)
                  {
                     HLS->Rconn->add_data_transfer(reg_obj, fu_obj, port_num, port_index,
                                                   data_transfer(tree_var, precision, state_src, state_tgt, op));
                     PRINT_DBG_MEX(
                         DEBUG_LEVEL_PEDANTIC, debug_level,
                         "       - add data transfer from " + reg_obj->get_string() + " to " + fu_obj->get_string() +
                             " port " + std::to_string(port_num) + ":" + std::to_string(port_index) + " from state " +
                             HLS->Rliv->get_name(state_src) + " to state " + HLS->Rliv->get_name(state_tgt) + " for " +
                             HLSMgr->CGetFunctionBehavior(funId)->CGetBehavioralHelper()->PrintVariable(tree_var));
                  }
               }
            }
            else
            {
               auto stepIn = HLS->Rliv->GetStep(state_src, op, tree_var, true);
               PRINT_DBG_MEX(DEBUG_LEVEL_PEDANTIC, debug_level,
                             "        step " + (tree_var ? "for variable " + BH->PrintVariable(tree_var) : "") + "=" +
                                 STR(stepIn));
               THROW_ASSERT(HLS->storage_value_information->is_a_storage_value(state_src, tree_var, stepIn),
                            "it has to be a register");
               auto storage_value =
                   HLS->storage_value_information->get_storage_value_index(state_src, tree_var, stepIn);
               auto r_index = HLS->Rreg->get_register(storage_value);
               PRINT_DBG_MEX(DEBUG_LEVEL_PEDANTIC, debug_level,
                             "       - register: " + std::to_string(r_index) + " from " +
                                 HLS->Rliv->get_name(state_src) + " to state " + HLS->Rliv->get_name(state_tgt) +
                                 " for " +
                                 HLSMgr->CGetFunctionBehavior(funId)->CGetBehavioralHelper()->PrintVariable(tree_var));
               reg_obj = HLS->Rreg->get(r_index);
               if(reg_obj != fu_obj)
               {
                  HLS->Rconn->add_data_transfer(reg_obj, fu_obj, port_num, port_index,
                                                data_transfer(tree_var, precision, state_src, state_tgt, op));
                  PRINT_DBG_MEX(
                      DEBUG_LEVEL_PEDANTIC, debug_level,
                      "       - add data transfer from " + reg_obj->get_string() + " to " + fu_obj->get_string() +
                          " port " + std::to_string(port_num) + ":" + std::to_string(port_index) + " from state " +
                          HLS->Rliv->get_name(state_src) + " to state " + HLS->Rliv->get_name(state_tgt) + " for " +
                          HLSMgr->CGetFunctionBehavior(funId)->CGetBehavioralHelper()->PrintVariable(tree_var));
               }
            }
         }
      }
   }
}

void mux_connection_binding::connect_pipelined_registers(vertex state)
{
   const StateInfoConstRef state_info = is_PC ? StateInfoConstRef() : HLS->STG->GetStg()->CGetStateInfo(state);
   if(state_info->is_pipelined_state)
   {
      const tree_managerRef TreeM = HLSMgr->get_tree_manager();
      const auto& in_vars = HLS->Rliv->get_live_in(state);
      const auto& out_vars = HLS->Rliv->get_live_out(state);
      auto stg = HLS->STG->CGetStg();

      for(const auto& var : in_vars)
      {
         auto is_parameter = tree_helper::is_parameter(TreeM, var.first);
         // std::cerr << HLSMgr->CGetFunctionBehavior(funId)->CGetBehavioralHelper()->PrintVariable(var.first) << "\n";
         if(out_vars.contains(std::make_pair(var.first, var.second + 1)))
         {
            auto origin_idx = HLS->storage_value_information->get_storage_value_index(state, var.first, var.second);
            auto def_op = is_parameter ? NULL_VERTEX : HLS->Rliv->get_op_where_defined(var.first);

            BOOST_FOREACH(const auto& edge_i, boost::out_edges(state, *stg))
            {
               auto out_state = boost::target(edge_i, *stg);
               const auto& out_state_in_vars = HLS->Rliv->get_live_in(out_state);
               if(out_state_in_vars.contains(std::make_pair(var.first, var.second + 1)))
               {
                  // std::cerr << "src state "
                  //           << " " << HLS->Rliv->get_name(state) << " tgt state" << HLS->Rliv->get_name(out_state)
                  //           << " step: " << var.second << "\n";
                  if(HLS->storage_value_information->is_a_storage_value(out_state, var.first, var.second + 1))
                  {
                     auto next_idx =
                         HLS->storage_value_information->get_storage_value_index(state, var.first, var.second + 1);
                     auto origin_reg_idx = HLS->Rreg->get_register(origin_idx);
                     auto next_reg_idx = HLS->Rreg->get_register(next_idx);
                     if(origin_reg_idx != next_reg_idx)
                     {
                        auto origin_reg = HLS->Rreg->get(origin_reg_idx);
                        auto next_reg = HLS->Rreg->get(next_reg_idx);

                        HLS->Rconn->add_data_transfer(
                            origin_reg, next_reg, 0, 0,
                            data_transfer(var.first, object_bitsize(TreeM, HLS_manager::io_binding_type(var.first, 0)),
                                          state, out_state, def_op));
                        PRINT_DBG_MEX(
                            DEBUG_LEVEL_PEDANTIC, debug_level,
                            "    * Add pipelined register data transfer from " + origin_reg->get_string() + " to " +
                                next_reg->get_string() + " port " + std::to_string(0) + ":" + std::to_string(0) +
                                " from state " + HLS->Rliv->get_name(state) + " to state " +
                                HLS->Rliv->get_name(out_state) + " for " +
                                HLSMgr->CGetFunctionBehavior(funId)->CGetBehavioralHelper()->PrintVariable(var.first));
                        generic_objRef enable_obj = GetPointer<register_obj>(next_reg)->get_wr_enable();
                        GetPointer<commandport_obj>(enable_obj)
                            ->add_activation(commandport_obj::transition(
                                state, out_state, commandport_obj::data_operation_pair(var.first, def_op)));
                        PRINT_DBG_MEX(DEBUG_LEVEL_PEDANTIC, debug_level,
                                      "       - write enable for " + next_reg->get_string() + " from " +
                                          HLS->Rliv->get_name(state) + " to state " + HLS->Rliv->get_name(out_state));
                     }
                  }
               }
            }
         }
         if(is_parameter && var.second == 1)
         {
            BOOST_FOREACH(const auto& edge_i, boost::in_edges(state, *stg))
            {
               auto in_state = boost::source(edge_i, *stg);
               const auto& in_state_out_vars = HLS->Rliv->get_live_out(in_state);
               if(in_state_out_vars.contains(std::make_pair(var.first, var.second)))
               {
                  if(HLS->storage_value_information->is_a_storage_value(state, var.first, var.second))
                  {
                     auto par_idx =
                         HLS->storage_value_information->get_storage_value_index(state, var.first, var.second);
                     auto par_reg_idx = HLS->Rreg->get_register(par_idx);
                     auto par_reg = HLS->Rreg->get(par_reg_idx);
                     auto base_index = extract_parm_decl(var.first, TreeM);
                     const generic_objRef fu_src_obj = input_ports[base_index];
                     THROW_ASSERT(fu_src_obj, "unexpected condition");
                     HLS->Rconn->add_data_transfer(
                         fu_src_obj, par_reg, 0, 0,
                         data_transfer(var.first, object_bitsize(TreeM, HLS_manager::io_binding_type(var.first, 0)),
                                       in_state, state, NULL_VERTEX));
                     PRINT_DBG_MEX(
                         DEBUG_LEVEL_PEDANTIC, debug_level,
                         "    * Add pipelined register data transfer from primary input " + fu_src_obj->get_string() +
                             " to " + par_reg->get_string() + " port 0:0 from state " + HLS->Rliv->get_name(in_state) +
                             " to state " + HLS->Rliv->get_name(state) + " for " +
                             HLSMgr->CGetFunctionBehavior(funId)->CGetBehavioralHelper()->PrintVariable(var.first));
                     generic_objRef enable_obj = GetPointer<register_obj>(par_reg)->get_wr_enable();
                     GetPointer<commandport_obj>(enable_obj)
                         ->add_activation(commandport_obj::transition(
                             in_state, state, commandport_obj::data_operation_pair(var.first, NULL_VERTEX)));
                     PRINT_DBG_MEX(DEBUG_LEVEL_PEDANTIC, debug_level,
                                   "       - write enable for " + par_reg->get_string() + " from " +
                                       HLS->Rliv->get_name(in_state) + " to state " + HLS->Rliv->get_name(state));
                  }
               }
            }
         }
      }
   }
}
void mux_connection_binding::add_conversion(unsigned int num, vertex op, unsigned int form_par_type,
                                            unsigned long long form_par_bitsize, unsigned int port_index,
                                            const generic_objRef fu_obj, const OpGraphConstRef data,
                                            const tree_managerRef TreeM, unsigned int tree_var, unsigned int alignment,
                                            vertex state_src, vertex state_tgt, unsigned src_phi_bb_index)
{
   const HLS_manager::io_binding_type& varObj = HLS_manager::io_binding_type(tree_var, 0);
   auto size_tree_var = tree_helper::size(TreeM, tree_var);
   auto inIP = tree_helper::is_int(TreeM, tree_var);
   auto inUP = tree_helper::is_unsigned(TreeM, tree_var) or tree_helper::is_bool(TreeM, tree_var) or
               tree_helper::is_a_pointer(TreeM, tree_var);
   auto outIP = tree_helper::is_int(TreeM, form_par_type);
   auto outUP = tree_helper::is_unsigned(TreeM, form_par_type) or tree_helper::is_bool(TreeM, form_par_type) or
                tree_helper::is_a_pointer(TreeM, form_par_type);
   THROW_ASSERT(((inIP || inUP) && (outIP || outUP)) || (!inIP && !inUP && !outIP && !outUP), "unexpected conversion");
   if(((inIP || inUP) && (outIP || outUP)) && (form_par_bitsize != size_tree_var))
   {
      generic_objRef conv_port;
      HLS_manager::check_bitwidth(form_par_bitsize);
      auto out_bitsize = static_cast<unsigned>(form_par_bitsize);
      auto ctype = uu_conv;
      if(inIP && outUP)
      {
         ctype = iu_conv;
      }
      else if(inIP && outIP)
      {
         ctype = ii_conv;
      }
      else if(inUP && outIP)
      {
         ctype = ui_conv;
      }
      auto key = std::make_tuple(out_bitsize, ctype, varObj);
      if(connCache.find(key) == connCache.end())
      {
         if(inIP && outUP)
         {
            conv_port = generic_objRef(new iu_conv_conn_obj("iu_conv_conn_obj_" + std::to_string(id++)));
            GetPointer<iu_conv_conn_obj>(conv_port)->add_bitsize(out_bitsize);
         }
         else if(inIP && outIP)
         {
            conv_port = generic_objRef(new ii_conv_conn_obj("ii_conv_conn_obj_" + std::to_string(id++)));
            GetPointer<ii_conv_conn_obj>(conv_port)->add_bitsize(out_bitsize);
         }
         else if(inUP && outUP)
         {
            conv_port = generic_objRef(new uu_conv_conn_obj("uu_conv_conn_obj_" + std::to_string(id++)));
            GetPointer<uu_conv_conn_obj>(conv_port)->add_bitsize(out_bitsize);
         }
         else if(inUP && outIP)
         {
            conv_port = generic_objRef(new ui_conv_conn_obj("ui_conv_conn_obj_" + std::to_string(id++)));
            GetPointer<ui_conv_conn_obj>(conv_port)->add_bitsize(out_bitsize);
         }
         else
         {
            THROW_ERROR("unexpected");
         }
         if(isConstantObj(std::get<0>(varObj), TreeM))
         {
            connCache[key] = conv_port;
         }
         HLS->Rconn->add_sparse_logic(conv_port);
         HLS_manager::check_bitwidth(size_tree_var);
         determine_connection(op, varObj, conv_port, 0, 0, data, static_cast<unsigned>(size_tree_var), alignment,
                              state_src, state_tgt, src_phi_bb_index);
      }
      else
      {
         conv_port = connCache.find(key)->second;
      }
      auto is_not_a_phi = (GET_TYPE(data, op) & TYPE_PHI) == 0;
      create_single_conn(op, conv_port, fu_obj, num, port_index, tree_var, out_bitsize, is_not_a_phi, state_src,
                         state_tgt);
   }
   else if(form_par_bitsize != size_tree_var)
   {
      generic_objRef conv_port = generic_objRef(new ff_conv_conn_obj("ff_conv_conn_obj_" + std::to_string(id++)));
      if(parameters->isOption(OPT_soft_float) && parameters->getOption<bool>(OPT_soft_float))
      {
         technology_nodeRef current_fu;
         AllocationInformation::extract_bambu_provided_name(size_tree_var, form_par_bitsize, HLSMgr, current_fu);
      }
      HLS->Rconn->add_sparse_logic(conv_port);
      HLS_manager::check_bitwidth(form_par_bitsize);
      auto out_bitsize = static_cast<unsigned>(form_par_bitsize);
      HLS_manager::check_bitwidth(size_tree_var);
      GetPointer<ff_conv_conn_obj>(conv_port)->add_bitsize_in(static_cast<unsigned>(size_tree_var));
      GetPointer<ff_conv_conn_obj>(conv_port)->add_bitsize_out(out_bitsize);
      determine_connection(op, varObj, conv_port, 0, 0, data, static_cast<unsigned>(size_tree_var), alignment,
                           state_src, state_tgt, src_phi_bb_index);
      auto is_not_a_phi = (GET_TYPE(data, op) & TYPE_PHI) == 0;
      create_single_conn(op, conv_port, fu_obj, num, port_index, tree_var, out_bitsize, is_not_a_phi, state_src,
                         state_tgt);
   }
   else
   {
      HLS_manager::check_bitwidth(size_tree_var);
      determine_connection(op, varObj, fu_obj, num, port_index, data, static_cast<unsigned>(size_tree_var), alignment,
                           state_src, state_tgt, src_phi_bb_index);
   }
}

void mux_connection_binding::create_connections()
{
   const auto TreeM = HLSMgr->get_tree_manager();
   const auto FB = HLSMgr->CGetFunctionBehavior(funId);
   const auto BH = FB->CGetBehavioralHelper();
   const auto data = FB->CGetOpGraph(FunctionBehavior::FDFG);
   auto bus_addr_bitsize = HLSMgr->get_address_bitsize();
   const StateTransitionGraphConstRef astg = HLS->STG->CGetAstg();

   if(parameters->getOption<int>(OPT_memory_banks_number) > 1 && !parameters->isOption(OPT_context_switch))
   {
      HLS->Rconn = conn_bindingRef(new ParallelMemoryConnBinding(BH, parameters));
   }
   else
   {
      HLS->Rconn = conn_bindingRef(conn_binding::create_conn_binding(HLSMgr, HLS, BH, parameters));
   }

   INDENT_DBG_MEX(DEBUG_LEVEL_PEDANTIC, debug_level, "-->Starting execution of interconnection binding");

   for(const auto& state2mu : HLS->STG->get_mu_ctrls())
   {
      const auto& mu = state2mu.second;
      const auto mu_mod = mu->get_structural_obj();
      const auto mut = GetPointer<multi_unbounded_obj>(mu);
      const auto en_port =
          HLS->Rconn->bind_selector_port(conn_binding::IN, commandport_obj::MULTI_UNBOUNDED_ENABLE, mu, 0);
      mut->set_mu_enable(en_port);
   }

   const auto num_regs = HLS->Rreg->get_used_regs();
   for(auto r = 0U; r < num_regs; r++)
   {
      const auto reg_obj = HLS->Rreg->get(r);
      const auto sel_port = HLS->Rconn->bind_selector_port(conn_binding::IN, commandport_obj::WRENABLE, reg_obj, r);
      GetPointer<register_obj>(reg_obj)->set_wr_enable(sel_port);
   }
   for(const auto i : HLS->Rfu->get_allocation_list())
   {
      // number of instance functional unit i
      const auto num = HLS->Rfu->get_number(i);
      for(unsigned int fu_num = 0; fu_num < num; fu_num++)
      {
         // get the functional unit object associated to i and fu_num (id and index)
         const auto tmp_Fu = HLS->Rfu->get(i, fu_num);
         std::vector<technology_nodeRef> tmp_ops_node =
             GetPointer<functional_unit>(HLS->allocation_information->get_fu(i))->get_operations();

         if(tmp_ops_node.size() > 1)
         {
            // check all operations associated to functional unit tmp_Fu
            for(unsigned int oper = 0; oper < tmp_ops_node.size(); oper++)
            {
               const auto sel_port =
                   HLS->Rconn->bind_selector_port(conn_binding::IN, commandport_obj::SELECTOR, tmp_Fu, oper);
               GetPointer<funit_obj>(tmp_Fu)->add_selector_op(sel_port, tmp_ops_node.at(oper)->get_name());
            }
         }
      }
   }

   /// add the ports representing the parameters
   add_parameter_ports();

   VertexIterator op, opend;
   for(boost::tie(op, opend) = boost::vertices(*data); op != opend; op++)
   {
      /// check for required and produced values
      if(GET_TYPE(data, *op) & (TYPE_VPHI | TYPE_EXIT | TYPE_ENTRY))
      {
         continue; /// virtual phis are skipped
      }
      auto fu = HLS->Rfu->get_assign(*op);
      auto idx = HLS->Rfu->get_index(*op);
      auto n_channels = HLS->allocation_information->get_number_channels(fu);

      if((GET_TYPE(data, *op) & TYPE_PHI) == 0)
      {
         PRINT_DBG_MEX(DEBUG_LEVEL_PEDANTIC, debug_level,
                       "  * Operation: " + GET_NAME(data, *op) + " " + data->CGetOpNodeInfo(*op)->GetOperation());
         PRINT_DBG_MEX(DEBUG_LEVEL_PEDANTIC, debug_level,
                       "     - FU: " + HLS->allocation_information->get_fu_name(fu).first);
<<<<<<< HEAD
         unsigned int index = 0;
         std::vector<HLS_manager::io_binding_type> var_read = HLSMgr->get_required_values(HLS->functionId, *op);
         PRINT_DBG_MEX(DEBUG_LEVEL_PEDANTIC, debug_level, "     - " + std::to_string(var_read.size()) + " reads");
=======
         /// adding activation's state of selector related to operation op
         const auto tmp_ops_node_size =
             GetPointer<functional_unit>(HLS->allocation_information->get_fu(fu))->get_operations().size();
         if(tmp_ops_node_size > 1U)
         {
            if(!GetPointer<funit_obj>(HLS->Rfu->get(fu, idx)))
            {
               THROW_ERROR("Functional unit " + HLS->allocation_information->get_string_name(fu) +
                           " does not have an instance " + STR(idx));
            }
            const auto selector_obj = GetPointer<funit_obj>(HLS->Rfu->get(fu, idx))
                                          ->GetSelector_op(data->CGetOpNodeInfo(*op)->GetOperation());
            if(!selector_obj)
            {
               THROW_ERROR("Functional unit " + HLS->allocation_information->get_string_name(fu) +
                           " does not have selector " + data->CGetOpNodeInfo(*op)->GetOperation() + "(" + STR(idx) +
                           ") Operation: " + STR(data->CGetOpNodeInfo(*op)->GetNodeId()));
            }
            const CustomOrderedSet<vertex>& running_states = HLS->Rliv->get_state_where_run(*op);
            for(const auto state : running_states)
            {
               bool is_starting_operation = std::find(astg->CGetStateInfo(state)->starting_operations.begin(),
                                                      astg->CGetStateInfo(state)->starting_operations.end(),
                                                      *op) != astg->CGetStateInfo(state)->starting_operations.end();
               if(!(GET_TYPE(data, *op) & (TYPE_LOAD | TYPE_STORE)) || is_starting_operation)
               {
                  GetPointer<commandport_obj>(selector_obj)
                      ->add_activation(commandport_obj::transition(state, NULL_VERTEX,
                                                                   commandport_obj::data_operation_pair(0, *op)));
                  PRINT_DBG_MEX(DEBUG_LEVEL_PEDANTIC, debug_level,
                                "       - add activation for " + selector_obj->get_string() + " in state "
                                    << HLS->Rliv->get_name(state));
               }
            }
         }

         const generic_objRef fu_obj = HLS->Rfu->get(*op);
         std::vector<HLS_manager::io_binding_type> var_read = HLSMgr->get_required_values(HLS->functionId, *op);
#ifndef NDEBUG
         unsigned int index = 0;
#endif
>>>>>>> c443bf14
         for(auto& num : var_read)
         {
            if(std::get<0>(num) == 0)
            {
               PRINT_DBG_MEX(DEBUG_LEVEL_PEDANTIC, debug_level,
                             "     - " + std::to_string(index) + ". Read: " + std::to_string(std::get<1>(num)));
            }
            else
            {
               PRINT_DBG_MEX(DEBUG_LEVEL_PEDANTIC, debug_level,
                             "     - " + std::to_string(index) + ". Read: " + BH->PrintVariable(std::get<0>(num)));
            }
#ifndef NDEBUG
            ++index;
#endif
         }
      }
      const CustomOrderedSet<vertex>& running_states = HLS->Rliv->get_state_where_run(*op);
      for(const auto rstate : running_states)
      {
         /// phis are not considered
         if((GET_TYPE(data, *op) & TYPE_PHI) == 0)
         {
            unsigned int port_index = n_channels < 2 ? 0 : idx % n_channels;

            HLS->Rconn->bind_command_port(*op, conn_binding::IN, commandport_obj::OPERATION, data);

            /// adding activation's state of selector related to operation op
            const auto tmp_ops_node_size =
                GetPointer<functional_unit>(HLS->allocation_information->get_fu(fu))->get_operations().size();
            bool is_starting_operation = std::find(astg->CGetStateInfo(rstate)->starting_operations.begin(),
                                                   astg->CGetStateInfo(rstate)->starting_operations.end(),
                                                   *op) != astg->CGetStateInfo(rstate)->starting_operations.end();

            if(tmp_ops_node_size > 1U && (!(GET_TYPE(data, *op) & (TYPE_LOAD | TYPE_STORE)) || is_starting_operation))
            {
               if(!GetPointer<funit_obj>(HLS->Rfu->get(fu, idx)))
               {
                  THROW_ERROR("Functional unit " + HLS->allocation_information->get_string_name(fu) +
                              " does not have an instance " + std::to_string(idx));
               }
               const auto selector_obj = GetPointer<funit_obj>(HLS->Rfu->get(fu, idx))
                                             ->GetSelector_op(data->CGetOpNodeInfo(*op)->GetOperation());
               if(!selector_obj)
               {
                  THROW_ERROR("Functional unit " + HLS->allocation_information->get_string_name(fu) +
                              " does not exist or it does not have selector " +
                              data->CGetOpNodeInfo(*op)->GetOperation() + "(" + std::to_string(idx) +
                              ") Operation: " + std::to_string(data->CGetOpNodeInfo(*op)->GetNodeId()));
               }
               GetPointer<commandport_obj>(selector_obj)
                   ->add_activation(
                       commandport_obj::transition(rstate, NULL_VERTEX, commandport_obj::data_operation_pair(0, *op)));
               PRINT_DBG_MEX(DEBUG_LEVEL_PEDANTIC, debug_level,
                             "       - add activation for " + selector_obj->get_string() + " in state " +
                                 HLS->Rliv->get_name(rstate));
            }

            const generic_objRef fu_obj = HLS->Rfu->get(*op);
            std::vector<HLS_manager::io_binding_type> var_read = HLSMgr->get_required_values(HLS->functionId, *op);

            if(GET_TYPE(data, *op) & (TYPE_LOAD | TYPE_STORE))
            {
               auto node_id = data->CGetOpNodeInfo(*op)->GetNodeId();
               const tree_nodeRef node = TreeM->get_tree_node_const(node_id);
               auto* gm = GetPointer<gimple_assign>(node);
               THROW_ASSERT(gm, "only gimple_assign's are allowed as memory operations");

               if(HLS->allocation_information->is_direct_access_memory_unit(fu) ||
                  HLS->allocation_information->is_indirect_access_memory_unit(fu)) /// MEMORY REFERENCES
               {
                  unsigned int alignment = 0;
                  tree_nodeRef var_node;
                  unsigned int size_var;
                  tree_nodeConstRef tn;
                  unsigned int var_node_idx;
                  unsigned long long Prec = 0;
                  const auto type = tree_helper::CGetType(gm->op0);
                  if(type && (GET_CONST_NODE(type)->get_kind() == integer_type_K))
                  {
                     Prec = GetPointerS<const integer_type>(GET_CONST_NODE(type))->prec;
                  }
                  else if(type && (GET_CONST_NODE(type)->get_kind() == boolean_type_K))
                  {
                     Prec = 8;
                  }
                  else if(type && (GET_CONST_NODE(type)->get_kind() == enumeral_type_K))
                  {
                     Prec = GetPointerS<const enumeral_type>(GET_CONST_NODE(type))->prec;
                  }
                  unsigned int algn = 0;
                  if(type && (GET_CONST_NODE(type)->get_kind() == integer_type_K))
                  {
                     algn = GetPointerS<const integer_type>(GET_CONST_NODE(type))->algn;
                  }
                  else if(type && (GET_CONST_NODE(type)->get_kind() == boolean_type_K))
                  {
                     algn = 8;
                  }
#if USE_ALIGNMENT_INFO
                  if(type && GetPointer<const type_node>(GET_CONST_NODE(type)))
                  {
                     algn = alignment = GetPointerS<const type_node>(GET_CONST_NODE(type))->algn;
                  }
#endif
                  if(GET_TYPE(data, *op) & TYPE_STORE)
                  {
                     size_var = std::get<0>(var_read[0]);
                     tn = tree_helper::CGetType(TreeM->CGetTreeReindex(size_var));
                     var_node = GET_NODE(gm->op0);
                     var_node_idx = GET_INDEX_NODE(gm->op0);

                     if(size_var)
                     {
                        THROW_ASSERT(
                            tree_helper::GetConstValue(GetPointerS<const type_node>(GET_CONST_NODE(tn))->size) >= 0,
                            "");
                        const auto IR_var_bitsize = static_cast<unsigned int>(
                            tree_helper::GetConstValue(GetPointerS<const type_node>(GET_CONST_NODE(tn))->size));
                        unsigned int var_bitsize;
                        if(Prec != algn && Prec % algn)
                        {
                           HLS_manager::check_bitwidth(Prec);
                           var_bitsize = static_cast<unsigned int>(Prec);
                        }
                        else
                        {
                           HLS_manager::check_bitwidth(IR_var_bitsize);
                           var_bitsize = IR_var_bitsize;
                        }
                        generic_objRef conv_port;
                        auto varObj = var_read[0];
                        if(tree_helper::is_int(TreeM, size_var))
                        {
                           auto key = std::make_tuple(var_bitsize, iu_conv, varObj);
                           if(connCache.find(key) == connCache.end())
                           {
                              conv_port =
                                  generic_objRef(new iu_conv_conn_obj("iu_conv_conn_obj_" + std::to_string(id++)));
                              if(isConstantObj(std::get<0>(varObj), TreeM))
                              {
                                 connCache[key] = conv_port;
                              }
                              HLS->Rconn->add_sparse_logic(conv_port);
                              GetPointer<iu_conv_conn_obj>(conv_port)->add_bitsize(var_bitsize);
                              determine_connection(*op, varObj, conv_port, 0, 0, data, var_bitsize, 0, rstate,
                                                   NULL_VERTEX, 0);
                           }
                           else
                           {
                              conv_port = connCache.find(key)->second;
                           }
                        }
                        else
                        {
                           auto key = std::make_tuple(var_bitsize, uu_conv, varObj);
                           if(connCache.find(key) == connCache.end())
                           {
                              conv_port =
                                  generic_objRef(new uu_conv_conn_obj("uu_conv_conn_obj_" + std::to_string(id++)));
                              if(isConstantObj(std::get<0>(varObj), TreeM))
                              {
                                 connCache[key] = conv_port;
                              }
                              HLS->Rconn->add_sparse_logic(conv_port);
                              GetPointer<uu_conv_conn_obj>(conv_port)->add_bitsize(var_bitsize);
                              determine_connection(*op, varObj, conv_port, 0, 0, data, var_bitsize, 0, rstate,
                                                   NULL_VERTEX, 0);
                           }
                           else
                           {
                              conv_port = connCache.find(key)->second;
                           }
                        }
                        create_single_conn(*op, conv_port, fu_obj, 0, port_index, size_var, var_bitsize, true, rstate,
                                           NULL_VERTEX);
                     }
                     else
                     {
                        auto prec = object_bitsize(TreeM, var_read[0]);
                        HLS_manager::check_bitwidth(prec);
                        determine_connection(*op, var_read[0], fu_obj, 0, port_index, data, static_cast<unsigned>(prec),
                                             0, rstate, NULL_VERTEX, 0);
                     }
                  }
                  else
                  {
                     size_var = HLSMgr->get_produced_value(HLS->functionId, *op);
                     tn = tree_helper::CGetType(TreeM->CGetTreeReindex(size_var));
                     var_node = GET_NODE(gm->op1);
                     var_node_idx = GET_INDEX_NODE(gm->op1);
                  }
#ifndef NDEBUG
                  if(var_node->get_kind() == ssa_name_K)
                  {
                     THROW_ASSERT(GET_CONST_NODE(tree_helper::CGetType(var_node))->get_kind() == complex_type_K,
                                  "only complex objects are considered");
                  }
#endif
                  THROW_ASSERT(!gm->predicate || tree_helper::Size(gm->predicate) == 1, gm->predicate->ToString());
                  auto var = gm->predicate ? HLS_manager::io_binding_type(gm->predicate->index, 0) :
                                             HLS_manager::io_binding_type(0, 1);
                  determine_connection(*op, var, fu_obj, 3, port_index, data, 1, 0, rstate, NULL_VERTEX, 0);

                  THROW_ASSERT(var_node->get_kind() == mem_ref_K,
                               "MEMORY REFERENCE/LOAD-STORE type not supported: " + var_node->get_kind_text() + " " +
                                   std::to_string(node_id));

                  determine_connection(*op, HLS_manager::io_binding_type(var_node_idx, 0), fu_obj, 1, port_index, data,
                                       bus_addr_bitsize, alignment, rstate, NULL_VERTEX, 0);
                  if(Prec != algn && Prec % algn)
                  {
                     HLS_manager::check_bitwidth(Prec);
                     determine_connection(
                         *op, HLS_manager::io_binding_type(0, Prec), fu_obj, 2, port_index, data,
                         static_cast<unsigned>(object_bitsize(TreeM, HLS_manager::io_binding_type(0, Prec))), 0, rstate,
                         NULL_VERTEX, 0);
                  }
                  else
                  {
                     const auto IR_var_bitsize = Prec != 0 ? Prec : tree_helper::Size(tn);
                     HLS_manager::check_bitwidth(IR_var_bitsize);
                     unsigned int var_bitsize;
                     var_bitsize = static_cast<unsigned int>(IR_var_bitsize);
                     determine_connection(
                         *op, HLS_manager::io_binding_type(0, var_bitsize), fu_obj, 2, port_index, data,
                         static_cast<unsigned>(object_bitsize(TreeM, HLS_manager::io_binding_type(0, var_bitsize))), 0,
                         rstate, NULL_VERTEX, 0);
                  }
               }
               else
               {
                  THROW_ERROR("Unit " + HLS->allocation_information->get_fu_name(fu).first + " not supported");
               }
            }
            else if(data->CGetOpNodeInfo(*op)->GetOperation() == MULTI_READ_COND)
            {
               for(unsigned int num = 0; num < var_read.size(); num++)
               {
                  auto prec = object_bitsize(TreeM, var_read[num]);
                  HLS_manager::check_bitwidth(prec);
                  determine_connection(*op, var_read[num], fu_obj, 0, num, data, static_cast<unsigned>(prec), 0, rstate,
                                       NULL_VERTEX, 0);
               }
            }
            else
            {
               tree_nodeConstRef first_valid;
               if(HLS->Rfu->get_ports_are_swapped(*op))
               {
                  THROW_ASSERT(var_read.size() == 2, "unexpected condition");
                  std::swap(var_read[0], var_read[1]);
               }
               for(unsigned int port_num = 0; port_num < var_read.size(); port_num++)
               {
                  const auto tree_var = std::get<0>(var_read[port_num]);
                  const auto tree_var_node = tree_var == 0 ? nullptr : TreeM->CGetTreeReindex(tree_var);
                  const auto& node = data->CGetOpNodeInfo(*op)->node;
                  const auto form_par_type = tree_helper::GetFormalIth(node, port_num);
                  auto size_form_par = form_par_type ? tree_helper::Size(form_par_type) : 0;
                  const auto OperationType = data->CGetOpNodeInfo(*op)->GetOperation();
                  if(tree_var && !first_valid)
                  {
                     first_valid = tree_var_node;
                  }
                  if((OperationType == "cond_expr" || OperationType == "vec_cond_expr") && port_num != 0 && tree_var)
                  {
                     first_valid = tree_var_node;
                  }

                  if(tree_var == 0)
                  {
                     PRINT_DBG_MEX(DEBUG_LEVEL_PEDANTIC, debug_level,
                                   "     - " + std::to_string(port_num) +
                                       ". Read: " + std::to_string(std::get<1>(var_read[port_num])));
                  }
                  else
                  {
                     PRINT_DBG_MEX(DEBUG_LEVEL_PEDANTIC, debug_level,
                                   "     - " + std::to_string(port_num) + ". Read: " + BH->PrintVariable(tree_var));
                     PRINT_DBG_MEX(DEBUG_LEVEL_PEDANTIC, debug_level,
                                   "          * " + GET_CONST_NODE(tree_var_node)->get_kind_text());
                     PRINT_DBG_MEX(DEBUG_LEVEL_PEDANTIC, debug_level,
                                   "          * bitsize " + std::to_string(object_bitsize(TreeM, var_read[port_num])));
                  }
                  if(tree_var && HLSMgr->Rmem->is_actual_parm_loaded(tree_var))
                  {
                     THROW_ERROR("LOADING of actual parameter not yet implemented");
                  }
                  else if(form_par_type && tree_var &&
                          ((tree_helper::IsSignedIntegerType(tree_var_node) &&
                            (tree_helper::IsUnsignedIntegerType(form_par_type) ||
                             tree_helper::IsBooleanType(form_par_type))) ||
                           ((tree_helper::IsUnsignedIntegerType(tree_var_node) ||
                             (tree_helper::IsBooleanType(form_par_type))) &&
                            tree_helper::IsSignedIntegerType(form_par_type)) ||
                           (tree_helper::IsRealType(tree_var_node) && tree_helper::IsRealType(form_par_type))))
                  {
                     add_conversion(port_num, *op, form_par_type->index, size_form_par, port_index, fu_obj, data, TreeM,
                                    tree_var, 0, rstate, NULL_VERTEX, 0);
                  }
                  else if(first_valid && tree_var && first_valid->index != tree_var_node->index && !form_par_type &&
                          OperationType != "rshift_expr" && OperationType != "lshift_expr" &&
                          OperationType != "extract_bit_expr" && OperationType != "rrotate_expr" &&
                          OperationType != "lrotate_expr" &&
                          ((tree_helper::IsSignedIntegerType(tree_var_node) &&
                            tree_helper::IsUnsignedIntegerType(first_valid)) ||
                           (tree_helper::IsUnsignedIntegerType(tree_var_node) &&
                            tree_helper::IsSignedIntegerType(first_valid))))
                  {
                     // we only need type conversion and not size conversion, so we pass the same size for both
                     size_form_par = tree_helper::Size(tree_var_node);
                     add_conversion(port_num, *op, first_valid->index, size_form_par, port_index, fu_obj, data, TreeM,
                                    tree_var, 0, rstate, NULL_VERTEX, 0);
                  }
                  else
                  {
                     auto prec = object_bitsize(TreeM, var_read[port_num]);
                     HLS_manager::check_bitwidth(prec);
                     determine_connection(*op, var_read[port_num], fu_obj, port_num, port_index, data,
                                          static_cast<unsigned>(prec), 0, rstate, NULL_VERTEX, 0);
                  }
               }
            }
         }
      }
      const CustomOrderedSet<vertex>& ending_states = HLS->Rliv->get_state_where_end(*op);
      for(const auto estate : ending_states)
      {
         if(GET_TYPE(data, *op) & TYPE_PHI)
         {
            THROW_ASSERT(ending_states.size() == 1 || is_PC ||
                             astg->CGetStateInfo(*ending_states.begin())->is_duplicated ||
                             astg->CGetStateInfo(*ending_states.begin())->is_pipelined_state,
                         "phis cannot run in more than one state");
            PRINT_DBG_MEX(DEBUG_LEVEL_PEDANTIC, debug_level, "    * Ending Operation: " + GET_NAME(data, *op));
            /// phi must be differently managed
            auto var_written = HLSMgr->get_produced_value(HLS->functionId, *op);
            CustomOrderedSet<unsigned int> source_already_analyzed;
            const StateInfoConstRef state_info = is_PC ? StateInfoConstRef() : astg->CGetStateInfo(estate);
            const auto gp =
                GetPointer<const gimple_phi>(TreeM->get_tree_node_const(data->CGetOpNodeInfo(*op)->GetNodeId()));
            for(const auto& def_edge : gp->CGetDefEdgesList())
            {
               auto tree_temp = def_edge.first->index;
               PRINT_DBG_MEX(DEBUG_LEVEL_PEDANTIC, debug_level,
                             "Pre-Managing phi operation " + GET_NAME(data, *op) + " ending in state " +
                                 HLS->Rliv->get_name(estate) +
                                 (tree_temp ? " for variable " + def_edge.first->ToString() : "") + " from BB" +
                                 STR(def_edge.second));
               bool phi_postponed = false;
               if(state_info && state_info->is_duplicated && !state_info->all_paths)
               {
                  auto bbID = def_edge.second;
                  if(!state_info->isOriginalState && bbID != state_info->sourceBb)
                  {
                     INDENT_DBG_MEX(DEBUG_LEVEL_VERY_PEDANTIC, debug_level, "---Not original state and not source BB");
                     continue;
                  }
                  else if(state_info->isOriginalState && bbID == state_info->sourceBb)
                  {
                     INDENT_DBG_MEX(DEBUG_LEVEL_VERY_PEDANTIC, debug_level, "---Original state and source BB");
                     continue;
                  }
                  else if(state_info->moved_op_def_set.find(tree_temp) != state_info->moved_op_def_set.end())
                  {
                     phi_postponed = true;
                  }
                  else if(state_info->moved_op_use_set.find(var_written) != state_info->moved_op_use_set.end())
                  {
                     phi_postponed = true;
                  }
               }
               PRINT_DBG_MEX(DEBUG_LEVEL_PEDANTIC, debug_level,
                             "Is phi postponed? " + (phi_postponed ? std::string("YES") : std::string("NO")));
               bool phi_pipelined_state = false;
               if(state_info->is_pipelined_state)
               {
                  phi_pipelined_state = true;
                  PRINT_DBG_MEX(DEBUG_LEVEL_PEDANTIC, debug_level, "      pipelined state");
               }
               if(phi_pipelined_state && !HLS->Rliv->has_state_in(estate, *op, tree_temp))
               {
                  PRINT_DBG_MEX(DEBUG_LEVEL_PEDANTIC, debug_level, "      pipelined state: edge not active");
                  continue;
               }

               cur_phi_tree_var = tree_temp;
               PRINT_DBG_MEX(DEBUG_LEVEL_PEDANTIC, debug_level,
                             "Pre-Managing phi operation2 " + GET_NAME(data, *op) + " ending in state " +
                                 HLS->Rliv->get_name(estate) +
                                 (cur_phi_tree_var ? " for variable " + BH->PrintVariable(cur_phi_tree_var) : ""));
               THROW_ASSERT(cur_phi_tree_var, "something wrong happened");
               THROW_ASSERT(!HLSMgr->Rmem->has_base_address(tree_temp),
                            "phi cannot manage memory objects: @" + STR(tree_temp));
               THROW_ASSERT(!HLSMgr->Rmem->has_base_address(var_written),
                            "phi cannot manage memory objects: @" + STR(var_written));
               THROW_ASSERT(TreeM->CGetTreeNode(tree_temp)->get_kind() != array_ref_K, "unexpected phi use");
               THROW_ASSERT(TreeM->CGetTreeNode(tree_temp)->get_kind() != indirect_ref_K, "unexpected phi use");
               THROW_ASSERT(TreeM->CGetTreeNode(tree_temp)->get_kind() != misaligned_indirect_ref_K,
                            "unexpected phi use");

               PRINT_DBG_MEX(DEBUG_LEVEL_PEDANTIC, debug_level,
                             "Managing phi operation " + GET_NAME(data, *op) + " ending in state " +
                                 HLS->Rliv->get_name(estate) +
                                 (cur_phi_tree_var ? " for variable " + BH->PrintVariable(cur_phi_tree_var) : ""));
               auto step = HLS->Rliv->GetStep(estate, *op, var_written, false);
               PRINT_DBG_MEX(DEBUG_LEVEL_PEDANTIC, debug_level,
                             "        step " + (var_written ? "for variable " + BH->PrintVariable(var_written) : "") +
                                 "=" + STR(step));
               if(HLS->storage_value_information->is_a_storage_value(estate, var_written, step))
               {
                  auto storage_value =
                      HLS->storage_value_information->get_storage_value_index(estate, var_written, step);
                  auto r_index = HLS->Rreg->get_register(storage_value);
                  auto in_bitsize = object_bitsize(TreeM, HLS_manager::io_binding_type(tree_temp, 0));
                  HLS_manager::check_bitwidth(in_bitsize);
                  auto out_bitsize = object_bitsize(TreeM, HLS_manager::io_binding_type(var_written, 0));
                  HLS_manager::check_bitwidth(out_bitsize);
                  generic_objRef tgt_reg_obj = HLS->Rreg->get(r_index);
                  THROW_ASSERT(
                      tree_helper::IsSameType(TreeM->CGetTreeNode(tree_temp), TreeM->CGetTreeNode(var_written)),
                      "conversion required");
                  if(phi_postponed)
                  {
                     if(HLS->Rliv->has_state_out(estate, *op, var_written))
                     {
                        if(in_bitsize != out_bitsize)
                        {
                           if(tree_helper::is_unsigned(TreeM, var_written) ||
                              tree_helper::is_a_pointer(TreeM, var_written) || tree_helper::is_bool(TreeM, var_written))
                           {
                              generic_objRef conv_port =
                                  generic_objRef(new u_assign_conn_obj("u_assign_conn_obj_" + STR(id++)));
                              HLS->Rconn->add_sparse_logic(conv_port);
                              GetPointer<u_assign_conn_obj>(conv_port)->add_bitsize(static_cast<unsigned>(in_bitsize));
                              generic_objRef fu_src_obj;
                              if(state_info &&
                                 state_info->moved_op_use_set.find(var_written) != state_info->moved_op_use_set.end() &&
                                 state_info->moved_op_def_set.find(cur_phi_tree_var) ==
                                     state_info->moved_op_def_set.end())
                              {
                                 auto src_storage_value = HLS->storage_value_information->get_storage_value_index(
                                     estate, cur_phi_tree_var, HLS->Rliv->GetStep(estate, *op, cur_phi_tree_var, true));
                                 auto src_r_index = HLS->Rreg->get_register(src_storage_value);
                                 fu_src_obj = HLS->Rreg->get(src_r_index);
                              }
                              else
                              {
                                 vertex src_def_op = HLS->Rliv->get_op_where_defined(cur_phi_tree_var);
                                 fu_src_obj = HLS->Rfu->get(src_def_op);
                              }
                              const CustomOrderedSet<vertex>& states_out =
                                  HLS->Rliv->get_state_out(estate, *op, var_written);
                              for(const auto state_out : states_out)
                              {
                                 HLS->Rconn->add_data_transfer(fu_src_obj, conv_port, 0, 0,
                                                               data_transfer(cur_phi_tree_var,
                                                                             static_cast<unsigned>(in_bitsize), estate,
                                                                             state_out, *op));
                                 HLS->Rconn->add_data_transfer(conv_port, tgt_reg_obj, 0, 0,
                                                               data_transfer(cur_phi_tree_var,
                                                                             static_cast<unsigned>(in_bitsize), estate,
                                                                             state_out, *op));
                                 PRINT_DBG_MEX(
                                     DEBUG_LEVEL_PEDANTIC, debug_level,
                                     "       - add data transfer from " + fu_src_obj->get_string() + " to " +
                                         conv_port->get_string() + " port 0:0 from state " +
                                         HLS->Rliv->get_name(estate) + " to state " + HLS->Rliv->get_name(state_out) +
                                         " for " +
                                         HLSMgr->CGetFunctionBehavior(funId)->CGetBehavioralHelper()->PrintVariable(
                                             cur_phi_tree_var));
                                 generic_objRef enable_obj = GetPointer<register_obj>(tgt_reg_obj)->get_wr_enable();
                                 GetPointer<commandport_obj>(enable_obj)
                                     ->add_activation(commandport_obj::transition(
                                         estate, state_out,
                                         commandport_obj::data_operation_pair(cur_phi_tree_var, *op)));
                                 PRINT_DBG_MEX(DEBUG_LEVEL_PEDANTIC, debug_level,
                                               "       - write enable for " + tgt_reg_obj->get_string() + " from " +
                                                   HLS->Rliv->get_name(estate) + " to state " +
                                                   HLS->Rliv->get_name(state_out));
                              }
                           }
                           else if(tree_helper::is_int(TreeM, var_written))
                           {
                              generic_objRef conv_port =
                                  generic_objRef(new i_assign_conn_obj("i_assign_conn_obj_phi" + STR(id++)));
                              HLS->Rconn->add_sparse_logic(conv_port);
                              GetPointer<i_assign_conn_obj>(conv_port)->add_bitsize(static_cast<unsigned>(in_bitsize));
                              generic_objRef fu_src_obj;
                              if(state_info &&
                                 state_info->moved_op_use_set.find(var_written) != state_info->moved_op_use_set.end() &&
                                 state_info->moved_op_def_set.find(cur_phi_tree_var) ==
                                     state_info->moved_op_def_set.end())
                              {
                                 auto src_storage_value = HLS->storage_value_information->get_storage_value_index(
                                     estate, cur_phi_tree_var, HLS->Rliv->GetStep(estate, *op, cur_phi_tree_var, true));
                                 auto src_r_index = HLS->Rreg->get_register(src_storage_value);
                                 fu_src_obj = HLS->Rreg->get(src_r_index);
                              }
                              else
                              {
                                 vertex src_def_op = HLS->Rliv->get_op_where_defined(cur_phi_tree_var);
                                 fu_src_obj = HLS->Rfu->get(src_def_op);
                              }

                              const CustomOrderedSet<vertex>& states_out =
                                  HLS->Rliv->get_state_out(estate, *op, var_written);
                              const CustomOrderedSet<vertex>::const_iterator s_out_it_end = states_out.end();
                              for(auto s_out_it = states_out.begin(); s_out_it != s_out_it_end; ++s_out_it)
                              {
                                 HLS->Rconn->add_data_transfer(fu_src_obj, conv_port, 0, 0,
                                                               data_transfer(cur_phi_tree_var,
                                                                             static_cast<unsigned>(in_bitsize), estate,
                                                                             *s_out_it, *op));
                                 HLS->Rconn->add_data_transfer(conv_port, tgt_reg_obj, 0, 0,
                                                               data_transfer(cur_phi_tree_var,
                                                                             static_cast<unsigned>(in_bitsize), estate,
                                                                             *s_out_it, *op));
                                 PRINT_DBG_MEX(
                                     DEBUG_LEVEL_PEDANTIC, debug_level,
                                     "       - add data transfer from " + fu_src_obj->get_string() + " to " +
                                         conv_port->get_string() + " port 0:0 from state " +
                                         HLS->Rliv->get_name(estate) + " to state " + HLS->Rliv->get_name(*s_out_it) +
                                         " for " +
                                         HLSMgr->CGetFunctionBehavior(funId)->CGetBehavioralHelper()->PrintVariable(
                                             cur_phi_tree_var));
                                 generic_objRef enable_obj = GetPointer<register_obj>(tgt_reg_obj)->get_wr_enable();
                                 GetPointer<commandport_obj>(enable_obj)
                                     ->add_activation(commandport_obj::transition(
                                         estate, *s_out_it,
                                         commandport_obj::data_operation_pair(cur_phi_tree_var, *op)));
                                 PRINT_DBG_MEX(DEBUG_LEVEL_PEDANTIC, debug_level,
                                               "       - write enable for " + tgt_reg_obj->get_string() + " from " +
                                                   HLS->Rliv->get_name(estate) + " to state " +
                                                   HLS->Rliv->get_name(*s_out_it));
                              }
                           }
                           else if(tree_helper::is_real(TreeM, var_written))
                           {
                              generic_objRef conv_port =
                                  generic_objRef(new f_assign_conn_obj("f_assign_conn_obj_" + STR(id++)));
                              HLS->Rconn->add_sparse_logic(conv_port);
                              GetPointer<f_assign_conn_obj>(conv_port)->add_bitsize(static_cast<unsigned>(in_bitsize));
                              generic_objRef fu_src_obj;
                              if(state_info &&
                                 state_info->moved_op_use_set.find(var_written) != state_info->moved_op_use_set.end() &&
                                 state_info->moved_op_def_set.find(cur_phi_tree_var) ==
                                     state_info->moved_op_def_set.end())
                              {
                                 auto src_storage_value = HLS->storage_value_information->get_storage_value_index(
                                     estate, cur_phi_tree_var, HLS->Rliv->GetStep(estate, *op, cur_phi_tree_var, true));
                                 auto src_r_index = HLS->Rreg->get_register(src_storage_value);
                                 fu_src_obj = HLS->Rreg->get(src_r_index);
                              }
                              else
                              {
                                 vertex src_def_op = HLS->Rliv->get_op_where_defined(cur_phi_tree_var);
                                 fu_src_obj = HLS->Rfu->get(src_def_op);
                              }

                              const CustomOrderedSet<vertex>& states_out =
                                  HLS->Rliv->get_state_out(estate, *op, var_written);
                              const CustomOrderedSet<vertex>::const_iterator s_out_it_end = states_out.end();
                              for(auto s_out_it = states_out.begin(); s_out_it != s_out_it_end; ++s_out_it)
                              {
                                 HLS->Rconn->add_data_transfer(fu_src_obj, conv_port, 0, 0,
                                                               data_transfer(cur_phi_tree_var,
                                                                             static_cast<unsigned>(in_bitsize), estate,
                                                                             *s_out_it, *op));
                                 HLS->Rconn->add_data_transfer(conv_port, tgt_reg_obj, 0, 0,
                                                               data_transfer(cur_phi_tree_var,
                                                                             static_cast<unsigned>(in_bitsize), estate,
                                                                             *s_out_it, *op));
                                 PRINT_DBG_MEX(
                                     DEBUG_LEVEL_PEDANTIC, debug_level,
                                     "       - add data transfer from " + fu_src_obj->get_string() + " to " +
                                         conv_port->get_string() + " port 0:0 from state " +
                                         HLS->Rliv->get_name(estate) + " to state " + HLS->Rliv->get_name(*s_out_it) +
                                         " for " +
                                         HLSMgr->CGetFunctionBehavior(funId)->CGetBehavioralHelper()->PrintVariable(
                                             cur_phi_tree_var));
                                 generic_objRef enable_obj = GetPointer<register_obj>(tgt_reg_obj)->get_wr_enable();
                                 GetPointer<commandport_obj>(enable_obj)
                                     ->add_activation(commandport_obj::transition(
                                         estate, *s_out_it,
                                         commandport_obj::data_operation_pair(cur_phi_tree_var, *op)));
                                 PRINT_DBG_MEX(DEBUG_LEVEL_PEDANTIC, debug_level,
                                               "       - write enable for " + tgt_reg_obj->get_string() + " from " +
                                                   HLS->Rliv->get_name(estate) + " to state " +
                                                   HLS->Rliv->get_name(*s_out_it));
                              }
                           }
                           else
                           {
                              THROW_ERROR(
                                  "not expected conversion " + STR(cur_phi_tree_var) + " " + STR(in_bitsize) + " " +
                                  STR(out_bitsize) + " " +
                                  TreeM->get_tree_node_const(data->CGetOpNodeInfo(*op)->GetNodeId())->ToString());
                           }
                           PRINT_DBG_MEX(DEBUG_LEVEL_PEDANTIC, debug_level,
                                         "      target reg_" + STR(r_index) + " conv");
                        }
                        else
                        {
                           generic_objRef fu_src_obj;
                           if(state_info &&
                              state_info->moved_op_use_set.find(var_written) != state_info->moved_op_use_set.end() &&
                              state_info->moved_op_def_set.find(cur_phi_tree_var) == state_info->moved_op_def_set.end())
                           {
                              auto src_storage_value = HLS->storage_value_information->get_storage_value_index(
                                  estate, cur_phi_tree_var, HLS->Rliv->GetStep(estate, *op, cur_phi_tree_var, true));
                              auto src_r_index = HLS->Rreg->get_register(src_storage_value);
                              fu_src_obj = HLS->Rreg->get(src_r_index);
                           }
                           else
                           {
                              vertex src_def_op = HLS->Rliv->get_op_where_defined(cur_phi_tree_var);
                              fu_src_obj = HLS->Rfu->get(src_def_op);
                           }
                           const CustomOrderedSet<vertex>& states_out =
                               HLS->Rliv->get_state_out(estate, *op, var_written);
                           const CustomOrderedSet<vertex>::const_iterator s_out_it_end = states_out.end();
                           for(auto s_out_it = states_out.begin(); s_out_it != s_out_it_end; ++s_out_it)
                           {
                              HLS->Rconn->add_data_transfer(fu_src_obj, tgt_reg_obj, 0, 0,
                                                            data_transfer(cur_phi_tree_var,
                                                                          static_cast<unsigned>(in_bitsize), estate,
                                                                          *s_out_it, *op));
                              PRINT_DBG_MEX(
                                  DEBUG_LEVEL_PEDANTIC, debug_level,
                                  "       - add data transfer from " + fu_src_obj->get_string() + " to " +
                                      tgt_reg_obj->get_string() + " port 0:0 from state " +
                                      HLS->Rliv->get_name(estate) + " to state " + HLS->Rliv->get_name(*s_out_it) +
                                      " for " +
                                      HLSMgr->CGetFunctionBehavior(funId)->CGetBehavioralHelper()->PrintVariable(
                                          cur_phi_tree_var));
                              generic_objRef enable_obj = GetPointer<register_obj>(tgt_reg_obj)->get_wr_enable();
                              GetPointer<commandport_obj>(enable_obj)
                                  ->add_activation(commandport_obj::transition(
                                      estate, *s_out_it, commandport_obj::data_operation_pair(cur_phi_tree_var, *op)));
                              PRINT_DBG_MEX(DEBUG_LEVEL_PEDANTIC, debug_level,
                                            "       - write enable for " + tgt_reg_obj->get_string() + " from " +
                                                HLS->Rliv->get_name(estate) + " to state " +
                                                HLS->Rliv->get_name(*s_out_it));
                           }
                        }
                     }
                  }
                  else
                  {
                     const CustomOrderedSet<vertex>& states_in = HLS->Rliv->get_state_in(estate, *op, tree_temp);
                     for(const auto stateIn : states_in)
                     {
                        const StateInfoConstRef stateIn_state_info = HLS->STG->GetStg()->CGetStateInfo(stateIn);
                        if(stateIn_state_info->BB_ids.count(def_edge.second) == 0 &&
                           !(*stateIn_state_info->BB_ids.begin() == *state_info->BB_ids.begin() &&
                             state_info->is_pipelined_state))
                        {
                           continue;
                        }
                        if(in_bitsize != out_bitsize)
                        {
                           add_conversion(0, *op, tree_helper::CGetType(TreeM->CGetTreeNode(var_written))->index,
                                          out_bitsize, 0, tgt_reg_obj, data, TreeM, tree_temp, 0, stateIn, estate,
                                          def_edge.second);
                        }
                        else
                        {
                           determine_connection(*op, HLS_manager::io_binding_type(tree_temp, 0), tgt_reg_obj, 0, 0,
                                                data, static_cast<unsigned>(in_bitsize), 0, stateIn, estate,
                                                def_edge.second);
                        }
                     }
                     PRINT_DBG_MEX(DEBUG_LEVEL_PEDANTIC, debug_level, "      target reg_" + STR(r_index));
                  }
               }
               cur_phi_tree_var = 0;
            }
         }
         else
         {
            PRINT_DBG_MEX(DEBUG_LEVEL_PEDANTIC, debug_level, "  * Ending Operation: " + GET_NAME(data, *op));
            HLS->Rconn->bind_command_port(*op, conn_binding::IN, commandport_obj::OPERATION, data);

            PRINT_DBG_MEX(DEBUG_LEVEL_PEDANTIC, debug_level,
                          "     - FU: " + HLS->allocation_information->get_fu_name(HLS->Rfu->get_assign(*op)).first);
            const generic_objRef fu_obj = HLS->Rfu->get(*op);
            const auto var_written = HLSMgr->get_produced_value(HLS->functionId, *op);
            if((GET_TYPE(data, *op) & TYPE_MULTIIF) != 0)
            {
               PRINT_DBG_MEX(DEBUG_LEVEL_PEDANTIC, debug_level, "     - Write: (multi-way if value)");
               auto node_id = data->CGetOpNodeInfo(*op)->GetNodeId();
               std::vector<HLS_manager::io_binding_type> var_read = HLSMgr->get_required_values(HLS->functionId, *op);
               generic_objRef TargetPort =
                   HLS->Rconn->bind_selector_port(conn_binding::OUT, commandport_obj::MULTIIF, *op, data);

               HLS->Rconn->add_data_transfer(fu_obj, TargetPort, 0, 0,
                                             data_transfer(node_id, var_read.size(), estate, NULL_VERTEX, *op));
               PRINT_DBG_MEX(DEBUG_LEVEL_PEDANTIC, debug_level,
                             "       - add data transfer from " + fu_obj->get_string() + " to " +
                                 TargetPort->get_string() + " in state " + HLS->Rliv->get_name(estate) + " for " +
                                 STR(node_id));
               GetPointer<commandport_obj>(TargetPort)
                   ->add_activation(commandport_obj::transition(estate, NULL_VERTEX,
                                                                commandport_obj::data_operation_pair(node_id, *op)));
               PRINT_DBG_MEX(DEBUG_LEVEL_PEDANTIC, debug_level,
                             "       - add activation for " + TargetPort->get_string() + " in state " +
                                 HLS->Rliv->get_name(estate));
            }
            else if(var_written == 0)
            {
               PRINT_DBG_MEX(DEBUG_LEVEL_PEDANTIC, debug_level, "     - Write: (no value produced)");
            }
            else if((GET_TYPE(data, *op) & TYPE_IF) != 0)
            {
               PRINT_DBG_MEX(DEBUG_LEVEL_PEDANTIC, debug_level, "     - Write: (boolean value)");
               generic_objRef TargetPort =
                   HLS->Rconn->bind_selector_port(conn_binding::OUT, commandport_obj::CONDITION, *op, data);

               HLS->Rconn->add_data_transfer(fu_obj, TargetPort, 0, 0,
                                             data_transfer(var_written,
                                                           tree_helper::Size(TreeM->CGetTreeReindex(var_written)),
                                                           estate, NULL_VERTEX, *op));
               PRINT_DBG_MEX(DEBUG_LEVEL_PEDANTIC, debug_level,
                             "       - add data transfer from " + fu_obj->get_string() + " to " +
                                 TargetPort->get_string() + " in state " + HLS->Rliv->get_name(estate) +
                                 "for condition");
               GetPointer<commandport_obj>(TargetPort)
                   ->add_activation(commandport_obj::transition(
                       estate, NULL_VERTEX, commandport_obj::data_operation_pair(var_written, *op)));
               PRINT_DBG_MEX(DEBUG_LEVEL_PEDANTIC, debug_level,
                             "       - add activation for " + TargetPort->get_string() + " in state " +
                                 HLS->Rliv->get_name(estate));
            }
            else if((GET_TYPE(data, *op) & TYPE_SWITCH) != 0)
            {
               PRINT_DBG_MEX(DEBUG_LEVEL_PEDANTIC, debug_level, "     - Write: (switch value)");
               generic_objRef TargetPort =
                   HLS->Rconn->bind_selector_port(conn_binding::OUT, commandport_obj::SWITCH, *op, data);

               HLS->Rconn->add_data_transfer(fu_obj, TargetPort, 0, 0,
                                             data_transfer(var_written,
                                                           tree_helper::Size(TreeM->CGetTreeReindex(var_written)),
                                                           estate, NULL_VERTEX, *op));
               PRINT_DBG_MEX(
                   DEBUG_LEVEL_PEDANTIC, debug_level,
                   "       - add data transfer from " + fu_obj->get_string() + " to " + TargetPort->get_string() +
                       " in state " + HLS->Rliv->get_name(estate) + " for " +
                       HLSMgr->CGetFunctionBehavior(funId)->CGetBehavioralHelper()->PrintVariable(var_written));
               GetPointer<commandport_obj>(TargetPort)
                   ->add_activation(commandport_obj::transition(
                       estate, NULL_VERTEX, commandport_obj::data_operation_pair(var_written, *op)));
               PRINT_DBG_MEX(DEBUG_LEVEL_PEDANTIC, debug_level,
                             "       - add activation for " + TargetPort->get_string() + " in state " +
                                 HLS->Rliv->get_name(estate));
            }
            else
            {
               PRINT_DBG_MEX(DEBUG_LEVEL_PEDANTIC, debug_level, "     - Write: " + BH->PrintVariable(var_written));
               if(HLS->Rliv->has_state_out(estate, *op, var_written))
               {
                  const CustomOrderedSet<vertex>& states_out = HLS->Rliv->get_state_out(estate, *op, var_written);
                  for(auto s_out : states_out)
                  {
                     auto step_write = HLS->Rliv->GetStepWrite(estate, *op);
                     // std::cerr << "step_write: " << step_write << "\n";
                     auto storage_value =
                         HLS->storage_value_information->get_storage_value_index(s_out, var_written, step_write);
                     auto r_index = HLS->Rreg->get_register(storage_value);
                     generic_objRef tgt_reg_obj = HLS->Rreg->get(r_index);
                     HLS->Rconn->add_data_transfer(fu_obj, tgt_reg_obj, 0, 0,
                                                   data_transfer(var_written,
                                                                 tree_helper::Size(TreeM->CGetTreeReindex(var_written)),
                                                                 estate, s_out, *op));
                     PRINT_DBG_MEX(
                         DEBUG_LEVEL_PEDANTIC, debug_level,
                         "       - add data transfer from " + fu_obj->get_string() + " to " +
                             tgt_reg_obj->get_string() + " from state " + HLS->Rliv->get_name(estate) + " to state " +
                             HLS->Rliv->get_name(s_out) + " for " +
                             HLSMgr->CGetFunctionBehavior(funId)->CGetBehavioralHelper()->PrintVariable(var_written));
                     generic_objRef enable_obj = GetPointer<register_obj>(tgt_reg_obj)->get_wr_enable();
                     GetPointer<commandport_obj>(enable_obj)
                         ->add_activation(commandport_obj::transition(
                             estate, s_out, commandport_obj::data_operation_pair(var_written, *op)));
                     PRINT_DBG_MEX(DEBUG_LEVEL_PEDANTIC, debug_level,
                                   "       - write enable for " + tgt_reg_obj->get_string() + " from " +
                                       HLS->Rliv->get_name(estate) + " to state " + HLS->Rliv->get_name(s_out));
                  }
               }
               else
               {
                  /// if the variable does not belong to the live-out set, it means that it is used inside the state
                  /// (chaining) and this situation is managed above
                  PRINT_DBG_MEX(DEBUG_LEVEL_PEDANTIC, debug_level, "     - write in a data_transfer");
               }
            }
         }
      }
   }

   const auto& support = HLS->Rliv->get_support();
   for(const auto vIt : support)
   {
      connect_pipelined_registers(vIt);
   }
   INDENT_DBG_MEX(DEBUG_LEVEL_PEDANTIC, debug_level, "<--Ended execution of interconnection binding");
}

unsigned int mux_connection_binding::mux_interconnection()
{
   PRINT_DBG_MEX(DEBUG_LEVEL_VERBOSE, debug_level, "Starting datapath interconnection based on mux architecture");

   unsigned int allocated_mux = 0;
   unsigned int iteration = 0;

   for(const auto& connection : HLS->Rconn->get_data_transfers())
   {
      const generic_objRef unit = std::get<0>(connection.first);
      auto operand = std::get<1>(connection.first);
      auto port_index = std::get<2>(connection.first);
      PRINT_DBG_MEX(DEBUG_LEVEL_PEDANTIC, debug_level,
                    "Unit: " + unit->get_string() + "(" + std::to_string(operand) + ":" + std::to_string(port_index) +
                        "): " + std::to_string(connection.second.size()) + " connections");
      allocated_mux += input_logic(connection.second, unit, operand, port_index, iteration);
      ++iteration;
   }

   return allocated_mux;
}

unsigned int mux_connection_binding::input_logic(const conn_binding::ConnectionSources& srcs, const generic_objRef tgt,
                                                 unsigned int op, unsigned int port_index, unsigned int iteration)
{
   static unsigned int used_mux = 0;
   unsigned int starting_value = used_mux;

   /// if it's a one-to-one connection, a directed link can be used
   if(srcs.size() == 1)
   {
      generic_objRef op1 = srcs.begin()->first;
      THROW_ASSERT(op1, "Target \"" + tgt->get_string() + "\" connected with an undefined source");
      connection_objRef conn_obj = connection_objRef(new direct_conn(srcs.begin()->second));
      HLS->Rconn->AddConnectionCB(op1, tgt, op, port_index, conn_obj);
      PRINT_DBG_MEX(DEBUG_LEVEL_VERY_PEDANTIC, debug_level,
                    "  - Direct connection between " + op1->get_string() + " and " + tgt->get_string() + "(" + STR(op) +
                        ":" + STR(port_index) + ")");
      return 0;
   }

   /// map between the source object and the resulting tree of multiplexers to the current target object
   std::map<generic_objRef, std::vector<std::pair<generic_objRef, unsigned int>>> src_mux_tree;

   /// map between a data_transfer and object associated at the moment
   std::map<data_transfer, generic_objRef> var2obj;
   /// map between a generic_obj and list of data_transfer associated with this object
   std::map<generic_objRef, std::list<data_transfer>> obj2var;
   /// map between a data_transfer and original source object
   std::map<data_transfer, generic_objRef> var2src;

#ifndef NDEBUG
   std::map<std::pair<vertex, vertex>, generic_objRef> check_sources;
#endif

   std::list<generic_objRef> to_allocate;
   PRINT_DBG_MEX(DEBUG_LEVEL_VERY_PEDANTIC, debug_level, "  - Connection from: ");
   for(const auto& src : srcs)
   {
      PRINT_DBG_MEX(DEBUG_LEVEL_VERY_PEDANTIC, debug_level, "     * Source: " + src.first->get_string() + " ");
      const CustomOrderedSet<data_transfer>& vars = src.second;
      THROW_ASSERT(vars.size(), "A connection should contain at least one data-transfer");
      for(const auto& var : vars)
      {
         if(std::get<0>(var) == INFINITE_UINT)
         {
            PRINT_DBG_MEX(DEBUG_LEVEL_VERY_PEDANTIC, debug_level,
                          "       - var: (bool) from. " + HLS->Rliv->get_name(std::get<2>(var)) + " to " +
                              HLS->Rliv->get_name(std::get<3>(var)));
         }
         else if(std::get<0>(var) != 0)
         {
            PRINT_DBG_MEX(
                DEBUG_LEVEL_VERY_PEDANTIC, debug_level,
                "       - var: " +
                    HLSMgr->CGetFunctionBehavior(funId)->CGetBehavioralHelper()->PrintVariable(std::get<0>(var)) +
                    " of size " + STR(std::get<1>(var)) + " from. " + HLS->Rliv->get_name(std::get<2>(var)) + " to " +
                    HLS->Rliv->get_name(std::get<3>(var)));
         }
         else
         {
            PRINT_DBG_MEX(DEBUG_LEVEL_VERY_PEDANTIC, debug_level,
                          "       - size: " + STR(std::get<1>(var)) + " from. " +
                              HLS->Rliv->get_name(std::get<2>(var)) + " to " + HLS->Rliv->get_name(std::get<3>(var)));
         }

         var2obj[var] = src.first;
         var2src[var] = src.first;
         obj2var[src.first].push_back(var);
#ifndef NDEBUG
         if(check_sources.find(std::make_pair(std::get<2>(var), std::get<3>(var))) != check_sources.end() &&
            check_sources.find(std::make_pair(std::get<2>(var), std::get<3>(var)))->second != src.first)
         {
            THROW_ERROR("two different sources for the same transition: from. " +
                        HLS->Rliv->get_name(std::get<2>(var)) + " to " + HLS->Rliv->get_name(std::get<3>(var)) +
                        " source 1 " + src.first->get_string() + " source 2 " +
                        check_sources.find(std::make_pair(std::get<2>(var), std::get<3>(var)))->second->get_string());
         }
         else if(check_sources.find(std::make_pair(std::get<2>(var), std::get<3>(var))) == check_sources.end())
         {
            check_sources[std::make_pair(std::get<2>(var), std::get<3>(var))] = src.first;
         }
#endif
      }
      if(src.first->get_type() != generic_obj::REGISTER)
      {
         to_allocate.push_back(src.first);
      }
      else
      {
         to_allocate.push_front(src.first);
      }
   }

   std::string tgt_string = tgt->get_string() + "_" + STR(op);
   if(to_allocate.size() > 1)
   {
      unsigned int level = 0;
      std::map<unsigned int, unsigned int> level_map;
      do
      {
         /// all the inputs are connected with 2:1 multiplexers. Two inputs are taken at each time.
         generic_objRef first = to_allocate.front();
         to_allocate.pop_front();
         generic_objRef second = to_allocate.front();
         to_allocate.pop_front();

         if(GetPointer<mux_obj>(first))
         {
            level = GetPointer<mux_obj>(first)->get_level() + 1;
         }

         std::string mux_name =
             "MUX_" + STR(iteration) + "_" + tgt_string + "_" + STR(level) + "_" + STR(level_map[level]++);
         generic_objRef mux = generic_objRef(new mux_obj(first, second, level, mux_name, tgt));
         ++used_mux;
         PRINT_DBG_MEX(DEBUG_LEVEL_VERY_PEDANTIC, debug_level, GetPointer<mux_obj>(mux)->get_string());

         generic_objRef sel_port = HLS->Rconn->bind_selector_port(conn_binding::IN, commandport_obj::SELECTOR, mux, 0);
         GetPointer<mux_obj>(mux)->set_selector(sel_port);

         to_allocate.push_back(mux);

         std::list<data_transfer>::iterator v;

         /// stuff for the first input
         for(v = obj2var[first].begin(); v != obj2var[first].end(); ++v)
         {
            if(GetPointer<mux_obj>(var2obj[*v]))
            {
               GetPointer<mux_obj>(var2obj[*v])->set_target(mux);
            }

            var2obj[*v] = mux;
            obj2var[mux].push_back(*v);

            if(std::find(src_mux_tree[var2src[*v]].begin(), src_mux_tree[var2src[*v]].end(),
                         std::make_pair(mux, T_COND)) == src_mux_tree[var2src[*v]].end())
            {
               src_mux_tree[var2src[*v]].push_back(std::make_pair(mux, T_COND));
            }

            GetPointer<mux_obj>(mux)->add_bitsize(std::get<1>(*v));

            GetPointer<commandport_obj>(sel_port)->add_activation(
                commandport_obj::transition(std::get<2>(*v), std::get<3>(*v),
                                            commandport_obj::data_operation_pair(std::get<0>(*v), std::get<4>(*v))));
            PRINT_DBG_MEX(DEBUG_LEVEL_VERY_PEDANTIC, debug_level,
                          "       - add mux activation for " + sel_port->get_string() + " from state " +
                              HLS->Rliv->get_name(std::get<2>(*v)) + " to state " +
                              HLS->Rliv->get_name(std::get<3>(*v)));
         }
         /// stuff for the second input
         for(v = obj2var[second].begin(); v != obj2var[second].end(); ++v)
         {
            if(GetPointer<mux_obj>(var2obj[*v]))
            {
               GetPointer<mux_obj>(var2obj[*v])->set_target(mux);
            }

            var2obj[*v] = mux;
            obj2var[mux].push_back(*v);

            if(std::find(src_mux_tree[var2src[*v]].begin(), src_mux_tree[var2src[*v]].end(),
                         std::make_pair(mux, F_COND)) == src_mux_tree[var2src[*v]].end())
            {
               src_mux_tree[var2src[*v]].push_back(std::make_pair(mux, F_COND));
            }

            GetPointer<mux_obj>(mux)->add_bitsize(std::get<1>(*v));
            PRINT_DBG_MEX(DEBUG_LEVEL_VERY_PEDANTIC, debug_level,
                          "       - FALSE input for " + sel_port->get_string() + " from state " +
                              HLS->Rliv->get_name(std::get<2>(*v)) + " to state " +
                              HLS->Rliv->get_name(std::get<3>(*v)));
         }
      } while(to_allocate.size() > 1);

      /// specialize connections between sources and target
      for(const auto& src : srcs)
      {
         connection_objRef conn_obj = connection_objRef(new mux_conn(src.second, src_mux_tree[src.first]));
         HLS->Rconn->AddConnectionCB(src.first, tgt, op, port_index, conn_obj);
      }
   }
   else
   {
      THROW_ERROR("no mux to_allocate" + STR(to_allocate.size()));
   }

   PRINT_DBG_MEX(DEBUG_LEVEL_VERY_PEDANTIC, debug_level, "");
   return used_mux - starting_value;
}

unsigned long long mux_connection_binding::object_bitsize(const tree_managerRef TreeM,
                                                          const HLS_manager::io_binding_type& obj) const
{
   const auto first = std::get<0>(obj);
   const auto second = std::get<1>(obj);
   if(first)
   {
      const auto type = tree_helper::CGetType(TreeM->CGetTreeReindex(first));
      const auto bus_addr_bitsize = HLSMgr->get_address_bitsize();

      if(tree_helper::IsArrayType(type) || tree_helper::IsStructType(type) ||
         tree_helper::IsUnionType(type) /*|| tree_helper::IsComplexType(type)*/)
      {
         return bus_addr_bitsize;
      }
      else
      {
         return tree_helper::Size(TreeM->CGetTreeReindex(first));
      }
   }
   else
   {
      if(second)
      {
         unsigned int count;
         for(count = 1; second >= (1u << count); ++count)
         {
            ;
         }
         return count + 1;
      }
      else
      {
         return 1;
      }
   }
}<|MERGE_RESOLUTION|>--- conflicted
+++ resolved
@@ -1231,53 +1231,11 @@
                        "  * Operation: " + GET_NAME(data, *op) + " " + data->CGetOpNodeInfo(*op)->GetOperation());
          PRINT_DBG_MEX(DEBUG_LEVEL_PEDANTIC, debug_level,
                        "     - FU: " + HLS->allocation_information->get_fu_name(fu).first);
-<<<<<<< HEAD
-         unsigned int index = 0;
-         std::vector<HLS_manager::io_binding_type> var_read = HLSMgr->get_required_values(HLS->functionId, *op);
-         PRINT_DBG_MEX(DEBUG_LEVEL_PEDANTIC, debug_level, "     - " + std::to_string(var_read.size()) + " reads");
-=======
-         /// adding activation's state of selector related to operation op
-         const auto tmp_ops_node_size =
-             GetPointer<functional_unit>(HLS->allocation_information->get_fu(fu))->get_operations().size();
-         if(tmp_ops_node_size > 1U)
-         {
-            if(!GetPointer<funit_obj>(HLS->Rfu->get(fu, idx)))
-            {
-               THROW_ERROR("Functional unit " + HLS->allocation_information->get_string_name(fu) +
-                           " does not have an instance " + STR(idx));
-            }
-            const auto selector_obj = GetPointer<funit_obj>(HLS->Rfu->get(fu, idx))
-                                          ->GetSelector_op(data->CGetOpNodeInfo(*op)->GetOperation());
-            if(!selector_obj)
-            {
-               THROW_ERROR("Functional unit " + HLS->allocation_information->get_string_name(fu) +
-                           " does not have selector " + data->CGetOpNodeInfo(*op)->GetOperation() + "(" + STR(idx) +
-                           ") Operation: " + STR(data->CGetOpNodeInfo(*op)->GetNodeId()));
-            }
-            const CustomOrderedSet<vertex>& running_states = HLS->Rliv->get_state_where_run(*op);
-            for(const auto state : running_states)
-            {
-               bool is_starting_operation = std::find(astg->CGetStateInfo(state)->starting_operations.begin(),
-                                                      astg->CGetStateInfo(state)->starting_operations.end(),
-                                                      *op) != astg->CGetStateInfo(state)->starting_operations.end();
-               if(!(GET_TYPE(data, *op) & (TYPE_LOAD | TYPE_STORE)) || is_starting_operation)
-               {
-                  GetPointer<commandport_obj>(selector_obj)
-                      ->add_activation(commandport_obj::transition(state, NULL_VERTEX,
-                                                                   commandport_obj::data_operation_pair(0, *op)));
-                  PRINT_DBG_MEX(DEBUG_LEVEL_PEDANTIC, debug_level,
-                                "       - add activation for " + selector_obj->get_string() + " in state "
-                                    << HLS->Rliv->get_name(state));
-               }
-            }
-         }
-
-         const generic_objRef fu_obj = HLS->Rfu->get(*op);
-         std::vector<HLS_manager::io_binding_type> var_read = HLSMgr->get_required_values(HLS->functionId, *op);
 #ifndef NDEBUG
          unsigned int index = 0;
 #endif
->>>>>>> c443bf14
+         std::vector<HLS_manager::io_binding_type> var_read = HLSMgr->get_required_values(HLS->functionId, *op);
+         PRINT_DBG_MEX(DEBUG_LEVEL_PEDANTIC, debug_level, "     - " + std::to_string(var_read.size()) + " reads");
          for(auto& num : var_read)
          {
             if(std::get<0>(num) == 0)
