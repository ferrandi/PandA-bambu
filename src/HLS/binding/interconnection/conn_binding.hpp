/*
 *
 *                   _/_/_/    _/_/   _/    _/ _/_/_/    _/_/
 *                  _/   _/ _/    _/ _/_/  _/ _/   _/ _/    _/
 *                 _/_/_/  _/_/_/_/ _/  _/_/ _/   _/ _/_/_/_/
 *                _/      _/    _/ _/    _/ _/   _/ _/    _/
 *               _/      _/    _/ _/    _/ _/_/_/  _/    _/
 *
 *             ***********************************************
 *                              PandA Project
 *                     URL: http://panda.dei.polimi.it
 *                       Politecnico di Milano - DEIB
 *                        System Architectures Group
 *             ***********************************************
 *              Copyright (C) 2004-2019 Politecnico di Milano
 *
 *   This file is part of the PandA framework.
 *
 *   The PandA framework is free software; you can redistribute it and/or modify
 *   it under the terms of the GNU General Public License as published by
 *   the Free Software Foundation; either version 3 of the License, or
 *   (at your option) any later version.
 *
 *   This program is distributed in the hope that it will be useful,
 *   but WITHOUT ANY WARRANTY; without even the implied warranty of
 *   MERCHANTABILITY or FITNESS FOR A PARTICULAR PURPOSE.  See the
 *   GNU General Public License for more details.
 *
 *   You should have received a copy of the GNU General Public License
 *   along with this program.  If not, see <http://www.gnu.org/licenses/>.
 *
 */
/**
 * @file conn_binding.hpp
 * @brief Data structure used to store the interconnection binding of datapath elements
 *
 *
 * @author Christian Pilato <pilato@elet.polimi.it>
 * $Revision$
 * $Date$
 * Last modified by $Author$
 *
 */
#ifndef CONN_BINDING_HPP
#define CONN_BINDING_HPP

/// Autoheader include
#include "config_HAVE_UNORDERED.hpp"

#include <iosfwd>
#include <map>
#include <string>

#include "refcount.hpp"
REF_FORWARD_DECL(HLS_manager);
REF_FORWARD_DECL(generic_obj);
REF_FORWARD_DECL(connection_obj);
CONSTREF_FORWARD_DECL(BehavioralHelper);
REF_FORWARD_DECL(structural_manager);
REF_FORWARD_DECL(structural_object);
REF_FORWARD_DECL(technology_manager);
REF_FORWARD_DECL(hls);
REF_FORWARD_DECL(conn_binding);
CONSTREF_FORWARD_DECL(OpGraph);
class GenericObjUnsignedIntSorter;

#include "graph.hpp"

/// HLS/virtual_components include
#include "generic_obj.hpp"

/// STL include
#include <unordered_map>

/// definition of the data transfer (tree_node, precision, from, to, data_transferred, current_op). Note that from/to can represent either chained vertices or STG states
typedef std::tuple<unsigned int, unsigned int, vertex, vertex, vertex> data_transfer;

/**
 * @class conn_binding
 * Class managing the interconnection binding.
 */
class conn_binding
{
 public:
   /// direction port identifier
   typedef enum
   {
      IN = 0,
      OUT
   } direction_type;

   /// type of the datastructure
   typedef enum
   {
      STG = 0
   } type_t;

   /// connection between two objects (<src, tgt, tgt_port, tgt_port_index>)
   typedef std::tuple<generic_objRef, generic_objRef, unsigned int, unsigned int> connection;

   /// definition of the connection implementations
#if HAVE_UNORDERED
   typedef std::map<connection, connection_objRef> conn_implementation_map;
#else

   /// Sorter for connection
   struct ConnectionSorter : public std::binary_function<connection, connection, bool>
   {
      /**
       * Compare position of two connections
       * @param x is the first connection
       * @param y is the second connection
       * @return true if index of x is less than y
       */
      bool operator()(const connection& x, const connection& y) const;
   };

   typedef std::map<connection, connection_objRef, ConnectionSorter> conn_implementation_map;
#endif

   /// definition of the key to deal with constant parameters
   typedef std::tuple<std::string, std::string> const_param;

   /// definition of target of a connection
   struct ConnectionTarget : public std::tuple<generic_objRef, unsigned int, unsigned int>
   {
      /**
       * Constructor
       * @param tgt is the target of the connection
       * @param tgt_port is the target port of the connection
       * @param tgt_port_index is the index of the target port
       */
      ConnectionTarget(generic_objRef tgt, unsigned int tgt_port, unsigned int tgt_port_index);

#if !HAVE_UNORDERED
      /**
       * @param other is the second operand
       * @return this < y
       */
      bool operator<(const ConnectionTarget& other) const;
#endif
   };

   /// definition of sources of a connection
#if HAVE_UNORDERED
   typedef std::unordered_map<generic_objRef, std::set<data_transfer>> ConnectionSources;
#else
   typedef std::map<generic_objRef, std::set<data_transfer>, GenericObjSorter> ConnectionSources;
#endif

 protected:
   /// The set of input parameters
   const ParameterConstRef parameters;

   /// control the verbosity during the debugging
   int debug_level;

   /// control the output verbosity
   int output_level;

   /// reference to the behavioral helper associated with the specification
   const BehavioralHelperConstRef BH;

   /// map between a vertex and the corresponding activation signal
   std::map<vertex, std::map<unsigned int, generic_objRef>> activation_ports;

   /// map between input port variable and generic object
   std::map<unsigned int, generic_objRef> input_ports;

   /// map between output port variable and generic object
   std::map<unsigned int, generic_objRef> output_ports;

   /// constant values
   std::map<const_param, generic_objRef> constant_values;

   /// data type converters
   std::map<std::string, structural_objectRef> converters;

   /// map between command input port (operation vertex and command type) and generic object
   std::map<std::pair<vertex, unsigned int>, generic_objRef> command_input_ports;

   /// map between output port variable and generic object
   std::map<vertex, generic_objRef> command_output_ports;

   /// map between interconnection elements and their number
   std::map<std::pair<std::string, unsigned int>, unsigned int> interconnection_elements;

   /// set of other command ports
   std::set<generic_objRef> command_ports;

   /// selector ports
#if HAVE_UNORDERED
   typedef std::map<std::pair<generic_objRef, unsigned int>, generic_objRef> Selectors;
#else
   typedef std::map<std::pair<generic_objRef, unsigned int>, generic_objRef, GenericObjUnsignedIntSorter> Selectors;
#endif
   std::map<unsigned int, Selectors> selectors;

   /// map between a resource name and the corresponding number of instances inside the datapath
   std::map<std::string, unsigned int> component_num;

   /// set containing all the sparse logic contained into the datapath
#if HAVE_UNORDERED
   std::unordered_set<generic_objRef> sparse_logic;
#else
   std::set<generic_objRef, GenericObjSorter> sparse_logic;
#endif

<<<<<<< HEAD
   /// map between the input of the unit and the corresponding incoming connections.
   /// The key <tgt, tgt_port, tgt_port_index> is the target of the connection, while the value is a set of pairs <src, variable>
   std::map<ConnectionTarget, ConnectionSources> conn_variables;

   /// map between the connection <src, tgt, tgt_port, tgt_port_index> and the corresponding object
   conn_implementation_map conn_implementation;

   static unsigned unique_id;

   /**
    * Specialise a multiplexer according to the type of the variables crossing it.
    * @param mux is the multiplexer
    * @param bits_tgt is the bitwidth of the target port
    */
   void specialise_mux(const generic_objRef mux, unsigned int bits_tgt) const;

   /**
    * Specialise a multiplexer according to the type of the variables crossing it.
    * @param mux is the multiplexer
    */
   unsigned int get_mux_size(const generic_objRef mux) const;

   /**
    * Add the mux-based interconnection
    */
   void mux_connection(const hlsRef HLS, const structural_managerRef SM);

   /**
    * Add sparse logic to the datapath
    */
   void add_sparse_logic_dp(const hlsRef HLS, const structural_managerRef SM, const HLS_managerRef HLSMgr);

   /**
    * Add signals from/to controller
    */
   void add_command_ports(const HLS_managerRef HLSMgr, const hlsRef HLS, const structural_managerRef SM);

   /**
    * Add multiplexers to the structural representation of the datapath
    */
   virtual void mux_allocation(const hlsRef HLS, const structural_managerRef SM, structural_objectRef src, structural_objectRef tgt, connection_objRef conn);

   /**
    * Add a data converter, if needed, between two objects of the structural representation of the datapath
    */
   void add_datapath_connection(const technology_managerRef TM, const structural_managerRef SM, const structural_objectRef conn_out, const structural_objectRef port_tgt, unsigned int conn_type);

   /**
    * check if a port vector has its port bounded to something
    * @param port_i
    * @return true in case all ports are bounded to something, false otherwise.
    */
   bool check_pv_allconnected(structural_objectRef port_i);

 public:
   /**
    * Constructor.
    */
   conn_binding(const BehavioralHelperConstRef BH, const ParameterConstRef parameters);

   /**
    * Destructor.
    */
   virtual ~conn_binding();

   /**
    * Bind variable to a port object
    * @param var is the variable to be associated to the port
    * @param dir is the direction to be associated to the port
    */
   generic_objRef bind_port(unsigned int var, direction_type dir);

   /**
    * Bind vertex to a command port object
    * @param ver is the vertex to be associated to the port
    * @param dir is the direction to be associated to the port
    * @param mode is command mode (as defined into commandport_obj::command_type)
    * @param g is graph where vertex ver is stored
    */
   generic_objRef bind_command_port(const vertex& ver, direction_type dir, unsigned int mode, const OpGraphConstRef g);

   generic_objRef bind_selector_port(direction_type dir, unsigned int mode, const vertex& ver, const OpGraphConstRef data);

   generic_objRef bind_selector_port(direction_type dir, unsigned int mode, const generic_objRef elem, unsigned int op);

   /**
    * Returns reference to generic object associated to a given variable, for a specific port direction
    * @param var is variable associated with the port
    * @param dir is port direction
    * @return reference to the generic object of the port associated to given variable, into given direction
    */
   generic_objRef get_port(unsigned int var, direction_type dir);

   /**
    * Returns reference to generic object associated to a given vertex, for a specific port direction
    * @param ver is vertex associated to desired port
    * @param dir is port direction
    * @param mode is command mode (OPERATION or CONDITION)
    * @return reference to the generic object of the port associated to given vertex, into given direction
    */
   generic_objRef get_command_port(const vertex& ver, direction_type dir, unsigned int mode);

   /**
    * Returns the number of connections from the datapath to the controller
    */
   unsigned int get_to_controller_ports() const;

   /**
    * Returns the list of connections from the controller to the datapath
    */
   std::map<std::pair<vertex, unsigned int>, generic_objRef> get_command_input_ports() const;

   /**
    * Returns the number of connections from the controller to the datapath
    */
   unsigned int get_from_controller_ports() const;

   /**
    * Function that prints the interconnection binding
    */
   virtual void print() const;

   /**
    * Adds a data transfer between two objects
    * @param op1 is reference to first object
    * @param op2 is reference to second object
    * @param operand is i-th operand for second object, where first one is connected
    * @param port_index is i-th port associated with the operand (different from 0 when multi-channels components are considered)
    * @param data is the data to be transferred
    */
   void add_data_transfer(const generic_objRef op1, const generic_objRef op2, unsigned int operand, unsigned int port_index, data_transfer data);

   /**
    * Creates a connection between two objects
    * @param op1 is reference to first object
    * @param op2 is reference to second object
    * @param operand is i-th operand for second object, where first one is connected
    * @param port_index is i-th port associated with the operand (different from 0 when multi-channels components are considered)
    * @param conn is the reference to the implemented connection
    */
   void add_connection(const generic_objRef op1, const generic_objRef op2, unsigned int operand, unsigned int port_index, connection_objRef conn);

   /**
    * Return the current connection between two objects, if any
    * @param op1 is reference to first object
    * @param op2 is reference to second object
    * @param operand is i-th operand for second object, where first one is connected
    * @param port_index is i-th port associated with the operand (different from 0 when multi-channels components are considered)
    * @return conn is the reference to the implemented connection
    */
   connection_objRef get_connection(const generic_objRef op1, const generic_objRef op2, unsigned int operand, unsigned int port_index) const;

   /**
    * Checks if there is a connection between two objects
    * @param op1 is reference to first object
    * @param op2 is reference to second object
    * @param operand is i-th operand for second object, where first one is connected
    * @param port_index is i-th port associated with the operand (different from 0 when multi-channels components are considered)
    */
   bool is_connection(const generic_objRef op1, const generic_objRef op2, unsigned int operand, unsigned int port_index) const;

   /**
    * Returns the map containing all the data transfers
    */
   const std::map<ConnectionTarget, ConnectionSources>& get_data_transfers() const;

   /**
    * Returns the number of bit-level multiplexers
    */
   unsigned int determine_bit_level_mux() const;

   /**
    * Returns the map containing all the connection implementations
    */
   const conn_implementation_map& get_connection_implementations() const;

   /**
    * Adds a generic command port to proper set
    * @param obj is refcount to generic_obj class associated with port to be added
    */
   void add_command_port(const generic_objRef obj)
   {
      command_ports.insert(obj);
   }

   /**
    * Returns set of generic command ports
    * @return a set of all refcount to generic_obj's associated to ports
    */
   std::set<generic_objRef> get_command_ports() const
   {
      return command_ports;
   }

   const std::map<unsigned int, Selectors>& GetSelectors() const
   {
      return selectors;
   }

   unsigned int get_component_num(const std::string& type) const;

   void add_component(const std::string& type, unsigned int num = 1);

   void add_sparse_logic(const generic_objRef so)
   {
      sparse_logic.insert(so);
   }

   const std::map<std::string, unsigned int>& get_components() const;

   /**
    * Add the interconnection to the structural representation of the datapath
    */
   virtual void add_to_SM(const HLS_managerRef HLSMgr, const hlsRef HLS, const structural_managerRef SM);

   generic_objRef get_constant_obj(const std::string& value, const std::string& param, unsigned int precision);

   std::map<const_param, generic_objRef> get_constant_objs() const;
=======
      ///map between the input of the unit and the corresponding incoming connections.
      ///The key <tgt, tgt_port, tgt_port_index> is the target of the connection, while the value is a set of pairs <src, variable>
      std::map<ConnectionTarget, ConnectionSources> conn_variables;

      ///map between the connection <src, tgt, tgt_port, tgt_port_index> and the corresponding object
      conn_implementation_map conn_implementation;

      /**
       * Specialise a multiplexer according to the type of the variables crossing it.
       * @param mux is the multiplexer
       * @param bits_tgt is the bitwidth of the target port
       */
      void specialise_mux(const generic_objRef mux, unsigned int bits_tgt) const;

      /**
       * Specialise a multiplexer according to the type of the variables crossing it.
       * @param mux is the multiplexer
       */
      unsigned int get_mux_size(const generic_objRef mux) const;

      /**
       * Add the mux-based interconnection
       */
      void mux_connection(const hlsRef HLS, const structural_managerRef SM);

      /**
       * Add sparse logic to the datapath
       */
      void add_sparse_logic_dp(const hlsRef HLS, const structural_managerRef SM, const HLS_managerRef HLSMgr);

      /**
       * Add signals from/to controller
       */
      void add_command_ports(const HLS_managerRef HLSMgr, const hlsRef HLS, const structural_managerRef SM);

      /**
       * Add multiplexers to the structural representation of the datapath
       */
      virtual void mux_allocation(const hlsRef HLS, const structural_managerRef SM, structural_objectRef src, structural_objectRef tgt, connection_objRef conn);

      /**
       * Add a data converter, if needed, between two objects of the structural representation of the datapath
       */
      void add_datapath_connection(const technology_managerRef TM, const structural_managerRef SM, const structural_objectRef conn_out, const structural_objectRef port_tgt, unsigned int conn_type);

      /**
       * check if a port vector has its port bounded to something
       * @param port_i
       * @return true in case all ports are bounded to something, false otherwise.
       */
      bool check_pv_allconnected(structural_objectRef port_i);

   public:

      /**
       * Constructor.
       */
      conn_binding(const BehavioralHelperConstRef BH, const ParameterConstRef parameters);

      /**
       * Destructor.
       */
      virtual ~conn_binding();

      /**
       * Bind variable to a port object
       * @param var is the variable to be associated to the port
       * @param dir is the direction to be associated to the port 
       */
      generic_objRef bind_port(unsigned int var, direction_type dir);

      /**
       * Bind vertex to a command port object
       * @param ver is the vertex to be associated to the port
       * @param dir is the direction to be associated to the port 
       * @param mode is command mode (as defined into commandport_obj::command_type)
       * @param g is graph where vertex ver is stored
       */
      generic_objRef bind_command_port(const vertex& ver, direction_type dir, unsigned int mode, const OpGraphConstRef g);

      generic_objRef bind_selector_port(direction_type dir, unsigned int mode, const vertex& ver, const OpGraphConstRef data);

      generic_objRef bind_selector_port(direction_type dir, unsigned int mode, const generic_objRef elem, unsigned int op);

      /**
       * Returns reference to generic object associated to a given variable, for a specific port direction
       * @param var is variable associated to desidered port
       * @param dir is port direction
       * @return reference to the generic object of the port associated to given variable, into given direction
       */
      generic_objRef get_port(unsigned int var, direction_type dir);

      /**
       * Returns reference to generic object associated to a given vertex, for a specific port direction
       * @param ver is vertex associated to desidered port
       * @param dir is port direction
       * @param mode is command mode (OPERATION or CONDITION)
       * @return reference to the generic object of the port associated to given vertex, into given direction
       */
      generic_objRef get_command_port(const vertex& ver, direction_type dir, unsigned int mode);

      /**
       * Returns the number of connections from the datapath to the controller
       */
      unsigned int get_to_controller_ports() const;

      /**
       * Returns the list of connections from the controller to the datapath
       */
      std::map<std::pair<vertex,unsigned int>, generic_objRef> get_command_input_ports() const;

      /**
       * Returns the number of connections from the controller to the datapath
       */
      unsigned int get_from_controller_ports() const;

      /**
      * Function that prints the interconnection binding
      */
      virtual void print() const;

      /**
       * Adds a data transfer between two objects
       * @param op1 is reference to first object
       * @param op2 is reference to second object
       * @param operand is i-th operand for second object, where first one is connected
       * @param port_index is i-th port associated with the operand (different from 0 when multi-channels components are considered)
       * @param data is the data to be transferred
       */
      void add_data_transfer(const generic_objRef op1, const generic_objRef op2, unsigned int operand, unsigned int port_index, data_transfer data);

      /**
       * Creates a connection between two objects
       * @param op1 is reference to first object
       * @param op2 is reference to second object
       * @param operand is i-th operand for second object, where first one is connected
       * @param port_index is i-th port associated with the operand (different from 0 when multi-channels components are considered)
       * @param conn is the reference to the implemented connection
       */
      void add_connection(const generic_objRef op1, const generic_objRef op2, unsigned int operand, unsigned int port_index, connection_objRef conn);

      /**
       * Return the current connection between two objects, if any
       * @param op1 is reference to first object
       * @param op2 is reference to second object
       * @param operand is i-th operand for second object, where first one is connected
       * @param port_index is i-th port associated with the operand (different from 0 when multi-channels components are considered)
       * @return conn is the reference to the implemented connection
       */
      connection_objRef get_connection(const generic_objRef op1, const generic_objRef op2, unsigned int operand, unsigned int port_index) const;

      /**
       * Checks if there is a connection between two objects
       * @param op1 is reference to first object
       * @param op2 is reference to second object
       * @param operand is i-th operand for second object, where first one is connected
       * @param port_index is i-th port associated with the operand (different from 0 when multi-channels components are considered)
       */
      bool is_connection(const generic_objRef op1, const generic_objRef op2, unsigned int operand, unsigned int port_index) const;

      /**
       * Returns the map containing all the data transfers
       */
      const std::map<ConnectionTarget, ConnectionSources> & get_data_transfers() const;

      /**
       * Returns the number of bit-level multiplexers
       */
      unsigned int determine_bit_level_mux() const;

      /**
       * Returns the map containing all the connection implementations
       */
      const conn_implementation_map& get_connection_implementations() const;

      /**
       * Adds a generic command port to proper set
       * @param obj is refcount to generic_obj class associated with port to be added
       */
      void add_command_port(const generic_objRef obj) { command_ports.insert(obj); }

      /**
       * Returns set of generic command ports
       * @return a set of all refcount to generic_obj's associated to ports
       */
      std::set<generic_objRef> get_command_ports() const { return command_ports; }

      const std::map<unsigned int, Selectors>& GetSelectors() const { return selectors; }

      unsigned int get_component_num(const std::string& type) const;

      void add_component(const std::string& type, unsigned int num = 1);

      void add_sparse_logic(const generic_objRef so) {sparse_logic.insert(so);}

      const std::map<std::string, unsigned int>& get_components() const;

      /**
       * Add the interconnection to the structural representation of the datapath
       */
      virtual void add_to_SM(const HLS_managerRef HLSMgr, const hlsRef HLS, const structural_managerRef SM);

      generic_objRef get_constant_obj(const std::string& value, const std::string& param, unsigned int precision);

      std::map<const_param, generic_objRef> get_constant_objs() const;

      /**
       * @brief factory method to create the right conn_binding depending on the flow
       * @param _HLSMgr
       * @param _HLS
       * @param _BH
       * @param _parameters
       * @return
       */
      static conn_bindingRef create_conn_binding(const HLS_managerRef _HLSMgr, const hlsRef _HLS, const BehavioralHelperConstRef _BH, const ParameterConstRef _parameters);
>>>>>>> d09917d3
};
/// Refcount definition of the class
typedef refcount<conn_binding> conn_bindingRef;

#endif<|MERGE_RESOLUTION|>--- conflicted
+++ resolved
@@ -206,226 +206,6 @@
    std::set<generic_objRef, GenericObjSorter> sparse_logic;
 #endif
 
-<<<<<<< HEAD
-   /// map between the input of the unit and the corresponding incoming connections.
-   /// The key <tgt, tgt_port, tgt_port_index> is the target of the connection, while the value is a set of pairs <src, variable>
-   std::map<ConnectionTarget, ConnectionSources> conn_variables;
-
-   /// map between the connection <src, tgt, tgt_port, tgt_port_index> and the corresponding object
-   conn_implementation_map conn_implementation;
-
-   static unsigned unique_id;
-
-   /**
-    * Specialise a multiplexer according to the type of the variables crossing it.
-    * @param mux is the multiplexer
-    * @param bits_tgt is the bitwidth of the target port
-    */
-   void specialise_mux(const generic_objRef mux, unsigned int bits_tgt) const;
-
-   /**
-    * Specialise a multiplexer according to the type of the variables crossing it.
-    * @param mux is the multiplexer
-    */
-   unsigned int get_mux_size(const generic_objRef mux) const;
-
-   /**
-    * Add the mux-based interconnection
-    */
-   void mux_connection(const hlsRef HLS, const structural_managerRef SM);
-
-   /**
-    * Add sparse logic to the datapath
-    */
-   void add_sparse_logic_dp(const hlsRef HLS, const structural_managerRef SM, const HLS_managerRef HLSMgr);
-
-   /**
-    * Add signals from/to controller
-    */
-   void add_command_ports(const HLS_managerRef HLSMgr, const hlsRef HLS, const structural_managerRef SM);
-
-   /**
-    * Add multiplexers to the structural representation of the datapath
-    */
-   virtual void mux_allocation(const hlsRef HLS, const structural_managerRef SM, structural_objectRef src, structural_objectRef tgt, connection_objRef conn);
-
-   /**
-    * Add a data converter, if needed, between two objects of the structural representation of the datapath
-    */
-   void add_datapath_connection(const technology_managerRef TM, const structural_managerRef SM, const structural_objectRef conn_out, const structural_objectRef port_tgt, unsigned int conn_type);
-
-   /**
-    * check if a port vector has its port bounded to something
-    * @param port_i
-    * @return true in case all ports are bounded to something, false otherwise.
-    */
-   bool check_pv_allconnected(structural_objectRef port_i);
-
- public:
-   /**
-    * Constructor.
-    */
-   conn_binding(const BehavioralHelperConstRef BH, const ParameterConstRef parameters);
-
-   /**
-    * Destructor.
-    */
-   virtual ~conn_binding();
-
-   /**
-    * Bind variable to a port object
-    * @param var is the variable to be associated to the port
-    * @param dir is the direction to be associated to the port
-    */
-   generic_objRef bind_port(unsigned int var, direction_type dir);
-
-   /**
-    * Bind vertex to a command port object
-    * @param ver is the vertex to be associated to the port
-    * @param dir is the direction to be associated to the port
-    * @param mode is command mode (as defined into commandport_obj::command_type)
-    * @param g is graph where vertex ver is stored
-    */
-   generic_objRef bind_command_port(const vertex& ver, direction_type dir, unsigned int mode, const OpGraphConstRef g);
-
-   generic_objRef bind_selector_port(direction_type dir, unsigned int mode, const vertex& ver, const OpGraphConstRef data);
-
-   generic_objRef bind_selector_port(direction_type dir, unsigned int mode, const generic_objRef elem, unsigned int op);
-
-   /**
-    * Returns reference to generic object associated to a given variable, for a specific port direction
-    * @param var is variable associated with the port
-    * @param dir is port direction
-    * @return reference to the generic object of the port associated to given variable, into given direction
-    */
-   generic_objRef get_port(unsigned int var, direction_type dir);
-
-   /**
-    * Returns reference to generic object associated to a given vertex, for a specific port direction
-    * @param ver is vertex associated to desired port
-    * @param dir is port direction
-    * @param mode is command mode (OPERATION or CONDITION)
-    * @return reference to the generic object of the port associated to given vertex, into given direction
-    */
-   generic_objRef get_command_port(const vertex& ver, direction_type dir, unsigned int mode);
-
-   /**
-    * Returns the number of connections from the datapath to the controller
-    */
-   unsigned int get_to_controller_ports() const;
-
-   /**
-    * Returns the list of connections from the controller to the datapath
-    */
-   std::map<std::pair<vertex, unsigned int>, generic_objRef> get_command_input_ports() const;
-
-   /**
-    * Returns the number of connections from the controller to the datapath
-    */
-   unsigned int get_from_controller_ports() const;
-
-   /**
-    * Function that prints the interconnection binding
-    */
-   virtual void print() const;
-
-   /**
-    * Adds a data transfer between two objects
-    * @param op1 is reference to first object
-    * @param op2 is reference to second object
-    * @param operand is i-th operand for second object, where first one is connected
-    * @param port_index is i-th port associated with the operand (different from 0 when multi-channels components are considered)
-    * @param data is the data to be transferred
-    */
-   void add_data_transfer(const generic_objRef op1, const generic_objRef op2, unsigned int operand, unsigned int port_index, data_transfer data);
-
-   /**
-    * Creates a connection between two objects
-    * @param op1 is reference to first object
-    * @param op2 is reference to second object
-    * @param operand is i-th operand for second object, where first one is connected
-    * @param port_index is i-th port associated with the operand (different from 0 when multi-channels components are considered)
-    * @param conn is the reference to the implemented connection
-    */
-   void add_connection(const generic_objRef op1, const generic_objRef op2, unsigned int operand, unsigned int port_index, connection_objRef conn);
-
-   /**
-    * Return the current connection between two objects, if any
-    * @param op1 is reference to first object
-    * @param op2 is reference to second object
-    * @param operand is i-th operand for second object, where first one is connected
-    * @param port_index is i-th port associated with the operand (different from 0 when multi-channels components are considered)
-    * @return conn is the reference to the implemented connection
-    */
-   connection_objRef get_connection(const generic_objRef op1, const generic_objRef op2, unsigned int operand, unsigned int port_index) const;
-
-   /**
-    * Checks if there is a connection between two objects
-    * @param op1 is reference to first object
-    * @param op2 is reference to second object
-    * @param operand is i-th operand for second object, where first one is connected
-    * @param port_index is i-th port associated with the operand (different from 0 when multi-channels components are considered)
-    */
-   bool is_connection(const generic_objRef op1, const generic_objRef op2, unsigned int operand, unsigned int port_index) const;
-
-   /**
-    * Returns the map containing all the data transfers
-    */
-   const std::map<ConnectionTarget, ConnectionSources>& get_data_transfers() const;
-
-   /**
-    * Returns the number of bit-level multiplexers
-    */
-   unsigned int determine_bit_level_mux() const;
-
-   /**
-    * Returns the map containing all the connection implementations
-    */
-   const conn_implementation_map& get_connection_implementations() const;
-
-   /**
-    * Adds a generic command port to proper set
-    * @param obj is refcount to generic_obj class associated with port to be added
-    */
-   void add_command_port(const generic_objRef obj)
-   {
-      command_ports.insert(obj);
-   }
-
-   /**
-    * Returns set of generic command ports
-    * @return a set of all refcount to generic_obj's associated to ports
-    */
-   std::set<generic_objRef> get_command_ports() const
-   {
-      return command_ports;
-   }
-
-   const std::map<unsigned int, Selectors>& GetSelectors() const
-   {
-      return selectors;
-   }
-
-   unsigned int get_component_num(const std::string& type) const;
-
-   void add_component(const std::string& type, unsigned int num = 1);
-
-   void add_sparse_logic(const generic_objRef so)
-   {
-      sparse_logic.insert(so);
-   }
-
-   const std::map<std::string, unsigned int>& get_components() const;
-
-   /**
-    * Add the interconnection to the structural representation of the datapath
-    */
-   virtual void add_to_SM(const HLS_managerRef HLSMgr, const hlsRef HLS, const structural_managerRef SM);
-
-   generic_objRef get_constant_obj(const std::string& value, const std::string& param, unsigned int precision);
-
-   std::map<const_param, generic_objRef> get_constant_objs() const;
-=======
       ///map between the input of the unit and the corresponding incoming connections.
       ///The key <tgt, tgt_port, tgt_port_index> is the target of the connection, while the value is a set of pairs <src, variable>
       std::map<ConnectionTarget, ConnectionSources> conn_variables;
@@ -641,7 +421,6 @@
        * @return
        */
       static conn_bindingRef create_conn_binding(const HLS_managerRef _HLSMgr, const hlsRef _HLS, const BehavioralHelperConstRef _BH, const ParameterConstRef _parameters);
->>>>>>> d09917d3
 };
 /// Refcount definition of the class
 typedef refcount<conn_binding> conn_bindingRef;
