/*
 *
 *                   _/_/_/    _/_/   _/    _/ _/_/_/    _/_/
 *                  _/   _/ _/    _/ _/_/  _/ _/   _/ _/    _/
 *                 _/_/_/  _/_/_/_/ _/  _/_/ _/   _/ _/_/_/_/
 *                _/      _/    _/ _/    _/ _/   _/ _/    _/
 *               _/      _/    _/ _/    _/ _/_/_/  _/    _/
 *
 *             ***********************************************
 *                              PandA Project
 *                     URL: http://panda.dei.polimi.it
 *                       Politecnico di Milano - DEIB
 *                        System Architectures Group
 *             ***********************************************
 *              Copyright (C) 2004-2023 Politecnico di Milano
 *
 *   This file is part of the PandA framework.
 *
 *   The PandA framework is free software; you can redistribute it and/or modify
 *   it under the terms of the GNU General Public License as published by
 *   the Free Software Foundation; either version 3 of the License, or
 *   (at your option) any later version.
 *
 *   This program is distributed in the hope that it will be useful,
 *   but WITHOUT ANY WARRANTY; without even the implied warranty of
 *   MERCHANTABILITY or FITNESS FOR A PARTICULAR PURPOSE.  See the
 *   GNU General Public License for more details.
 *
 *   You should have received a copy of the GNU General Public License
 *   along with this program.  If not, see <http://www.gnu.org/licenses/>.
 *
 */
/**
 * @file conn_binding_creator.cpp
 * @brief Base class for all interconnection binding algorithms.
 *
 *
 * @author Christian Pilato <pilato@elet.polimi.it>
 * $Revision$
 * $Date$
 * Last modified by $Author$
 *
 */
#include "behavioral_helper.hpp"

#include "Parameter.hpp"
#include "call_graph_manager.hpp"
#include "cdfc_module_binding.hpp"
#include "conn_binding.hpp"
#include "conn_binding_creator.hpp"
#include "dbgPrintHelper.hpp"
#include "function_behavior.hpp"
#include "hls.hpp"
#include "hls_manager.hpp"
#include "utility.hpp"

conn_binding_creator::conn_binding_creator(const ParameterConstRef _Param, const HLS_managerRef _HLSMgr,
                                           unsigned int _funId, const DesignFlowManagerConstRef _design_flow_manager,
                                           const HLSFlowStep_Type _hls_flow_step_type)
    : HLSFunctionStep(_Param, _HLSMgr, _funId, _design_flow_manager, _hls_flow_step_type)
{
}

conn_binding_creator::~conn_binding_creator() = default;

const CustomUnorderedSet<std::tuple<HLSFlowStep_Type, HLSFlowStepSpecializationConstRef, HLSFlowStep_Relationship>>
conn_binding_creator::ComputeHLSRelationships(const DesignFlowStep::RelationshipType relationship_type) const
{
   CustomUnorderedSet<std::tuple<HLSFlowStep_Type, HLSFlowStepSpecializationConstRef, HLSFlowStep_Relationship>> ret;
   switch(relationship_type)
   {
      case DEPENDENCE_RELATIONSHIP:
      {
         if(parameters->IsParameter("PortSwapping") and parameters->GetParameter<bool>("PortSwapping"))
         {
            ret.insert(std::make_tuple(HLSFlowStep_Type::PORT_SWAPPING, HLSFlowStepSpecializationConstRef(),
                                       HLSFlowStep_Relationship::SAME_FUNCTION));
         }
         if(HLSMgr->get_HLS(funId))
         {
            ret.insert(std::make_tuple(HLSMgr->get_HLS(funId)->module_binding_algorithm,
                                       HLSFlowStepSpecializationConstRef(), HLSFlowStep_Relationship::SAME_FUNCTION));
         }
<<<<<<< HEAD
         ret.insert(std::make_tuple(parameters->getOption<HLSFlowStep_Type>(OPT_register_allocation_algorithm),
                                    HLSFlowStepSpecializationConstRef(), HLSFlowStep_Relationship::SAME_FUNCTION));
#if HAVE_EXPERIMENTAL
         if(parameters->IsParameter("MemoryConflictGraph") and parameters->GetParameter<bool>("MemoryConflictGraph"))
         {
            ret.insert(std::make_tuple(HLSFlowStep_Type::MEMORY_CONFLICT_GRAPH, HLSFlowStepSpecializationConstRef(),
                                       HLSFlowStep_Relationship::SAME_FUNCTION));
         }
#endif
=======
>>>>>>> aaa10e00
         break;
      }
      case INVALIDATION_RELATIONSHIP:
      {
         break;
      }
      case PRECEDENCE_RELATIONSHIP:
      {
         break;
      }
      default:
         THROW_UNREACHABLE("");
   }
   return ret;
}

void conn_binding_creator::add_parameter_ports()
{
   const auto FB = HLSMgr->CGetFunctionBehavior(funId);
   const auto BH = FB->CGetBehavioralHelper();
   input_ports.clear();
   output_ports.clear();
   /// list containing the parameters of the original function (representing input and output values)
   const auto function_parameters = BH->get_parameters();
   PRINT_DBG_STRING(DEBUG_LEVEL_PEDANTIC, debug_level, "Parameters values: ");
   for(auto function_parameter : function_parameters)
   {
      PRINT_DBG_STRING(DEBUG_LEVEL_PEDANTIC, debug_level, BH->PrintVariable(function_parameter) + "(");
      PRINT_DBG_STRING(DEBUG_LEVEL_PEDANTIC, debug_level, "IN)-@" + STR(function_parameter) + " ");
      input_ports[function_parameter] = HLS->Rconn->bind_port(function_parameter, conn_binding::IN);
   }
   const unsigned int return_type_index = BH->GetFunctionReturnType(BH->get_function_index());
   if(return_type_index)
   {
      PRINT_DBG_STRING(DEBUG_LEVEL_PEDANTIC, debug_level,
                       "Return format " + BH->print_type(return_type_index) + " (OUT) ");
      output_ports[return_type_index] = HLS->Rconn->bind_port(return_type_index, conn_binding::OUT);
   }
   PRINT_DBG_MEX(DEBUG_LEVEL_PEDANTIC, debug_level, "");
}<|MERGE_RESOLUTION|>--- conflicted
+++ resolved
@@ -81,18 +81,8 @@
             ret.insert(std::make_tuple(HLSMgr->get_HLS(funId)->module_binding_algorithm,
                                        HLSFlowStepSpecializationConstRef(), HLSFlowStep_Relationship::SAME_FUNCTION));
          }
-<<<<<<< HEAD
          ret.insert(std::make_tuple(parameters->getOption<HLSFlowStep_Type>(OPT_register_allocation_algorithm),
                                     HLSFlowStepSpecializationConstRef(), HLSFlowStep_Relationship::SAME_FUNCTION));
-#if HAVE_EXPERIMENTAL
-         if(parameters->IsParameter("MemoryConflictGraph") and parameters->GetParameter<bool>("MemoryConflictGraph"))
-         {
-            ret.insert(std::make_tuple(HLSFlowStep_Type::MEMORY_CONFLICT_GRAPH, HLSFlowStepSpecializationConstRef(),
-                                       HLSFlowStep_Relationship::SAME_FUNCTION));
-         }
-#endif
-=======
->>>>>>> aaa10e00
          break;
       }
       case INVALIDATION_RELATIONSHIP:
