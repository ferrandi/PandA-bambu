/*
 *
 *                   _/_/_/    _/_/   _/    _/ _/_/_/    _/_/
 *                  _/   _/ _/    _/ _/_/  _/ _/   _/ _/    _/
 *                 _/_/_/  _/_/_/_/ _/  _/_/ _/   _/ _/_/_/_/
 *                _/      _/    _/ _/    _/ _/   _/ _/    _/
 *               _/      _/    _/ _/    _/ _/_/_/  _/    _/
 *
 *             ***********************************************
 *                              PandA Project
 *                     URL: http://panda.dei.polimi.it
 *                       Politecnico di Milano - DEIB
 *                        System Architectures Group
 *             ***********************************************
 *              Copyright (C) 2004-2023 Politecnico di Milano
 *
 *   This file is part of the PandA framework.
 *
 *   The PandA framework is free software; you can redistribute it and/or modify
 *   it under the terms of the GNU General Public License as published by
 *   the Free Software Foundation; either version 3 of the License, or
 *   (at your option) any later version.
 *
 *   This program is distributed in the hope that it will be useful,
 *   but WITHOUT ANY WARRANTY; without even the implied warranty of
 *   MERCHANTABILITY or FITNESS FOR A PARTICULAR PURPOSE.  See the
 *   GNU General Public License for more details.
 *
 *   You should have received a copy of the GNU General Public License
 *   along with this program.  If not, see <http://www.gnu.org/licenses/>.
 *
 */
/**
 * @file reg_binding.hpp
 * @brief Data structure used to store the register binding of variables
 *
 *
 * @author Christian Pilato <pilato@elet.polimi.it>
 * @author Fabrizio Ferrandi <fabrizio.ferrandi@polimi.it>
 * @author Michele Fiorito <michele.fiorito@polimi.it>
 * $Revision$
 * $Date$
 * Last modified by $Author$
 *
 */
#ifndef REG_BINDING_HPP
#define REG_BINDING_HPP

<<<<<<< HEAD
#include <iosfwd>
#include <string>

=======
>>>>>>> 9f345016
#include "Variable.hpp"
#include "custom_set.hpp"
#include "refcount.hpp"
#include <iosfwd>
#include <map>
#include <string>

REF_FORWARD_DECL(hls);
REF_FORWARD_DECL(HLS_manager);
REF_FORWARD_DECL(reg_binding);
REF_FORWARD_DECL(generic_obj);
REF_FORWARD_DECL(structural_object);
CONSTREF_FORWARD_DECL(FunctionBehavior);
class register_obj;
class reg_binsign_creator;

/**
 * Class managing the register binding.
 * Store the register binding, that is, the mapping of operations in the behavioral description into the set of
 * selected register elements.
 */
class reg_binding : public variable2obj<generic_objRef>
{
   friend class reg_binding_creator;

 public:
   using type_t = enum { STG = 0, CDFG };

 protected:
   /// level of the verbosity during the debugging
   int debug;

   /// number of used register
   unsigned int used_regs;

   /// map between register index and object
   std::map<unsigned int, generic_objRef> unique_table;

   /// bind the storage value with the register instance
   std::map<unsigned int, unsigned int> reverse_map;

   /// relation between registers and their bitsize
   std::map<unsigned int, unsigned long long> bitsize_map;

   /// HLS datastructure
   hlsRef HLS;

   /// information about all the HLS synthesis
   const HLS_managerRef HLSMgr;

   /// map between the register and the associated storage value
   std::map<unsigned int, CustomOrderedSet<unsigned int>> reg2storage_values;

   /// store the set of register without enable
   CustomOrderedSet<unsigned int> is_without_enable;

   /// when true all registers do not require write enable: pipelining comes for free
   bool all_regs_without_enable;

   const FunctionBehaviorConstRef FB;

   static std::string reset_type;

   /**
    * compute the is with out enable relation
    */
   void compute_is_without_enable();

   /**
    * Specialise a register according to the type of the variables crossing it.
    * @param reg is the register
    * @param r is the id of the register
    */
   virtual void specialise_reg(structural_objectRef& reg, unsigned int r);

 public:
   /**
    * Constructor.
    */
   reg_binding(const hlsRef& HLS, const HLS_managerRef HLSMgr_);

   /**
    * Destructor.
    */
   ~reg_binding() override;

   static reg_bindingRef create_reg_binding(const hlsRef& HLS, const HLS_managerRef HLSMgr_);

   /**
    *
    */
   void bind(unsigned int sv, unsigned int index);

   /**
    * return the name of register to be used
    * @param i is the id of the register
    * @return std::string The FU name for the given register
    */
   virtual std::string GetRegisterFUName(unsigned int i);

   /**
    * returns number of used register
    * @return the number of used register
    */
   unsigned int get_used_regs() const
   {
      return used_regs;
   }

   /**
    * sets number of used register
    * @param regs is new number of used register
    */
   void set_used_regs(unsigned int regs)
   {
      used_regs = regs;
   }

   /**
    * return the register index where the storage value is stored
    * @param sv is the storage value
    * @return the index of the register assigned to the storage value.
    */
   unsigned int get_register(unsigned int sv) const
   {
      return reverse_map.find(sv)->second;
   }

   /// return true when all registers are without write enable: pipelining comes for free
   bool is_all_regs_without_enable()
   {
      return all_regs_without_enable;
   }

   /**
    * Function that print the register binding associated with a storage value.
    */
   void print_el(const_iterator& it) const override;

   /**
    * Returns reference to register object associated to a given index
    * @param r is the register index
    * @return the associated reference
    */
   generic_objRef get(const unsigned int& r) const
   {
      return unique_table.find(r) != unique_table.end() ? unique_table.find(r)->second : generic_objRef();
   }

   /**
    * redefinition of the [] operator
    */
   const register_obj& operator[](unsigned int v);

   /**
    * Add the resulting registers to the structural description of the datapath
    */
   virtual void add_to_SM(structural_objectRef clock_port, structural_objectRef reset_port);

   /**
    * return bitsize
    */
   unsigned long long get_bitsize(unsigned int r) const;

 private:
   /**
    * Returns the set of variable associated with the register
    * @param r is the register
    * @return the set of associated variables
    */
   CustomOrderedSet<std::pair<unsigned int, unsigned int>> get_vars(const unsigned int& r) const;

   /**
    * return and set the bitsize associated with given register
    * @param r is the register
    * @return the bitsize of register r
    */
   unsigned long long compute_bitsize(unsigned int r);
};

/**
 * RefCount type definition of the reg_binding class structure
 */
using reg_bindingRef = refcount<reg_binding>;

#endif<|MERGE_RESOLUTION|>--- conflicted
+++ resolved
@@ -46,12 +46,6 @@
 #ifndef REG_BINDING_HPP
 #define REG_BINDING_HPP
 
-<<<<<<< HEAD
-#include <iosfwd>
-#include <string>
-
-=======
->>>>>>> 9f345016
 #include "Variable.hpp"
 #include "custom_set.hpp"
 #include "refcount.hpp"
