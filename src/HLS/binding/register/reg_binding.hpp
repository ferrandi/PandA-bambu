--- conflicted
+++ resolved
@@ -66,152 +66,6 @@
  */
 class reg_binding : public variable2obj<generic_objRef>
 {
-<<<<<<< HEAD
- public:
-   typedef enum
-   {
-      STG = 0,
-      CDFG
-   } type_t;
-
- protected:
-   /// level of the verbosity during the debugging
-   int debug;
-
-   /// number of used register
-   unsigned int used_regs;
-
-   /// map between register index and object
-   std::map<unsigned int, generic_objRef> unique_table;
-
-   /// bind the storage value with the register instance
-   std::map<unsigned int, unsigned int> reverse_map;
-
-   /// relation between registers and their bitsize
-   std::map<unsigned int, unsigned int> bitsize_map;
-
-   /// HLS data-structure
-   hlsRef HLS;
-
-   /// information about all the HLS synthesis
-   const HLS_managerRef HLSMgr;
-
-   /// map between the register and the associated storage value
-   std::map<unsigned int, std::set<unsigned int>> reg2storage_values;
-
-   /// store the set of register without enable
-   std::set<unsigned int> is_without_enable;
-
-   /// when true all registers do not require write enable: pipelining comes for free
-   bool all_regs_without_enable;
-
-   /**
-    * compute the is with out enable relation
-    */
-   void compute_is_without_enable();
-
-   /**
-    * Specialize a register according to the type of the variables crossing it.
-    * @param reg is the register
-    * @param reg is the id of the register
-    */
-   void specialise_reg(structural_objectRef& reg, unsigned int r);
-
- public:
-   /**
-    * Constructor.
-    */
-   reg_binding(const hlsRef& HLS, const HLS_managerRef HLSMgr_);
-
-   /**
-    * Destructor.
-    */
-   ~reg_binding() override;
-
-   /**
-    *
-    */
-   void bind(unsigned int sv, unsigned int index);
-
-   /**
-    * returns number of used register
-    * @return the number of used register
-    */
-   unsigned int get_used_regs() const
-   {
-      return used_regs;
-   }
-
-   /**
-    * sets number of used register
-    * @param regs is new number of used register
-    */
-   void set_used_regs(unsigned int regs)
-   {
-      used_regs = regs;
-   }
-
-   /**
-    * return the register index where the storage value is stored
-    * @param sv is the storage value
-    * @return the index of the register assigned to the storage value.
-    */
-   unsigned int get_register(unsigned int sv) const
-   {
-      return reverse_map.find(sv)->second;
-   }
-
-   /// return true when all registers are without write enable: pipelining comes for free
-   bool is_all_regs_without_enable()
-   {
-      return all_regs_without_enable;
-   }
-
-   /**
-    * Function that print the register binding associated with a storage value.
-    */
-   void print_el(const_iterator& it) const override;
-
-   /**
-    * Returns reference to register object associated to a given index
-    * @param r is the register index
-    * @return the associated reference
-    */
-   generic_objRef get(const unsigned int& r) const
-   {
-      return unique_table.find(r) != unique_table.end() ? unique_table.find(r)->second : generic_objRef();
-   }
-
-   /**
-    * redefinition of the [] operator
-    */
-   const register_obj& operator[](unsigned int v);
-
-   /**
-    * Add the resulting registers to the structural description of the datapath
-    */
-   virtual void add_to_SM(structural_objectRef clock_port, structural_objectRef reset_port);
-
-   /**
-    * return bitsize
-    */
-   unsigned int get_bitsize(unsigned int r) const;
-
- private:
-   /**
-    * Returns the set of variable associated with the register
-    * @param r is the register
-    * @return the set of associated variables
-    */
-   std::set<unsigned int> get_vars(const unsigned int& r) const;
-
-   /**
-    * return and set the bitsize associated with given register
-    * @param r is the register
-    * @return the bitsize of register r
-    */
-   unsigned int compute_bitsize(unsigned int r);
-=======
    public:
 
       typedef enum
@@ -356,7 +210,6 @@
       unsigned int compute_bitsize(unsigned int r);
 
 
->>>>>>> d09917d3
 };
 
 /**
