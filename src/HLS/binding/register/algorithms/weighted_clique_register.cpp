/*
 *
 *                   _/_/_/    _/_/   _/    _/ _/_/_/    _/_/
 *                  _/   _/ _/    _/ _/_/  _/ _/   _/ _/    _/
 *                 _/_/_/  _/_/_/_/ _/  _/_/ _/   _/ _/_/_/_/
 *                _/      _/    _/ _/    _/ _/   _/ _/    _/
 *               _/      _/    _/ _/    _/ _/_/_/  _/    _/
 *
 *             ***********************************************
 *                              PandA Project
 *                     URL: http://panda.dei.polimi.it
 *                       Politecnico di Milano - DEIB
 *                        System Architectures Group
 *             ***********************************************
 *              Copyright (C) 2004-2023 Politecnico di Milano
 *
 *   This file is part of the PandA framework.
 *
 *   The PandA framework is free software; you can redistribute it and/or modify
 *   it under the terms of the GNU General Public License as published by
 *   the Free Software Foundation; either version 3 of the License, or
 *   (at your option) any later version.
 *
 *   This program is distributed in the hope that it will be useful,
 *   but WITHOUT ANY WARRANTY; without even the implied warranty of
 *   MERCHANTABILITY or FITNESS FOR A PARTICULAR PURPOSE.  See the
 *   GNU General Public License for more details.
 *
 *   You should have received a copy of the GNU General Public License
 *   along with this program.  If not, see <http://www.gnu.org/licenses/>.
 *
 */
/**
 * @file weighted_clique_register.cpp
 * @brief Weighted clique covering register allocation procedure
 *
 * @author Fabrizio Ferrandi <fabrizio.ferrandi@polimi.it>
 * $Revision$
 * $Date$
 * Last modified by $Author$
 *
 */
#include "weighted_clique_register.hpp"

#include <boost/filesystem/operations.hpp>

#include "check_clique.hpp"
#include "clique_covering.hpp"
#include "filter_clique.hpp"

#include "hls.hpp"
#include "hls_manager.hpp"
#include "liveness.hpp"
#include "reg_binding.hpp"

///. include
#include "Parameter.hpp"

/// HLS/binding/module include
#include "cdfc_module_binding.hpp"

/// HLS/binding/storage_value_insertion includes
#include "storage_value_information.hpp"

/// tree include
#include "behavioral_helper.hpp"

/// utility include
#include "cpu_time.hpp"

WeightedCliqueRegisterBindingSpecialization::WeightedCliqueRegisterBindingSpecialization(
    const CliqueCovering_Algorithm _clique_covering_algorithm)
    : clique_covering_algorithm(_clique_covering_algorithm)
{
}

const std::string WeightedCliqueRegisterBindingSpecialization::GetKindText() const
{
   return CliqueCovering_AlgorithmToString(clique_covering_algorithm);
}

const std::string WeightedCliqueRegisterBindingSpecialization::GetSignature() const
{
   return STR(static_cast<unsigned int>(clique_covering_algorithm));
}

weighted_clique_register::weighted_clique_register(
    const ParameterConstRef _parameters, const HLS_managerRef _HLSMgr, unsigned int _funId,
    const DesignFlowManagerConstRef _design_flow_manager,
    const HLSFlowStepSpecializationConstRef _hls_flow_step_specialization)
    : compatibility_based_register(
          _parameters, _HLSMgr, _funId, _design_flow_manager, HLSFlowStep_Type::WEIGHTED_CLIQUE_REGISTER_BINDING,
          _hls_flow_step_specialization ?
              _hls_flow_step_specialization :
              HLSFlowStepSpecializationConstRef(new WeightedCliqueRegisterBindingSpecialization(
                  _parameters->getOption<CliqueCovering_Algorithm>(OPT_weighted_clique_register_algorithm))))
{
}

weighted_clique_register::~weighted_clique_register() = default;

void weighted_clique_register::Initialize()
{
   HLSFunctionStep::Initialize();
   HLS->Rreg = reg_binding::create_reg_binding(HLS, HLSMgr);
}

DesignFlowStep_Status weighted_clique_register::RegisterBinding()
{
   const auto FB = HLSMgr->CGetFunctionBehavior(funId);
   long step_time = 0;
   if(output_level >= OUTPUT_LEVEL_MINIMUM && output_level <= OUTPUT_LEVEL_PEDANTIC)
   {
      START_TIME(step_time);
   }
   const auto clique_covering_algorithm =
       GetPointer<const WeightedCliqueRegisterBindingSpecialization>(hls_flow_step_specialization)
           ->clique_covering_algorithm;
   const auto register_clique = clique_covering<CG_vertex_descriptor>::create_solver(
       clique_covering_algorithm, HLS->storage_value_information->get_number_of_storage_values());
   create_compatibility_graph();

<<<<<<< HEAD
   unsigned int vertex_index = 0;
   unsigned int num_registers = 0;
   for(auto v : verts)
   {
      register_clique->add_vertex(v, STR(vertex_index));
      ++vertex_index;
   }
   if(vertex_index > 0)
   {
      if(clique_covering_algorithm == CliqueCovering_Algorithm::BIPARTITE_MATCHING)
      {
         const auto& support = HLS->Rliv->get_support();
         unsigned current_partition = 0;
         for(auto vState : support)
         {
            const auto& live = HLS->Rliv->get_live_in(vState);
            for(auto l : live)
            {
               unsigned int sv = HLS->storage_value_information->get_storage_value_index(vState, l.first, l.second);
               register_clique->add_subpartitions(current_partition, verts[sv]);
            }
            ++current_partition;
         }
      }
      boost::graph_traits<compatibility_graph>::edge_iterator cg_ei, cg_ei_end;
      for(boost::tie(cg_ei, cg_ei_end) = boost::edges(*CG); cg_ei != cg_ei_end; ++cg_ei)
=======
   size_t vertex_index = 0;
   unsigned int num_registers = 0;
   for(const auto v : verts)
   {
      register_clique->add_vertex(v, STR(vertex_index++));
   }
   if(vertex_index > 0)
   {
      HLS->Rreg->set_used_regs(num_registers);
      BOOST_FOREACH(compatibility_graph::edge_descriptor e, boost::edges(*CG))
>>>>>>> 9f345016
      {
         const auto src = boost::source(e, *CG);
         const auto tgt = boost::target(e, *CG);
         register_clique->add_edge(src, tgt, (*CG)[e].weight);
      }
      if(parameters->getOption<bool>(OPT_print_dot))
      {
         const auto functionName = FB->CGetBehavioralHelper()->get_function_name();
         const auto output_directory = parameters->getOption<std::string>(OPT_dot_directory) + "/" + functionName + "/";
         if(!boost::filesystem::exists(output_directory))
         {
            boost::filesystem::create_directories(output_directory);
         }
         const auto file_name = output_directory + "HLS_RegisterBinding.dot";
         register_clique->writeDot(file_name);
      }
      /// performing clique covering
      no_check_clique<CG_vertex_descriptor> cq;
      register_clique->exec(no_filter_clique<CG_vertex_descriptor>(), cq);
      /// vertex to clique map
      CustomUnorderedMap<CG_vertex_descriptor, unsigned int> v2c;
      /// retrieve the solution
      num_registers = static_cast<unsigned int>(register_clique->num_vertices());
      for(unsigned int i = 0; i < num_registers; ++i)
      {
         for(const auto v : register_clique->get_clique(i))
         {
            v2c[v] = i;
         }
      }
      /// finalize
      HLS->Rreg = reg_binding::create_reg_binding(HLS, HLSMgr);
      for(const auto v : HLS->Rliv->get_support())
      {
<<<<<<< HEAD
         const auto& live = HLS->Rliv->get_live_in(*vIt);
         auto k_end = live.end();
         for(auto k = live.begin(); k != k_end; ++k)
         {
            unsigned int storage_value_index =
                HLS->storage_value_information->get_storage_value_index(*vIt, k->first, k->second);
            HLS->Rreg->bind(storage_value_index, v2c.at(verts.at(storage_value_index)));
=======
         for(const auto k : HLS->Rliv->get_live_in(v))
         {
            unsigned int storage_value_index = HLS->storage_value_information->get_storage_value_index(v, k);
            HLS->Rreg->bind(storage_value_index, v2c[verts[storage_value_index]]);
>>>>>>> 9f345016
         }
      }
   }
   else
   {
      HLS->Rreg = reg_binding::create_reg_binding(HLS, HLSMgr);
      num_registers = 0;
   }
   delete CG;
   HLS->Rreg->set_used_regs(num_registers);
   if(output_level >= OUTPUT_LEVEL_MINIMUM && output_level <= OUTPUT_LEVEL_PEDANTIC)
   {
      STOP_TIME(step_time);
   }
   if(output_level <= OUTPUT_LEVEL_PEDANTIC)
   {
      INDENT_OUT_MEX(OUTPUT_LEVEL_MINIMUM, output_level, "");
   }
   INDENT_OUT_MEX(OUTPUT_LEVEL_MINIMUM, output_level,
                  "-->Register binding information for function " + FB->CGetBehavioralHelper()->get_function_name() +
                      ":");
   INDENT_OUT_MEX(OUTPUT_LEVEL_MINIMUM, output_level,
                  std::string("---Register allocation algorithm obtains ") +
                      (num_registers == register_lower_bound ? "an optimal" : "a sub-optimal") +
                      " result: " + STR(num_registers) + " registers" +
                      (num_registers == register_lower_bound ? "" : ("(LB:" + STR(register_lower_bound) + ")")));
   if(output_level >= OUTPUT_LEVEL_VERY_PEDANTIC)
   {
      THROW_ASSERT(HLS->Rreg, "unexpected condition");
      HLS->Rreg->print();
   }
   if(output_level >= OUTPUT_LEVEL_MINIMUM && output_level <= OUTPUT_LEVEL_PEDANTIC)
   {
      INDENT_OUT_MEX(OUTPUT_LEVEL_MINIMUM, output_level,
                     "Time to perform register binding: " + print_cpu_time(step_time) + " seconds");
   }
   INDENT_OUT_MEX(OUTPUT_LEVEL_MINIMUM, output_level, "<--");
   if(output_level <= OUTPUT_LEVEL_PEDANTIC)
   {
      INDENT_OUT_MEX(OUTPUT_LEVEL_MINIMUM, output_level, "");
   }
   return DesignFlowStep_Status::SUCCESS;
}<|MERGE_RESOLUTION|>--- conflicted
+++ resolved
@@ -120,10 +120,9 @@
        clique_covering_algorithm, HLS->storage_value_information->get_number_of_storage_values());
    create_compatibility_graph();
 
-<<<<<<< HEAD
-   unsigned int vertex_index = 0;
+   size_t vertex_index = 0;
    unsigned int num_registers = 0;
-   for(auto v : verts)
+   for(const auto v : verts)
    {
       register_clique->add_vertex(v, STR(vertex_index));
       ++vertex_index;
@@ -145,20 +144,7 @@
             ++current_partition;
          }
       }
-      boost::graph_traits<compatibility_graph>::edge_iterator cg_ei, cg_ei_end;
-      for(boost::tie(cg_ei, cg_ei_end) = boost::edges(*CG); cg_ei != cg_ei_end; ++cg_ei)
-=======
-   size_t vertex_index = 0;
-   unsigned int num_registers = 0;
-   for(const auto v : verts)
-   {
-      register_clique->add_vertex(v, STR(vertex_index++));
-   }
-   if(vertex_index > 0)
-   {
-      HLS->Rreg->set_used_regs(num_registers);
       BOOST_FOREACH(compatibility_graph::edge_descriptor e, boost::edges(*CG))
->>>>>>> 9f345016
       {
          const auto src = boost::source(e, *CG);
          const auto tgt = boost::target(e, *CG);
@@ -193,20 +179,11 @@
       HLS->Rreg = reg_binding::create_reg_binding(HLS, HLSMgr);
       for(const auto v : HLS->Rliv->get_support())
       {
-<<<<<<< HEAD
-         const auto& live = HLS->Rliv->get_live_in(*vIt);
-         auto k_end = live.end();
-         for(auto k = live.begin(); k != k_end; ++k)
+         for(const auto& k : HLS->Rliv->get_live_in(v))
          {
             unsigned int storage_value_index =
-                HLS->storage_value_information->get_storage_value_index(*vIt, k->first, k->second);
+                HLS->storage_value_information->get_storage_value_index(v, k.first, k.second);
             HLS->Rreg->bind(storage_value_index, v2c.at(verts.at(storage_value_index)));
-=======
-         for(const auto k : HLS->Rliv->get_live_in(v))
-         {
-            unsigned int storage_value_index = HLS->storage_value_information->get_storage_value_index(v, k);
-            HLS->Rreg->bind(storage_value_index, v2c[verts[storage_value_index]]);
->>>>>>> 9f345016
          }
       }
    }
