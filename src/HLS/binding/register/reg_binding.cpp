/*
 *
 *                   _/_/_/    _/_/   _/    _/ _/_/_/    _/_/
 *                  _/   _/ _/    _/ _/_/  _/ _/   _/ _/    _/
 *                 _/_/_/  _/_/_/_/ _/  _/_/ _/   _/ _/_/_/_/
 *                _/      _/    _/ _/    _/ _/   _/ _/    _/
 *               _/      _/    _/ _/    _/ _/_/_/  _/    _/
 *
 *             ***********************************************
 *                              PandA Project
 *                     URL: http://panda.dei.polimi.it
 *                       Politecnico di Milano - DEIB
 *                        System Architectures Group
 *             ***********************************************
 *              Copyright (C) 2004-2023 Politecnico di Milano
 *
 *   This file is part of the PandA framework.
 *
 *   The PandA framework is free software; you can redistribute it and/or modify
 *   it under the terms of the GNU General Public License as published by
 *   the Free Software Foundation; either version 3 of the License, or
 *   (at your option) any later version.
 *
 *   This program is distributed in the hope that it will be useful,
 *   but WITHOUT ANY WARRANTY; without even the implied warranty of
 *   MERCHANTABILITY or FITNESS FOR A PARTICULAR PURPOSE.  See the
 *   GNU General Public License for more details.
 *
 *   You should have received a copy of the GNU General Public License
 *   along with this program.  If not, see <http://www.gnu.org/licenses/>.
 *
 */
/**
 * @file reg_binding.cpp
 * @brief Class implementation of the register binding data structure.
 *
 * @author Christian Pilato <pilato@elet.polimi.it>
 * @author Fabrizio Ferrandi <fabrizio.ferrandi@polimi.it>
 * $Revision$
 * $Date$
 * Last modified by $Author$
 *
 */
#include "reg_binding.hpp"
#include "generic_obj.hpp"
#include "register_obj.hpp"

#include "behavioral_helper.hpp"
#include "function_behavior.hpp"

#include "FPGA_device.hpp"
#include "Parameter.hpp"
#include "hls.hpp"
#include "hls_manager.hpp"
#include "hls_target.hpp"
#include "liveness.hpp"
#include "omp_functions.hpp"
#include "reg_binding_cs.hpp"

#include "boost/lexical_cast.hpp"
#include "structural_manager.hpp"
#include "technology_manager.hpp"

#include "state_transition_graph.hpp"
#include "state_transition_graph_manager.hpp"

/// HLS/binding/storage_value_information
#include "storage_value_information.hpp"

/// STL includes
#include "custom_set.hpp"
#include <list>
#include <utility>

/// technology/physical_library include
#include "dbgPrintHelper.hpp" // for DEBUG_LEVEL_
#include "technology_node.hpp"

std::string reg_binding::reset_type;

reg_binding::reg_binding(const hlsRef& HLS_, const HLS_managerRef HLSMgr_)
    : debug(HLS_->debug_level),
      used_regs(0),
      HLS(HLS_),
      HLSMgr(HLSMgr_),
      all_regs_without_enable(false),
      FB(HLSMgr->CGetFunctionBehavior(HLS->functionId))
{
   if(reset_type.empty())
   {
      reset_type = HLSMgr->get_parameter()->getOption<std::string>(OPT_reset_type);
   }
}

reg_binding::~reg_binding() = default;

reg_bindingRef reg_binding::create_reg_binding(const hlsRef& HLS, const HLS_managerRef HLSMgr_)
{
   if(HLS->Param->isOption(OPT_context_switch))
   {
      auto omp_functions = GetPointer<OmpFunctions>(HLSMgr_->Rfuns);
      bool found = false;
      if(HLSMgr_->is_reading_writing_function(HLS->functionId) &&
         omp_functions->kernel_functions.find(HLS->functionId) != omp_functions->kernel_functions.end())
      {
         found = true;
      }
      if(HLSMgr_->is_reading_writing_function(HLS->functionId) &&
         omp_functions->parallelized_functions.find(HLS->functionId) != omp_functions->parallelized_functions.end())
      {
         found = true;
      }
      if(omp_functions->atomic_functions.find(HLS->functionId) != omp_functions->atomic_functions.end())
      {
         found = true;
      }
      if(found)
      {
         return reg_bindingRef(new reg_binding_cs(HLS, HLSMgr_));
      }
   }
   return reg_bindingRef(new reg_binding(HLS, HLSMgr_));
}

void reg_binding::print_el(const_iterator& it) const
{
   INDENT_OUT_MEX(
       OUTPUT_LEVEL_VERY_PEDANTIC, HLS->output_level,
       "---Storage Value: " + STR(it->first) + " for variable " +
           FB->CGetBehavioralHelper()->PrintVariable(HLS->storage_value_information->get_variable_index(it->first)) +
           " stored into register " + it->second->get_string());
}

CustomOrderedSet<unsigned int> reg_binding::get_vars(const unsigned int& r) const
{
   CustomOrderedSet<unsigned int> vars;
   THROW_ASSERT(reg2storage_values.count(r) && reg2storage_values.at(r).size(),
                "at least a storage value has to be mapped on register r");

   for(const auto rs : reg2storage_values.at(r))
   {
      vars.insert(HLS->storage_value_information->get_variable_index(rs));
   }
   return vars;
}

unsigned long long reg_binding::compute_bitsize(unsigned int r)
{
   const auto reg_vars = get_vars(r);
   unsigned long long max_bits = 0;
   for(const auto reg_var : reg_vars)
   {
      structural_type_descriptor node_type0(reg_var, FB->CGetBehavioralHelper());
      auto node_size = STD_GET_SIZE(&node_type0);
      PRINT_DBG_MEX(DEBUG_LEVEL_VERY_PEDANTIC, HLS->debug_level,
                    "- Analyzing node " + STR(reg_var) + ", whose type is " + node_type0.get_name() +
                        " (size: " + STR(node_type0.size) + ", vector_size: " + STR(node_type0.vector_size) + ")");
      max_bits = max_bits < node_size ? node_size : max_bits;
   }
   bitsize_map[r] = max_bits;
   return max_bits;
}

unsigned long long reg_binding::get_bitsize(unsigned int r) const
{
   THROW_ASSERT(bitsize_map.count(r), "register bitsize not computed");
   return bitsize_map.at(r);
}

void reg_binding::specialise_reg(structural_objectRef& reg, unsigned int r)
{
   PRINT_DBG_MEX(DEBUG_LEVEL_VERY_PEDANTIC, HLS->debug_level, "Specializing " + reg->get_path() + ":");
   const auto reg_m = GetPointerS<module>(reg);
   const auto& in_type = reg_m->get_in_port(0)->get_typeRef();
   const auto& out_type = reg_m->get_out_port(0)->get_typeRef();
   const auto bits = compute_bitsize(r);
   const auto max_bits = std::max({bits, STD_GET_SIZE(in_type), STD_GET_SIZE(out_type)});
   const auto offset = static_cast<unsigned int>(reg_m->get_in_port(0U)->get_id() == CLOCK_PORT_NAME) +
                       static_cast<unsigned int>(reg_m->get_in_port(1U)->get_id() == RESET_PORT_NAME);

   if(STD_GET_SIZE(in_type) < max_bits)
   {
      reg_m->get_in_port(offset)->type_resize(max_bits); // in1
      PRINT_DBG_MEX(DEBUG_LEVEL_VERY_PEDANTIC, HLS->debug_level,
                    "- " + reg_m->get_in_port(offset)->get_path() + " -> " + in_type->get_name() +
                        " (size: " + STR(in_type->size) + ", vector_size: " + STR(in_type->vector_size) + ")");
   }
   if(STD_GET_SIZE(out_type) < max_bits)
   {
      reg_m->get_out_port(0)->type_resize(max_bits); // out1
      PRINT_DBG_MEX(DEBUG_LEVEL_VERY_PEDANTIC, HLS->debug_level,
                    "- " + reg_m->get_out_port(0)->get_path() + " -> " + out_type->get_name() +
                        " (size: " + STR(out_type->size) + ", vector_size: " + STR(out_type->vector_size) + ")");
   }
}

void reg_binding::compute_is_without_enable()
{
   std::map<unsigned int, unsigned int> n_in;
   std::map<unsigned int, unsigned int> n_out;
   for(const auto v : HLS->Rliv->get_support())
   {
      const auto dummy_offset = HLS->Rliv->is_a_dummy_state(v) ? 1U : 0U;
      const auto& live_in = HLS->Rliv->get_live_in(v);
      for(const auto li : live_in)
      {
         if(n_in.find(li) == n_in.end())
         {
            n_in[li] = 1U + dummy_offset;
         }
         else
         {
            n_in[li] = n_in[li] + 1U + dummy_offset;
         }
      }
      const auto& live_out = HLS->Rliv->get_live_out(v);
      for(const auto lo : live_out)
      {
         if(!n_out.count(lo))
         {
            n_out[lo] = 1 + dummy_offset;
            if(live_in.count(lo))
            {
               n_out[lo] = 2 + dummy_offset;
            }
         }
         else
         {
            n_out[lo] = n_out[lo] + 1 + dummy_offset;
         }
      }
   }

   for(auto i = 0U; i < get_used_regs(); i++)
   {
      const auto all_woe = [&]() {
         const auto store_vars_set = get_vars(i);
         for(const auto sv : store_vars_set)
         {
            if(n_in.find(sv) == n_in.end() || n_in.find(sv)->second != 1 || n_out.find(sv) == n_out.end() ||
               n_out.find(sv)->second != 1)
            {
               return false;
            }
         }
         return true;
      }();
      if(all_woe)
      {
         is_without_enable.insert(i);
      }
   }
}

void reg_binding::bind(unsigned int sv, unsigned int index)
{
   reverse_map[sv] = index;
   if(!unique_table.count(index))
   {
      unique_table[index] = generic_objRef(new register_obj(index));
      if(HLSMgr->GetFunctionBehavior(HLS->functionId)->is_simple_pipeline())
      {
         for(const auto v : HLS->Rliv->get_support())
         {
            if(HLS->STG->GetStg()->GetStateInfo(v)->loopId != 0)
            {
               auto live_in = HLS->Rliv->get_live_in(v);
               for(unsigned int var : live_in)
               {
                  if(sv == HLS->storage_value_information->get_storage_value_index(v, var))
                  {
                     stall_reg_table[index] = generic_objRef(new register_obj(index + used_regs));
                  }
               }
            }
         }
      }
   }
   auto i = this->find(sv);
   if(i == this->end())
   {
      this->insert(std::make_pair(sv, unique_table[index]));
   }
   else
   {
      i->second = unique_table[index];
   }
   reg2storage_values[index].insert(sv);
}

const register_obj& reg_binding::operator[](unsigned int v)
{
   THROW_ASSERT(count(v), "variable not preset");
   return *GetPointerS<register_obj>(at(v));
}

void reg_binding::add_to_SM(structural_objectRef clock_port, structural_objectRef reset_port)
{
   const auto& SM = HLS->datapath;
   const auto& circuit = SM->get_circ();

   PRINT_DBG_MEX(DEBUG_LEVEL_VERY_PEDANTIC, debug, "reg_binding::add_registers - Start");

   const auto stallable_pipeline = FB->is_pipeline_enabled() && !FB->is_simple_pipeline();
   if(stallable_pipeline)
   {
      PRINT_DBG_MEX(DEBUG_LEVEL_VERY_PEDANTIC, debug,
                    "Number of registers: " + STR(get_used_regs() + stall_reg_table.size()) + ", " +
                        STR(stall_reg_table.size()) + " introduced for supporting pipelined loops");
   }
   else
   {
      PRINT_DBG_MEX(DEBUG_LEVEL_VERY_PEDANTIC, debug, "Number of registers: " + STR(get_used_regs()));

      // all registers need an enable in stallable pipelines
      compute_is_without_enable();
   }
   /// define boolean type for command signals
   all_regs_without_enable = get_used_regs() != 0;
   for(auto i = 0U; i < get_used_regs(); ++i)
   {
      PRINT_DBG_MEX(DEBUG_LEVEL_VERY_PEDANTIC, debug, "Allocating register number: " + STR(i));
      generic_objRef regis = get(i);
      auto name = regis->get_string();
      const auto curr_is_is_without_enable = is_without_enable.count(i);
      all_regs_without_enable = all_regs_without_enable && curr_is_is_without_enable;
      const auto register_type_name = GetRegisterFUName(i);
      const auto library = HLS->HLS_T->get_technology_manager()->get_library(register_type_name);
      auto reg_mod = SM->add_module_from_technology_library(name, register_type_name, library, circuit,
                                                            HLS->HLS_T->get_technology_manager());
      specialise_reg(reg_mod, i);
      auto port_ck = reg_mod->find_member(CLOCK_PORT_NAME, port_o_K, reg_mod);
      THROW_ASSERT(port_ck, "Clock port missing from register.");
      SM->add_connection(clock_port, port_ck);
      auto port_rst = reg_mod->find_member(RESET_PORT_NAME, port_o_K, reg_mod);
      if(port_rst)
      {
         SM->add_connection(reset_port, port_rst);
      }
      regis->set_structural_obj(reg_mod);
      PRINT_DBG_MEX(DEBUG_LEVEL_VERY_PEDANTIC, debug, "Register " + STR(i) + " successfully allocated");
      if(stallable_pipeline && stall_reg_table.count(i))
      {
         PRINT_DBG_MEX(DEBUG_LEVEL_VERY_PEDANTIC, debug,
                       "Register " + STR(i) + " also needs a stall register, allocating it...");
         name = "stall_" + name;
         reg_mod = SM->add_module_from_technology_library(name, register_type_name, library, circuit,
                                                          HLS->HLS_T->get_technology_manager());
         specialise_reg(reg_mod, i);
         port_ck = reg_mod->find_member(CLOCK_PORT_NAME, port_o_K, reg_mod);
         SM->add_connection(clock_port, port_ck);
         port_rst = reg_mod->find_member(RESET_PORT_NAME, port_o_K, reg_mod);
         THROW_ASSERT(port_rst != nullptr, "The stall register was not allocated a reset port");
         SM->add_connection(reset_port, port_rst);
         regis->set_structural_obj(reg_mod);
         PRINT_DBG_MEX(DEBUG_LEVEL_VERY_PEDANTIC, debug, "Successfully allocated stall register for std reg " + STR(i));
      }
   }
   PRINT_DBG_MEX(DEBUG_LEVEL_VERY_PEDANTIC, debug, "reg_binding::add_registers - End");
   if(HLS->output_level >= OUTPUT_LEVEL_MINIMUM)
   {
      auto number_ff = 0ull;
      for(auto r = 0U; r < get_used_regs(); r++)
      {
         number_ff += get_bitsize(r);
      }
      INDENT_OUT_MEX(OUTPUT_LEVEL_MINIMUM, HLS->output_level,
                     "---Total number of flip-flops in function " + FB->CGetBehavioralHelper()->get_function_name() +
                         ": " + STR(number_ff));
   }
   if(all_regs_without_enable)
   {
      INDENT_OUT_MEX(OUTPUT_LEVEL_MINIMUM, HLS->output_level,
                     "---All registers are without enable: function pipelining may come for free");
   }
}

std::string reg_binding::GetRegisterFUName(unsigned int i)
{
<<<<<<< HEAD
   std::string register_type_name;
   auto synch_reset = HLS->Param->getOption<std::string>(OPT_sync_reset);
   if((is_without_enable.find(i) != is_without_enable.end()) ||
      HLSMgr->CGetFunctionBehavior(HLS->functionId)->is_simple_pipeline())
=======
   if(is_without_enable.count(i) || FB->is_simple_pipeline())
>>>>>>> 258ffd93
   {
      return register_STD;
   }
   else if(reset_type == "no")
   {
      return register_SE;
   }
   else if(reset_type == "sync")
   {
      return register_SRSE;
   }
   return register_SARSE;
}<|MERGE_RESOLUTION|>--- conflicted
+++ resolved
@@ -119,16 +119,16 @@
          return reg_bindingRef(new reg_binding_cs(HLS, HLSMgr_));
       }
    }
-   return reg_bindingRef(new reg_binding(HLS, HLSMgr_));
-}
+      return reg_bindingRef(new reg_binding(HLS, HLSMgr_));
+   }
 
 void reg_binding::print_el(const_iterator& it) const
 {
    INDENT_OUT_MEX(
        OUTPUT_LEVEL_VERY_PEDANTIC, HLS->output_level,
-       "---Storage Value: " + STR(it->first) + " for variable " +
+                  "---Storage Value: " + STR(it->first) + " for variable " +
            FB->CGetBehavioralHelper()->PrintVariable(HLS->storage_value_information->get_variable_index(it->first)) +
-           " stored into register " + it->second->get_string());
+                      " stored into register " + it->second->get_string());
 }
 
 CustomOrderedSet<unsigned int> reg_binding::get_vars(const unsigned int& r) const
@@ -236,12 +236,12 @@
       const auto all_woe = [&]() {
          const auto store_vars_set = get_vars(i);
          for(const auto sv : store_vars_set)
-         {
+      {
             if(n_in.find(sv) == n_in.end() || n_in.find(sv)->second != 1 || n_out.find(sv) == n_out.end() ||
                n_out.find(sv)->second != 1)
-            {
+         {
                return false;
-            }
+         }
          }
          return true;
       }();
@@ -327,7 +327,7 @@
       const auto register_type_name = GetRegisterFUName(i);
       const auto library = HLS->HLS_T->get_technology_manager()->get_library(register_type_name);
       auto reg_mod = SM->add_module_from_technology_library(name, register_type_name, library, circuit,
-                                                            HLS->HLS_T->get_technology_manager());
+                                                                            HLS->HLS_T->get_technology_manager());
       specialise_reg(reg_mod, i);
       auto port_ck = reg_mod->find_member(CLOCK_PORT_NAME, port_o_K, reg_mod);
       THROW_ASSERT(port_ck, "Clock port missing from register.");
@@ -377,14 +377,7 @@
 
 std::string reg_binding::GetRegisterFUName(unsigned int i)
 {
-<<<<<<< HEAD
-   std::string register_type_name;
-   auto synch_reset = HLS->Param->getOption<std::string>(OPT_sync_reset);
-   if((is_without_enable.find(i) != is_without_enable.end()) ||
-      HLSMgr->CGetFunctionBehavior(HLS->functionId)->is_simple_pipeline())
-=======
    if(is_without_enable.count(i) || FB->is_simple_pipeline())
->>>>>>> 258ffd93
    {
       return register_STD;
    }
