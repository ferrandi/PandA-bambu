/*
 *
 *                   _/_/_/    _/_/   _/    _/ _/_/_/    _/_/
 *                  _/   _/ _/    _/ _/_/  _/ _/   _/ _/    _/
 *                 _/_/_/  _/_/_/_/ _/  _/_/ _/   _/ _/_/_/_/
 *                _/      _/    _/ _/    _/ _/   _/ _/    _/
 *               _/      _/    _/ _/    _/ _/_/_/  _/    _/
 *
 *             ***********************************************
 *                              PandA Project
 *                     URL: http://panda.dei.polimi.it
 *                       Politecnico di Milano - DEIB
 *                        System Architectures Group
 *             ***********************************************
 *              Copyright (C) 2004-2023 Politecnico di Milano
 *
 *   This file is part of the PandA framework.
 *
 *   The PandA framework is free software; you can redistribute it and/or modify
 *   it under the terms of the GNU General Public License as published by
 *   the Free Software Foundation; either version 3 of the License, or
 *   (at your option) any later version.
 *
 *   This program is distributed in the hope that it will be useful,
 *   but WITHOUT ANY WARRANTY; without even the implied warranty of
 *   MERCHANTABILITY or FITNESS FOR A PARTICULAR PURPOSE.  See the
 *   GNU General Public License for more details.
 *
 *   You should have received a copy of the GNU General Public License
 *   along with this program.  If not, see <http://www.gnu.org/licenses/>.
 *
 */
/**
 * @file reg_binding.cpp
 * @brief Class implementation of the register binding data structure.
 *
 * @author Christian Pilato <pilato@elet.polimi.it>
 * @author Fabrizio Ferrandi <fabrizio.ferrandi@polimi.it>
 * $Revision$
 * $Date$
 * Last modified by $Author$
 *
 */
#include "reg_binding.hpp"
#include "Parameter.hpp"
#include "behavioral_helper.hpp"
#include "custom_set.hpp"
#include "dbgPrintHelper.hpp" // for DEBUG_LEVEL_
#include "function_behavior.hpp"
<<<<<<< HEAD

#include "Parameter.hpp"
=======
#include "generic_obj.hpp"
>>>>>>> c5a5a459
#include "hls.hpp"
#include "hls_device.hpp"
#include "hls_manager.hpp"
#include "liveness.hpp"
#include "omp_functions.hpp"
#include "reg_binding_cs.hpp"
#include "register_obj.hpp"
#include "state_transition_graph.hpp"
#include "state_transition_graph_manager.hpp"
#include "storage_value_information.hpp"
#include "structural_manager.hpp"
#include "technology_manager.hpp"
#include "technology_node.hpp"
#include <boost/lexical_cast.hpp>
#include <list>
#include <utility>

std::string reg_binding::reset_type;

reg_binding::reg_binding(const hlsRef& HLS_, const HLS_managerRef HLSMgr_)
    : debug(HLS_->debug_level),
      used_regs(0),
      HLS(HLS_),
      HLSMgr(HLSMgr_),
      all_regs_without_enable(false),
      FB(HLSMgr->CGetFunctionBehavior(HLS->functionId))
{
   if(reset_type.empty())
   {
      reset_type = HLSMgr->get_parameter()->getOption<std::string>(OPT_reset_type);
   }
}

reg_binding::~reg_binding() = default;

reg_bindingRef reg_binding::create_reg_binding(const hlsRef& HLS, const HLS_managerRef HLSMgr_)
{
   if(HLS->Param->isOption(OPT_context_switch))
   {
      auto omp_functions = GetPointer<OmpFunctions>(HLSMgr_->Rfuns);
      bool found = false;
      if(HLSMgr_->is_reading_writing_function(HLS->functionId) &&
         omp_functions->kernel_functions.find(HLS->functionId) != omp_functions->kernel_functions.end())
      {
         found = true;
      }
      if(HLSMgr_->is_reading_writing_function(HLS->functionId) &&
         omp_functions->parallelized_functions.find(HLS->functionId) != omp_functions->parallelized_functions.end())
      {
         found = true;
      }
      if(omp_functions->atomic_functions.find(HLS->functionId) != omp_functions->atomic_functions.end())
      {
         found = true;
      }
      if(found)
      {
         return reg_bindingRef(new reg_binding_cs(HLS, HLSMgr_));
      }
   }
   return reg_bindingRef(new reg_binding(HLS, HLSMgr_));
}

void reg_binding::print_el(const_iterator& it) const
{
   INDENT_OUT_MEX(OUTPUT_LEVEL_VERY_PEDANTIC, HLS->output_level,
                  "---Storage Value: " + STR(it->first) + " for variable " +
                      FB->CGetBehavioralHelper()->PrintVariable(
                          HLS->storage_value_information->get_variable_index(it->first).first) +
                      " step " + STR(HLS->storage_value_information->get_variable_index(it->first).second) +
                      " stored into register " + it->second->get_string());
}

CustomOrderedSet<std::pair<unsigned int, unsigned int>> reg_binding::get_vars(const unsigned int& r) const
{
   CustomOrderedSet<std::pair<unsigned int, unsigned int>> vars;
   THROW_ASSERT(reg2storage_values.count(r) && reg2storage_values.at(r).size(),
                "at least a storage value has to be mapped on register r");

   for(const auto rs : reg2storage_values.at(r))
   {
      vars.insert(HLS->storage_value_information->get_variable_index(rs));
   }
   return vars;
}

unsigned long long reg_binding::compute_bitsize(unsigned int r)
{
   auto reg_vars = get_vars(r);
   auto max_bits = 0ull;
   for(auto reg_var : reg_vars)
   {
      structural_type_descriptor node_type0(reg_var.first, FB->CGetBehavioralHelper());
      auto node_size = STD_GET_SIZE(&node_type0);
      PRINT_DBG_MEX(DEBUG_LEVEL_VERY_PEDANTIC, HLS->debug_level,
                    "- Analyzing node " + STR(reg_var.first) + "(" + STR(reg_var.second) + "), whose type is " +
                        node_type0.get_name() + " (size: " + STR(node_type0.size) +
                        ", vector_size: " + STR(node_type0.vector_size) + ")");
      max_bits = std::max(max_bits, node_size);
   }
   bitsize_map[r] = max_bits;
   return max_bits;
}

unsigned long long reg_binding::get_bitsize(unsigned int r) const
{
   THROW_ASSERT(bitsize_map.count(r), "register bitsize not computed");
   return bitsize_map.at(r);
}

void reg_binding::specialise_reg(structural_objectRef& reg, unsigned int r)
{
   PRINT_DBG_MEX(DEBUG_LEVEL_VERY_PEDANTIC, HLS->debug_level, "Specializing " + reg->get_path() + ":");
   const auto reg_m = GetPointerS<module>(reg);
   const auto& in_type = reg_m->get_in_port(0)->get_typeRef();
   const auto& out_type = reg_m->get_out_port(0)->get_typeRef();
   const auto bits = compute_bitsize(r);
   const auto max_bits = std::max({bits, STD_GET_SIZE(in_type), STD_GET_SIZE(out_type)});
   const auto offset = static_cast<unsigned int>(reg_m->get_in_port(0U)->get_id() == CLOCK_PORT_NAME) +
                       static_cast<unsigned int>(reg_m->get_in_port(1U)->get_id() == RESET_PORT_NAME);

   if(STD_GET_SIZE(in_type) < max_bits)
   {
      reg_m->get_in_port(offset)->type_resize(max_bits); // in1
      PRINT_DBG_MEX(DEBUG_LEVEL_VERY_PEDANTIC, HLS->debug_level,
                    "- " + reg_m->get_in_port(offset)->get_path() + " -> " + in_type->get_name() +
                        " (size: " + STR(in_type->size) + ", vector_size: " + STR(in_type->vector_size) + ")");
   }
   if(STD_GET_SIZE(out_type) < max_bits)
   {
      reg_m->get_out_port(0)->type_resize(max_bits); // out1
      PRINT_DBG_MEX(DEBUG_LEVEL_VERY_PEDANTIC, HLS->debug_level,
                    "- " + reg_m->get_out_port(0)->get_path() + " -> " + out_type->get_name() +
                        " (size: " + STR(out_type->size) + ", vector_size: " + STR(out_type->vector_size) + ")");
   }
}

void reg_binding::compute_is_without_enable()
{
   std::map<std::pair<unsigned int, unsigned int>, unsigned int> n_in;
   std::map<std::pair<unsigned int, unsigned int>, unsigned int> n_out;
   for(const auto v : HLS->Rliv->get_support())
   {
      const auto dummy_offset = HLS->Rliv->is_a_dummy_state(v) ? 1U : 0U;
      const auto& live_in = HLS->Rliv->get_live_in(v);
      for(const auto& li : live_in)
      {
         if(n_in.find(li) == n_in.end())
         {
            n_in[li] = 1U + dummy_offset;
         }
         else
         {
            n_in[li] = n_in[li] + 1U + dummy_offset;
         }
      }
      const auto& live_out = HLS->Rliv->get_live_out(v);
      for(const auto& lo : live_out)
      {
         if(!n_out.count(lo))
         {
            n_out[lo] = 1 + dummy_offset;
            if(live_in.count(lo))
            {
               n_out[lo] = 2 + dummy_offset;
            }
         }
         else
         {
            n_out[lo] = n_out[lo] + 1 + dummy_offset;
         }
      }
   }

   for(auto i = 0U; i < get_used_regs(); i++)
   {
      const auto all_woe = [&]() {
         const auto& store_vars_set = get_vars(i);
         for(const auto& sv : store_vars_set)
         {
            if(n_in.find(sv) == n_in.end() || n_in.find(sv)->second != 1 || n_out.find(sv) == n_out.end() ||
               n_out.find(sv)->second != 1)
            {
               return false;
            }
         }
         return true;
      }();
      if(all_woe)
      {
         is_without_enable.insert(i);
      }
   }
}

void reg_binding::bind(unsigned int sv, unsigned int index)
{
   reverse_map[sv] = index;
   if(!unique_table.count(index))
   {
      unique_table[index] = generic_objRef(new register_obj(index));
   }
   auto i = this->find(sv);
   if(i == this->end())
   {
      this->insert(std::make_pair(sv, unique_table.at(index)));
   }
   else
   {
      i->second = unique_table.at(index);
   }
   reg2storage_values[index].insert(sv);
}

const register_obj& reg_binding::operator[](unsigned int v)
{
   THROW_ASSERT(count(v), "variable not preset");
   return *GetPointerS<register_obj>(at(v));
}

void reg_binding::add_to_SM(structural_objectRef clock_port, structural_objectRef reset_port)
{
   const auto& SM = HLS->datapath;
   const auto& circuit = SM->get_circ();

   PRINT_DBG_MEX(DEBUG_LEVEL_VERY_PEDANTIC, debug, "reg_binding::add_registers - Start");

   compute_is_without_enable();
   /// define boolean type for command signals
   all_regs_without_enable = get_used_regs() != 0;
   for(auto i = 0U; i < get_used_regs(); ++i)
   {
      PRINT_DBG_MEX(DEBUG_LEVEL_VERY_PEDANTIC, debug, "Allocating register number: " + STR(i));
      generic_objRef regis = get(i);
      auto name = regis->get_string();
      const auto curr_is_is_without_enable = is_without_enable.count(i);
      all_regs_without_enable = all_regs_without_enable && curr_is_is_without_enable;
      const auto register_type_name = GetRegisterFUName(i);
      const auto library = HLS->HLS_D->get_technology_manager()->get_library(register_type_name);
      auto reg_mod = SM->add_module_from_technology_library(name, register_type_name, library, circuit,
                                                            HLS->HLS_D->get_technology_manager());
      specialise_reg(reg_mod, i);
      auto port_ck = reg_mod->find_member(CLOCK_PORT_NAME, port_o_K, reg_mod);
      THROW_ASSERT(port_ck, "Clock port missing from register.");
      SM->add_connection(clock_port, port_ck);
      auto port_rst = reg_mod->find_member(RESET_PORT_NAME, port_o_K, reg_mod);
      if(port_rst)
      {
         SM->add_connection(reset_port, port_rst);
      }
      regis->set_structural_obj(reg_mod);
      PRINT_DBG_MEX(DEBUG_LEVEL_VERY_PEDANTIC, debug, "Register " + STR(i) + " successfully allocated");
<<<<<<< HEAD
=======
      if(stallable_pipeline && stall_reg_table.count(i))
      {
         PRINT_DBG_MEX(DEBUG_LEVEL_VERY_PEDANTIC, debug,
                       "Register " + STR(i) + " also needs a stall register, allocating it...");
         name = "stall_" + name;
         reg_mod = SM->add_module_from_technology_library(name, register_type_name, library, circuit,
                                                          HLS->HLS_D->get_technology_manager());
         specialise_reg(reg_mod, i);
         port_ck = reg_mod->find_member(CLOCK_PORT_NAME, port_o_K, reg_mod);
         SM->add_connection(clock_port, port_ck);
         port_rst = reg_mod->find_member(RESET_PORT_NAME, port_o_K, reg_mod);
         THROW_ASSERT(port_rst != nullptr, "The stall register was not allocated a reset port");
         SM->add_connection(reset_port, port_rst);
         regis->set_structural_obj(reg_mod);
         PRINT_DBG_MEX(DEBUG_LEVEL_VERY_PEDANTIC, debug, "Successfully allocated stall register for std reg " + STR(i));
      }
>>>>>>> c5a5a459
   }
   PRINT_DBG_MEX(DEBUG_LEVEL_VERY_PEDANTIC, debug, "reg_binding::add_registers - End");
   if(HLS->output_level >= OUTPUT_LEVEL_MINIMUM)
   {
      auto number_ff = 0ull;
      for(auto r = 0U; r < get_used_regs(); r++)
      {
         number_ff += get_bitsize(r);
      }
      INDENT_OUT_MEX(OUTPUT_LEVEL_MINIMUM, HLS->output_level,
                     "---Total number of flip-flops in function " + FB->CGetBehavioralHelper()->get_function_name() +
                         ": " + STR(number_ff));
   }
   if(all_regs_without_enable)
   {
      INDENT_OUT_MEX(OUTPUT_LEVEL_MINIMUM, HLS->output_level,
                     "---All registers are without enable: function pipelining may come for free");
   }
}

std::string reg_binding::GetRegisterFUName(unsigned int i)
{
   if(is_without_enable.count(i))
   {
      return register_STD;
   }
   else if(reset_type == "no")
   {
      return register_SE;
   }
   else if(reset_type == "sync")
   {
      return register_SRSE;
   }
   return register_SARSE;
}<|MERGE_RESOLUTION|>--- conflicted
+++ resolved
@@ -47,12 +47,7 @@
 #include "custom_set.hpp"
 #include "dbgPrintHelper.hpp" // for DEBUG_LEVEL_
 #include "function_behavior.hpp"
-<<<<<<< HEAD
-
-#include "Parameter.hpp"
-=======
 #include "generic_obj.hpp"
->>>>>>> c5a5a459
 #include "hls.hpp"
 #include "hls_device.hpp"
 #include "hls_manager.hpp"
@@ -119,11 +114,11 @@
 void reg_binding::print_el(const_iterator& it) const
 {
    INDENT_OUT_MEX(OUTPUT_LEVEL_VERY_PEDANTIC, HLS->output_level,
-                  "---Storage Value: " + STR(it->first) + " for variable " +
+       "---Storage Value: " + STR(it->first) + " for variable " +
                       FB->CGetBehavioralHelper()->PrintVariable(
                           HLS->storage_value_information->get_variable_index(it->first).first) +
                       " step " + STR(HLS->storage_value_information->get_variable_index(it->first).second) +
-                      " stored into register " + it->second->get_string());
+           " stored into register " + it->second->get_string());
 }
 
 CustomOrderedSet<std::pair<unsigned int, unsigned int>> reg_binding::get_vars(const unsigned int& r) const
@@ -254,7 +249,7 @@
    if(!unique_table.count(index))
    {
       unique_table[index] = generic_objRef(new register_obj(index));
-   }
+               }
    auto i = this->find(sv);
    if(i == this->end())
    {
@@ -280,7 +275,7 @@
 
    PRINT_DBG_MEX(DEBUG_LEVEL_VERY_PEDANTIC, debug, "reg_binding::add_registers - Start");
 
-   compute_is_without_enable();
+      compute_is_without_enable();
    /// define boolean type for command signals
    all_regs_without_enable = get_used_regs() != 0;
    for(auto i = 0U; i < get_used_regs(); ++i)
@@ -305,25 +300,6 @@
       }
       regis->set_structural_obj(reg_mod);
       PRINT_DBG_MEX(DEBUG_LEVEL_VERY_PEDANTIC, debug, "Register " + STR(i) + " successfully allocated");
-<<<<<<< HEAD
-=======
-      if(stallable_pipeline && stall_reg_table.count(i))
-      {
-         PRINT_DBG_MEX(DEBUG_LEVEL_VERY_PEDANTIC, debug,
-                       "Register " + STR(i) + " also needs a stall register, allocating it...");
-         name = "stall_" + name;
-         reg_mod = SM->add_module_from_technology_library(name, register_type_name, library, circuit,
-                                                          HLS->HLS_D->get_technology_manager());
-         specialise_reg(reg_mod, i);
-         port_ck = reg_mod->find_member(CLOCK_PORT_NAME, port_o_K, reg_mod);
-         SM->add_connection(clock_port, port_ck);
-         port_rst = reg_mod->find_member(RESET_PORT_NAME, port_o_K, reg_mod);
-         THROW_ASSERT(port_rst != nullptr, "The stall register was not allocated a reset port");
-         SM->add_connection(reset_port, port_rst);
-         regis->set_structural_obj(reg_mod);
-         PRINT_DBG_MEX(DEBUG_LEVEL_VERY_PEDANTIC, debug, "Successfully allocated stall register for std reg " + STR(i));
-      }
->>>>>>> c5a5a459
    }
    PRINT_DBG_MEX(DEBUG_LEVEL_VERY_PEDANTIC, debug, "reg_binding::add_registers - End");
    if(HLS->output_level >= OUTPUT_LEVEL_MINIMUM)
