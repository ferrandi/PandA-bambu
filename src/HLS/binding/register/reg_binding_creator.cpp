/*
 *
 *                   _/_/_/    _/_/   _/    _/ _/_/_/    _/_/
 *                  _/   _/ _/    _/ _/_/  _/ _/   _/ _/    _/
 *                 _/_/_/  _/_/_/_/ _/  _/_/ _/   _/ _/_/_/_/
 *                _/      _/    _/ _/    _/ _/   _/ _/    _/
 *               _/      _/    _/ _/    _/ _/_/_/  _/    _/
 *
 *             ***********************************************
 *                              PandA Project
 *                     URL: http://panda.dei.polimi.it
 *                       Politecnico di Milano - DEIB
 *                        System Architectures Group
 *             ***********************************************
 *              Copyright (C) 2004-2019 Politecnico di Milano
 *
 *   This file is part of the PandA framework.
 *
 *   The PandA framework is free software; you can redistribute it and/or modify
 *   it under the terms of the GNU General Public License as published by
 *   the Free Software Foundation; either version 3 of the License, or
 *   (at your option) any later version.
 *
 *   This program is distributed in the hope that it will be useful,
 *   but WITHOUT ANY WARRANTY; without even the implied warranty of
 *   MERCHANTABILITY or FITNESS FOR A PARTICULAR PURPOSE.  See the
 *   GNU General Public License for more details.
 *
 *   You should have received a copy of the GNU General Public License
 *   along with this program.  If not, see <http://www.gnu.org/licenses/>.
 *
 */
/**
 * @file reg_binding_creator.cpp
 * @brief Base class for all register allocation algorithms
 *
 *
 * @author Christian Pilato <pilato@elet.polimi.it>
 * @author Fabrizio Ferrandi <fabrizio.ferrandi@polimi.it>
 * $Revision$
 * $Date$
 * Last modified by $Author$
 *
 */
/// Header include
#include "reg_binding_creator.hpp"

/// HLS include
#include "hls_manager.hpp"

/// HLS/binding/module includes
#include "cdfc_module_binding.hpp"

#include "dbgPrintHelper.hpp"
#include "refcount.hpp"
#include "utility.hpp"

#include "function_behavior.hpp"

#include "Parameter.hpp"
#include "hls.hpp"
#include "liveness.hpp"
#include "storage_value_insertion.hpp"

#include "polixml.hpp"
#include "xml_helper.hpp"

#include <boost/version.hpp>
#include <iosfwd>

reg_binding_creator::reg_binding_creator(const ParameterConstRef _Param, const HLS_managerRef _HLSMgr, unsigned int _funId, const DesignFlowManagerConstRef _design_flow_manager, const HLSFlowStep_Type _hls_flow_step_type,
                                         const HLSFlowStepSpecializationConstRef _hls_flow_step_specialization)
    : HLSFunctionStep(_Param, _HLSMgr, _funId, _design_flow_manager, _hls_flow_step_type, _hls_flow_step_specialization), register_lower_bound(0)
{
}

reg_binding_creator::~reg_binding_creator() = default;

const std::unordered_set<std::tuple<HLSFlowStep_Type, HLSFlowStepSpecializationConstRef, HLSFlowStep_Relationship>> reg_binding_creator::ComputeHLSRelationships(const DesignFlowStep::RelationshipType relationship_type) const
{
   std::unordered_set<std::tuple<HLSFlowStep_Type, HLSFlowStepSpecializationConstRef, HLSFlowStep_Relationship>> ret;
   switch(relationship_type)
   {
      case DEPENDENCE_RELATIONSHIP:
<<<<<<< HEAD
      {
#if HAVE_EXPERIMENTAL && HAVE_FROM_PRAGMA_BUILT
         if(parameters->getOption<bool>(OPT_parse_pragma))
         {
            ret.insert(std::make_tuple(HLSFlowStep_Type::OMP_ALLOCATION, HLSFlowStepSpecializationConstRef(), HLSFlowStep_Relationship::SAME_FUNCTION));
=======
         {
#if HAVE_FROM_PRAGMA_BUILT
            if(parameters->getOption<bool>(OPT_parse_pragma))
            {
               ret.insert(std::make_tuple(HLSFlowStep_Type::OMP_ALLOCATION, HLSFlowStepSpecializationConstRef(), HLSFlowStep_Relationship::SAME_FUNCTION));
            }
            else
#endif
            {
               ret.insert(std::make_tuple(HLSFlowStep_Type::ALLOCATION, HLSFlowStepSpecializationConstRef(), HLSFlowStep_Relationship::SAME_FUNCTION));
            }
            ret.insert(std::make_tuple(HLSFlowStep_Type::HLS_BIT_VALUE, HLSFlowStepSpecializationConstRef(), HLSFlowStep_Relationship::SAME_FUNCTION));
            ret.insert(std::make_tuple(HLSFlowStep_Type::EASY_MODULE_BINDING, HLSFlowStepSpecializationConstRef(), HLSFlowStep_Relationship::SAME_FUNCTION));
            ret.insert(std::make_tuple(parameters->getOption<HLSFlowStep_Type>(OPT_stg_algorithm), HLSFlowStepSpecializationConstRef(), HLSFlowStep_Relationship::SAME_FUNCTION));
            ret.insert(std::make_tuple(HLSFlowStep_Type::INITIALIZE_HLS, HLSFlowStepSpecializationConstRef(), HLSFlowStep_Relationship::SAME_FUNCTION));
            if(HLSMgr->get_HLS(funId))
            {
               ret.insert(std::make_tuple(HLSMgr->get_HLS(funId)->chaining_algorithm, HLSFlowStepSpecializationConstRef(), HLSFlowStep_Relationship::SAME_FUNCTION));
               ret.insert(std::make_tuple(HLSMgr->get_HLS(funId)->liveness_algorithm, HLSFlowStepSpecializationConstRef(), HLSFlowStep_Relationship::SAME_FUNCTION));
            }
            ret.insert(std::make_tuple(parameters->getOption<HLSFlowStep_Type>(OPT_storage_value_insertion_algorithm), HLSFlowStepSpecializationConstRef(), HLSFlowStep_Relationship::SAME_FUNCTION));
            if(HLSMgr->get_HLS(funId))
               ret.insert(std::make_tuple(HLSMgr->get_HLS(funId)->module_binding_algorithm, HLSFlowStepSpecializationConstRef(), HLSFlowStep_Relationship::SAME_FUNCTION));
            break;
>>>>>>> d09917d3
         }
         else
#endif
         {
            ret.insert(std::make_tuple(HLSFlowStep_Type::ALLOCATION, HLSFlowStepSpecializationConstRef(), HLSFlowStep_Relationship::SAME_FUNCTION));
         }
         ret.insert(std::make_tuple(HLSFlowStep_Type::EASY_MODULE_BINDING, HLSFlowStepSpecializationConstRef(), HLSFlowStep_Relationship::SAME_FUNCTION));
         ret.insert(std::make_tuple(parameters->getOption<HLSFlowStep_Type>(OPT_stg_algorithm), HLSFlowStepSpecializationConstRef(), HLSFlowStep_Relationship::SAME_FUNCTION));
         ret.insert(std::make_tuple(HLSFlowStep_Type::INITIALIZE_HLS, HLSFlowStepSpecializationConstRef(), HLSFlowStep_Relationship::SAME_FUNCTION));
         if(HLSMgr->get_HLS(funId))
         {
            ret.insert(std::make_tuple(HLSMgr->get_HLS(funId)->chaining_algorithm, HLSFlowStepSpecializationConstRef(), HLSFlowStep_Relationship::SAME_FUNCTION));
            ret.insert(std::make_tuple(HLSMgr->get_HLS(funId)->liveness_algorithm, HLSFlowStepSpecializationConstRef(), HLSFlowStep_Relationship::SAME_FUNCTION));
         }
         ret.insert(std::make_tuple(parameters->getOption<HLSFlowStep_Type>(OPT_storage_value_insertion_algorithm), HLSFlowStepSpecializationConstRef(), HLSFlowStep_Relationship::SAME_FUNCTION));
         if(HLSMgr->get_HLS(funId))
            ret.insert(std::make_tuple(HLSMgr->get_HLS(funId)->module_binding_algorithm, HLSFlowStepSpecializationConstRef(), HLSFlowStep_Relationship::SAME_FUNCTION));
         break;
      }
      case INVALIDATION_RELATIONSHIP:
      {
         break;
      }
      case PRECEDENCE_RELATIONSHIP:
      {
         break;
      }
      default:
         THROW_UNREACHABLE("");
   }
   return ret;
}<|MERGE_RESOLUTION|>--- conflicted
+++ resolved
@@ -82,13 +82,6 @@
    switch(relationship_type)
    {
       case DEPENDENCE_RELATIONSHIP:
-<<<<<<< HEAD
-      {
-#if HAVE_EXPERIMENTAL && HAVE_FROM_PRAGMA_BUILT
-         if(parameters->getOption<bool>(OPT_parse_pragma))
-         {
-            ret.insert(std::make_tuple(HLSFlowStep_Type::OMP_ALLOCATION, HLSFlowStepSpecializationConstRef(), HLSFlowStep_Relationship::SAME_FUNCTION));
-=======
          {
 #if HAVE_FROM_PRAGMA_BUILT
             if(parameters->getOption<bool>(OPT_parse_pragma))
@@ -96,26 +89,6 @@
                ret.insert(std::make_tuple(HLSFlowStep_Type::OMP_ALLOCATION, HLSFlowStepSpecializationConstRef(), HLSFlowStep_Relationship::SAME_FUNCTION));
             }
             else
-#endif
-            {
-               ret.insert(std::make_tuple(HLSFlowStep_Type::ALLOCATION, HLSFlowStepSpecializationConstRef(), HLSFlowStep_Relationship::SAME_FUNCTION));
-            }
-            ret.insert(std::make_tuple(HLSFlowStep_Type::HLS_BIT_VALUE, HLSFlowStepSpecializationConstRef(), HLSFlowStep_Relationship::SAME_FUNCTION));
-            ret.insert(std::make_tuple(HLSFlowStep_Type::EASY_MODULE_BINDING, HLSFlowStepSpecializationConstRef(), HLSFlowStep_Relationship::SAME_FUNCTION));
-            ret.insert(std::make_tuple(parameters->getOption<HLSFlowStep_Type>(OPT_stg_algorithm), HLSFlowStepSpecializationConstRef(), HLSFlowStep_Relationship::SAME_FUNCTION));
-            ret.insert(std::make_tuple(HLSFlowStep_Type::INITIALIZE_HLS, HLSFlowStepSpecializationConstRef(), HLSFlowStep_Relationship::SAME_FUNCTION));
-            if(HLSMgr->get_HLS(funId))
-            {
-               ret.insert(std::make_tuple(HLSMgr->get_HLS(funId)->chaining_algorithm, HLSFlowStepSpecializationConstRef(), HLSFlowStep_Relationship::SAME_FUNCTION));
-               ret.insert(std::make_tuple(HLSMgr->get_HLS(funId)->liveness_algorithm, HLSFlowStepSpecializationConstRef(), HLSFlowStep_Relationship::SAME_FUNCTION));
-            }
-            ret.insert(std::make_tuple(parameters->getOption<HLSFlowStep_Type>(OPT_storage_value_insertion_algorithm), HLSFlowStepSpecializationConstRef(), HLSFlowStep_Relationship::SAME_FUNCTION));
-            if(HLSMgr->get_HLS(funId))
-               ret.insert(std::make_tuple(HLSMgr->get_HLS(funId)->module_binding_algorithm, HLSFlowStepSpecializationConstRef(), HLSFlowStep_Relationship::SAME_FUNCTION));
-            break;
->>>>>>> d09917d3
-         }
-         else
 #endif
          {
             ret.insert(std::make_tuple(HLSFlowStep_Type::ALLOCATION, HLSFlowStepSpecializationConstRef(), HLSFlowStep_Relationship::SAME_FUNCTION));
