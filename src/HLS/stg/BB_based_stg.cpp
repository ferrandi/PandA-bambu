/*
 *
 *                   _/_/_/    _/_/   _/    _/ _/_/_/    _/_/
 *                  _/   _/ _/    _/ _/_/  _/ _/   _/ _/    _/
 *                 _/_/_/  _/_/_/_/ _/  _/_/ _/   _/ _/_/_/_/
 *                _/      _/    _/ _/    _/ _/   _/ _/    _/
 *               _/      _/    _/ _/    _/ _/_/_/  _/    _/
 *
 *             ***********************************************
 *                              PandA Project
 *                     URL: http://panda.dei.polimi.it
 *                       Politecnico di Milano - DEIB
 *                        System Architectures Group
 *             ***********************************************
 *              Copyright (C) 2004-2022 Politecnico di Milano
 *
 *   This file is part of the PandA framework.
 *
 *   The PandA framework is free software; you can redistribute it and/or modify
 *   it under the terms of the GNU General Public License as published by
 *   the Free Software Foundation; either version 3 of the License, or
 *   (at your option) any later version.
 *
 *   This program is distributed in the hope that it will be useful,
 *   but WITHOUT ANY WARRANTY; without even the implied warranty of
 *   MERCHANTABILITY or FITNESS FOR A PARTICULAR PURPOSE.  See the
 *   GNU General Public License for more details.
 *
 *   You should have received a copy of the GNU General Public License
 *   along with this program.  If not, see <http://www.gnu.org/licenses/>.
 *
 */
/**
 * @file BB_based_stg.hpp
 * @brief
 *
 *
 * @author Fabrizio Ferrandi <fabrizio.ferrandi@polimi.it>
 * @author Stefano Bodini
 * $Revision$
 * $Date$
 * Last modified by $Author$
 *
 */

/// Header include
#include "BB_based_stg.hpp"

///. include
#include "Parameter.hpp"

/// algorithms/loop_detection includes
#include "loop.hpp"
#include "loops.hpp"

/// behavior include
#include "basic_block.hpp"
#include "call_graph_manager.hpp"
#include "function_behavior.hpp"
#include "op_graph.hpp"

/// boost includes
#include <boost/graph/depth_first_search.hpp>
#include <boost/graph/graph_traits.hpp>
#include <boost/graph/incremental_components.hpp>

/// HLS includes
#include "hls.hpp"
#include "hls_constraints.hpp"

/// HLS/binding/module include
#include "fu_binding.hpp"

/// HLS/function_allocation include
#include "functions.hpp"

/// HLS/module_allocation include
#include "allocation_information.hpp"

/// HLS/scheduling include
#include "schedule.hpp"

/// HLS/stg includes
#include "StateTransitionGraph_constructor.hpp"
#include "state_transition_graph.hpp"
#include "state_transition_graph_manager.hpp"

/// HLS/vcd includes
#include "Discrepancy.hpp"

/// STD include
#include <cmath>

/// technology includes
#include "technology_manager.hpp"
#include "technology_node.hpp"

/// technology/physical_library/models include
#include "time_model.hpp"

/// tree include
#include "basic_block.hpp"
#include "behavioral_helper.hpp"
#include "call_graph.hpp"
#include "call_graph_manager.hpp"
#include "loop.hpp"
#include "loops.hpp"
#include "omp_functions.hpp"
#include "op_graph.hpp"
#include "tree_basic_block.hpp"
#include "tree_helper.hpp"
#include "tree_manager.hpp"

#include "custom_map.hpp"
#include "custom_set.hpp"
#include <boost/foreach.hpp>
#include <boost/graph/depth_first_search.hpp>
#include <boost/graph/graph_traits.hpp>
#include <boost/graph/incremental_components.hpp>
#include <cmath>

/// HLS/module_allocation include
#include "allocation_information.hpp"

/// utility include
#include "cpu_time.hpp"
#include "dbgPrintHelper.hpp"
#include "string_manipulation.hpp" // for GET_CLASS

class OpVertexSchedSorter : std::binary_function<vertex, vertex, bool>
{
 private:
   /// reference to the scheduling
   const ScheduleConstRef sch;

 public:
   /**
    * Constructor
    * @param op_graph is the operation graph to which vertices belong
    */
   explicit OpVertexSchedSorter(const ScheduleConstRef _sch) : sch(_sch)
   {
   }

   /**
    * Compare scheduling of two vertices
    * @param x is the first vertex
    * @param y is the second vertex
    * @return true if x has been scheduled before than y
    */
   bool operator()(const vertex x, const vertex y) const
   {
      return sch->get_cstep(x) < sch->get_cstep(y);
   }
};

BB_based_stg::BB_based_stg(const ParameterConstRef _parameters, const HLS_managerRef _HLSMgr, unsigned _funId,
                           const DesignFlowManagerConstRef _design_flow_manager)
    : STG_creator(_parameters, _HLSMgr, _funId, _design_flow_manager, HLSFlowStep_Type::BB_STG_CREATOR)
{
   debug_level = _parameters->get_class_debug_level(GET_CLASS(*this));
}

BB_based_stg::~BB_based_stg() = default;

void BB_based_stg::Initialize()
{
   HLSFunctionStep::Initialize();
   HLS->STG = StateTransitionGraphManagerRef(new StateTransitionGraphManager(HLSMgr, HLS, parameters));
}

const CustomUnorderedSet<std::tuple<HLSFlowStep_Type, HLSFlowStepSpecializationConstRef, HLSFlowStep_Relationship>>
BB_based_stg::ComputeHLSRelationships(const DesignFlowStep::RelationshipType relationship_type) const
{
   CustomUnorderedSet<std::tuple<HLSFlowStep_Type, HLSFlowStepSpecializationConstRef, HLSFlowStep_Relationship>> ret;
   switch(relationship_type)
   {
      case DEPENDENCE_RELATIONSHIP:
      {
#if HAVE_ILP_BUILT
         if(parameters->getOption<HLSFlowStep_Type>(OPT_scheduling_algorithm) == HLSFlowStep_Type::SDC_SCHEDULING)
         {
            ret.insert(std::make_tuple(HLSFlowStep_Type::LIST_BASED_SCHEDULING, HLSFlowStepSpecializationConstRef(),
                                       HLSFlowStep_Relationship::SAME_FUNCTION));
         }
         else
#endif
         {
            ret.insert(std::make_tuple(parameters->getOption<HLSFlowStep_Type>(OPT_scheduling_algorithm),
                                       HLSFlowStepSpecializationConstRef(), HLSFlowStep_Relationship::SAME_FUNCTION));
         }
         break;
      }
      case INVALIDATION_RELATIONSHIP:
      {
         break;
      }
      case PRECEDENCE_RELATIONSHIP:
      {
         break;
      }
      default:
         THROW_UNREACHABLE("");
   }
   return ret;
}

DesignFlowStep_Status BB_based_stg::InternalExec()
{
   long int step_time = 0;
   if(output_level >= OUTPUT_LEVEL_MINIMUM and output_level <= OUTPUT_LEVEL_PEDANTIC)
   {
      START_TIME(step_time);
   }
   PRINT_DBG_MEX(DEBUG_LEVEL_VERY_PEDANTIC, debug_level, "Starting creation of STG...");

   StateTransitionGraph_constructorRef STG_builder = HLS->STG->STG_builder;
   THROW_ASSERT(STG_builder, "STG constructor not properly initialized");

   /// first state of a basic-block
   CustomUnorderedMap<vertex, vertex> first_state;
   /// last state of a basic-block
   CustomUnorderedMap<vertex, vertex> last_state;

   const OpGraphConstRef dfgRef = HLSMgr->CGetFunctionBehavior(funId)->CGetOpGraph(FunctionBehavior::DFG);

   const ScheduleConstRef sch = HLS->Rsch;

   const BBGraphConstRef fbb = HLSMgr->CGetFunctionBehavior(funId)->CGetBBGraph(FunctionBehavior::FBB);

   /// get entry and exit basic block
   const vertex bb_entry = fbb->CGetBBGraphInfo()->entry_vertex;
   const vertex bb_exit = fbb->CGetBBGraphInfo()->exit_vertex;

   bool first_state_p;
   bool have_previous;
   vertex previous;
   std::map<vertex, std::list<vertex>> call_states;
   std::map<vertex, std::list<vertex>> call_operations;
   std::map<unsigned, std::list<vertex>> last_LP_states;
   VertexIterator vit, vend;

   const auto is_pipelined = HLSMgr->CGetFunctionBehavior(funId)->is_simple_pipeline();

   /// contains the list of operations which are executing, starting, ending and "on-fly" in every state of the STG
   std::map<vertex, std::list<vertex>> global_executing_ops, global_starting_ops, global_ending_ops, global_onfly_ops;

   const auto CGM = HLSMgr->CGetCallGraphManager();
   const auto top_functions = CGM->GetRootFunctions();
   const auto needMemoryMappedRegisters =
       (top_functions.find(funId) != top_functions.end() &&
        parameters->getOption<HLSFlowStep_Type>(OPT_interface_type) == HLSFlowStep_Type::WB4_INTERFACE_GENERATION) ||
       (HLSMgr->hasToBeInterfaced(funId) and top_functions.find(funId) == top_functions.end()) ||
       parameters->getOption<bool>(OPT_memory_mapped_top);
   bool has_registered_inputs = HLS->registered_inputs && !needMemoryMappedRegisters;
   const auto top_function_ids = HLSMgr->CGetCallGraphManager()->GetRootFunctions();
   if(top_function_ids.find(funId) != top_function_ids.end() and
      parameters->getOption<std::string>(OPT_registered_inputs) == "top")
   {
      has_registered_inputs = true;
   }
   if(HLSMgr->Rfuns->is_a_proxied_function(functions::GetFUName(funId, HLSMgr)) && !needMemoryMappedRegisters)
   {
      if(parameters->getOption<std::string>(OPT_registered_inputs) != "no")
      {
         has_registered_inputs = true;
      }
   }
   else if(parameters->getOption<std::string>(OPT_registered_inputs) == "yes" && !needMemoryMappedRegisters)
   {
      has_registered_inputs = true;
   }
   if(parameters->getOption<std::string>(OPT_registered_inputs) != "no" && !has_registered_inputs &&
      !needMemoryMappedRegisters)
   {
      /// the analysis has to be performed only on the reachable functions
      /// functions to be analyzed
      const auto sort_list = CGM->GetReachedBodyFunctions();
      CustomUnorderedSet<vertex> vertex_subset;
      for(auto cvertex : sort_list)
      {
         vertex_subset.insert(CGM->GetVertex(cvertex));
      }
      const CallGraphConstRef subgraph = CGM->CGetCallSubGraph(vertex_subset);
      InEdgeIterator ie_it, ie_it_end;
      vertex current_vertex = CGM->GetVertex(funId);
      size_t n_call_sites = 0;
      for(boost::tie(ie_it, ie_it_end) = boost::in_edges(current_vertex, *subgraph); ie_it != ie_it_end; ++ie_it)
      {
         const auto* info = Cget_edge_info<FunctionEdgeInfo, const CallGraph>(*ie_it, *subgraph);
         n_call_sites += static_cast<size_t>(info->direct_call_points.size()) +
                         static_cast<size_t>(info->indirect_call_points.size());
      }
      HLS->call_sites_number = n_call_sites;
      INDENT_OUT_MEX(OUTPUT_LEVEL_VERBOSE, output_level, "---Number of function call sites = " + STR(n_call_sites));
      unsigned int n_levels = 0;
      const auto controller_delay = HLS->allocation_information->EstimateControllerDelay();
      for(; n_call_sites > (1u << n_levels); ++n_levels)
      {
         ;
      }
      double mux_time_estimation =
          (n_levels * HLS->allocation_information->mux_time_unit(32)) + (n_levels > 0 ? controller_delay : 0);
      if(mux_time_estimation > HLS->allocation_information->getMinimumSlack())
      {
         has_registered_inputs = true;
      }
   }
   auto omp_functions = GetPointer<OmpFunctions>(HLSMgr->Rfuns);
   if(HLS->Param->isOption(OPT_context_switch))
   {
      if(omp_functions->kernel_functions.find(funId) != omp_functions->kernel_functions.end())
      {
         has_registered_inputs = true;
      }
   }
   HLS->registered_inputs = has_registered_inputs;

   /// build portion of STG associated with each BBs
   for(boost::tie(vit, vend) = boost::vertices(*fbb); vit != vend; ++vit)
   {
      if(*vit == bb_entry)
      {
         last_state[*vit] = first_state[*vit] = HLS->STG->get_entry_state();
         continue;
      }
      else if(*vit == bb_exit)
      {
         last_state[*vit] = first_state[*vit] = HLS->STG->get_exit_state();
         continue;
      }
      INDENT_DBG_MEX(DEBUG_LEVEL_VERY_PEDANTIC, debug_level,
                     "-->Building STG of BB" + STR(fbb->CGetBBNodeInfo(*vit)->block->number));
      const BBNodeInfoConstRef operations = fbb->CGetBBNodeInfo(*vit);
      OpVertexSchedSorter schSorter(sch);
      std::multiset<vertex, OpVertexSchedSorter> ordered_operations(schSorter);
      for(auto ops : operations->statements_list)
      {
         ordered_operations.insert(ops);
      }
      if(boost::in_degree(*vit, *fbb) == 1)
      {
         /// for basic block connected only to entry bb
         InEdgeIterator ie, iend;
         boost::tie(ie, iend) = boost::in_edges(*vit, *fbb);
         vertex bb_src = boost::source(*ie, *fbb);
         if(bb_src == bb_entry)
         {
            for(auto stmt : ordered_operations)
            {
               if(has_registered_inputs || (GET_TYPE(dfgRef, stmt) & TYPE_PHI))
               {
                  /// add an empty state before the current basic block
                  std::list<vertex> exec_ops, start_ops, end_ops;
                  std::map<vertex, unsigned> vertex_step_in, vertex_step_out;
                  const BBNodeInfoConstRef entry_operations = fbb->CGetBBNodeInfo(bb_src);
                  auto entry_ops_it_end = entry_operations->statements_list.end();
                  for(auto entry_ops_it = entry_operations->statements_list.begin(); entry_ops_it_end != entry_ops_it;
                      ++entry_ops_it)
                  {
                     exec_ops.push_back(*entry_ops_it);
                     start_ops.push_back(*entry_ops_it);
                     end_ops.push_back(*entry_ops_it);
                  }
                  CustomOrderedSet<unsigned int> BB_ids;
                  BB_ids.insert(entry_operations->get_bb_index());

                  vertex s_cur = STG_builder->create_state(exec_ops, start_ops, end_ops, BB_ids, vertex_step_in,
                                                           vertex_step_out, 0, 0, false);
                  STG_builder->connect_state(last_state[bb_src], s_cur,
                                             TransitionInfo::StateTransitionType::ST_EDGE_NORMAL);
                  last_state[bb_src] = s_cur;
                  break;
               }
            }
         }
      }

      first_state_p = true;
      std::map<ControlStep, std::list<vertex>> executing_ops, starting_ops, ending_ops, onfly_ops;
      auto max_cstep = ControlStep(0u);
      auto min_cstep = ControlStep(std::numeric_limits<unsigned int>::max());
<<<<<<< HEAD
      std::map<vertex, ControlStep> phi_cstep;
=======
>>>>>>> d67edf14

      for(auto op : ordered_operations)
      {
         if(GET_TYPE(dfgRef, op) & (TYPE_GOTO))
         {
            continue;
         }
         INDENT_DBG_MEX(DEBUG_LEVEL_VERY_PEDANTIC, debug_level, "-->Analyzing operation " + GET_NAME(dfgRef, op));
         if(GET_TYPE(dfgRef, op) & (TYPE_VPHI))
         {
            /// check if virtual phi can be removed and so its basic block
            bool can_be_removed = true;
            OutEdgeIterator oe, oend;
            for(boost::tie(oe, oend) = boost::out_edges(*vit, *fbb); oe != oend && can_be_removed; ++oe)
            {
               vertex tgt = boost::target(*oe, *fbb);
               if(tgt == *vit)
               {
                  continue;
               }
               const BBNodeInfoConstRef out_bb_operations = fbb->CGetBBNodeInfo(tgt);
               auto obo_it_end = out_bb_operations->statements_list.end();
               for(auto obo_it = out_bb_operations->statements_list.begin(); obo_it_end != obo_it && can_be_removed;
                   ++obo_it)
               {
                  if((GET_TYPE(dfgRef, *obo_it) & TYPE_PHI) != 0)
                  {
                     for(const auto& def_edge :
                         GetPointer<const gimple_phi>(HLSMgr->get_tree_manager()->get_tree_node_const(
                                                          dfgRef->CGetOpNodeInfo(*obo_it)->GetNodeId()))
                             ->CGetDefEdgesList())
                     {
                        if(not def_edge.first)
                        {
                           continue;
                        }
                        if(def_edge.second == operations->get_bb_index())
                        {
                           can_be_removed = false;
                        }
                     }
                  }
               }
            }
            if(can_be_removed)
            {
               INDENT_DBG_MEX(DEBUG_LEVEL_VERY_PEDANTIC, debug_level, "<--Removed operation " + GET_NAME(dfgRef, op));
               continue;
            }
         }
         const auto cstep = sch->get_cstep(op).second;
         if(GET_TYPE(dfgRef, op) & (TYPE_PHI))
         {
            phi_cstep.insert(std::make_pair(op, cstep));
         }
         unsigned int fu_name = HLS->Rfu->get_assign(op);
         THROW_ASSERT(sch->get_cstep_end(op) >= sch->get_cstep(op), "unexpected condition");
         const auto delay = sch->get_cstep_end(op).second - sch->get_cstep(op).second;
         const auto end_step = cstep + delay;
         max_cstep = std::max(max_cstep, end_step);
         min_cstep = std::min(min_cstep, cstep);
         executing_ops[cstep].push_back(op);
         starting_ops[cstep].push_back(op);
         const auto initiation_time = HLS->allocation_information->get_initiation_time(fu_name, op);
         INDENT_DBG_MEX(DEBUG_LEVEL_VERY_PEDANTIC, debug_level, "---initiation_time " + STR(initiation_time));
         if(initiation_time == 0 || initiation_time > delay)
         {
            for(auto c = cstep + 1u; c <= end_step; c++)
            {
               executing_ops[c].push_back(op);
            }
         }
         for(auto c = cstep + 1u; c <= end_step; c++)
         {
            onfly_ops[c].push_back(op);
         }
         ending_ops[end_step].push_back(op);
         INDENT_DBG_MEX(DEBUG_LEVEL_VERY_PEDANTIC, debug_level, "<--Analyzed operation " + GET_NAME(dfgRef, op));
      }
      vertex s_cur;
      auto BBIndex = fbb->CGetBBNodeInfo(*vit)->block->number;
      auto isLP = sch->IsLoopPipelined(BBIndex);
      auto LPII = isLP ? sch->GetLoopPipeliningII(BBIndex) : 0;
      auto n_iter_LP_STG_building =
          isLP ? from_strongtype_cast<unsigned int>(max_cstep - min_cstep + 1) / LPII +
                     (from_strongtype_cast<unsigned int>(max_cstep - min_cstep + 1) % LPII ? 1 : 0) :
                 1;
      bool is_true_feedback = false;
      if(isLP)
      {
         OutEdgeIterator oe, oend;
         boost::tie(oe, oend) = boost::out_edges(*vit, *fbb);
         for(boost::tie(oe, oend) = boost::out_edges(*vit, *fbb); oe != oend; ++oe)
         {
            vertex bb_src = boost::source(*oe, *fbb);
            vertex bb_tgt = boost::target(*oe, *fbb);
            if(bb_src == bb_tgt)
            {
               const CustomOrderedSet<unsigned int>& cfg_edge_ids = fbb->CGetBBEdgeInfo(*oe)->get_labels(CFG_SELECTOR);
               auto edgeType = *cfg_edge_ids.begin();
               THROW_ASSERT(edgeType == T_COND || edgeType == F_COND, "unexpected condition");
               is_true_feedback = edgeType == T_COND;
               break;
            }
         }
      }
      THROW_ASSERT(!isLP || n_iter_LP_STG_building > 1, "unexpected condition");
      std::cerr << "BBIndex " << BBIndex << " isLP " << (isLP ? "T" : "F") << " LPII " << LPII
                << " n_iter_LP_STG_building " << n_iter_LP_STG_building << "\n";
      bool has_previous_LP_first_state = false;
      vertex previous_LP_first_state;
      vertex current_LP_first_state;
      vertex next_LP_first_state;
      for(unsigned LP_Index = 0; LP_Index < n_iter_LP_STG_building; ++LP_Index)
      {
         have_previous = false;
         for(auto l = min_cstep; l <= max_cstep; l++)
         {
            INDENT_DBG_MEX(DEBUG_LEVEL_VERY_PEDANTIC, debug_level, "-->Considering control step " + STR(l));
            std::list<vertex> exec_ops, start_ops, end_ops, onf_ops;

            std::map<vertex, unsigned> vertex_step_in, vertex_step_out;
            std::set<vertex> is_prologue;
            bool has_last_step_op = (l + LP_Index * LPII) >= max_cstep;
            unsigned LP_Index_inner = 0;
            /// build is_prologue
            std::cerr << "l + LP_Index * LPII=" << l + LP_Index * LPII << "\n";

<<<<<<< HEAD
            for(auto phi_step_pair : phi_cstep)
=======
         for(auto& exec_op : exec_ops)
         {
            technology_nodeRef tn = HLS->allocation_information->get_fu(HLS->Rfu->get_assign(exec_op));
            technology_nodeRef op_tn = GetPointer<functional_unit>(tn)->get_operation(
                tree_helper::NormalizeTypename(dfgRef->CGetOpNodeInfo(exec_op)->GetOperation()));
            THROW_ASSERT(GetPointer<operation>(op_tn)->time_m,
                         "Time model not available for operation: " + GET_NAME(dfgRef, exec_op));
            if(!GetPointer<operation>(op_tn)->is_bounded())
>>>>>>> d67edf14
            {
               if(phi_step_pair.second > (l + LP_Index * LPII))
               {
                  std::cerr << "is prologue for " << GET_NAME(dfgRef, phi_step_pair.first) << "\n";
                  is_prologue.insert(phi_step_pair.first);
               }
            }

            do
            {
               auto c_offset = l + LP_Index_inner * LPII;
               if(executing_ops.find(c_offset) != executing_ops.end())
               {
                  exec_ops.insert(exec_ops.end(), executing_ops.at(c_offset).begin(), executing_ops.at(c_offset).end());
                  for(auto vop : executing_ops.at(c_offset))
                  {
                     vertex_step_in[vop] = from_strongtype_cast<unsigned int>(c_offset - min_cstep);
                  }
               }

               if(starting_ops.find(c_offset) != starting_ops.end())
               {
                  start_ops.insert(start_ops.end(), starting_ops.at(c_offset).begin(), starting_ops.at(c_offset).end());
               }
               if(ending_ops.find(c_offset) != ending_ops.end())
               {
                  end_ops.insert(end_ops.end(), ending_ops.at(c_offset).begin(), ending_ops.at(c_offset).end());
                  for(auto vop : ending_ops.at(c_offset))
                  {
                     vertex_step_out[vop] = from_strongtype_cast<unsigned int>(c_offset - min_cstep);
                  }
               }
               if(onfly_ops.find(c_offset) != onfly_ops.end())
               {
                  onf_ops.insert(onf_ops.end(), onfly_ops.at(c_offset).begin(), onfly_ops.at(c_offset).end());
               }
               ++LP_Index_inner;
            } while(LP_Index_inner <= LP_Index);

            CustomOrderedSet<unsigned int> BB_ids;
            BB_ids.insert(operations->get_bb_index());
            s_cur = STG_builder->create_state(
                exec_ops, start_ops, end_ops, BB_ids, vertex_step_in, vertex_step_out, LPII,
                isLP ? from_strongtype_cast<unsigned int>(max_cstep - min_cstep) : 0, isLP && has_last_step_op);
            if(isLP)
            {
               STG_builder->set_pipelined_state(s_cur, is_prologue);
            }

            global_executing_ops[s_cur] = exec_ops;
            global_starting_ops[s_cur] = start_ops;
            global_ending_ops[s_cur] = end_ops;
            global_onfly_ops.insert({s_cur, onf_ops});

            for(auto& exec_op : exec_ops)
            {
               technology_nodeRef tn = HLS->allocation_information->get_fu(HLS->Rfu->get_assign(exec_op));
               technology_nodeRef op_tn = GetPointer<functional_unit>(tn)->get_operation(
                   tree_helper::normalized_ID(dfgRef->CGetOpNodeInfo(exec_op)->GetOperation()));
               THROW_ASSERT(GetPointer<operation>(op_tn)->time_m,
                            "Time model not available for operation: " + GET_NAME(dfgRef, exec_op));
               if(!GetPointer<operation>(op_tn)->is_bounded())
               {
                  INDENT_DBG_MEX(DEBUG_LEVEL_VERY_PEDANTIC, debug_level,
                                 "---" + GET_NAME(dfgRef, exec_op) + " is unbounded");
                  call_operations[s_cur].push_back(exec_op);
               }
            }
            // THROW_ASSERT(call_operations.find(s_cur) == call_operations.end() ||
            // call_operations.find(s_cur)->second.size() <= 1, "currently only one unbounded operation per state is
            // admitted");
            if(call_operations.find(s_cur) != call_operations.end() && call_operations.find(s_cur)->second.size())
            {
               THROW_ASSERT(call_operations.find(s_cur) != call_operations.end() &&
                                call_operations.find(s_cur)->second.begin() !=
                                    call_operations.find(s_cur)->second.end(),
                            "unexpected condition");
               std::list<vertex> call_ops(call_operations.find(s_cur)->second.begin(),
                                          call_operations.find(s_cur)->second.end()),
                   empty_ops;

               CustomOrderedSet<unsigned int> call_BB_ids;
               call_BB_ids.insert(operations->get_bb_index());
               vertex s_call = STG_builder->create_state(
                   call_ops, empty_ops, call_ops, call_BB_ids, vertex_step_in, vertex_step_out, LPII,
                   isLP ? from_strongtype_cast<unsigned int>(max_cstep - min_cstep) : 0, isLP && has_last_step_op);
               HLS->STG->GetStg()->GetStateInfo(s_call)->is_dummy = true;
               call_states[s_cur].push_back(s_call);
               CustomOrderedSet<vertex> ops;
               ops.insert(call_operations.find(s_cur)->second.begin(), call_operations.find(s_cur)->second.end());
               if(ops.size() > 1)
               {
                  HLS->STG->add_multi_unbounded_obj(s_cur, ops);
               }
            }

            if(have_previous)
            {
               if(call_states.find(previous) == call_states.end())
               {
                  if(isLP && (l == min_cstep + LPII))
                  {
                     auto s_e = STG_builder->connect_state(previous, s_cur,
                                                           TransitionInfo::StateTransitionType::ST_EDGE_NORMAL);
                     const BBNodeInfoConstRef bb_node_info = fbb->CGetBBNodeInfo(*vit);
                     THROW_ASSERT(bb_node_info->statements_list.size(),
                                  "at least one operation should belong to this basic block");
                     vertex last_operation = *(bb_node_info->statements_list.rbegin());
                     transition_type t = is_true_feedback ? FALSE_COND : TRUE_COND;
                     STG_builder->set_condition(s_e, t, last_operation);
                     has_previous_LP_first_state = true;
                     previous_LP_first_state = previous;
                     next_LP_first_state = s_cur;
                  }
                  else
                  {
                     STG_builder->connect_state(previous, s_cur, TransitionInfo::StateTransitionType::ST_EDGE_NORMAL);
                  }
               }
               else
               {
                  THROW_ASSERT(call_operations.find(previous) != call_operations.end() &&
                                   call_operations.find(previous)->second.begin() !=
                                       call_operations.find(previous)->second.end(),
                               "unexpected condition");
                  THROW_ASSERT(call_states.find(previous) != call_states.end(), "unexpected condition");
                  CustomOrderedSet<vertex> ops;
                  ops.insert(call_operations.find(previous)->second.begin(),
                             call_operations.find(previous)->second.end());
                  auto call_sets = call_states.find(previous)->second;
                  for(auto& call_set : call_sets)
                  {
                     EdgeDescriptor s_e = STG_builder->connect_state(
                         call_set, s_cur, TransitionInfo::StateTransitionType::ST_EDGE_NORMAL);
                     STG_builder->set_unbounded_condition(s_e, ALL_FINISHED, ops, previous);
                  }
                  EdgeDescriptor s_e =
                      STG_builder->connect_state(previous, s_cur, TransitionInfo::StateTransitionType::ST_EDGE_NORMAL);
                  STG_builder->set_unbounded_condition(s_e, ALL_FINISHED, ops, previous);
               }
            }
            else
            {
               have_previous = true;
            }
            if(isLP && l == min_cstep && LP_Index && has_previous_LP_first_state)
            {
               auto s_e = STG_builder->connect_state(previous_LP_first_state, s_cur,
                                                     TransitionInfo::StateTransitionType::ST_EDGE_NORMAL);
               const BBNodeInfoConstRef bb_node_info = fbb->CGetBBNodeInfo(*vit);
               THROW_ASSERT(bb_node_info->statements_list.size(),
                            "at least one operation should belong to this basic block");
               vertex last_operation = *(bb_node_info->statements_list.rbegin());
               transition_type t = is_true_feedback ? TRUE_COND : FALSE_COND;
               STG_builder->set_condition(s_e, t, last_operation);
               current_LP_first_state = s_cur;
            }

            previous = s_cur;
            if(first_state_p)
            {
               first_state[*vit] = s_cur;
               first_state_p = false;
            }
            if(call_states.find(s_cur) != call_states.end())
            {
               THROW_ASSERT(call_operations.find(s_cur) != call_operations.end() &&
                                call_operations.find(s_cur)->second.begin() !=
                                    call_operations.find(s_cur)->second.end(),
                            "unexpected condition");
               THROW_ASSERT(call_states.find(s_cur) != call_states.end() &&
                                call_states.find(s_cur)->second.begin() != call_states.find(s_cur)->second.end(),
                            "unexpected condition");
               vertex waiting_state = call_states.find(s_cur)->second.front();
               EdgeDescriptor s_e = STG_builder->connect_state(s_cur, waiting_state,
                                                               TransitionInfo::StateTransitionType::ST_EDGE_NORMAL);

               CustomOrderedSet<vertex> ops;
               ops.insert(call_operations.find(s_cur)->second.begin(), call_operations.find(s_cur)->second.end());
               STG_builder->set_unbounded_condition(s_e, NOT_ALL_FINISHED, ops, s_cur);

               s_e = STG_builder->connect_state(waiting_state, waiting_state,
                                                TransitionInfo::StateTransitionType::ST_EDGE_FEEDBACK);
               STG_builder->set_unbounded_condition(s_e, NOT_ALL_FINISHED, ops, s_cur);
            }
            if(l == max_cstep)
            {
               if(isLP)
               {
                  last_LP_states[BBIndex].push_back(s_cur);
               }
               else
               {
                  last_state[*vit] = s_cur;
               }
            }
            INDENT_DBG_MEX(DEBUG_LEVEL_VERY_PEDANTIC, debug_level, "<--Considered control step " + STR(l));
            if(isLP && LP_Index == n_iter_LP_STG_building - 1 && l == min_cstep + (LPII - 1))
            {
               auto s_e_f = STG_builder->connect_state(s_cur, current_LP_first_state,
                                                       TransitionInfo::StateTransitionType::ST_EDGE_FEEDBACK);
               const BBNodeInfoConstRef bb_node_info = fbb->CGetBBNodeInfo(*vit);
               THROW_ASSERT(bb_node_info->statements_list.size(),
                            "at least one operation should belong to this basic block");
               vertex last_operation = *(bb_node_info->statements_list.rbegin());
               transition_type t_f = is_true_feedback ? TRUE_COND : FALSE_COND;
               STG_builder->set_condition(s_e_f, t_f, last_operation);
               auto s_e = STG_builder->connect_state(s_cur, next_LP_first_state,
                                                     TransitionInfo::StateTransitionType::ST_EDGE_NORMAL);
               transition_type t = is_true_feedback ? FALSE_COND : TRUE_COND;
               STG_builder->set_condition(s_e, t, last_operation);
               break;
            }
         }
      }
      INDENT_DBG_MEX(DEBUG_LEVEL_VERY_PEDANTIC, debug_level,
                     "<--Built STG of BB" + STR(fbb->CGetBBNodeInfo(*vit)->block->number));
   }

   /// connect two states belonging to different basic blocks
   /// concurrently manage entry and exit state and completely merged basic blocks
   EdgeIterator e, e_end;
   for(boost::tie(e, e_end) = boost::edges(*fbb); e != e_end; e++)
   {
      vertex bb_src = boost::source(*e, *fbb);
      auto srcBBIndex = fbb->CGetBBNodeInfo(bb_src)->block->number;
      auto isLP = sch->IsLoopPipelined(srcBBIndex);
      if(last_state.find(bb_src) == last_state.end() && !isLP)
      {
         continue;
      }
      vertex bb_tgt = boost::target(*e, *fbb);
      /// removed the edge from entry to exit
      if(bb_src == bb_entry && bb_tgt == bb_exit)
      {
         continue;
      }
      vertex s_tgt;
      if(bb_tgt == bb_entry)
      {
         s_tgt = HLS->STG->get_entry_state();
      }
      else if(bb_tgt == bb_exit)
      {
         s_tgt = HLS->STG->get_exit_state();
      }
      else
      {
         while(first_state.find(bb_tgt) == first_state.end())
         {
            THROW_ASSERT(boost::out_degree(bb_tgt, *fbb) == 1, "unexpected pattern");
            OutEdgeIterator oe, oend;
            boost::tie(oe, oend) = boost::out_edges(bb_tgt, *fbb);
            bb_tgt = boost::target(*oe, *fbb);
         }
         s_tgt = first_state.find(bb_tgt)->second;
      }
      if(isLP)
      {
         if(bb_tgt != bb_src)
         {
            THROW_ASSERT(last_LP_states.find(srcBBIndex) != last_LP_states.end(), "expected end states for a LPBB");
            for(const auto& ls : last_LP_states.at(srcBBIndex))
            {
               STG_builder->connect_state(ls, s_tgt, TransitionInfo::StateTransitionType::ST_EDGE_NORMAL);
            }
         }
      }
      else
      {
         INDENT_DBG_MEX(DEBUG_LEVEL_VERY_PEDANTIC, debug_level,
                        "-->Analyzing BB" + STR(fbb->CGetBBNodeInfo(bb_src)->block->number) + "-->" +
                            STR(fbb->CGetBBNodeInfo(bb_tgt)->block->number));
         vertex s_src;
         if(bb_src == bb_exit)
         {
            s_src = HLS->STG->get_exit_state();
         }
         else
         {
            THROW_ASSERT(last_state.find(bb_src) != last_state.end(), "missing a state vertex");
            s_src = last_state.find(bb_src)->second;
         }
         // THROW_ASSERT(s_src != s_tgt, "chaining between basic block is not expected");

         EdgeDescriptor s_e;
         if(FB_CFG_SELECTOR & fbb->GetSelector(*e))
         {
            s_e = STG_builder->connect_state(s_src, s_tgt, TransitionInfo::StateTransitionType::ST_EDGE_FEEDBACK);
            if(call_states.find(s_src) != call_states.end())
            {
               auto call_sets = call_states.find(s_src)->second;
               CustomOrderedSet<vertex> ops;
               ops.insert(call_operations[s_src].begin(), call_operations[s_src].end());
               if(call_sets.begin() != call_sets.end())
               {
                  STG_builder->set_unbounded_condition(s_e, ALL_FINISHED, ops, s_src);
               }
               for(auto& call_set : call_sets)
               {
                  EdgeDescriptor s_e1 = STG_builder->connect_state(
                      call_set, s_tgt, TransitionInfo::StateTransitionType::ST_EDGE_FEEDBACK);
                  STG_builder->set_unbounded_condition(s_e1, ALL_FINISHED, ops, s_src);
               }
            }
         }
         else
         {
            if(call_states.find(s_src) == call_states.end())
            {
               s_e = STG_builder->connect_state(s_src, s_tgt, TransitionInfo::StateTransitionType::ST_EDGE_NORMAL);
            }
            else
            {
               THROW_ASSERT(call_operations.find(s_src) != call_operations.end() &&
                                call_operations.find(s_src)->second.size() != 0,
                            "State " + HLS->STG->get_state_name(s_src) + " does not contain any call expression");
               auto call_sets = call_states.find(s_src)->second;
               CustomOrderedSet<vertex> ops;
               ops.insert(call_operations.find(s_src)->second.begin(), call_operations.find(s_src)->second.end());
               for(auto& call_set : call_sets)
               {
                  EdgeDescriptor s_edge =
                      STG_builder->connect_state(call_set, s_tgt, TransitionInfo::StateTransitionType::ST_EDGE_NORMAL);
                  STG_builder->set_unbounded_condition(s_edge, ALL_FINISHED, ops, s_src);
               }

               s_e = STG_builder->connect_state(s_src, s_tgt, TransitionInfo::StateTransitionType::ST_EDGE_NORMAL);
               STG_builder->set_unbounded_condition(s_e, ALL_FINISHED, ops, s_src);
            }
         }
         CustomOrderedSet<std::pair<vertex, unsigned int>> out_conditions;
         /// compute the controlling vertex
         const BBNodeInfoConstRef bb_node_info = fbb->CGetBBNodeInfo(bb_src);
         THROW_ASSERT(bb_node_info->statements_list.size(), "at least one operation should belong to this basic block");
         vertex last_operation = *(bb_node_info->statements_list.rbegin());
         const CustomOrderedSet<unsigned int>& cfg_edge_ids = fbb->CGetBBEdgeInfo(*e)->get_labels(CFG_SELECTOR);

         if(cfg_edge_ids.size())
         {
            auto edgeType = *cfg_edge_ids.begin();
            transition_type t = TRUE_COND;
            if(edgeType == T_COND || edgeType == F_COND)
            {
               if(edgeType == T_COND)
               {
                  t = TRUE_COND;
               }
               else if(edgeType == F_COND)
               {
                  t = FALSE_COND;
               }
               STG_builder->set_condition(s_e, t, last_operation);
            }
            else
            {
               CustomOrderedSet<unsigned> labels;
               bool has_default = false;
               for(auto label : cfg_edge_ids)
               {
                  if(label == default_COND)
                  {
                     has_default = true;
                  }
                  else
                  {
                     labels.insert(label);
                  }
               }
               STG_builder->set_switch_condition(s_e, last_operation, labels, has_default);
            }
         }
         INDENT_DBG_MEX(DEBUG_LEVEL_VERY_PEDANTIC, debug_level,
                        "<--Analyzed BB" + STR(fbb->CGetBBNodeInfo(bb_src)->block->number) + "-->" +
                            STR(fbb->CGetBBNodeInfo(bb_tgt)->block->number));
      }
   }
   ///*****************************************************
   if(parameters->getOption<bool>(OPT_print_dot) && DEBUG_LEVEL_VERY_PEDANTIC <= debug_level)
   {
      HLS->STG->CGetStg()->WriteDot("HLS_STGraph-pre-opt.dot");
   }
   /// Call optimize_cycles for every cycle in the stg
   if(not parameters->IsParameter("no-fsm-duplication") or not parameters->GetParameter<bool>("no-fsm-duplication"))
   {
      unsigned int instance = 0;
      INDENT_DBG_MEX(DEBUG_LEVEL_VERY_PEDANTIC, debug_level, "-->Analyzing cycles");
      BOOST_FOREACH(EdgeDescriptor fbbei, boost::edges(*fbb))
      {
         if(FB_CFG_SELECTOR & fbb->GetSelector(fbbei))
         {
            vertex bbEndingCycle = boost::source(fbbei, *fbb);
            vertex bbStartingCycle = boost::target(fbbei, *fbb);
            INDENT_DBG_MEX(DEBUG_LEVEL_VERY_PEDANTIC, debug_level,
                           "-->Analyzing cycle starting from " +
                               STR(fbb->CGetBBNodeInfo(bbEndingCycle)->block->number) + "-->" +
                               STR(fbb->CGetBBNodeInfo(bbStartingCycle)->block->number));
            if(!HLS->Rsch->IsLoopPipelined(fbb->CGetBBNodeInfo(bbStartingCycle)->block->number) &&
               !HLS->Rsch->IsLoopPipelined(fbb->CGetBBNodeInfo(bbEndingCycle)->block->number))
            {
               // std::cerr << "begin cycles optimization" << std::endl;
               optimize_cycles(bbEndingCycle, first_state, last_state, global_starting_ops, global_ending_ops,
                               global_executing_ops, global_onfly_ops);
               // std::cerr << "end cycles optimization " << STR(instance) << std::endl;
               if(parameters->getOption<bool>(OPT_print_dot) && DEBUG_LEVEL_VERY_PEDANTIC <= debug_level)
               {
                  HLS->STG->CGetStg()->WriteDot("HLS_STGraph-post" + STR(instance) + ".dot");
               }
               ++instance;
            }
            INDENT_DBG_MEX(DEBUG_LEVEL_VERY_PEDANTIC, debug_level,
                           "<--Analyzed cycle starting from " + STR(fbb->CGetBBNodeInfo(bbEndingCycle)->block->number) +
                               "-->" + STR(fbb->CGetBBNodeInfo(bbStartingCycle)->block->number));
         }
      }
      INDENT_DBG_MEX(DEBUG_LEVEL_VERY_PEDANTIC, debug_level, "<--Analyzed cycles");
   }

   ///*****************************************************

   HLS->STG->compute_min_max();
   if(HLS->STG->CGetStg()->CGetStateTransitionGraphInfo()->min_cycles != 1 && !is_pipelined)
   {
      HLS->registered_done_port = true;
      /// check for unbounded op executed in the last step
      /// this ops creates problems with done port registering
      vertex exit_state = HLS->STG->get_exit_state();
      InEdgeIterator ie_it, ie_it_end;
      for(boost::tie(ie_it, ie_it_end) = boost::in_edges(exit_state, *HLS->STG->CGetStg()); ie_it != ie_it_end; ++ie_it)
      {
         vertex src_state = boost::source(*ie_it, *HLS->STG->CGetStg());
         if(HLS->STG->CGetStg()->CGetStateInfo(src_state)->is_dummy)
         {
            HLS->registered_done_port = false;
            break;
         }
      }
   }
   else
   {
      HLS->registered_done_port = false;
   }
   if(output_level <= OUTPUT_LEVEL_PEDANTIC)
   {
      INDENT_OUT_MEX(OUTPUT_LEVEL_MINIMUM, output_level, "");
   }
   INDENT_OUT_MEX(OUTPUT_LEVEL_MINIMUM, output_level,
                  "-->State Transition Graph Information of function " +
                      HLSMgr->CGetFunctionBehavior(funId)->CGetBehavioralHelper()->get_function_name() + ":");
   INDENT_OUT_MEX(
       OUTPUT_LEVEL_VERBOSE, output_level,
       "---Number of operations: " +
           STR(boost::num_vertices(*(HLSMgr->CGetFunctionBehavior(funId)->CGetOpGraph(FunctionBehavior::CFG)))));
   INDENT_OUT_MEX(
       OUTPUT_LEVEL_VERBOSE, output_level,
       "---Number of basic blocks: " +
           STR(boost::num_vertices(*(HLSMgr->CGetFunctionBehavior(funId)->CGetBBGraph(FunctionBehavior::BB)))));
   HLS->STG->print_statistics();
   if(has_registered_inputs)
   {
      INDENT_OUT_MEX(OUTPUT_LEVEL_MINIMUM, output_level, "---Parameters are registered");
   }
   if(HLS->registered_done_port || is_pipelined)
   {
      INDENT_OUT_MEX(OUTPUT_LEVEL_MINIMUM, output_level, "---Done port is registered");
   }

   INDENT_OUT_MEX(OUTPUT_LEVEL_MINIMUM, output_level, "<--");
   if(parameters->getOption<bool>(OPT_print_dot))
   {
      HLS->STG->CGetStg()->WriteDot("HLS_STGraph.dot");
      HLS->STG->CGetStg()->WriteDot("fsm.dot", 1);
   }
   PRINT_DBG_MEX(DEBUG_LEVEL_VERY_PEDANTIC, debug_level, "STG created!");
   if(output_level >= OUTPUT_LEVEL_MINIMUM and output_level <= OUTPUT_LEVEL_PEDANTIC)
   {
      STOP_TIME(step_time);
   }
   if(output_level >= OUTPUT_LEVEL_MINIMUM and output_level <= OUTPUT_LEVEL_PEDANTIC)
   {
      INDENT_OUT_MEX(OUTPUT_LEVEL_MINIMUM, output_level,
                     "---Time to perform creation of STG: " + print_cpu_time(step_time) + " seconds");
   }
   if(output_level <= OUTPUT_LEVEL_PEDANTIC)
   {
      INDENT_OUT_MEX(OUTPUT_LEVEL_MINIMUM, output_level, "");
   }
   if(debug_level >= DEBUG_LEVEL_VERY_PEDANTIC)
   {
      INDENT_DBG_MEX(DEBUG_LEVEL_VERY_PEDANTIC, debug_level, "-->Checking BB graph - ST graph consistency");
      CustomMap<unsigned int, ControlStep> bb_length, stg_length;
      const auto st_graph = HLS->STG->CGetStg();
      VertexIterator state, state_end;
      for(boost::tie(state, state_end) = boost::vertices(*st_graph); state != state_end; state++)
      {
         const auto state_info = st_graph->CGetStateInfo(*state);
         for(const auto BB_id : state_info->BB_ids)
         {
            if(stg_length.find(BB_id) != stg_length.end())
            {
               stg_length.at(BB_id)++;
            }
            else
            {
               stg_length.insert(CustomMap<unsigned int, ControlStep>::value_type(BB_id, ControlStep(1)));
            }
         }
      }
      const auto bb_cfg = HLSMgr->CGetFunctionBehavior(funId)->CGetBBGraph();
      VertexIterator bb, bb_end;
      for(boost::tie(bb, bb_end) = boost::vertices(*bb_cfg); bb != bb_end; bb++)
      {
         const auto bb_node_info = bb_cfg->CGetBBNodeInfo(*bb);
         auto bb_begin = ControlStep(std::numeric_limits<unsigned int>::max());
         auto bb_ending = ControlStep(0u);
         for(const auto op : bb_node_info->statements_list)
         {
            if(HLS->Rsch->get_cstep(op).second < bb_begin)
            {
               bb_begin = HLS->Rsch->get_cstep(op).second;
            }
            if(HLS->Rsch->get_cstep_end(op).second > bb_ending)
            {
               bb_ending = HLS->Rsch->get_cstep_end(op).second;
            }
         }
         bb_length.insert(
             CustomMap<unsigned int, ControlStep>::value_type(bb_node_info->block->number, bb_ending - bb_begin + 1));
      }
#ifndef NDEBUG
      for(const auto& basic_block : bb_length)
      {
         INDENT_DBG_MEX(DEBUG_LEVEL_VERY_PEDANTIC, debug_level,
                        "---BB" + STR(basic_block.first) + ": " +
                            STR(from_strongtype_cast<unsigned int>(basic_block.second)) + " vs. " +
                            STR(from_strongtype_cast<unsigned int>(stg_length.find(basic_block.first)->second)));
      }
#endif
      INDENT_DBG_MEX(DEBUG_LEVEL_VERY_PEDANTIC, debug_level, "<--Checked BB graph - ST graph consistency");
   }
   if(parameters->isOption(OPT_discrepancy_hw) and parameters->getOption<bool>(OPT_discrepancy_hw))
   {
      compute_EPP_edge_increments(global_starting_ops);
   }
   return DesignFlowStep_Status::SUCCESS;
}

static void add_EPP_edges(const StateTransitionGraphManagerRef& STG)
{
   const auto stg = STG->GetStg();
   const auto entry_state = STG->get_entry_state();
   THROW_ASSERT(boost::out_degree(entry_state, *stg) == 1, "entry state has not 1 successor");
   const auto exit_state = STG->get_exit_state();
   THROW_ASSERT(boost::in_degree(exit_state, *stg), "exit state has no predecessors");
   /*
    * Select pairs of vertices for which we have to add artificial edges for
    * Efficient Path Profiling, to handle feedback edges.
    * Dummy states are skipped, because they can be ignored.
    */
   CustomOrderedSet<EdgeDescriptor> self_edges;
   CustomUnorderedSet<std::pair<vertex, vertex>> epp_edges_to_add;
   BOOST_FOREACH(const vertex v, boost::vertices(*stg))
   {
      if(stg->CGetStateInfo(v)->is_dummy)
      {
         // skip dummies
         continue;
      }
      BOOST_FOREACH(EdgeDescriptor oe, boost::out_edges(v, *stg))
      {
         if(stg->GetSelector(oe) & TransitionInfo::StateTransitionType::ST_EDGE_FEEDBACK)
         {
            epp_edges_to_add.insert(std::make_pair(v, exit_state));
         }
      }
      BOOST_FOREACH(EdgeDescriptor ie, boost::in_edges(v, *stg))
         if(stg->GetSelector(ie) & TransitionInfo::StateTransitionType::ST_EDGE_FEEDBACK)
         {
            epp_edges_to_add.insert(std::make_pair(entry_state, v));
         }
   }
   for(const auto& e : epp_edges_to_add)
   {
      STG->STG_builder->connect_state(e.first, e.second, TransitionInfo::StateTransitionType::ST_EDGE_EPP);
   }
}

static size_t compute_edge_increments(const StateTransitionGraphManagerRef& STG)
{
   /*
    * get the EPP stg, to avoid feedback edges
    */
   size_t res = 0;
   const auto epp_stg = STG->GetEPPStg();
   /*
    * Execute the algorithm described in Figure 5 of the paper, to compute the
    * edge increments. These increments are not definitive, because we have to
    * propagate them on the feedback edges that are temporarily removed so that
    * the algorithm can work properly.
    */
   CustomUnorderedMap<vertex, size_t> NumPaths;
   std::deque<vertex> reverse_v_list;
   epp_stg->ReverseTopologicalSort(reverse_v_list);
   for(const auto v : reverse_v_list)
   {
      if(epp_stg->CGetStateInfo(v)->is_dummy)
      {
         /* dummy states are skipped */
         continue;
      }
      if(boost::out_degree(v, *epp_stg) == 0) // is a leaf vertex
      {
         NumPaths[v] = 1;
      }
      else
      {
         size_t n = 0;
         BOOST_FOREACH(EdgeDescriptor e, boost::out_edges(v, *epp_stg))
         {
            const auto selector = epp_stg->GetSelector(e);
            const auto dst = boost::target(e, *epp_stg);
            if(epp_stg->CGetStateInfo(dst)->is_dummy)
            {
               continue;
            }
            switch(selector)
            {
               case TransitionInfo::StateTransitionType::ST_EDGE_EPP:
               case TransitionInfo::StateTransitionType::ST_EDGE_NORMAL:
                  epp_stg->GetTransitionInfo(e)->set_epp_increment(n);
                  n += NumPaths.at(dst);
                  break;
               default:
                  THROW_UNREACHABLE("");
            }
         }
         NumPaths[v] = n;
      }
      res = std::max(res, NumPaths.at(v));
   }
   return res;
}

void BB_based_stg::compute_EPP_edge_increments(const std::map<vertex, std::list<vertex>>& starting_ops) const
{
   const HWDiscrepancyInfoRef discr_info = HLSMgr->RDiscr->hw_discrepancy_info;
   INDENT_DBG_MEX(DEBUG_LEVEL_VERBOSE, debug_level,
                  "-->Computing Efficient Path Profiling edge increments for HW discrepancy analysis");
   INDENT_DBG_MEX(DEBUG_LEVEL_VERBOSE, debug_level, "-->Adding EPP edges");
   add_EPP_edges(HLS->STG);
   INDENT_DBG_MEX(DEBUG_LEVEL_VERBOSE, debug_level, "<--Added EPP edges");
   INDENT_DBG_MEX(DEBUG_LEVEL_VERBOSE, debug_level, "-->Computing EPP edge increments");
   size_t max_path_val = compute_edge_increments(HLS->STG);
   INDENT_DBG_MEX(DEBUG_LEVEL_VERBOSE, debug_level,
                  "<--Computed EPP edge increments: max_path_val = " + STR(max_path_val));
   if(max_path_val)
   {
      size_t epp_trace_bitsize = 0;
      do
      {
         epp_trace_bitsize++;
         max_path_val >>= 1;
      } while(max_path_val);
      discr_info->fu_id_control_flow_skip.erase(funId);
      INDENT_DBG_MEX(DEBUG_LEVEL_VERBOSE, debug_level,
                     "---fun id " + STR(funId) + "EPP path bits " + STR(epp_trace_bitsize));
      discr_info->fu_id_to_epp_trace_bitsize[funId] = epp_trace_bitsize;
      discr_info->fu_id_to_max_epp_path_val[funId] = max_path_val;
   }
   else
   {
      discr_info->fu_id_control_flow_skip.insert(funId);
      discr_info->fu_id_to_epp_trace_bitsize[funId] = 0;
      discr_info->fu_id_to_max_epp_path_val[funId] = 0;
      INDENT_DBG_MEX(DEBUG_LEVEL_VERBOSE, debug_level, "---no control flow discrepancy is necessary");
   }
   INDENT_DBG_MEX(DEBUG_LEVEL_VERBOSE, debug_level, "-->Computing states where EPP trace must be checked");
   auto& state_id_to_check = discr_info->fu_id_to_states_to_check[funId];
   state_id_to_check.clear();
   auto& state_id_to_check_on_feedback = discr_info->fu_id_to_feedback_states_to_check[funId];
   state_id_to_check_on_feedback.clear();
   auto& reset_edges = discr_info->fu_id_to_reset_edges[funId];
   reset_edges.clear();
   const auto& stg = HLS->STG->CGetStg();
   const auto& stg_info = stg->CGetStateTransitionGraphInfo();
   const OpGraphConstRef dfgRef = HLSMgr->CGetFunctionBehavior(funId)->CGetOpGraph(FunctionBehavior::DFG);
   for(const auto& state_to_op : starting_ops)
   {
      for(const auto& op : state_to_op.second)
      {
         const technology_nodeConstRef tn = HLS->allocation_information->get_fu(HLS->Rfu->get_assign(op));
         const auto op_id = tree_helper::NormalizeTypename(dfgRef->CGetOpNodeInfo(op)->GetOperation());
         const technology_nodeConstRef op_tn = GetPointer<const functional_unit>(tn)->get_operation(op_id);
         if(not GetPointer<const operation>(op_tn)->is_bounded()) // TODO actual call, not unbounded
         {
            const auto state_id = stg_info->vertex_to_state_id.at(state_to_op.first);
            INDENT_DBG_MEX(DEBUG_LEVEL_PEDANTIC, debug_level,
                           "state: S_" + STR(state_id) +
                               " is always to check because it contains an unbounded operation");
            state_id_to_check.insert(state_id);
         }
      }
   }
   BOOST_FOREACH(const EdgeDescriptor e, boost::edges(*stg))
   {
      if(stg->GetSelector(e) & TransitionInfo::StateTransitionType::ST_EDGE_FEEDBACK)
      {
#if HAVE_ASSERTS || !defined(NDEBUG)
         const auto src = boost::source(e, *stg);
#endif
         const auto dst = boost::target(e, *stg);
         const bool dst_dummy = stg->CGetStateInfo(dst)->is_dummy;
         if(not dst_dummy)
         {
            const auto dst_state_id = stg_info->vertex_to_state_id.at(dst);
            INDENT_DBG_MEX(DEBUG_LEVEL_PEDANTIC, debug_level,
                           "state: S_" + STR(dst_state_id) +
                               " is to check on feedback because it is the destination of a feedback edge");
            state_id_to_check_on_feedback.insert(dst_state_id);
            INDENT_DBG_MEX(DEBUG_LEVEL_PEDANTIC, debug_level,
                           "edge from state: S_" + STR(stg_info->vertex_to_state_id.at(src)) + " to state: S_" +
                               STR(dst_state_id) + " is to reset");
            reset_edges.insert(e);
         }
         else
         {
            THROW_ASSERT(stg->CGetStateInfo(src)->is_dummy and (src == dst), "");
         }
      }
   }
   const auto exit_state = stg_info->exit_node;
   BOOST_FOREACH(const EdgeDescriptor in_e, boost::in_edges(exit_state, *stg))
   {
      const auto src = boost::source(in_e, *stg);
      const bool src_dummy = stg->CGetStateInfo(src)->is_dummy;
      if(not src_dummy)
      {
         const auto state_id = stg_info->vertex_to_state_id.at(src);
         INDENT_DBG_MEX(DEBUG_LEVEL_PEDANTIC, debug_level,
                        "state: S_" + STR(state_id) + " is always to check because it is before end state");
         state_id_to_check.insert(state_id);
      }
   }
   INDENT_DBG_MEX(DEBUG_LEVEL_VERBOSE, debug_level, "<--Computed states where EPP trace must be checked");
   INDENT_DBG_MEX(DEBUG_LEVEL_VERBOSE, debug_level,
                  "<--Computed Efficient Path Profiling edge increments for HW discrepancy analysis");
   if(parameters->getOption<bool>(OPT_print_dot))
   {
      stg->WriteDot("STG_EPP.dot");
      HLS->STG->CGetEPPStg()->WriteDot("EPP.dot");
   }
   return;
}

/**
 * Given two bb linked by a forwarding edge, this method tries to
 * overlap the execution of the last state of the bb ending the cycle
 * with the execution of the first state of the bb that begins the cycle.
 */
void BB_based_stg::optimize_cycles(vertex bbEndingCycle, CustomUnorderedMap<vertex, vertex>& first_state,
                                   CustomUnorderedMap<vertex, vertex>& last_state,
                                   std::map<vertex, std::list<vertex>>& global_starting_ops,
                                   std::map<vertex, std::list<vertex>>& global_ending_ops,
                                   std::map<vertex, std::list<vertex>>& global_executing_ops,
                                   std::map<vertex, std::list<vertex>>& global_onfly_ops)
{
   const BBGraphConstRef fbb = HLSMgr->CGetFunctionBehavior(funId)->CGetBBGraph(FunctionBehavior::FBB);
   INDENT_DBG_MEX(DEBUG_LEVEL_VERY_PEDANTIC, debug_level,
                  "Considering bbEndingCycle:" + STR(fbb->CGetBBNodeInfo(bbEndingCycle)->block->number));
   std::list<vertex>::iterator it, findIter;
   // The last state of the cycle
   const StateTransitionGraphConstRef stg = HLS->STG->CGetStg();
   vertex lastst = last_state[bbEndingCycle];
   INDENT_DBG_MEX(DEBUG_LEVEL_VERY_PEDANTIC, debug_level, "Last state is " + stg->CGetStateInfo(lastst)->name);
   if(stg->CGetStateInfo(lastst)->is_duplicated)
   {
      return;
   }
   if(boost::in_degree(lastst, *stg) != 1)
   {
      return;
   }

   INDENT_DBG_MEX(DEBUG_LEVEL_VERY_PEDANTIC, debug_level, "Compute the second last state of the bb");
   /*
    Compute the second last state of the bb. After the move,
    this state will become the last state of the bb.
    */
   vertex secondLastState = boost::source(*(boost::in_edges(lastst, *stg).first), *stg);
   if(stg->CGetStateInfo(secondLastState)->is_dummy)
   {
      return;
   }
   INDENT_DBG_MEX(DEBUG_LEVEL_VERY_PEDANTIC, debug_level,
                  "Second last state computed " + stg->CGetStateInfo(secondLastState)->name);

   BOOST_FOREACH(EdgeDescriptor oedge, boost::out_edges(lastst, *stg))
   {
      vertex cstate = boost::target(oedge, *stg);
      if(stg->CGetStateInfo(cstate)->is_duplicated)
      {
         return;
      }
   }
   // std::cerr << "considering this last state " << stg->CGetStateInfo(lastst)->name << std::endl;
   // All the functions called in the last cycle
   std::list<vertex> lastStateStartingOpList = global_starting_ops[lastst];
   // All the operations that need input in the last cycle
   std::list<vertex> lastStateExecutingOpList = global_executing_ops[lastst];
   // All the operations ending in the last cycle
   std::list<vertex> lastStateEndingOpList = global_ending_ops[lastst];
   // All the operations already running at the beginning of the last cycle
   std::list<vertex> lastStateOnFlyOpList = global_onfly_ops[lastst];
   // All the "conditional operations" in the last state
   std::list<vertex> lastStateConditionalOpList;

   if(lastStateEndingOpList.size() == 1)
   {
      return;
   }
   // If the bb is composed by just one state, it is not possible to optimize
   if(first_state[bbEndingCycle] == last_state[bbEndingCycle])
   {
      return;
   }

   /*
    If an operation starts and does not end in the final state,
    the optimization is complete. Any further optimization will
    require rescheduling.
    */
   for(it = lastStateStartingOpList.begin(); it != lastStateStartingOpList.end(); ++it)
   {
      findIter = std::find(lastStateEndingOpList.begin(), lastStateEndingOpList.end(), *it);
      if(findIter == lastStateEndingOpList.end())
      {
         return;
      }
   }
   for(it = lastStateExecutingOpList.begin(); it != lastStateExecutingOpList.end(); ++it)
   {
      findIter = std::find(lastStateEndingOpList.begin(), lastStateEndingOpList.end(), *it);
      if(findIter == lastStateEndingOpList.end())
      {
         return;
      }
   }
   for(it = lastStateOnFlyOpList.begin(); it != lastStateOnFlyOpList.end(); ++it)
   {
      findIter = std::find(lastStateEndingOpList.begin(), lastStateEndingOpList.end(), *it);
      if(findIter == lastStateEndingOpList.end())
      {
         return;
      }
   }
   /*************************************************************
    From now on, lastStateEndingOpList can be considered a list
    containing all the operations of the state.
    *************************************************************/
   INDENT_DBG_MEX(DEBUG_LEVEL_VERY_PEDANTIC, debug_level, "Basic checks passed");
   /*
    Some operations cannot be moved in any case. If any of them
    is executed in the last state, I have to return without performing
    any optimization.
    In addition to this, operations chained to conditional operations
    cannot be moved.
    */
   bool has_STOREs = false;
   const OpGraphConstRef dfgRef = HLSMgr->CGetFunctionBehavior(funId)->CGetOpGraph(FunctionBehavior::DFG);
   for(it = lastStateEndingOpList.begin(); it != lastStateEndingOpList.end(); ++it)
   {
      INDENT_DBG_MEX(DEBUG_LEVEL_VERY_PEDANTIC, debug_level, "Check phi");
      // phi operators cannot be moved
      if(GET_TYPE(dfgRef, *it) & (TYPE_PHI | TYPE_VPHI))
      {
         return;
      }
      INDENT_DBG_MEX(DEBUG_LEVEL_VERY_PEDANTIC, debug_level, "Check return");
      if(GET_TYPE(dfgRef, *it) & TYPE_RET)
      {
         return;
      }
      INDENT_DBG_MEX(DEBUG_LEVEL_VERY_PEDANTIC, debug_level, "Check switch and multi-if");
      // creates a list containing all the conditional operations
      if(GET_TYPE(dfgRef, *it) & (TYPE_IF))
      {
         lastStateConditionalOpList.push_back(*it);
      }
      else if(GET_TYPE(dfgRef, *it) & (TYPE_MULTIIF))
      {
         return; // lastStateConditionalOpList.push_back(*it);
      }
      else if(GET_TYPE(dfgRef, *it) & (TYPE_SWITCH))
      {
         return; // lastStateConditionalOpList.push_back(*it);
      }

      INDENT_DBG_MEX(DEBUG_LEVEL_VERY_PEDANTIC, debug_level, "Check unbounded");
      auto fu_id = HLS->Rfu->get_assign(*it);
      /// interface operations cannot be copied or moved
      if(HLS->allocation_information->get_fu_name(fu_id).second == INTERFACE_LIBRARY)
      {
         return;
      }
      if(parameters->getOption<bool>(OPT_disable_function_proxy) &&
         HLS->allocation_information->get_fu_name(fu_id).second == WORK_LIBRARY)
      {
         return;
      }
      technology_nodeRef tn = HLS->allocation_information->get_fu(fu_id);
      technology_nodeRef op_tn = GetPointer<functional_unit>(tn)->get_operation(
          tree_helper::NormalizeTypename(dfgRef->CGetOpNodeInfo(*it)->GetOperation()));
      if(!GetPointer<operation>(op_tn)->is_bounded())
      {
         return;
      }

      if(GET_TYPE(dfgRef, *it) & TYPE_STORE)
      {
         has_STOREs = true;
      }

      INDENT_DBG_MEX(DEBUG_LEVEL_VERY_PEDANTIC, debug_level, "Check resource-constrained");
      // operations executed by resource-constrained fu should not be moved
      if(res_const_operation(*it, lastStateExecutingOpList, lastst))
      {
         INDENT_DBG_MEX(DEBUG_LEVEL_VERY_PEDANTIC, debug_level,
                        "Resource constraints limit on operation " + dfgRef->CGetOpNodeInfo(*it)->GetOperation());
         return;
      }

      /*
        check if the operation is chained to a conditional operation:
        in this case, I cannot optimize.
        */
      INDENT_DBG_MEX(DEBUG_LEVEL_VERY_PEDANTIC, debug_level, "Check data dependency with control operation");
      BOOST_FOREACH(EdgeDescriptor ei, boost::out_edges(*it, *dfgRef))
      {
         vertex tgt_op = boost::target(ei, *dfgRef);
         if(std::find(lastStateExecutingOpList.begin(), lastStateExecutingOpList.end(), tgt_op) ==
            lastStateExecutingOpList.end())
         {
            continue;
         }
         if(GET_TYPE(dfgRef, tgt_op) & (TYPE_IF))
         {
            INDENT_DBG_MEX(DEBUG_LEVEL_VERY_PEDANTIC, debug_level, "depending if");
            return;
         }
         if(GET_TYPE(dfgRef, tgt_op) & (TYPE_MULTIIF))
         {
            INDENT_DBG_MEX(DEBUG_LEVEL_VERY_PEDANTIC, debug_level, "depending multi if");
            return;
         }
         if(GET_TYPE(dfgRef, tgt_op) & (TYPE_SWITCH))
         {
            INDENT_DBG_MEX(DEBUG_LEVEL_VERY_PEDANTIC, debug_level, "depending switch");
            return;
         }
      }
   }

   INDENT_DBG_MEX(DEBUG_LEVEL_VERY_PEDANTIC, debug_level, "Creating list of following bb");
   /*
    Create a list of all the bb following the last bb of the cycle
    that I am optimizing.
    */
   std::list<vertex> followingBb;
   vertex tempBb;

   BOOST_FOREACH(EdgeDescriptor ei, boost::out_edges(bbEndingCycle, *fbb))
   {
      tempBb = boost::target(ei, *fbb);
      /// If the exit vertex follows the ending bb,
      /// I cannot perform any optimization.
      /// The same happen for next BBs having a multi way if, load, store or return operations.

      if(tempBb == fbb->CGetBBGraphInfo()->exit_vertex)
      {
         return;
      }
      if(bbEndingCycle == tempBb)
      {
         followingBb.push_back(tempBb);
      }
      else
      {
         followingBb.push_front(tempBb);
      }
      if(has_STOREs)
      {
         for(auto next_ops : global_starting_ops[first_state[tempBb]])
         {
            const auto operation = dfgRef->CGetOpNodeInfo(next_ops);
            auto curr_vertex_type = GET_TYPE(dfgRef, next_ops);
            if((curr_vertex_type & (TYPE_STORE | TYPE_LOAD)) != 0)
            {
               return;
            }
            if((curr_vertex_type & TYPE_EXTERNAL) && (curr_vertex_type & TYPE_RW))
            {
               return;
            }
         }
      }
      else
      {
         for(auto next_ops : global_starting_ops[first_state[tempBb]])
         {
            if((GET_TYPE(dfgRef, next_ops) & TYPE_MULTIIF))
            {
               return;
            }
         }
      }
      // std::cerr << fbb->CGetBBNodeInfo(tempBb)->get_bb_index() << std::endl;
   }

   INDENT_DBG_MEX(DEBUG_LEVEL_VERY_PEDANTIC, debug_level, "check if it is possible to move the last state");
   /*
    check if it is possible to move the last state of the cycle at the beginning
    of every adjacent bb.
    */
   for(auto bbVertex : followingBb)
   {
      if(!can_be_moved(lastStateEndingOpList, lastStateConditionalOpList, first_state[bbVertex], global_starting_ops,
                       global_executing_ops))
      {
         return;
      }
   }

   INDENT_DBG_MEX(DEBUG_LEVEL_VERY_PEDANTIC, debug_level, "compute which variables are defined and used");
   /*
    compute which variables are defined and used by the operations that will be
    moved, and check that it is possible to store in registers all the used variables
    */
   CustomOrderedSet<unsigned int> useSet, defSet;
   compute_use_def(lastStateEndingOpList, lastStateExecutingOpList, lastStateConditionalOpList, useSet, defSet, dfgRef);

   /*
    * check if destination states define a variable in the useSet
    * This check is required by the current interconnection algorithm
    */
   bool is_dest_first_st_equal_to_second = false;
   for(auto bbVertex : followingBb)
   {
      vertex dest_first_state = first_state[bbVertex];
      if(dest_first_state == secondLastState)
      {
         is_dest_first_st_equal_to_second = true;
         break;
      }
   }
   if(is_dest_first_st_equal_to_second)
   {
      INDENT_DBG_MEX(DEBUG_LEVEL_VERY_PEDANTIC, debug_level, "is_dest_first_st_equal_to_second is true!");
   }
   for(auto bbVertex : followingBb)
   {
      vertex dest_first_state = first_state[bbVertex];
      bool skip_phi = true;
      if(boost::in_degree(dest_first_state, *stg) > 1)
      {
         if(!is_dest_first_st_equal_to_second)
         {
            BOOST_FOREACH(EdgeDescriptor prev_edge, boost::out_edges(dest_first_state, *stg))
            {
               vertex next_state = boost::target(prev_edge, *stg);
               if(next_state == dest_first_state)
               {
                  skip_phi = false;
                  break;
               }
            }
         }
         else
         {
            if(dest_first_state != secondLastState)
            {
               skip_phi = false;
            }
         }
      }
      if(skip_phi)
      {
         INDENT_DBG_MEX(DEBUG_LEVEL_VERY_PEDANTIC, debug_level, "Phi can be skipped!");
      }
      for(auto stmt : global_ending_ops[dest_first_state])
      {
         if(skip_phi && (GET_TYPE(dfgRef, stmt) & TYPE_PHI))
         {
            continue;
         }
         if(GET_TYPE(dfgRef, stmt) & (TYPE_VPHI))
         {
            continue;
         }
         const CustomSet<unsigned int>& scalar_defs = dfgRef->CGetOpNodeInfo(stmt)->GetVariables(
             FunctionBehavior_VariableType::SCALAR, FunctionBehavior_VariableAccessType::DEFINITION);
         if(not scalar_defs.empty())
         {
            for(auto tree_var : scalar_defs)
            {
               if(HLSMgr->is_register_compatible(tree_var) && useSet.find(tree_var) != useSet.end())
               {
                  return;
               }
            }
         }
      }
   }
   std::map<vertex, std::size_t> in_degree_following_Bb;
   INDENT_DBG_MEX(DEBUG_LEVEL_VERY_PEDANTIC, debug_level, "Check dummy");
   for(auto bbVertex : followingBb)
   {
      in_degree_following_Bb[bbVertex] = boost::in_degree(first_state[bbVertex], *stg);
      if(in_degree_following_Bb[bbVertex] > 2)
      {
         return;
      }
      /// check if first state duplication is required
      if(in_degree_following_Bb[bbVertex] > 1)
      {
         INDENT_DBG_MEX(DEBUG_LEVEL_VERY_PEDANTIC, debug_level,
                        "src state:" + stg->CGetStateInfo(first_state[bbVertex])->name);
         BOOST_FOREACH(EdgeDescriptor oedge, boost::out_edges(first_state[bbVertex], *stg))
         {
            vertex cstate = boost::target(oedge, *stg);
            INDENT_DBG_MEX(DEBUG_LEVEL_VERY_PEDANTIC, debug_level, "target state:" + stg->CGetStateInfo(cstate)->name);
            if(stg->CGetStateInfo(cstate)->is_dummy)
            {
               return;
            }
         }
      }
   }

   for(auto bbVertex : followingBb)
   {
      INDENT_DBG_MEX(DEBUG_LEVEL_VERY_PEDANTIC, debug_level,
                     "analyzing BB:" + STR(fbb->CGetBBNodeInfo(bbVertex)->block->number));
      INDENT_DBG_MEX(DEBUG_LEVEL_VERY_PEDANTIC, debug_level,
                     "first state:" + stg->CGetStateInfo(first_state[bbVertex])->name);
      INDENT_DBG_MEX(DEBUG_LEVEL_VERY_PEDANTIC, debug_level,
                     "last state:" + stg->CGetStateInfo(last_state[bbVertex])->name);
      if(last_state[bbVertex] == first_state[bbVertex])
      {
         BOOST_FOREACH(EdgeDescriptor ei, boost::out_edges(bbVertex, *fbb))
         {
            vertex tgtBB = boost::target(ei, *fbb);
            INDENT_DBG_MEX(DEBUG_LEVEL_VERY_PEDANTIC, debug_level,
                           "target BB:" + STR(fbb->CGetBBNodeInfo(tgtBB)->block->number));
            if(boost::in_degree(first_state[tgtBB], *stg) > 1)
            {
               return;
            }
         }
      }
   }
   /********************************************************
    If I arrive here, it is possible to move the last state
    *********************************************************/
   INDENT_DBG_MEX(DEBUG_LEVEL_VERY_PEDANTIC, debug_level, "One state can be moved!");

   /*
    Move all the conditional operations from the last state to
    the second last state, removing them from lastState...OpList.
    There is no need of removing these operations form the vertex
    representing the last state in the STG, since that state will
    be deleted later in this method.
    */
   StateTransitionGraphRef wstg = HLS->STG->GetStg();
   for(auto ops : lastStateConditionalOpList)
   {
      // update global_... maps
      global_starting_ops[lastst].remove(ops);
      global_executing_ops[lastst].remove(ops);
      global_ending_ops[lastst].remove(ops);
      global_starting_ops[secondLastState].push_back(ops);
      global_executing_ops[secondLastState].push_back(ops);
      global_ending_ops[secondLastState].push_back(ops);
      // update the second last state in the STG
      wstg->GetStateInfo(secondLastState)->starting_operations.push_back(ops);
      wstg->GetStateInfo(secondLastState)->executing_operations.push_back(ops);
      wstg->GetStateInfo(secondLastState)->ending_operations.push_back(ops);
   }

   /*
    Move all the non-conditional operations to the first state of the following bbs
    */
   for(auto bbVertex : followingBb)
   {
      INDENT_DBG_MEX(DEBUG_LEVEL_VERY_PEDANTIC, debug_level,
                     "analyzing BB:" + STR(fbb->CGetBBNodeInfo(bbVertex)->block->number));
      if(in_degree_following_Bb[bbVertex] > 1)
      {
         move_with_duplication(lastst, secondLastState, first_state[bbVertex], global_starting_ops,
                               global_executing_ops, global_ending_ops, defSet, useSet);
      }
      else
      {
         move_without_duplication(lastst, secondLastState, first_state[bbVertex], global_starting_ops,
                                  global_executing_ops, global_ending_ops, defSet, useSet);
      }
   }

   /***********************************************************
    Now I can delete the last state of the bb ending the cycle,
    and all the edges entering and exiting from it
    **********************************************************/
   INDENT_DBG_MEX(DEBUG_LEVEL_VERY_PEDANTIC, debug_level, "Deleting the last state of the cycle..");
   /*
    update the last_state map
    */
   last_state[bbEndingCycle] = secondLastState;
   /*
    delete the edge entering the last state
    */
   HLS->STG->STG_builder->delete_edge(secondLastState, lastst);
   // std::cerr << "deleting egde " << stg->CGetStateInfo(secondLastState)->name << "->" <<
   // stg->CGetStateInfo(lastst)->name << std::endl;
   /*
    delete all the edges exiting the last state
    */
   std::list<vertex> linkedStates;
   BOOST_FOREACH(EdgeDescriptor oedge, boost::out_edges(lastst, *stg))
   {
      vertex cstate = boost::target(oedge, *stg);
      linkedStates.push_back(cstate);
   }
   for(auto cstate : linkedStates)
   {
      HLS->STG->STG_builder->delete_edge(lastst, cstate);
      // std::cerr << "deleting egde " << stg->CGetStateInfo(lastst)->name << "->" << stg->CGetStateInfo(*its)->name <<
      // std::endl;
   }

   // std::cerr << "deleting " << stg->CGetStateInfo(lastst)->name << std::endl;
   /*
    delete the last state
    */
   HLS->STG->STG_builder->delete_state(lastst);

   return;
}

/**
 * Returns true if all the operations in the list can be moved to the state
 * specified.
 * Operations contained in the vertx list lastStateConditionalOpList
 * will be ignored in the analysis.
 * This method works fine only if the list of operation contains all the
 * operations executed in a state preceding the one passed as a parameter.
 */
bool BB_based_stg::can_be_moved(std::list<vertex>& lastStateEndingOp, std::list<vertex>& lastStateConditionalOpList,
                                vertex firstStateNextBb, std::map<vertex, std::list<vertex>>& global_starting_ops,
                                std::map<vertex, std::list<vertex>>& global_executing_ops)
{
   vertex tempDependentOp;
   std::list<vertex>::iterator it, findIter;

   for(it = lastStateEndingOp.begin(); it != lastStateEndingOp.end(); ++it)
   {
      findIter = std::find(lastStateConditionalOpList.begin(), lastStateConditionalOpList.end(), *it);
      /*
       conditional operations should not be considered in this analysis,
       because they will be moved in a different way.
       */
      if(findIter == lastStateConditionalOpList.end())
      {
         if(is_instantaneous_operation(*it))
         {
            continue; // instantaneous operations can always be moved
         }
         tempDependentOp = check_data_dependency(*it, firstStateNextBb, global_starting_ops, global_executing_ops);
         if(tempDependentOp == nullptr)
         {
            continue; // no data dependency, it is possible to move that operation
         }
         if(is_instantaneous_operation(tempDependentOp))
         {
            continue; /* the operation will be chained to an instantaneous operation,
                         in the destination state, so it is possible to move it */
         }
         return false; // data dependencies prevent this operation from being moved
      }
   }
   return true;
}

/**
 * This method takes as parameters an operation and a state
 * of the STG graph, and returns the operation that needs
 * the output of the given operation in the given state, nullptr otherwise.
 * If the result of the given operation is read by a phi operation chained
 * with a second operation, a pointer to that second operation is returned.
 * In case the result of the given operation is read by a phi which is not
 * chained to any other operation, and no other operation needs the output
 * of the given operation, a pointer to the phi itself is returned.
 *
 * NOTICE that an instantaneous operation is treated as a weaker dependence,
 * because it can be solved via chaining. An instantaneous operation is
 * returned only if no stronger data dependency is found.
 */
vertex BB_based_stg::check_data_dependency(vertex operation, vertex state,
                                           std::map<vertex, std::list<vertex>>& global_starting_ops,
                                           std::map<vertex, std::list<vertex>>& global_executing_ops)
{
   std::list<vertex> StartingOpList = global_starting_ops[state];
   std::list<vertex> ExecutingOpList = global_executing_ops[state];
   std::list<vertex>::iterator it;
   vertex dependentOperation;

   for(it = StartingOpList.begin(); it != StartingOpList.end(); ++it)
   {
      if(HLSMgr->CGetFunctionBehavior(funId)->CGetOpGraph(FunctionBehavior::DFG)->ExistsEdge(operation, *it))
      {
         if(is_instantaneous_operation(*it))
         {
            dependentOperation = check_data_dependency(*it, state, global_starting_ops, global_executing_ops);
            if(dependentOperation != nullptr)
            {
               return dependentOperation;
            }
         }
         return *it;
      }
   }

   for(it = ExecutingOpList.begin(); it != ExecutingOpList.end(); ++it)
   {
      if(HLSMgr->CGetFunctionBehavior(funId)->CGetOpGraph(FunctionBehavior::DFG)->ExistsEdge(operation, *it))
      {
         if(is_instantaneous_operation(*it))
         {
            dependentOperation = check_data_dependency(*it, state, global_starting_ops, global_executing_ops);
            if(dependentOperation != nullptr)
            {
               return dependentOperation;
            }
         }
         return *it;
      }
   }

   return nullptr;
}

/**
 * returns true if the operation takes no time
 */
bool BB_based_stg::is_instantaneous_operation(vertex operation)
{
   const OpGraphConstRef dfgRef = HLSMgr->CGetFunctionBehavior(funId)->CGetOpGraph(FunctionBehavior::DFG);

   // The operation is a phi
   if(GET_TYPE(dfgRef, operation) & (TYPE_PHI))
   {
      return true;
   }

   if(dfgRef->CGetOpNodeInfo(operation)->GetOperation() == ASSIGN)
   {
      return true;
   }

   if(dfgRef->CGetOpNodeInfo(operation)->GetOperation() == NOP_EXPR)
   {
      return true;
   }

   if(dfgRef->CGetOpNodeInfo(operation)->GetOperation() == CONVERT_EXPR)
   {
      return true;
   }

   if(dfgRef->CGetOpNodeInfo(operation)->GetOperation() == VIEW_CONVERT_EXPR)
   {
      return true;
   }

   return false;
}

/**
 * returns true if the number of fu available
 * prevents us from moving that operation in the next state
 */
bool BB_based_stg::res_const_operation(vertex& operation, std::list<vertex>& lastStateExecutingOpList, vertex lastst)
{
   unsigned int currentUnitID = HLS->Rfu->get_assign(operation);
   if(HLS->allocation_information->get_number_fu(currentUnitID) == INFINITE_UINT)
   {
      return false;
   }

   /*
    * if the number of fu of that type is limited, we have to
    * make sure that it is feasible to move that
    * operation in the following states
    */
   unsigned int currentlyNeededUnit = 0;

   for(auto tempOp : lastStateExecutingOpList)
   {
      if(currentUnitID == HLS->Rfu->get_assign(tempOp))
      {
         currentlyNeededUnit++;
      }
   }
   const StateTransitionGraphConstRef stg = HLS->STG->CGetStg();
   BOOST_FOREACH(EdgeDescriptor oedge, boost::out_edges(lastst, *stg))
   {
      vertex tempSt = boost::target(oedge, *stg);
      unsigned int tempNeededUnit = 0;
      for(auto tempOp : HLS->STG->GetStg()->GetStateInfo(tempSt)->executing_operations)
      {
         if(currentUnitID == HLS->Rfu->get_assign(tempOp))
         {
            tempNeededUnit++;
         }
      }
      if(tempNeededUnit + currentlyNeededUnit > HLS->allocation_information->get_number_fu(currentUnitID))
      {
         return true;
      }
   }

   return false;
}

/**
 * computes the variables used and defined in the
 * by the given list of operations, and saves them in the two sets.
 *
 * operations included in the ignoreList will not be considered in
 * this analysis.
 */
void BB_based_stg::compute_use_def(const std::list<vertex>& opEndingList, const std::list<vertex>& opRuningList,
                                   const std::list<vertex>& ignoreList, CustomOrderedSet<unsigned int>& useSet,
                                   CustomOrderedSet<unsigned int>& defSet, const OpGraphConstRef data)
{
   /*
    Clear useSet and defSet
    */
   useSet.clear();
   defSet.clear();

   /*
    For each operation, I get the lista of SSA variables used and
    defined, and I update useSet and defSet
    */

   for(const auto cur_op : opEndingList)
   {
      if(std::find(ignoreList.begin(), ignoreList.end(), cur_op) != ignoreList.end())
      {
         continue;
      }

      const CustomSet<unsigned int>& scalar_defs = data->CGetOpNodeInfo(cur_op)->GetVariables(
          FunctionBehavior_VariableType::SCALAR, FunctionBehavior_VariableAccessType::DEFINITION);

      for(auto tree_var : scalar_defs)
      {
         if(HLSMgr->is_register_compatible(tree_var))
         {
            defSet.insert(tree_var);
         }
      }
   }

   for(const auto cur_op : opRuningList)
   {
      if(std::find(ignoreList.begin(), ignoreList.end(), cur_op) != ignoreList.end())
      {
         continue;
      }

      const CustomSet<unsigned int>& scalar_uses = data->CGetOpNodeInfo(cur_op)->GetVariables(
          FunctionBehavior_VariableType::SCALAR, FunctionBehavior_VariableAccessType::USE);

      for(auto tree_var : scalar_uses)
      {
         if(HLSMgr->is_register_compatible(tree_var) and defSet.find(tree_var) == defSet.end())
         {
            useSet.insert(tree_var);
         }
      }
   }

   return;
}

/**
 * Copies all the operations of the state to move in the following.
 * An edge is created from the second last state to the destination state.
 * The state to move, and all the edges to/from it are not modified by this method.
 */
void BB_based_stg::move_without_duplication(const vertex stateToMove, const vertex secondLastState,
                                            const vertex destinationState,
                                            const std::map<vertex, std::list<vertex>>& global_starting_ops,
                                            const std::map<vertex, std::list<vertex>>& global_executing_ops,
                                            const std::map<vertex, std::list<vertex>>& global_ending_ops,
                                            const CustomOrderedSet<unsigned int>& defSet,
                                            const CustomOrderedSet<unsigned int>& useSet)
{
   INDENT_DBG_MEX(DEBUG_LEVEL_VERY_PEDANTIC, debug_level, "-->Moving without duplication");
   StateTransitionGraphManagerRef STGMan = HLS->STG;
   StateTransitionGraphRef stg = STGMan->GetStg();
   INDENT_DBG_MEX(DEBUG_LEVEL_VERY_PEDANTIC, debug_level,
                  "moving operations from state: " + STGMan->get_state_name(stateToMove));
   INDENT_DBG_MEX(DEBUG_LEVEL_VERY_PEDANTIC, debug_level,
                  "moving operations to state: " + STGMan->get_state_name(destinationState));
   INDENT_DBG_MEX(DEBUG_LEVEL_VERY_PEDANTIC, debug_level,
                  "second last state: " + STGMan->get_state_name(secondLastState));
   const auto dstStateInfo = stg->GetStateInfo(destinationState);
   dstStateInfo->moved_op_use_set = useSet;
   dstStateInfo->moved_op_def_set = defSet;
   /*
    * copy in the destination state all the operations that are
    * executed in the state to move.
    */
   {
      const auto op_it = global_executing_ops.find(stateToMove);
      if(op_it != global_executing_ops.end())
      {
         BOOST_REVERSE_FOREACH(vertex operation, op_it->second)
         {
            dstStateInfo->executing_operations.push_front(operation);
            dstStateInfo->moved_exec_op.push_front(operation);
         }
      }
   }
   {
      const auto op_it = global_starting_ops.find(stateToMove);
      if(op_it != global_starting_ops.end())
      {
         BOOST_REVERSE_FOREACH(vertex operation, op_it->second)
         {
            dstStateInfo->starting_operations.push_front(operation);
         }
      }
   }
   {
      const auto op_it = global_ending_ops.find(stateToMove);
      if(op_it != global_ending_ops.end())
      {
         BOOST_REVERSE_FOREACH(vertex operation, op_it->second)
         {
            dstStateInfo->ending_operations.push_front(operation);
            dstStateInfo->moved_ending_op.push_front(operation);
         }
      }
   }
   /*
    * create an edge from the second last state to the new state
    */
   EdgeDescriptor linkingEdge = stg->CGetEdge(stateToMove, destinationState);
   INDENT_DBG_MEX(DEBUG_LEVEL_VERY_PEDANTIC, debug_level,
                  "existing edge: " + STGMan->get_state_name(stateToMove) + "->" +
                      STGMan->get_state_name(destinationState));
   EdgeDescriptor newEdge =
       HLS->STG->STG_builder->connect_state(secondLastState, destinationState, stg->GetSelector(linkingEdge));
   HLS->STG->STG_builder->copy_condition(newEdge, linkingEdge);
   INDENT_DBG_MEX(DEBUG_LEVEL_VERY_PEDANTIC, debug_level,
                  "new edge: " + STGMan->get_state_name(secondLastState) + "->" +
                      STGMan->get_state_name(destinationState));

   INDENT_DBG_MEX(DEBUG_LEVEL_VERY_PEDANTIC, debug_level, "<--Moved without duplication");
   return;
}

/**
 * Duplicates the first state of the destination bb and copies all the operations
 * of the state to move in the new state. An edge is created from the second last
 * state to the new state, and outgoing edges are created from the new state to all
 * the states that follows the first state of the destination bb.
 * The state to move, and all the edges to/from it are not modified by this method.
 */
void BB_based_stg::move_with_duplication(const vertex stateToMove, const vertex secondLastState,
                                         const vertex stateToClone,
                                         const std::map<vertex, std::list<vertex>>& global_starting_ops,
                                         const std::map<vertex, std::list<vertex>>& global_executing_ops,
                                         const std::map<vertex, std::list<vertex>>& global_ending_ops,
                                         const CustomOrderedSet<unsigned int>& defSet,
                                         const CustomOrderedSet<unsigned int>& useSet)
{
   INDENT_DBG_MEX(DEBUG_LEVEL_VERY_PEDANTIC, debug_level, "-->Moving with duplication");
   StateTransitionGraphRef stg = HLS->STG->GetStg();
   const auto toMoveStateInfo = stg->GetStateInfo(stateToMove);
   const auto toCloneStateInfo = stg->GetStateInfo(stateToClone);
   const auto secondLastStateInfo = stg->GetStateInfo(secondLastState);
   INDENT_DBG_MEX(DEBUG_LEVEL_VERY_PEDANTIC, debug_level, "moving operations from state: " + toMoveStateInfo->name);
   INDENT_DBG_MEX(DEBUG_LEVEL_VERY_PEDANTIC, debug_level,
                  "moving operations to state: " + toCloneStateInfo->name + " that will be cloned");
   INDENT_DBG_MEX(DEBUG_LEVEL_VERY_PEDANTIC, debug_level, "second last state: " + secondLastStateInfo->name);
   unsigned int currentBbID = *toMoveStateInfo->BB_ids.begin();
   /*
    * clone the first state of the destination bb
    */
   vertex clonedState = HLS->STG->STG_builder->create_state(
       toCloneStateInfo->executing_operations, toCloneStateInfo->starting_operations,
       toCloneStateInfo->ending_operations, toCloneStateInfo->BB_ids, toCloneStateInfo->step_in,
       toCloneStateInfo->step_out, toCloneStateInfo->LP_II,
       stg->GetStateTransitionGraphInfo()->vertex_to_max_step.at(stateToClone), toCloneStateInfo->is_last_state);
   // set is_duplicated to true, and saves info about the source Bb of the data
   const auto clonedStateInfo = stg->GetStateInfo(clonedState);
   clonedStateInfo->is_duplicated = true;
   clonedStateInfo->sourceBb = currentBbID;
   clonedStateInfo->clonedState = stateToClone;
   clonedStateInfo->moved_op_def_set = defSet;
   clonedStateInfo->moved_op_use_set = useSet;
   toCloneStateInfo->is_duplicated = true;
   toCloneStateInfo->isOriginalState = true;
   toCloneStateInfo->sourceBb = currentBbID;

   INDENT_DBG_MEX(DEBUG_LEVEL_VERY_PEDANTIC, debug_level,
                  "cloned state: " + toCloneStateInfo->name + " new clone: " + clonedStateInfo->name);

   {
      const auto op_it = global_executing_ops.find(stateToMove);
      if(op_it != global_executing_ops.end())
      {
         BOOST_REVERSE_FOREACH(vertex operation, op_it->second)
         {
            clonedStateInfo->executing_operations.push_front(operation);
            clonedStateInfo->moved_exec_op.push_front(operation);
         }
      }
   }
   {
      const auto op_it = global_starting_ops.find(stateToMove);
      if(op_it != global_starting_ops.end())
      {
         BOOST_REVERSE_FOREACH(vertex operation, op_it->second)
         {
            clonedStateInfo->starting_operations.push_front(operation);
         }
      }
   }
   {
      const auto op_it = global_ending_ops.find(stateToMove);
      if(op_it != global_ending_ops.end())
      {
         BOOST_REVERSE_FOREACH(vertex operation, op_it->second)
         {
            clonedStateInfo->ending_operations.push_front(operation);
            clonedStateInfo->moved_ending_op.push_front(operation);
         }
      }
   }

   /*
    * create a NORMAL edge from the second last state to the new state, and set the conditions
    */
   EdgeDescriptor linkingEdge = stg->CGetEdge(stateToMove, stateToClone);
   INDENT_DBG_MEX(DEBUG_LEVEL_VERY_PEDANTIC, debug_level,
                  "existing edge: " + toMoveStateInfo->name + "->" + toCloneStateInfo->name);
   EdgeDescriptor newEdge = HLS->STG->STG_builder->connect_state(
       secondLastState, clonedState,
       stateToClone != secondLastState ? stg->GetSelector(linkingEdge) :
                                         TransitionInfo::StateTransitionType::ST_EDGE_NORMAL);
   HLS->STG->STG_builder->copy_condition(newEdge, linkingEdge);
   INDENT_DBG_MEX(DEBUG_LEVEL_VERY_PEDANTIC, debug_level,
                  "new edge: " + secondLastStateInfo->name + "->" + clonedStateInfo->name);
   /*
    * create an edge from the the new state to every state that
    * follows the first state of the destination bb
    */
   INDENT_DBG_MEX(DEBUG_LEVEL_VERY_PEDANTIC, debug_level, "state to clone: " + toCloneStateInfo->name);
   INDENT_DBG_MEX(DEBUG_LEVEL_VERY_PEDANTIC, debug_level, "second last state: " + secondLastStateInfo->name);
   if(stateToClone != secondLastState)
   {
      INDENT_DBG_MEX(DEBUG_LEVEL_VERY_PEDANTIC, debug_level, "state to clone != second last state");
      INDENT_DBG_MEX(DEBUG_LEVEL_VERY_PEDANTIC, debug_level, "-->Considering successors of state to clone");
      BOOST_FOREACH(EdgeDescriptor oe, boost::out_edges(stateToClone, *stg))
      {
         vertex successor = boost::target(oe, *stg);
         INDENT_DBG_MEX(DEBUG_LEVEL_VERY_PEDANTIC, debug_level, "-->successor: " + stg->CGetStateInfo(successor)->name);
         THROW_ASSERT(successor != stateToMove, "unexpected case");
         vertex new_successor = ((successor == stateToMove) ? clonedState : successor);
         INDENT_DBG_MEX(DEBUG_LEVEL_VERY_PEDANTIC, debug_level,
                        "new successor: " + stg->CGetStateInfo(new_successor)->name);
         EdgeDescriptor new_edge =
             HLS->STG->STG_builder->connect_state(clonedState, new_successor, stg->GetSelector(oe));
         HLS->STG->STG_builder->copy_condition(new_edge, oe);
         INDENT_DBG_MEX(DEBUG_LEVEL_VERY_PEDANTIC, debug_level,
                        "new edge: " + clonedStateInfo->name + "->" + stg->CGetStateInfo(new_successor)->name);
         if(successor == stateToClone)
         {
            INDENT_DBG_MEX(DEBUG_LEVEL_VERY_PEDANTIC, debug_level, "successor: " + stg->CGetStateInfo(successor)->name);
            INDENT_DBG_MEX(DEBUG_LEVEL_VERY_PEDANTIC, debug_level, "state to clone: " + toCloneStateInfo->name);
            INDENT_DBG_MEX(DEBUG_LEVEL_VERY_PEDANTIC, debug_level,
                           "all path for " + stg->CGetStateInfo(successor)->name + " set to true");
            stg->GetStateInfo(successor)->all_paths = true;
         }
         INDENT_DBG_MEX(DEBUG_LEVEL_VERY_PEDANTIC, debug_level, "<--");
      }
      INDENT_DBG_MEX(DEBUG_LEVEL_VERY_PEDANTIC, debug_level, "<--");
   }
   else
   {
      INDENT_DBG_MEX(DEBUG_LEVEL_VERY_PEDANTIC, debug_level, "state to clone == second last state");
      INDENT_DBG_MEX(DEBUG_LEVEL_VERY_PEDANTIC, debug_level, "-->Considering successors of state to clone");
      BOOST_FOREACH(EdgeDescriptor oe, boost::out_edges(stateToClone, *stg))
      {
         vertex successor = boost::target(oe, *stg);
         INDENT_DBG_MEX(DEBUG_LEVEL_VERY_PEDANTIC, debug_level, "-->successor: " + stg->CGetStateInfo(successor)->name);
         if(successor == stateToMove)
         {
            INDENT_DBG_MEX(DEBUG_LEVEL_VERY_PEDANTIC, debug_level, "<--state to move : " + toMoveStateInfo->name);
            continue;
         }
         const auto sel =
             successor != clonedState ? stg->GetSelector(oe) : TransitionInfo::StateTransitionType::ST_EDGE_FEEDBACK;
         EdgeDescriptor new_edge = HLS->STG->STG_builder->connect_state(clonedState, successor, sel);
         HLS->STG->STG_builder->copy_condition(new_edge, oe);
         INDENT_DBG_MEX(DEBUG_LEVEL_VERY_PEDANTIC, debug_level,
                        "new edge: " + clonedStateInfo->name + "->" + stg->GetStateInfo(successor)->name);
         INDENT_DBG_MEX(DEBUG_LEVEL_VERY_PEDANTIC, debug_level, "<--");
      }
      /*
      BOOST_FOREACH(EdgeDescriptor oe, boost::out_edges(stateToMove, *stg))
      {
         vertex next_state = boost::target(oe, *stg);
         INDENT_DBG_MEX(DEBUG_LEVEL_VERY_PEDANTIC, debug_level, "(F)newEdge " + clonedStateInfo->name + "->" +
               stg->GetStateInfo(next_state == stateToClone ?  clonedState : next_state)->name);
         EdgeDescriptor new_edge = HLS->STG->STG_builder->connect_state(clonedState,
               next_state == stateToClone ?  clonedState : next_state, stg->GetSelector(oe));
         HLS->STG->STG_builder->copy_condition(new_edge, oe);
         if(next_state != stateToClone)
         {
            INDENT_DBG_MEX(DEBUG_LEVEL_VERY_PEDANTIC, debug_level,
            "all path for " + stg->GetStateInfo(next_state)->name + "set to true");
            stg->GetStateInfo(next_state)->all_paths = true;
         }
      }
      */
      INDENT_DBG_MEX(DEBUG_LEVEL_VERY_PEDANTIC, debug_level, "<--");
   }
   INDENT_DBG_MEX(DEBUG_LEVEL_VERY_PEDANTIC, debug_level, "<--Moved with duplication");
   return;
}<|MERGE_RESOLUTION|>--- conflicted
+++ resolved
@@ -380,10 +380,7 @@
       std::map<ControlStep, std::list<vertex>> executing_ops, starting_ops, ending_ops, onfly_ops;
       auto max_cstep = ControlStep(0u);
       auto min_cstep = ControlStep(std::numeric_limits<unsigned int>::max());
-<<<<<<< HEAD
       std::map<vertex, ControlStep> phi_cstep;
-=======
->>>>>>> d67edf14
 
       for(auto op : ordered_operations)
       {
@@ -500,10 +497,10 @@
       for(unsigned LP_Index = 0; LP_Index < n_iter_LP_STG_building; ++LP_Index)
       {
          have_previous = false;
-         for(auto l = min_cstep; l <= max_cstep; l++)
-         {
-            INDENT_DBG_MEX(DEBUG_LEVEL_VERY_PEDANTIC, debug_level, "-->Considering control step " + STR(l));
-            std::list<vertex> exec_ops, start_ops, end_ops, onf_ops;
+      for(auto l = min_cstep; l <= max_cstep; l++)
+      {
+         INDENT_DBG_MEX(DEBUG_LEVEL_VERY_PEDANTIC, debug_level, "-->Considering control step " + STR(l));
+         std::list<vertex> exec_ops, start_ops, end_ops, onf_ops;
 
             std::map<vertex, unsigned> vertex_step_in, vertex_step_out;
             std::set<vertex> is_prologue;
@@ -512,9 +509,61 @@
             /// build is_prologue
             std::cerr << "l + LP_Index * LPII=" << l + LP_Index * LPII << "\n";
 
-<<<<<<< HEAD
             for(auto phi_step_pair : phi_cstep)
-=======
+            {
+               if(phi_step_pair.second > (l + LP_Index * LPII))
+               {
+                  std::cerr << "is prologue for " << GET_NAME(dfgRef, phi_step_pair.first) << "\n";
+                  is_prologue.insert(phi_step_pair.first);
+               }
+            }
+
+            do
+            {
+               auto c_offset = l + LP_Index_inner * LPII;
+               if(executing_ops.find(c_offset) != executing_ops.end())
+               {
+                  exec_ops.insert(exec_ops.end(), executing_ops.at(c_offset).begin(), executing_ops.at(c_offset).end());
+                  for(auto vop : executing_ops.at(c_offset))
+         {
+                     vertex_step_in[vop] = from_strongtype_cast<unsigned int>(c_offset - min_cstep);
+                  }
+         }
+
+               if(starting_ops.find(c_offset) != starting_ops.end())
+         {
+                  start_ops.insert(start_ops.end(), starting_ops.at(c_offset).begin(), starting_ops.at(c_offset).end());
+         }
+               if(ending_ops.find(c_offset) != ending_ops.end())
+               {
+                  end_ops.insert(end_ops.end(), ending_ops.at(c_offset).begin(), ending_ops.at(c_offset).end());
+                  for(auto vop : ending_ops.at(c_offset))
+         {
+                     vertex_step_out[vop] = from_strongtype_cast<unsigned int>(c_offset - min_cstep);
+                  }
+         }
+               if(onfly_ops.find(c_offset) != onfly_ops.end())
+         {
+                  onf_ops.insert(onf_ops.end(), onfly_ops.at(c_offset).begin(), onfly_ops.at(c_offset).end());
+         }
+               ++LP_Index_inner;
+            } while(LP_Index_inner <= LP_Index);
+
+         CustomOrderedSet<unsigned int> BB_ids;
+         BB_ids.insert(operations->get_bb_index());
+            s_cur = STG_builder->create_state(
+                exec_ops, start_ops, end_ops, BB_ids, vertex_step_in, vertex_step_out, LPII,
+                isLP ? from_strongtype_cast<unsigned int>(max_cstep - min_cstep) : 0, isLP && has_last_step_op);
+            if(isLP)
+            {
+               STG_builder->set_pipelined_state(s_cur, is_prologue);
+            }
+
+         global_executing_ops[s_cur] = exec_ops;
+         global_starting_ops[s_cur] = start_ops;
+         global_ending_ops[s_cur] = end_ops;
+         global_onfly_ops.insert({s_cur, onf_ops});
+
          for(auto& exec_op : exec_ops)
          {
             technology_nodeRef tn = HLS->allocation_information->get_fu(HLS->Rfu->get_assign(exec_op));
@@ -523,107 +572,44 @@
             THROW_ASSERT(GetPointer<operation>(op_tn)->time_m,
                          "Time model not available for operation: " + GET_NAME(dfgRef, exec_op));
             if(!GetPointer<operation>(op_tn)->is_bounded())
->>>>>>> d67edf14
-            {
-               if(phi_step_pair.second > (l + LP_Index * LPII))
-               {
-                  std::cerr << "is prologue for " << GET_NAME(dfgRef, phi_step_pair.first) << "\n";
-                  is_prologue.insert(phi_step_pair.first);
-               }
-            }
-
-            do
-            {
-               auto c_offset = l + LP_Index_inner * LPII;
-               if(executing_ops.find(c_offset) != executing_ops.end())
-               {
-                  exec_ops.insert(exec_ops.end(), executing_ops.at(c_offset).begin(), executing_ops.at(c_offset).end());
-                  for(auto vop : executing_ops.at(c_offset))
-                  {
-                     vertex_step_in[vop] = from_strongtype_cast<unsigned int>(c_offset - min_cstep);
-                  }
-               }
-
-               if(starting_ops.find(c_offset) != starting_ops.end())
-               {
-                  start_ops.insert(start_ops.end(), starting_ops.at(c_offset).begin(), starting_ops.at(c_offset).end());
-               }
-               if(ending_ops.find(c_offset) != ending_ops.end())
-               {
-                  end_ops.insert(end_ops.end(), ending_ops.at(c_offset).begin(), ending_ops.at(c_offset).end());
-                  for(auto vop : ending_ops.at(c_offset))
-                  {
-                     vertex_step_out[vop] = from_strongtype_cast<unsigned int>(c_offset - min_cstep);
-                  }
-               }
-               if(onfly_ops.find(c_offset) != onfly_ops.end())
-               {
-                  onf_ops.insert(onf_ops.end(), onfly_ops.at(c_offset).begin(), onfly_ops.at(c_offset).end());
-               }
-               ++LP_Index_inner;
-            } while(LP_Index_inner <= LP_Index);
-
-            CustomOrderedSet<unsigned int> BB_ids;
-            BB_ids.insert(operations->get_bb_index());
-            s_cur = STG_builder->create_state(
-                exec_ops, start_ops, end_ops, BB_ids, vertex_step_in, vertex_step_out, LPII,
-                isLP ? from_strongtype_cast<unsigned int>(max_cstep - min_cstep) : 0, isLP && has_last_step_op);
-            if(isLP)
-            {
-               STG_builder->set_pipelined_state(s_cur, is_prologue);
-            }
-
-            global_executing_ops[s_cur] = exec_ops;
-            global_starting_ops[s_cur] = start_ops;
-            global_ending_ops[s_cur] = end_ops;
-            global_onfly_ops.insert({s_cur, onf_ops});
-
-            for(auto& exec_op : exec_ops)
-            {
-               technology_nodeRef tn = HLS->allocation_information->get_fu(HLS->Rfu->get_assign(exec_op));
-               technology_nodeRef op_tn = GetPointer<functional_unit>(tn)->get_operation(
-                   tree_helper::normalized_ID(dfgRef->CGetOpNodeInfo(exec_op)->GetOperation()));
-               THROW_ASSERT(GetPointer<operation>(op_tn)->time_m,
-                            "Time model not available for operation: " + GET_NAME(dfgRef, exec_op));
-               if(!GetPointer<operation>(op_tn)->is_bounded())
-               {
-                  INDENT_DBG_MEX(DEBUG_LEVEL_VERY_PEDANTIC, debug_level,
-                                 "---" + GET_NAME(dfgRef, exec_op) + " is unbounded");
-                  call_operations[s_cur].push_back(exec_op);
-               }
-            }
-            // THROW_ASSERT(call_operations.find(s_cur) == call_operations.end() ||
-            // call_operations.find(s_cur)->second.size() <= 1, "currently only one unbounded operation per state is
-            // admitted");
-            if(call_operations.find(s_cur) != call_operations.end() && call_operations.find(s_cur)->second.size())
-            {
-               THROW_ASSERT(call_operations.find(s_cur) != call_operations.end() &&
+            {
+               INDENT_DBG_MEX(DEBUG_LEVEL_VERY_PEDANTIC, debug_level,
+                              "---" + GET_NAME(dfgRef, exec_op) + " is unbounded");
+               call_operations[s_cur].push_back(exec_op);
+            }
+         }
+         // THROW_ASSERT(call_operations.find(s_cur) == call_operations.end() ||
+         // call_operations.find(s_cur)->second.size() <= 1, "currently only one unbounded operation per state is
+         // admitted");
+         if(call_operations.find(s_cur) != call_operations.end() && call_operations.find(s_cur)->second.size())
+         {
+            THROW_ASSERT(call_operations.find(s_cur) != call_operations.end() &&
                                 call_operations.find(s_cur)->second.begin() !=
                                     call_operations.find(s_cur)->second.end(),
-                            "unexpected condition");
-               std::list<vertex> call_ops(call_operations.find(s_cur)->second.begin(),
-                                          call_operations.find(s_cur)->second.end()),
-                   empty_ops;
-
-               CustomOrderedSet<unsigned int> call_BB_ids;
-               call_BB_ids.insert(operations->get_bb_index());
+                         "unexpected condition");
+            std::list<vertex> call_ops(call_operations.find(s_cur)->second.begin(),
+                                       call_operations.find(s_cur)->second.end()),
+                empty_ops;
+
+            CustomOrderedSet<unsigned int> call_BB_ids;
+            call_BB_ids.insert(operations->get_bb_index());
                vertex s_call = STG_builder->create_state(
                    call_ops, empty_ops, call_ops, call_BB_ids, vertex_step_in, vertex_step_out, LPII,
                    isLP ? from_strongtype_cast<unsigned int>(max_cstep - min_cstep) : 0, isLP && has_last_step_op);
-               HLS->STG->GetStg()->GetStateInfo(s_call)->is_dummy = true;
-               call_states[s_cur].push_back(s_call);
-               CustomOrderedSet<vertex> ops;
-               ops.insert(call_operations.find(s_cur)->second.begin(), call_operations.find(s_cur)->second.end());
-               if(ops.size() > 1)
-               {
-                  HLS->STG->add_multi_unbounded_obj(s_cur, ops);
-               }
-            }
-
-            if(have_previous)
-            {
-               if(call_states.find(previous) == call_states.end())
-               {
+            HLS->STG->GetStg()->GetStateInfo(s_call)->is_dummy = true;
+            call_states[s_cur].push_back(s_call);
+            CustomOrderedSet<vertex> ops;
+            ops.insert(call_operations.find(s_cur)->second.begin(), call_operations.find(s_cur)->second.end());
+            if(ops.size() > 1)
+            {
+               HLS->STG->add_multi_unbounded_obj(s_cur, ops);
+            }
+         }
+
+         if(have_previous)
+         {
+            if(call_states.find(previous) == call_states.end())
+            {
                   if(isLP && (l == min_cstep + LPII))
                   {
                      auto s_e = STG_builder->connect_state(previous, s_cur,
@@ -640,35 +626,35 @@
                   }
                   else
                   {
-                     STG_builder->connect_state(previous, s_cur, TransitionInfo::StateTransitionType::ST_EDGE_NORMAL);
-                  }
+               STG_builder->connect_state(previous, s_cur, TransitionInfo::StateTransitionType::ST_EDGE_NORMAL);
+            }
                }
-               else
-               {
-                  THROW_ASSERT(call_operations.find(previous) != call_operations.end() &&
-                                   call_operations.find(previous)->second.begin() !=
-                                       call_operations.find(previous)->second.end(),
-                               "unexpected condition");
-                  THROW_ASSERT(call_states.find(previous) != call_states.end(), "unexpected condition");
-                  CustomOrderedSet<vertex> ops;
+            else
+            {
+               THROW_ASSERT(call_operations.find(previous) != call_operations.end() &&
+                                call_operations.find(previous)->second.begin() !=
+                                    call_operations.find(previous)->second.end(),
+                            "unexpected condition");
+               THROW_ASSERT(call_states.find(previous) != call_states.end(), "unexpected condition");
+               CustomOrderedSet<vertex> ops;
                   ops.insert(call_operations.find(previous)->second.begin(),
                              call_operations.find(previous)->second.end());
-                  auto call_sets = call_states.find(previous)->second;
-                  for(auto& call_set : call_sets)
-                  {
+               auto call_sets = call_states.find(previous)->second;
+               for(auto& call_set : call_sets)
+               {
                      EdgeDescriptor s_e = STG_builder->connect_state(
                          call_set, s_cur, TransitionInfo::StateTransitionType::ST_EDGE_NORMAL);
-                     STG_builder->set_unbounded_condition(s_e, ALL_FINISHED, ops, previous);
-                  }
-                  EdgeDescriptor s_e =
-                      STG_builder->connect_state(previous, s_cur, TransitionInfo::StateTransitionType::ST_EDGE_NORMAL);
                   STG_builder->set_unbounded_condition(s_e, ALL_FINISHED, ops, previous);
                }
-            }
-            else
-            {
-               have_previous = true;
-            }
+               EdgeDescriptor s_e =
+                   STG_builder->connect_state(previous, s_cur, TransitionInfo::StateTransitionType::ST_EDGE_NORMAL);
+               STG_builder->set_unbounded_condition(s_e, ALL_FINISHED, ops, previous);
+            }
+         }
+         else
+         {
+            have_previous = true;
+         }
             if(isLP && l == min_cstep && LP_Index && has_previous_LP_first_state)
             {
                auto s_e = STG_builder->connect_state(previous_LP_first_state, s_cur,
@@ -682,33 +668,33 @@
                current_LP_first_state = s_cur;
             }
 
-            previous = s_cur;
-            if(first_state_p)
-            {
-               first_state[*vit] = s_cur;
-               first_state_p = false;
-            }
-            if(call_states.find(s_cur) != call_states.end())
-            {
-               THROW_ASSERT(call_operations.find(s_cur) != call_operations.end() &&
+         previous = s_cur;
+         if(first_state_p)
+         {
+            first_state[*vit] = s_cur;
+            first_state_p = false;
+         }
+         if(call_states.find(s_cur) != call_states.end())
+         {
+            THROW_ASSERT(call_operations.find(s_cur) != call_operations.end() &&
                                 call_operations.find(s_cur)->second.begin() !=
                                     call_operations.find(s_cur)->second.end(),
-                            "unexpected condition");
-               THROW_ASSERT(call_states.find(s_cur) != call_states.end() &&
-                                call_states.find(s_cur)->second.begin() != call_states.find(s_cur)->second.end(),
-                            "unexpected condition");
-               vertex waiting_state = call_states.find(s_cur)->second.front();
+                         "unexpected condition");
+            THROW_ASSERT(call_states.find(s_cur) != call_states.end() &&
+                             call_states.find(s_cur)->second.begin() != call_states.find(s_cur)->second.end(),
+                         "unexpected condition");
+            vertex waiting_state = call_states.find(s_cur)->second.front();
                EdgeDescriptor s_e = STG_builder->connect_state(s_cur, waiting_state,
                                                                TransitionInfo::StateTransitionType::ST_EDGE_NORMAL);
 
-               CustomOrderedSet<vertex> ops;
-               ops.insert(call_operations.find(s_cur)->second.begin(), call_operations.find(s_cur)->second.end());
-               STG_builder->set_unbounded_condition(s_e, NOT_ALL_FINISHED, ops, s_cur);
-
-               s_e = STG_builder->connect_state(waiting_state, waiting_state,
-                                                TransitionInfo::StateTransitionType::ST_EDGE_FEEDBACK);
-               STG_builder->set_unbounded_condition(s_e, NOT_ALL_FINISHED, ops, s_cur);
-            }
+            CustomOrderedSet<vertex> ops;
+            ops.insert(call_operations.find(s_cur)->second.begin(), call_operations.find(s_cur)->second.end());
+            STG_builder->set_unbounded_condition(s_e, NOT_ALL_FINISHED, ops, s_cur);
+
+            s_e = STG_builder->connect_state(waiting_state, waiting_state,
+                                             TransitionInfo::StateTransitionType::ST_EDGE_FEEDBACK);
+            STG_builder->set_unbounded_condition(s_e, NOT_ALL_FINISHED, ops, s_cur);
+         }
             if(l == max_cstep)
             {
                if(isLP)
@@ -717,10 +703,10 @@
                }
                else
                {
-                  last_state[*vit] = s_cur;
+         last_state[*vit] = s_cur;
                }
             }
-            INDENT_DBG_MEX(DEBUG_LEVEL_VERY_PEDANTIC, debug_level, "<--Considered control step " + STR(l));
+         INDENT_DBG_MEX(DEBUG_LEVEL_VERY_PEDANTIC, debug_level, "<--Considered control step " + STR(l));
             if(isLP && LP_Index == n_iter_LP_STG_building - 1 && l == min_cstep + (LPII - 1))
             {
                auto s_e_f = STG_builder->connect_state(s_cur, current_LP_first_state,
@@ -737,7 +723,7 @@
                STG_builder->set_condition(s_e, t, last_operation);
                break;
             }
-         }
+      }
       }
       INDENT_DBG_MEX(DEBUG_LEVEL_VERY_PEDANTIC, debug_level,
                      "<--Built STG of BB" + STR(fbb->CGetBBNodeInfo(*vit)->block->number));
@@ -807,99 +793,99 @@
             THROW_ASSERT(last_state.find(bb_src) != last_state.end(), "missing a state vertex");
             s_src = last_state.find(bb_src)->second;
          }
-         // THROW_ASSERT(s_src != s_tgt, "chaining between basic block is not expected");
-
-         EdgeDescriptor s_e;
-         if(FB_CFG_SELECTOR & fbb->GetSelector(*e))
-         {
-            s_e = STG_builder->connect_state(s_src, s_tgt, TransitionInfo::StateTransitionType::ST_EDGE_FEEDBACK);
-            if(call_states.find(s_src) != call_states.end())
-            {
-               auto call_sets = call_states.find(s_src)->second;
-               CustomOrderedSet<vertex> ops;
-               ops.insert(call_operations[s_src].begin(), call_operations[s_src].end());
-               if(call_sets.begin() != call_sets.end())
-               {
-                  STG_builder->set_unbounded_condition(s_e, ALL_FINISHED, ops, s_src);
-               }
-               for(auto& call_set : call_sets)
-               {
+      // THROW_ASSERT(s_src != s_tgt, "chaining between basic block is not expected");
+
+      EdgeDescriptor s_e;
+      if(FB_CFG_SELECTOR & fbb->GetSelector(*e))
+      {
+         s_e = STG_builder->connect_state(s_src, s_tgt, TransitionInfo::StateTransitionType::ST_EDGE_FEEDBACK);
+         if(call_states.find(s_src) != call_states.end())
+         {
+            auto call_sets = call_states.find(s_src)->second;
+            CustomOrderedSet<vertex> ops;
+            ops.insert(call_operations[s_src].begin(), call_operations[s_src].end());
+            if(call_sets.begin() != call_sets.end())
+            {
+               STG_builder->set_unbounded_condition(s_e, ALL_FINISHED, ops, s_src);
+            }
+            for(auto& call_set : call_sets)
+            {
                   EdgeDescriptor s_e1 = STG_builder->connect_state(
                       call_set, s_tgt, TransitionInfo::StateTransitionType::ST_EDGE_FEEDBACK);
-                  STG_builder->set_unbounded_condition(s_e1, ALL_FINISHED, ops, s_src);
+               STG_builder->set_unbounded_condition(s_e1, ALL_FINISHED, ops, s_src);
+            }
+         }
+      }
+      else
+      {
+         if(call_states.find(s_src) == call_states.end())
+         {
+            s_e = STG_builder->connect_state(s_src, s_tgt, TransitionInfo::StateTransitionType::ST_EDGE_NORMAL);
+         }
+         else
+         {
+            THROW_ASSERT(call_operations.find(s_src) != call_operations.end() &&
+                             call_operations.find(s_src)->second.size() != 0,
+                         "State " + HLS->STG->get_state_name(s_src) + " does not contain any call expression");
+            auto call_sets = call_states.find(s_src)->second;
+            CustomOrderedSet<vertex> ops;
+            ops.insert(call_operations.find(s_src)->second.begin(), call_operations.find(s_src)->second.end());
+            for(auto& call_set : call_sets)
+            {
+               EdgeDescriptor s_edge =
+                   STG_builder->connect_state(call_set, s_tgt, TransitionInfo::StateTransitionType::ST_EDGE_NORMAL);
+               STG_builder->set_unbounded_condition(s_edge, ALL_FINISHED, ops, s_src);
+            }
+
+            s_e = STG_builder->connect_state(s_src, s_tgt, TransitionInfo::StateTransitionType::ST_EDGE_NORMAL);
+            STG_builder->set_unbounded_condition(s_e, ALL_FINISHED, ops, s_src);
+         }
+      }
+      CustomOrderedSet<std::pair<vertex, unsigned int>> out_conditions;
+      /// compute the controlling vertex
+      const BBNodeInfoConstRef bb_node_info = fbb->CGetBBNodeInfo(bb_src);
+      THROW_ASSERT(bb_node_info->statements_list.size(), "at least one operation should belong to this basic block");
+      vertex last_operation = *(bb_node_info->statements_list.rbegin());
+      const CustomOrderedSet<unsigned int>& cfg_edge_ids = fbb->CGetBBEdgeInfo(*e)->get_labels(CFG_SELECTOR);
+
+      if(cfg_edge_ids.size())
+      {
+         auto edgeType = *cfg_edge_ids.begin();
+         transition_type t = TRUE_COND;
+         if(edgeType == T_COND || edgeType == F_COND)
+         {
+            if(edgeType == T_COND)
+            {
+               t = TRUE_COND;
+            }
+            else if(edgeType == F_COND)
+            {
+               t = FALSE_COND;
+            }
+            STG_builder->set_condition(s_e, t, last_operation);
+         }
+         else
+         {
+            CustomOrderedSet<unsigned> labels;
+            bool has_default = false;
+            for(auto label : cfg_edge_ids)
+            {
+               if(label == default_COND)
+               {
+                  has_default = true;
                }
-            }
-         }
-         else
-         {
-            if(call_states.find(s_src) == call_states.end())
-            {
-               s_e = STG_builder->connect_state(s_src, s_tgt, TransitionInfo::StateTransitionType::ST_EDGE_NORMAL);
-            }
-            else
-            {
-               THROW_ASSERT(call_operations.find(s_src) != call_operations.end() &&
-                                call_operations.find(s_src)->second.size() != 0,
-                            "State " + HLS->STG->get_state_name(s_src) + " does not contain any call expression");
-               auto call_sets = call_states.find(s_src)->second;
-               CustomOrderedSet<vertex> ops;
-               ops.insert(call_operations.find(s_src)->second.begin(), call_operations.find(s_src)->second.end());
-               for(auto& call_set : call_sets)
+               else
                {
-                  EdgeDescriptor s_edge =
-                      STG_builder->connect_state(call_set, s_tgt, TransitionInfo::StateTransitionType::ST_EDGE_NORMAL);
-                  STG_builder->set_unbounded_condition(s_edge, ALL_FINISHED, ops, s_src);
+                  labels.insert(label);
                }
-
-               s_e = STG_builder->connect_state(s_src, s_tgt, TransitionInfo::StateTransitionType::ST_EDGE_NORMAL);
-               STG_builder->set_unbounded_condition(s_e, ALL_FINISHED, ops, s_src);
-            }
-         }
-         CustomOrderedSet<std::pair<vertex, unsigned int>> out_conditions;
-         /// compute the controlling vertex
-         const BBNodeInfoConstRef bb_node_info = fbb->CGetBBNodeInfo(bb_src);
-         THROW_ASSERT(bb_node_info->statements_list.size(), "at least one operation should belong to this basic block");
-         vertex last_operation = *(bb_node_info->statements_list.rbegin());
-         const CustomOrderedSet<unsigned int>& cfg_edge_ids = fbb->CGetBBEdgeInfo(*e)->get_labels(CFG_SELECTOR);
-
-         if(cfg_edge_ids.size())
-         {
-            auto edgeType = *cfg_edge_ids.begin();
-            transition_type t = TRUE_COND;
-            if(edgeType == T_COND || edgeType == F_COND)
-            {
-               if(edgeType == T_COND)
-               {
-                  t = TRUE_COND;
-               }
-               else if(edgeType == F_COND)
-               {
-                  t = FALSE_COND;
-               }
-               STG_builder->set_condition(s_e, t, last_operation);
-            }
-            else
-            {
-               CustomOrderedSet<unsigned> labels;
-               bool has_default = false;
-               for(auto label : cfg_edge_ids)
-               {
-                  if(label == default_COND)
-                  {
-                     has_default = true;
-                  }
-                  else
-                  {
-                     labels.insert(label);
-                  }
-               }
-               STG_builder->set_switch_condition(s_e, last_operation, labels, has_default);
-            }
-         }
-         INDENT_DBG_MEX(DEBUG_LEVEL_VERY_PEDANTIC, debug_level,
-                        "<--Analyzed BB" + STR(fbb->CGetBBNodeInfo(bb_src)->block->number) + "-->" +
-                            STR(fbb->CGetBBNodeInfo(bb_tgt)->block->number));
-      }
+            }
+            STG_builder->set_switch_condition(s_e, last_operation, labels, has_default);
+         }
+      }
+      INDENT_DBG_MEX(DEBUG_LEVEL_VERY_PEDANTIC, debug_level,
+                     "<--Analyzed BB" + STR(fbb->CGetBBNodeInfo(bb_src)->block->number) + "-->" +
+                         STR(fbb->CGetBBNodeInfo(bb_tgt)->block->number));
+   }
    }
    ///*****************************************************
    if(parameters->getOption<bool>(OPT_print_dot) && DEBUG_LEVEL_VERY_PEDANTIC <= debug_level)
@@ -924,15 +910,15 @@
             if(!HLS->Rsch->IsLoopPipelined(fbb->CGetBBNodeInfo(bbStartingCycle)->block->number) &&
                !HLS->Rsch->IsLoopPipelined(fbb->CGetBBNodeInfo(bbEndingCycle)->block->number))
             {
-               // std::cerr << "begin cycles optimization" << std::endl;
-               optimize_cycles(bbEndingCycle, first_state, last_state, global_starting_ops, global_ending_ops,
-                               global_executing_ops, global_onfly_ops);
-               // std::cerr << "end cycles optimization " << STR(instance) << std::endl;
-               if(parameters->getOption<bool>(OPT_print_dot) && DEBUG_LEVEL_VERY_PEDANTIC <= debug_level)
-               {
-                  HLS->STG->CGetStg()->WriteDot("HLS_STGraph-post" + STR(instance) + ".dot");
-               }
-               ++instance;
+            // std::cerr << "begin cycles optimization" << std::endl;
+            optimize_cycles(bbEndingCycle, first_state, last_state, global_starting_ops, global_ending_ops,
+                            global_executing_ops, global_onfly_ops);
+            // std::cerr << "end cycles optimization " << STR(instance) << std::endl;
+            if(parameters->getOption<bool>(OPT_print_dot) && DEBUG_LEVEL_VERY_PEDANTIC <= debug_level)
+            {
+               HLS->STG->CGetStg()->WriteDot("HLS_STGraph-post" + STR(instance) + ".dot");
+            }
+            ++instance;
             }
             INDENT_DBG_MEX(DEBUG_LEVEL_VERY_PEDANTIC, debug_level,
                            "<--Analyzed cycle starting from " + STR(fbb->CGetBBNodeInfo(bbEndingCycle)->block->number) +
