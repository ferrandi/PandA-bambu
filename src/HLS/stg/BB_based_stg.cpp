/*
 *
 *                   _/_/_/    _/_/   _/    _/ _/_/_/    _/_/
 *                  _/   _/ _/    _/ _/_/  _/ _/   _/ _/    _/
 *                 _/_/_/  _/_/_/_/ _/  _/_/ _/   _/ _/_/_/_/
 *                _/      _/    _/ _/    _/ _/   _/ _/    _/
 *               _/      _/    _/ _/    _/ _/_/_/  _/    _/
 *
 *             ***********************************************
 *                              PandA Project
 *                     URL: http://panda.dei.polimi.it
 *                       Politecnico di Milano - DEIB
 *                        System Architectures Group
 *             ***********************************************
 *              Copyright (C) 2004-2023 Politecnico di Milano
 *
 *   This file is part of the PandA framework.
 *
 *   The PandA framework is free software; you can redistribute it and/or modify
 *   it under the terms of the GNU General Public License as published by
 *   the Free Software Foundation; either version 3 of the License, or
 *   (at your option) any later version.
 *
 *   This program is distributed in the hope that it will be useful,
 *   but WITHOUT ANY WARRANTY; without even the implied warranty of
 *   MERCHANTABILITY or FITNESS FOR A PARTICULAR PURPOSE.  See the
 *   GNU General Public License for more details.
 *
 *   You should have received a copy of the GNU General Public License
 *   along with this program.  If not, see <http://www.gnu.org/licenses/>.
 *
 */
/**
 * @file BB_based_stg.hpp
 * @brief
 *
 *
 * @author Fabrizio Ferrandi <fabrizio.ferrandi@polimi.it>
 * @author Stefano Bodini
 * $Revision$
 * $Date$
 * Last modified by $Author$
 *
 */
#include "BB_based_stg.hpp"

#include "Discrepancy.hpp"
#include "Parameter.hpp"
#include "StateTransitionGraph_constructor.hpp"
#include "allocation_information.hpp"
#include "basic_block.hpp"
#include "behavioral_helper.hpp"
#include "call_graph.hpp"
#include "call_graph_manager.hpp"
#include "cpu_time.hpp"
#include "custom_map.hpp"
#include "custom_set.hpp"
#include "dbgPrintHelper.hpp"
#include "fu_binding.hpp"
#include "function_behavior.hpp"
#include "functions.hpp"
#include "hls.hpp"
#include "hls_constraints.hpp"
#include "loop.hpp"
#include "loops.hpp"
#include "memory.hpp"
#include "omp_functions.hpp"
#include "op_graph.hpp"
#include "schedule.hpp"
#include "state_transition_graph.hpp"
#include "state_transition_graph_manager.hpp"
#include "string_manipulation.hpp" // for GET_CLASS
#include "structural_manager.hpp"
#include "technology_manager.hpp"
#include "technology_node.hpp"
#include "time_model.hpp"
#include "tree_basic_block.hpp"
#include "tree_helper.hpp"
#include "tree_manager.hpp"

#include <boost/foreach.hpp>
#include <boost/graph/depth_first_search.hpp>
#include <boost/graph/graph_traits.hpp>
#include <boost/graph/incremental_components.hpp>
#include <cmath>

class OpVertexSchedSorter : std::binary_function<vertex, vertex, bool>
{
 private:
   /// reference to the scheduling
   const ScheduleConstRef sch;

 public:
   /**
    * Constructor
    * @param op_graph is the operation graph to which vertices belong
    */
   explicit OpVertexSchedSorter(const ScheduleConstRef _sch) : sch(_sch)
   {
   }

   /**
    * Compare scheduling of two vertices
    * @param x is the first vertex
    * @param y is the second vertex
    * @return true if x has been scheduled before than y
    */
   bool operator()(const vertex x, const vertex y) const
   {
      return sch->get_cstep(x) < sch->get_cstep(y);
   }
};

static void set_edge_condition(const CustomOrderedSet<unsigned int>& cfg_edge_ids,
                               StateTransitionGraph_constructorRef STG_builder, vertex last_operation,
                               const EdgeDescriptor& s_e)
{
   if(cfg_edge_ids.size())
   {
      auto edgeType = *cfg_edge_ids.begin();
      transition_type t = TRUE_COND;
      if(edgeType == T_COND || edgeType == F_COND)
      {
         if(edgeType == T_COND)
         {
            t = TRUE_COND;
         }
         else if(edgeType == F_COND)
         {
            t = FALSE_COND;
         }
         STG_builder->set_condition(s_e, t, last_operation);
      }
      else
      {
         CustomOrderedSet<unsigned> labels;
         bool has_default = false;
         for(auto label : cfg_edge_ids)
         {
            if(label == default_COND)
            {
               has_default = true;
            }
            else
            {
               labels.insert(label);
            }
         }
         STG_builder->set_switch_condition(s_e, last_operation, labels, has_default);
      }
   }
}

BB_based_stg::BB_based_stg(const ParameterConstRef _parameters, const HLS_managerRef _HLSMgr, unsigned _funId,
                           const DesignFlowManagerConstRef _design_flow_manager)
    : STG_creator(_parameters, _HLSMgr, _funId, _design_flow_manager, HLSFlowStep_Type::BB_STG_CREATOR)
{
   debug_level = _parameters->get_class_debug_level(GET_CLASS(*this));
}

<<<<<<< HEAD
BB_based_stg::~BB_based_stg() = default;

void BB_based_stg::Initialize()
{
   HLSFunctionStep::Initialize();
   HLS->STG = StateTransitionGraphManagerRef(new StateTransitionGraphManager(
       HLSMgr, HLS, parameters, HLSMgr->CGetFunctionBehavior(funId)->is_function_pipelined()));
}

=======
>>>>>>> 9f345016
const CustomUnorderedSet<std::tuple<HLSFlowStep_Type, HLSFlowStepSpecializationConstRef, HLSFlowStep_Relationship>>
BB_based_stg::ComputeHLSRelationships(const DesignFlowStep::RelationshipType relationship_type) const
{
   CustomUnorderedSet<std::tuple<HLSFlowStep_Type, HLSFlowStepSpecializationConstRef, HLSFlowStep_Relationship>> ret;
   switch(relationship_type)
   {
      case DEPENDENCE_RELATIONSHIP:
      {
#if HAVE_ILP_BUILT
         if(parameters->getOption<HLSFlowStep_Type>(OPT_scheduling_algorithm) == HLSFlowStep_Type::SDC_SCHEDULING)
         {
            ret.insert(std::make_tuple(HLSFlowStep_Type::LIST_BASED_SCHEDULING, HLSFlowStepSpecializationConstRef(),
                                       HLSFlowStep_Relationship::SAME_FUNCTION));
         }
         else
#endif
         {
            ret.insert(std::make_tuple(parameters->getOption<HLSFlowStep_Type>(OPT_scheduling_algorithm),
                                       HLSFlowStepSpecializationConstRef(), HLSFlowStep_Relationship::SAME_FUNCTION));
         }
         break;
      }
      case PRECEDENCE_RELATIONSHIP:
      {
         break;
      }
      case INVALIDATION_RELATIONSHIP:
      {
         break;
      }
      default:
         THROW_UNREACHABLE("");
   }
   return ret;
}

void BB_based_stg::Initialize()
{
   HLSFunctionStep::Initialize();
   HLS->STG = StateTransitionGraphManagerRef(new StateTransitionGraphManager(HLSMgr, HLS, parameters));
}

DesignFlowStep_Status BB_based_stg::InternalExec()
{
   long int step_time = 0;
   if(output_level >= OUTPUT_LEVEL_MINIMUM and output_level <= OUTPUT_LEVEL_PEDANTIC)
   {
      START_TIME(step_time);
   }
   PRINT_DBG_MEX(DEBUG_LEVEL_VERY_PEDANTIC, debug_level, "Starting creation of STG...");
   auto FB = HLSMgr->CGetFunctionBehavior(funId);

   const auto STG_builder = HLS->STG->STG_builder;
   THROW_ASSERT(STG_builder, "STG constructor not properly initialized");

   /// first state of a basic-block
   CustomUnorderedMap<vertex, vertex> first_state;
   /// last state of a basic-block
   CustomUnorderedMap<vertex, vertex> last_state;

<<<<<<< HEAD
   const OpGraphConstRef dfgRef = FB->CGetOpGraph(FunctionBehavior::DFG);
=======
   const auto dfgRef = HLSMgr->CGetFunctionBehavior(funId)->CGetOpGraph(FunctionBehavior::DFG);
>>>>>>> 9f345016

   const auto sch = HLS->Rsch;

<<<<<<< HEAD
   const BBGraphConstRef fbb = FB->CGetBBGraph(FunctionBehavior::FBB);
=======
   const auto fbb = HLSMgr->CGetFunctionBehavior(funId)->CGetBBGraph(FunctionBehavior::FBB);
>>>>>>> 9f345016

   /// get entry and exit basic block
   const auto bb_entry = fbb->CGetBBGraphInfo()->entry_vertex;
   const auto bb_exit = fbb->CGetBBGraphInfo()->exit_vertex;

   bool first_state_p;
   bool have_previous = false;
   vertex previous;
   std::map<vertex, std::list<vertex>> call_states;
   std::map<vertex, std::list<vertex>> call_operations;
   std::map<unsigned, std::list<vertex>> last_LP_states;
   VertexIterator vit, vend;

   const auto is_function_pipelined = FB->is_function_pipelined();

   /// contains the list of operations which are executing, starting, ending and "on-fly" in every state of the STG
   std::map<vertex, std::list<vertex>> global_executing_ops, global_starting_ops, global_ending_ops, global_onfly_ops;

   const auto CGM = HLSMgr->CGetCallGraphManager();
   const auto top_functions = CGM->GetRootFunctions();
   const auto needMemoryMappedRegisters =
       (top_functions.find(funId) != top_functions.end() &&
        parameters->getOption<HLSFlowStep_Type>(OPT_interface_type) == HLSFlowStep_Type::WB4_INTERFACE_GENERATION) ||
       (HLSMgr->hasToBeInterfaced(funId) and top_functions.find(funId) == top_functions.end()) ||
       parameters->getOption<bool>(OPT_memory_mapped_top);
   bool has_registered_inputs = HLS->registered_inputs && !needMemoryMappedRegisters;
   const auto top_function_ids = HLSMgr->CGetCallGraphManager()->GetRootFunctions();
   if(top_function_ids.find(funId) != top_function_ids.end() and
      parameters->getOption<std::string>(OPT_registered_inputs) == "top")
   {
      has_registered_inputs = true;
   }
   if(HLSMgr->Rfuns->is_a_proxied_function(functions::GetFUName(funId, HLSMgr)) && !needMemoryMappedRegisters)
   {
      if(parameters->getOption<std::string>(OPT_registered_inputs) != "no")
      {
         has_registered_inputs = true;
      }
   }
   else if(parameters->getOption<std::string>(OPT_registered_inputs) == "yes" && !needMemoryMappedRegisters)
   {
      has_registered_inputs = true;
   }
   if(parameters->getOption<std::string>(OPT_registered_inputs) != "no" && !has_registered_inputs &&
      !needMemoryMappedRegisters)
   {
      /// the analysis has to be performed only on the reachable functions
      /// functions to be analyzed
      const auto sort_list = CGM->GetReachedBodyFunctions();
      CustomUnorderedSet<vertex> vertex_subset;
      for(auto cvertex : sort_list)
      {
         vertex_subset.insert(CGM->GetVertex(cvertex));
      }
      const auto subgraph = CGM->CGetCallSubGraph(vertex_subset);
      InEdgeIterator ie_it, ie_it_end;
      const auto current_vertex = CGM->GetVertex(funId);
      size_t n_call_sites = 0;
      for(boost::tie(ie_it, ie_it_end) = boost::in_edges(current_vertex, *subgraph); ie_it != ie_it_end; ++ie_it)
      {
         const auto* info = Cget_edge_info<FunctionEdgeInfo, const CallGraph>(*ie_it, *subgraph);
         n_call_sites += static_cast<size_t>(info->direct_call_points.size()) +
                         static_cast<size_t>(info->indirect_call_points.size());
      }
      HLS->call_sites_number = n_call_sites;
      INDENT_OUT_MEX(OUTPUT_LEVEL_VERBOSE, output_level, "---Number of function call sites = " + STR(n_call_sites));
      unsigned int n_levels = 0;
      const auto controller_delay = HLS->allocation_information->EstimateControllerDelay();
      for(; n_call_sites > (1u << n_levels); ++n_levels)
      {
         ;
      }
      double mux_time_estimation =
          (n_levels * HLS->allocation_information->mux_time_unit(32)) + (n_levels > 0 ? controller_delay : 0);
<<<<<<< HEAD
      if(mux_time_estimation > HLS->allocation_information->getMinimumSlack() && !is_function_pipelined)
=======
      if(mux_time_estimation > HLS->allocation_information->getMinimumSlack() && !is_pipelined)
>>>>>>> 9f345016
      {
         has_registered_inputs = true;
      }
   }
   auto omp_functions = GetPointer<OmpFunctions>(HLSMgr->Rfuns);
   if(HLS->Param->isOption(OPT_context_switch))
   {
      if(omp_functions->kernel_functions.find(funId) != omp_functions->kernel_functions.end())
      {
         has_registered_inputs = true;
      }
   }
   HLS->registered_inputs = has_registered_inputs;

   /// build portion of STG associated with each BBs
   for(boost::tie(vit, vend) = boost::vertices(*fbb); vit != vend; ++vit)
   {
      if(*vit == bb_entry)
      {
         last_state[*vit] = first_state[*vit] = HLS->STG->get_entry_state();
         continue;
      }
      else if(*vit == bb_exit)
      {
         last_state[*vit] = first_state[*vit] = HLS->STG->get_exit_state();
         continue;
      }
      INDENT_DBG_MEX(DEBUG_LEVEL_VERY_PEDANTIC, debug_level,
                     "-->Building STG of BB" + STR(fbb->CGetBBNodeInfo(*vit)->block->number));
      const auto operations = fbb->CGetBBNodeInfo(*vit);
      OpVertexSchedSorter schSorter(sch);
      std::multiset<vertex, OpVertexSchedSorter> ordered_operations(schSorter);
      for(auto ops : operations->statements_list)
      {
         ordered_operations.insert(ops);
      }
      if(boost::in_degree(*vit, *fbb) == 1)
      {
         /// for basic block connected only to entry bb
         InEdgeIterator ie, iend;
         boost::tie(ie, iend) = boost::in_edges(*vit, *fbb);
         const auto bb_src = boost::source(*ie, *fbb);
         if(bb_src == bb_entry)
         {
            for(auto stmt : ordered_operations)
            {
               if(has_registered_inputs || (GET_TYPE(dfgRef, stmt) & TYPE_PHI))
               {
                  /// add an empty state before the current basic block
<<<<<<< HEAD
                  std::list<vertex> exec_ops, start_ops, end_ops;
                  std::map<vertex, unsigned> vertex_step_in, vertex_step_out;
                  const BBNodeInfoConstRef entry_operations = fbb->CGetBBNodeInfo(bb_src);
                  auto entry_ops_it_end = entry_operations->statements_list.end();
                  for(auto entry_ops_it = entry_operations->statements_list.begin(); entry_ops_it_end != entry_ops_it;
                      ++entry_ops_it)
                  {
                     exec_ops.push_back(*entry_ops_it);
                     start_ops.push_back(*entry_ops_it);
                     end_ops.push_back(*entry_ops_it);
                  }
                  CustomOrderedSet<unsigned int> BB_ids;
                  BB_ids.insert(entry_operations->get_bb_index());

                  vertex s_cur = STG_builder->create_state(exec_ops, start_ops, end_ops, BB_ids, vertex_step_in,
                                                           vertex_step_out, 0, 0, false);
=======
                  const auto entry_operations = fbb->CGetBBNodeInfo(bb_src);
                  CustomOrderedSet<unsigned int> BB_ids;
                  BB_ids.insert(entry_operations->get_bb_index());
                  const auto s_cur =
                      STG_builder->create_state(entry_operations->statements_list, entry_operations->statements_list,
                                                entry_operations->statements_list, BB_ids);
>>>>>>> 9f345016
                  STG_builder->connect_state(last_state[bb_src], s_cur,
                                             TransitionInfo::StateTransitionType::ST_EDGE_NORMAL);
                  last_state[bb_src] = s_cur;
                  break;
               }
            }
         }
      }

      first_state_p = true;
      std::map<ControlStep, std::list<vertex>> executing_ops, starting_ops, ending_ops, onfly_ops;
      auto max_cstep = ControlStep(0u);
      auto min_cstep = ControlStep(std::numeric_limits<unsigned int>::max());
      std::map<vertex, ControlStep> phi_cstep;

      for(auto op : ordered_operations)
      {
         if(GET_TYPE(dfgRef, op) & (TYPE_GOTO))
         {
            continue;
         }
         if(GET_TYPE(dfgRef, op) & (TYPE_VPHI))
         {
<<<<<<< HEAD
=======
            /// check if virtual phi can be removed and so its basic block
            bool can_be_removed = true;
            OutEdgeIterator oe, oend;
            for(boost::tie(oe, oend) = boost::out_edges(*vit, *fbb); oe != oend && can_be_removed; ++oe)
            {
               const auto tgt = boost::target(*oe, *fbb);
               if(tgt == *vit)
               {
                  continue;
               }
               const auto out_bb_operations = fbb->CGetBBNodeInfo(tgt);
               auto obo_it_end = out_bb_operations->statements_list.end();
               for(auto obo_it = out_bb_operations->statements_list.begin(); obo_it_end != obo_it && can_be_removed;
                   ++obo_it)
               {
                  if((GET_TYPE(dfgRef, *obo_it) & TYPE_PHI) != 0)
                  {
                     for(const auto& def_edge :
                         GetPointer<const gimple_phi>(HLSMgr->get_tree_manager()->get_tree_node_const(
                                                          dfgRef->CGetOpNodeInfo(*obo_it)->GetNodeId()))
                             ->CGetDefEdgesList())
                     {
                        if(!def_edge.first)
                        {
                           continue;
                        }
                        if(def_edge.second == operations->get_bb_index())
                        {
                           can_be_removed = false;
                        }
                     }
                  }
               }
            }
            if(can_be_removed)
            {
               INDENT_DBG_MEX(DEBUG_LEVEL_VERY_PEDANTIC, debug_level, "<--Removed operation " + GET_NAME(dfgRef, op));
               continue;
            }
         }
         if(already_analyzed.find(op) != already_analyzed.end())
         {
            INDENT_DBG_MEX(DEBUG_LEVEL_VERY_PEDANTIC, debug_level,
                           "<--Already Analyzed operation " + GET_NAME(dfgRef, op));
>>>>>>> 9f345016
            continue;
         }
         INDENT_DBG_MEX(DEBUG_LEVEL_VERY_PEDANTIC, debug_level, "-->Analyzing operation " + GET_NAME(dfgRef, op));
         const auto cstep = sch->get_cstep(op).second;
         if(GET_TYPE(dfgRef, op) & (TYPE_PHI))
         {
            phi_cstep.insert(std::make_pair(op, cstep));
         }
         unsigned int fu_name = HLS->Rfu->get_assign(op);
         THROW_ASSERT(sch->get_cstep_end(op) >= sch->get_cstep(op), "unexpected condition");
         const auto delay = sch->get_cstep_end(op).second - sch->get_cstep(op).second;
         const auto end_step = cstep + delay;
         max_cstep = std::max(max_cstep, end_step);
         min_cstep = std::min(min_cstep, cstep);
         executing_ops[cstep].push_back(op);
         starting_ops[cstep].push_back(op);
         const auto initiation_time = HLS->allocation_information->get_initiation_time(fu_name, op);
         INDENT_DBG_MEX(DEBUG_LEVEL_VERY_PEDANTIC, debug_level, "---initiation_time " + STR(initiation_time));
         if(initiation_time == 0 || initiation_time > delay)
         {
            for(auto c = cstep + 1u; c <= end_step; c++)
            {
               executing_ops[c].push_back(op);
            }
         }
         for(auto c = cstep + 1u; c <= end_step; c++)
         {
            onfly_ops[c].push_back(op);
         }
         ending_ops[end_step].push_back(op);
         INDENT_DBG_MEX(DEBUG_LEVEL_VERY_PEDANTIC, debug_level, "<--Analyzed operation " + GET_NAME(dfgRef, op));
      }
      vertex s_cur;
      auto BBIndex = fbb->CGetBBNodeInfo(*vit)->block->number;
      auto isLP = sch->IsLoopPipelined(BBIndex);
      auto LPII = isLP ? sch->GetLoopPipeliningII(BBIndex) : 0;
      auto n_iter_LP_STG_building =
          isLP ? from_strongtype_cast<unsigned int>(max_cstep - min_cstep + 1) / LPII +
                     (from_strongtype_cast<unsigned int>(max_cstep - min_cstep + 1) % LPII ? 1 : 0) :
                 1;
#if HAVE_ASSERTS
      bool is_feedback_assigned = false;
      bool is_nofeedback_assigned = false;
#endif
      bool is_exit_edge_FB = false;
      CustomOrderedSet<unsigned int> backedge_cfg_edge_ids, no_backedge_cfg_edge_ids;
      if(isLP)
      {
         OutEdgeIterator oe, oend;
         boost::tie(oe, oend) = boost::out_edges(*vit, *fbb);
         for(boost::tie(oe, oend) = boost::out_edges(*vit, *fbb); oe != oend; ++oe)
         {
            vertex bb_src = boost::source(*oe, *fbb);
            vertex bb_tgt = boost::target(*oe, *fbb);
            const CustomOrderedSet<unsigned int>& cfg_edge_ids = fbb->CGetBBEdgeInfo(*oe)->get_labels(CFG_SELECTOR);
            if(is_function_pipelined && bb_tgt == fbb->CGetBBGraphInfo()->exit_vertex)
            {
               backedge_cfg_edge_ids = cfg_edge_ids;
            }
            else if(bb_src == bb_tgt)
            {
               backedge_cfg_edge_ids = cfg_edge_ids;
#if HAVE_ASSERTS
               is_feedback_assigned = true;
#endif
            }
            else
            {
               THROW_ASSERT(!is_nofeedback_assigned, "unexpected case");
               if(FB_CFG_SELECTOR & fbb->GetSelector(*oe))
               {
                  is_exit_edge_FB = true;
               }
               no_backedge_cfg_edge_ids = cfg_edge_ids;
#if HAVE_ASSERTS
               is_nofeedback_assigned = true;
#endif
            }
         }
         THROW_ASSERT((is_nofeedback_assigned && is_feedback_assigned) || is_function_pipelined, "unexpected case");
      }
      THROW_ASSERT(!isLP || n_iter_LP_STG_building > 1, "unexpected condition");
      // std::cerr << "BBIndex " << BBIndex << " isLP " << (isLP ? "T" : "F") << " LPII " << LPII
      // << " n_iter_LP_STG_building " << n_iter_LP_STG_building << "\n";
      bool has_previous_LP_first_state = false;
      vertex previous_LP_first_state;
      vertex current_LP_first_state;
      vertex next_LP_first_state;
      for(unsigned LP_Index = 0; LP_Index < n_iter_LP_STG_building; ++LP_Index)
      {
         if(!is_function_pipelined)
         {
            have_previous = false;
         }
         for(auto l = min_cstep; l <= max_cstep; l++)
         {
            if(is_function_pipelined && l >= min_cstep + LPII)
            {
               continue;
            }
            INDENT_DBG_MEX(DEBUG_LEVEL_VERY_PEDANTIC, debug_level, "-->Considering control step " + STR(l));
            std::list<vertex> exec_ops, start_ops, end_ops, onf_ops;

            std::map<vertex, unsigned> vertex_step_in, vertex_step_out;
            std::set<vertex> is_prologue;
            bool has_last_step_op = (l + LP_Index * LPII) >= max_cstep;
            unsigned LP_Index_inner = 0;
            /// build is_prologue
            //  std::cerr << "l + LP_Index * LPII=" << l + LP_Index * LPII << "\n";

<<<<<<< HEAD
            for(auto phi_step_pair : phi_cstep)
=======
         for(auto exec_op : exec_ops)
         {
            const auto tn = HLS->allocation_information->get_fu(HLS->Rfu->get_assign(exec_op));
            const auto op_tn = GetPointer<functional_unit>(tn)->get_operation(
                tree_helper::NormalizeTypename(dfgRef->CGetOpNodeInfo(exec_op)->GetOperation()));
            THROW_ASSERT(GetPointer<operation>(op_tn)->time_m,
                         "Time model not available for operation: " + GET_NAME(dfgRef, exec_op));
            if(!GetPointer<operation>(op_tn)->is_bounded())
>>>>>>> 9f345016
            {
               if(phi_step_pair.second > (l + LP_Index * LPII))
               {
                  // std::cerr << "is prologue for " << GET_NAME(dfgRef, phi_step_pair.first) << "\n";
                  is_prologue.insert(phi_step_pair.first);
               }
            }
<<<<<<< HEAD

            do
=======
         }
         // THROW_ASSERT(call_operations.find(s_cur) == call_operations.end() ||
         // call_operations.find(s_cur)->second.size() <= 1, "currently only one unbounded operation per state is
         // admitted");
         if(call_operations.find(s_cur) != call_operations.end() && call_operations.find(s_cur)->second.size())
         {
            THROW_ASSERT(call_operations.find(s_cur) != call_operations.end() &&
                             call_operations.find(s_cur)->second.begin() != call_operations.find(s_cur)->second.end(),
                         "unexpected condition");
            const auto& call_ops = call_operations.at(s_cur);
            CustomOrderedSet<unsigned int> call_BB_ids;
            call_BB_ids.insert(operations->get_bb_index());
            vertex s_call = STG_builder->create_state(call_ops, std::list<vertex>(), call_ops, call_BB_ids);
            HLS->STG->GetStg()->GetStateInfo(s_call)->is_dummy = true;
            call_states[s_cur].push_back(s_call);
            CustomOrderedSet<vertex> ops;
            ops.insert(call_ops.begin(), call_ops.end());
            if(ops.size() > 1)
>>>>>>> 9f345016
            {
               auto c_offset = l + LP_Index_inner * LPII;
               if(executing_ops.find(c_offset) != executing_ops.end())
               {
                  exec_ops.insert(exec_ops.end(), executing_ops.at(c_offset).begin(), executing_ops.at(c_offset).end());
                  for(auto vop : executing_ops.at(c_offset))
                  {
                     vertex_step_in[vop] = from_strongtype_cast<unsigned int>(c_offset - min_cstep);
                  }
               }

               if(starting_ops.find(c_offset) != starting_ops.end())
               {
                  start_ops.insert(start_ops.end(), starting_ops.at(c_offset).begin(), starting_ops.at(c_offset).end());
               }
               if(ending_ops.find(c_offset) != ending_ops.end())
               {
                  end_ops.insert(end_ops.end(), ending_ops.at(c_offset).begin(), ending_ops.at(c_offset).end());
                  for(auto vop : ending_ops.at(c_offset))
                  {
                     vertex_step_out[vop] = from_strongtype_cast<unsigned int>(c_offset - min_cstep);
                  }
               }
               if(onfly_ops.find(c_offset) != onfly_ops.end())
               {
                  onf_ops.insert(onf_ops.end(), onfly_ops.at(c_offset).begin(), onfly_ops.at(c_offset).end());
               }
               ++LP_Index_inner;
            } while(LP_Index_inner <= LP_Index);

            CustomOrderedSet<unsigned int> BB_ids;
            BB_ids.insert(operations->get_bb_index());
            s_cur = STG_builder->create_state(
                exec_ops, start_ops, end_ops, BB_ids, vertex_step_in, vertex_step_out, LPII,
                isLP ? from_strongtype_cast<unsigned int>(max_cstep - min_cstep) : 0, isLP && has_last_step_op);
            if(isLP)
            {
               STG_builder->set_pipelined_state(s_cur, is_prologue);
            }

            global_executing_ops[s_cur] = exec_ops;
            global_starting_ops[s_cur] = start_ops;
            global_ending_ops[s_cur] = end_ops;
            global_onfly_ops.insert({s_cur, onf_ops});

            for(auto& exec_op : exec_ops)
            {
               technology_nodeRef tn = HLS->allocation_information->get_fu(HLS->Rfu->get_assign(exec_op));
               technology_nodeRef op_tn = GetPointer<functional_unit>(tn)->get_operation(
                   tree_helper::NormalizeTypename(dfgRef->CGetOpNodeInfo(exec_op)->GetOperation()));
               THROW_ASSERT(GetPointer<operation>(op_tn)->time_m,
                            "Time model not available for operation: " + GET_NAME(dfgRef, exec_op));
               if(!GetPointer<operation>(op_tn)->is_bounded())
               {
                  INDENT_DBG_MEX(DEBUG_LEVEL_VERY_PEDANTIC, debug_level,
                                 "---" + GET_NAME(dfgRef, exec_op) + " is unbounded");
                  call_operations[s_cur].push_back(exec_op);
               }
            }
            // THROW_ASSERT(call_operations.find(s_cur) == call_operations.end() ||
            // call_operations.find(s_cur)->second.size() <= 1, "currently only one unbounded operation per state is
            // admitted");
            if(call_operations.find(s_cur) != call_operations.end() && call_operations.find(s_cur)->second.size())
            {
               THROW_ASSERT(call_operations.find(s_cur) != call_operations.end() &&
                                call_operations.find(s_cur)->second.begin() !=
                                    call_operations.find(s_cur)->second.end(),
                            "unexpected condition");
<<<<<<< HEAD
               std::list<vertex> call_ops(call_operations.find(s_cur)->second.begin(),
                                          call_operations.find(s_cur)->second.end()),
                   empty_ops;

               CustomOrderedSet<unsigned int> call_BB_ids;
               call_BB_ids.insert(operations->get_bb_index());
               vertex s_call = STG_builder->create_state(
                   call_ops, empty_ops, call_ops, call_BB_ids, vertex_step_in, vertex_step_out, LPII,
                   isLP ? from_strongtype_cast<unsigned int>(max_cstep - min_cstep) : 0, isLP && has_last_step_op);
               HLS->STG->GetStg()->GetStateInfo(s_call)->is_dummy = true;
               call_states[s_cur].push_back(s_call);
               CustomOrderedSet<vertex> ops;
               ops.insert(call_operations.find(s_cur)->second.begin(), call_operations.find(s_cur)->second.end());
               if(ops.size() > 1)
=======
               THROW_ASSERT(call_states.count(previous), "unexpected condition");
               CustomOrderedSet<vertex> ops;
               ops.insert(call_operations.at(previous).begin(), call_operations.at(previous).end());
               for(auto& call_set : call_states.at(previous))
>>>>>>> 9f345016
               {
                  HLS->STG->add_multi_unbounded_obj(s_cur, ops);
               }
            }

            if(have_previous)
            {
               if(call_states.find(previous) == call_states.end())
               {
                  if(isLP && (l == min_cstep + LPII))
                  {
                     auto s_e = STG_builder->connect_state(previous, s_cur,
                                                           is_exit_edge_FB ?
                                                               TransitionInfo::StateTransitionType::ST_EDGE_FEEDBACK :
                                                               TransitionInfo::StateTransitionType::ST_EDGE_NORMAL);
                     const BBNodeInfoConstRef bb_node_info = fbb->CGetBBNodeInfo(*vit);
                     THROW_ASSERT(bb_node_info->statements_list.size(),
                                  "at least one operation should belong to this basic block");
                     vertex last_operation = *(bb_node_info->statements_list.rbegin());
                     set_edge_condition(no_backedge_cfg_edge_ids, STG_builder, last_operation, s_e);
                     has_previous_LP_first_state = true;
                     previous_LP_first_state = previous;
                     next_LP_first_state = s_cur;
                  }
                  else
                  {
                     STG_builder->connect_state(previous, s_cur, TransitionInfo::StateTransitionType::ST_EDGE_NORMAL);
                  }
               }
               else
               {
                  THROW_ASSERT(call_operations.find(previous) != call_operations.end() &&
                                   call_operations.find(previous)->second.begin() !=
                                       call_operations.find(previous)->second.end(),
                               "unexpected condition");
                  THROW_ASSERT(call_states.find(previous) != call_states.end(), "unexpected condition");
                  CustomOrderedSet<vertex> ops;
                  ops.insert(call_operations.find(previous)->second.begin(),
                             call_operations.find(previous)->second.end());
                  auto call_sets = call_states.find(previous)->second;
                  for(auto& call_set : call_sets)
                  {
                     EdgeDescriptor s_e = STG_builder->connect_state(
                         call_set, s_cur, TransitionInfo::StateTransitionType::ST_EDGE_NORMAL);
                     STG_builder->set_unbounded_condition(s_e, ALL_FINISHED, ops, previous);
                  }
                  EdgeDescriptor s_e =
                      STG_builder->connect_state(previous, s_cur, TransitionInfo::StateTransitionType::ST_EDGE_NORMAL);
                  STG_builder->set_unbounded_condition(s_e, ALL_FINISHED, ops, previous);
               }
            }
            else
            {
               have_previous = true;
            }
            if(isLP && l == min_cstep && LP_Index && has_previous_LP_first_state)
            {
               auto s_e = STG_builder->connect_state(previous_LP_first_state, s_cur,
                                                     TransitionInfo::StateTransitionType::ST_EDGE_NORMAL);
               const BBNodeInfoConstRef bb_node_info = fbb->CGetBBNodeInfo(*vit);
               THROW_ASSERT(bb_node_info->statements_list.size(),
                            "at least one operation should belong to this basic block");
               vertex last_operation = *(bb_node_info->statements_list.rbegin());
               set_edge_condition(backedge_cfg_edge_ids, STG_builder, last_operation, s_e);
               current_LP_first_state = s_cur;
            }
            else if(is_function_pipelined && isLP && l == min_cstep && LP_Index)
            {
               current_LP_first_state = s_cur;
            }

            previous = s_cur;
            if(first_state_p)
            {
               first_state[*vit] = s_cur;
               first_state_p = false;
            }
            if(call_states.find(s_cur) != call_states.end())
            {
               THROW_ASSERT(call_operations.find(s_cur) != call_operations.end() &&
                                call_operations.find(s_cur)->second.begin() !=
                                    call_operations.find(s_cur)->second.end(),
                            "unexpected condition");
               THROW_ASSERT(call_states.find(s_cur) != call_states.end() &&
                                call_states.find(s_cur)->second.begin() != call_states.find(s_cur)->second.end(),
                            "unexpected condition");
               vertex waiting_state = call_states.find(s_cur)->second.front();
               EdgeDescriptor s_e = STG_builder->connect_state(s_cur, waiting_state,
                                                               TransitionInfo::StateTransitionType::ST_EDGE_NORMAL);

               CustomOrderedSet<vertex> ops;
               ops.insert(call_operations.find(s_cur)->second.begin(), call_operations.find(s_cur)->second.end());
               STG_builder->set_unbounded_condition(s_e, NOT_ALL_FINISHED, ops, s_cur);

               s_e = STG_builder->connect_state(waiting_state, waiting_state,
                                                TransitionInfo::StateTransitionType::ST_EDGE_FEEDBACK);
               STG_builder->set_unbounded_condition(s_e, NOT_ALL_FINISHED, ops, s_cur);
            }
            if(l == max_cstep)
            {
               if(isLP)
               {
                  last_LP_states[BBIndex].push_back(s_cur);
               }
               else
               {
                  last_state[*vit] = s_cur;
               }
            }
            INDENT_DBG_MEX(DEBUG_LEVEL_VERY_PEDANTIC, debug_level, "<--Considered control step " + STR(l));
            if(is_function_pipelined && isLP && LP_Index == n_iter_LP_STG_building - 1 && l == min_cstep + (LPII - 1))
            {
               STG_builder->set_exit_state(s_cur);
               STG_builder->connect_state(s_cur, current_LP_first_state,
                                          TransitionInfo::StateTransitionType::ST_EDGE_FEEDBACK);
            }
            else if(isLP && LP_Index == n_iter_LP_STG_building - 1 && l == min_cstep + (LPII - 1))
            {
               auto s_e_f = STG_builder->connect_state(s_cur, current_LP_first_state,
                                                       TransitionInfo::StateTransitionType::ST_EDGE_FEEDBACK);
               const BBNodeInfoConstRef bb_node_info = fbb->CGetBBNodeInfo(*vit);
               THROW_ASSERT(bb_node_info->statements_list.size(),
                            "at least one operation should belong to this basic block");
               vertex last_operation = *(bb_node_info->statements_list.rbegin());
               set_edge_condition(backedge_cfg_edge_ids, STG_builder, last_operation, s_e_f);
               auto s_e =
                   STG_builder->connect_state(s_cur, next_LP_first_state,
                                              is_exit_edge_FB ? TransitionInfo::StateTransitionType::ST_EDGE_FEEDBACK :
                                                                TransitionInfo::StateTransitionType::ST_EDGE_NORMAL);
               set_edge_condition(no_backedge_cfg_edge_ids, STG_builder, last_operation, s_e);
               break;
            }
         }
<<<<<<< HEAD
=======
         else
         {
            have_previous = true;
         }
         previous = s_cur;
         if(first_state_p)
         {
            first_state[*vit] = s_cur;
            first_state_p = false;
         }
         if(call_states.count(s_cur))
         {
            THROW_ASSERT(call_operations.find(s_cur) != call_operations.end() &&
                             call_operations.find(s_cur)->second.begin() != call_operations.find(s_cur)->second.end(),
                         "unexpected condition");
            THROW_ASSERT(call_states.find(s_cur) != call_states.end() &&
                             call_states.find(s_cur)->second.begin() != call_states.find(s_cur)->second.end(),
                         "unexpected condition");
            const auto waiting_state = call_states.at(s_cur).front();
            EdgeDescriptor s_e =
                STG_builder->connect_state(s_cur, waiting_state, TransitionInfo::StateTransitionType::ST_EDGE_NORMAL);

            CustomOrderedSet<vertex> ops;
            ops.insert(call_operations.at(s_cur).begin(), call_operations.at(s_cur).end());
            STG_builder->set_unbounded_condition(s_e, NOT_ALL_FINISHED, ops, s_cur);

            s_e = STG_builder->connect_state(waiting_state, waiting_state,
                                             TransitionInfo::StateTransitionType::ST_EDGE_FEEDBACK);
            STG_builder->set_unbounded_condition(s_e, NOT_ALL_FINISHED, ops, s_cur);
         }
         last_state[*vit] = s_cur;
         INDENT_DBG_MEX(DEBUG_LEVEL_VERY_PEDANTIC, debug_level, "<--Considered control step " + STR(l));
>>>>>>> 9f345016
      }
      INDENT_DBG_MEX(DEBUG_LEVEL_VERY_PEDANTIC, debug_level,
                     "<--Built STG of BB" + STR(fbb->CGetBBNodeInfo(*vit)->block->number));
   }

   /// connect two states belonging to different basic blocks
   /// concurrently manage entry and exit state and completely merged basic blocks
   BOOST_FOREACH(EdgeDescriptor e, boost::edges(*fbb))
   {
<<<<<<< HEAD
      vertex bb_src = boost::source(*e, *fbb);
      auto srcBBIndex = fbb->CGetBBNodeInfo(bb_src)->block->number;
      auto isLP = sch->IsLoopPipelined(srcBBIndex);
      if(last_state.find(bb_src) == last_state.end() && !isLP)
=======
      const auto bb_src = boost::source(e, *fbb);
      if(last_state.find(bb_src) == last_state.end())
>>>>>>> 9f345016
      {
         continue;
      }
      auto bb_tgt = boost::target(e, *fbb);
      /// removed the edge from entry to exit
      if(bb_src == bb_entry && bb_tgt == bb_exit)
      {
         continue;
      }
<<<<<<< HEAD
      vertex s_tgt;
=======
      INDENT_DBG_MEX(DEBUG_LEVEL_VERY_PEDANTIC, debug_level,
                     "-->Analyzing BB" + STR(fbb->CGetBBNodeInfo(bb_src)->block->number) + "-->" +
                         STR(fbb->CGetBBNodeInfo(bb_tgt)->block->number));
      vertex s_src, s_tgt;
      if(bb_src == bb_exit)
      {
         s_src = HLS->STG->get_exit_state();
      }
      else
      {
         THROW_ASSERT(last_state.count(bb_src), "missing a state vertex");
         s_src = last_state.at(bb_src);
      }
>>>>>>> 9f345016
      if(bb_tgt == bb_entry)
      {
         s_tgt = HLS->STG->get_entry_state();
      }
      else if(bb_tgt == bb_exit)
      {
         s_tgt = HLS->STG->get_exit_state();
      }
      else
      {
         while(first_state.find(bb_tgt) == first_state.end())
         {
            THROW_ASSERT(boost::out_degree(bb_tgt, *fbb) == 1, "unexpected pattern");
            OutEdgeIterator oe, oend;
            boost::tie(oe, oend) = boost::out_edges(bb_tgt, *fbb);
            bb_tgt = boost::target(*oe, *fbb);
         }
         s_tgt = first_state.at(bb_tgt);
      }
<<<<<<< HEAD
      if(isLP)
      {
         if(bb_tgt != bb_src && !is_function_pipelined)
         {
            THROW_ASSERT(last_LP_states.find(srcBBIndex) != last_LP_states.end(), "expected end states for a LPBB");
            for(const auto& ls : last_LP_states.at(srcBBIndex))
=======
      // THROW_ASSERT(s_src != s_tgt, "chaining between basic block is not expected");

      EdgeDescriptor s_e;
      if(FB_CFG_SELECTOR & fbb->GetSelector(e))
      {
         s_e = STG_builder->connect_state(s_src, s_tgt, TransitionInfo::StateTransitionType::ST_EDGE_FEEDBACK);
         if(call_states.count(s_src))
         {
            const auto& call_sets = call_states.at(s_src);
            CustomOrderedSet<vertex> ops;
            ops.insert(call_operations[s_src].begin(), call_operations[s_src].end());
            if(call_sets.begin() != call_sets.end())
            {
               STG_builder->set_unbounded_condition(s_e, ALL_FINISHED, ops, s_src);
            }
            for(auto call_set : call_sets)
>>>>>>> 9f345016
            {
               STG_builder->connect_state(ls, s_tgt, TransitionInfo::StateTransitionType::ST_EDGE_NORMAL);
            }
         }
      }
      else
      {
         INDENT_DBG_MEX(DEBUG_LEVEL_VERY_PEDANTIC, debug_level,
                        "-->Analyzing BB" + STR(fbb->CGetBBNodeInfo(bb_src)->block->number) + "-->" +
                            STR(fbb->CGetBBNodeInfo(bb_tgt)->block->number));
         vertex s_src;
         if(bb_src == bb_exit)
         {
            s_src = HLS->STG->get_exit_state();
         }
         else
         {
<<<<<<< HEAD
            THROW_ASSERT(last_state.find(bb_src) != last_state.end(), "missing a state vertex");
            s_src = last_state.find(bb_src)->second;
         }
         // THROW_ASSERT(s_src != s_tgt, "chaining between basic block is not expected");
=======
            THROW_ASSERT(call_operations.find(s_src) != call_operations.end() &&
                             call_operations.find(s_src)->second.size() != 0,
                         "State " + HLS->STG->get_state_name(s_src) + " does not contain any call expression");
            const auto& call_sets = call_states.at(s_src);
            CustomOrderedSet<vertex> ops;
            ops.insert(call_operations.at(s_src).begin(), call_operations.at(s_src).end());
            for(auto& call_set : call_sets)
            {
               EdgeDescriptor s_edge =
                   STG_builder->connect_state(call_set, s_tgt, TransitionInfo::StateTransitionType::ST_EDGE_NORMAL);
               STG_builder->set_unbounded_condition(s_edge, ALL_FINISHED, ops, s_src);
            }

            s_e = STG_builder->connect_state(s_src, s_tgt, TransitionInfo::StateTransitionType::ST_EDGE_NORMAL);
            STG_builder->set_unbounded_condition(s_e, ALL_FINISHED, ops, s_src);
         }
      }
      CustomOrderedSet<std::pair<vertex, unsigned int>> out_conditions;
      /// compute the controlling vertex
      const auto bb_node_info = fbb->CGetBBNodeInfo(bb_src);
      THROW_ASSERT(bb_node_info->statements_list.size(), "at least one operation should belong to this basic block");
      const auto last_operation = *(bb_node_info->statements_list.rbegin());
      const CustomOrderedSet<unsigned int>& cfg_edge_ids = fbb->CGetBBEdgeInfo(e)->get_labels(CFG_SELECTOR);
>>>>>>> 9f345016

         EdgeDescriptor s_e;
         if(FB_CFG_SELECTOR & fbb->GetSelector(*e))
         {
            s_e = STG_builder->connect_state(s_src, s_tgt, TransitionInfo::StateTransitionType::ST_EDGE_FEEDBACK);
            if(call_states.find(s_src) != call_states.end())
            {
               auto call_sets = call_states.find(s_src)->second;
               CustomOrderedSet<vertex> ops;
               ops.insert(call_operations[s_src].begin(), call_operations[s_src].end());
               if(call_sets.begin() != call_sets.end())
               {
                  STG_builder->set_unbounded_condition(s_e, ALL_FINISHED, ops, s_src);
               }
               for(auto& call_set : call_sets)
               {
                  EdgeDescriptor s_e1 = STG_builder->connect_state(
                      call_set, s_tgt, TransitionInfo::StateTransitionType::ST_EDGE_FEEDBACK);
                  STG_builder->set_unbounded_condition(s_e1, ALL_FINISHED, ops, s_src);
               }
            }
         }
         else
         {
            if(call_states.find(s_src) == call_states.end())
            {
               s_e = STG_builder->connect_state(s_src, s_tgt, TransitionInfo::StateTransitionType::ST_EDGE_NORMAL);
            }
            else
            {
               THROW_ASSERT(call_operations.find(s_src) != call_operations.end() &&
                                call_operations.find(s_src)->second.size() != 0,
                            "State " + HLS->STG->get_state_name(s_src) + " does not contain any call expression");
               auto call_sets = call_states.find(s_src)->second;
               CustomOrderedSet<vertex> ops;
               ops.insert(call_operations.find(s_src)->second.begin(), call_operations.find(s_src)->second.end());
               for(auto& call_set : call_sets)
               {
                  EdgeDescriptor s_edge =
                      STG_builder->connect_state(call_set, s_tgt, TransitionInfo::StateTransitionType::ST_EDGE_NORMAL);
                  STG_builder->set_unbounded_condition(s_edge, ALL_FINISHED, ops, s_src);
               }

               s_e = STG_builder->connect_state(s_src, s_tgt, TransitionInfo::StateTransitionType::ST_EDGE_NORMAL);
               STG_builder->set_unbounded_condition(s_e, ALL_FINISHED, ops, s_src);
            }
         }
         CustomOrderedSet<std::pair<vertex, unsigned int>> out_conditions;
         /// compute the controlling vertex
         const BBNodeInfoConstRef bb_node_info = fbb->CGetBBNodeInfo(bb_src);
         THROW_ASSERT(bb_node_info->statements_list.size(), "at least one operation should belong to this basic block");
         vertex last_operation = *(bb_node_info->statements_list.rbegin());
         const CustomOrderedSet<unsigned int>& cfg_edge_ids = fbb->CGetBBEdgeInfo(*e)->get_labels(CFG_SELECTOR);

         set_edge_condition(cfg_edge_ids, STG_builder, last_operation, s_e);

         INDENT_DBG_MEX(DEBUG_LEVEL_VERY_PEDANTIC, debug_level,
                        "<--Analyzed BB" + STR(fbb->CGetBBNodeInfo(bb_src)->block->number) + "-->" +
                            STR(fbb->CGetBBNodeInfo(bb_tgt)->block->number));
      }
   }
   ///*****************************************************
   if(parameters->getOption<bool>(OPT_print_dot) && DEBUG_LEVEL_VERY_PEDANTIC <= debug_level)
   {
      HLS->STG->CGetStg()->WriteDot("HLS_STGraph-pre-opt.dot");
   }
   /// Call optimize_cycles for every cycle in the stg
   if(!parameters->IsParameter("fsm-duplication") || parameters->GetParameter<bool>("fsm-duplication"))
   {
      unsigned int instance = 0;
      INDENT_DBG_MEX(DEBUG_LEVEL_VERY_PEDANTIC, debug_level, "-->Analyzing cycles");
      BOOST_FOREACH(EdgeDescriptor fbbei, boost::edges(*fbb))
      {
         if(FB_CFG_SELECTOR & fbb->GetSelector(fbbei))
         {
            vertex bbEndingCycle = boost::source(fbbei, *fbb);
            vertex bbStartingCycle = boost::target(fbbei, *fbb);
            INDENT_DBG_MEX(DEBUG_LEVEL_VERY_PEDANTIC, debug_level,
                           "-->Analyzing cycle starting from " +
<<<<<<< HEAD
                               STR(fbb->CGetBBNodeInfo(bbEndingCycle)->block->number) + "-->" +
                               STR(fbb->CGetBBNodeInfo(bbStartingCycle)->block->number));
            if(!HLS->Rsch->IsLoopPipelined(fbb->CGetBBNodeInfo(bbStartingCycle)->block->number) &&
               !HLS->Rsch->IsLoopPipelined(fbb->CGetBBNodeInfo(bbEndingCycle)->block->number))
=======
                               STR(fbb->CGetBBNodeInfo(boost::source(fbbei, *fbb))->block->number) + "-->" +
                               STR(fbb->CGetBBNodeInfo(boost::target(fbbei, *fbb))->block->number));
            const auto bbEndingCycle = boost::source(fbbei, *fbb);
            // std::cerr << "begin cycles optimization" << std::endl;
            optimize_cycles(bbEndingCycle, first_state, last_state, global_starting_ops, global_ending_ops,
                            global_executing_ops, global_onfly_ops);
            // std::cerr << "end cycles optimization " << STR(instance) << std::endl;
            if(parameters->getOption<bool>(OPT_print_dot) && DEBUG_LEVEL_VERY_PEDANTIC <= debug_level)
>>>>>>> 9f345016
            {
               // std::cerr << "begin cycles optimization" << std::endl;
               optimize_cycles(bbEndingCycle, first_state, last_state, global_starting_ops, global_ending_ops,
                               global_executing_ops, global_onfly_ops);
               // std::cerr << "end cycles optimization " << STR(instance) << std::endl;
               if(parameters->getOption<bool>(OPT_print_dot) && DEBUG_LEVEL_VERY_PEDANTIC <= debug_level)
               {
                  HLS->STG->CGetStg()->WriteDot("HLS_STGraph-post" + STR(instance) + ".dot");
               }
               ++instance;
            }
            INDENT_DBG_MEX(DEBUG_LEVEL_VERY_PEDANTIC, debug_level,
                           "<--Analyzed cycle starting from " + STR(fbb->CGetBBNodeInfo(bbEndingCycle)->block->number) +
                               "-->" + STR(fbb->CGetBBNodeInfo(bbStartingCycle)->block->number));
         }
      }
      INDENT_DBG_MEX(DEBUG_LEVEL_VERY_PEDANTIC, debug_level, "<--Analyzed cycles");
   }

   ///*****************************************************

<<<<<<< HEAD
   HLS->STG->compute_min_max(is_function_pipelined);
   if(HLS->STG->CGetStg()->CGetStateTransitionGraphInfo()->min_cycles != 1 && !is_function_pipelined)
   {
      HLS->registered_done_port = true;
      /// check for unbounded op executed in the last step
      /// this ops creates problems with done port registering
      vertex exit_state = HLS->STG->get_exit_state();
      InEdgeIterator ie_it, ie_it_end;
      for(boost::tie(ie_it, ie_it_end) = boost::in_edges(exit_state, *HLS->STG->CGetStg()); ie_it != ie_it_end; ++ie_it)
=======
   HLS->STG->ComputeCyclesCount(is_pipelined);
   HLS->registered_done_port = [&]() {
      if(!HLS->STG->CGetStg()->CGetStateTransitionGraphInfo()->bounded)
>>>>>>> 9f345016
      {
         /// check for unbounded op executed in the last step
         /// this ops creates problems with done port registering
         const auto exit_state = HLS->STG->get_exit_state();
         BOOST_FOREACH(EdgeDescriptor ie, boost::in_edges(exit_state, *HLS->STG->CGetStg()))
         {
            const auto src_state = boost::source(ie, *HLS->STG->CGetStg());
            if(HLS->STG->CGetStg()->CGetStateInfo(src_state)->is_dummy)
            {
               return false;
            }
         }
         return true;
      }
      return false;
   }();
   if(output_level <= OUTPUT_LEVEL_PEDANTIC)
   {
      INDENT_OUT_MEX(OUTPUT_LEVEL_MINIMUM, output_level, "");
   }
   INDENT_OUT_MEX(OUTPUT_LEVEL_MINIMUM, output_level,
                  "-->State Transition Graph Information of function " +
                      FB->CGetBehavioralHelper()->get_function_name() + ":");
   INDENT_OUT_MEX(OUTPUT_LEVEL_VERBOSE, output_level,
                  "---Number of operations: " + STR(boost::num_vertices(*(FB->CGetOpGraph(FunctionBehavior::CFG)))));
   INDENT_OUT_MEX(OUTPUT_LEVEL_VERBOSE, output_level,
                  "---Number of basic blocks: " + STR(boost::num_vertices(*(FB->CGetBBGraph(FunctionBehavior::BB)))));
   HLS->STG->print_statistics();
   if(has_registered_inputs)
   {
      INDENT_OUT_MEX(OUTPUT_LEVEL_MINIMUM, output_level, "---Parameters are registered");
   }
   if(HLS->registered_done_port || is_function_pipelined)
   {
      INDENT_OUT_MEX(OUTPUT_LEVEL_MINIMUM, output_level, "---Done port is registered");
   }

   INDENT_OUT_MEX(OUTPUT_LEVEL_MINIMUM, output_level, "<--");
   if(parameters->getOption<bool>(OPT_print_dot))
   {
      HLS->STG->CGetStg()->WriteDot("HLS_STGraph.dot");
      HLS->STG->CGetStg()->WriteDot("fsm.dot", 1);
   }
   PRINT_DBG_MEX(DEBUG_LEVEL_VERY_PEDANTIC, debug_level, "STG created!");
   if(output_level >= OUTPUT_LEVEL_MINIMUM and output_level <= OUTPUT_LEVEL_PEDANTIC)
   {
      STOP_TIME(step_time);
   }
   if(output_level >= OUTPUT_LEVEL_MINIMUM and output_level <= OUTPUT_LEVEL_PEDANTIC)
   {
      INDENT_OUT_MEX(OUTPUT_LEVEL_MINIMUM, output_level,
                     "---Time to perform creation of STG: " + print_cpu_time(step_time) + " seconds");
   }
   if(output_level <= OUTPUT_LEVEL_PEDANTIC)
   {
      INDENT_OUT_MEX(OUTPUT_LEVEL_MINIMUM, output_level, "");
   }
   if(debug_level >= DEBUG_LEVEL_VERY_PEDANTIC)
   {
      INDENT_DBG_MEX(DEBUG_LEVEL_VERY_PEDANTIC, debug_level, "-->Checking BB graph - ST graph consistency");
      CustomMap<unsigned int, ControlStep> bb_length, stg_length;
      const auto st_graph = HLS->STG->CGetStg();
      BOOST_FOREACH(vertex state, boost::vertices(*st_graph))
      {
         const auto state_info = st_graph->CGetStateInfo(state);
         for(const auto BB_id : state_info->BB_ids)
         {
            if(stg_length.find(BB_id) != stg_length.end())
            {
               stg_length.at(BB_id)++;
            }
            else
            {
               stg_length.insert(CustomMap<unsigned int, ControlStep>::value_type(BB_id, ControlStep(1)));
            }
         }
      }
<<<<<<< HEAD
      const auto bb_cfg = FB->CGetBBGraph();
      VertexIterator bb, bb_end;
      for(boost::tie(bb, bb_end) = boost::vertices(*bb_cfg); bb != bb_end; bb++)
=======
      const auto bb_cfg = HLSMgr->CGetFunctionBehavior(funId)->CGetBBGraph();
      BOOST_FOREACH(vertex bb, boost::vertices(*bb_cfg))
>>>>>>> 9f345016
      {
         const auto bb_node_info = bb_cfg->CGetBBNodeInfo(bb);
         auto bb_begin = ControlStep(std::numeric_limits<unsigned int>::max());
         auto bb_ending = ControlStep(0u);
         for(const auto op : bb_node_info->statements_list)
         {
            if(HLS->Rsch->get_cstep(op).second < bb_begin)
            {
               bb_begin = HLS->Rsch->get_cstep(op).second;
            }
            if(HLS->Rsch->get_cstep_end(op).second > bb_ending)
            {
               bb_ending = HLS->Rsch->get_cstep_end(op).second;
            }
         }
         bb_length.insert(
             CustomMap<unsigned int, ControlStep>::value_type(bb_node_info->block->number, bb_ending - bb_begin + 1));
      }
#ifndef NDEBUG
      for(const auto& basic_block : bb_length)
      {
         INDENT_DBG_MEX(DEBUG_LEVEL_VERY_PEDANTIC, debug_level,
                        "---BB" + STR(basic_block.first) + ": " +
                            STR(from_strongtype_cast<unsigned int>(basic_block.second)) + " vs. " +
                            STR(from_strongtype_cast<unsigned int>(stg_length.find(basic_block.first)->second)));
      }
#endif
      INDENT_DBG_MEX(DEBUG_LEVEL_VERY_PEDANTIC, debug_level, "<--Checked BB graph - ST graph consistency");
   }
   if(parameters->isOption(OPT_discrepancy_hw) && parameters->getOption<bool>(OPT_discrepancy_hw))
   {
      compute_EPP_edge_increments(global_starting_ops);
   }
   return DesignFlowStep_Status::SUCCESS;
}

static void add_EPP_edges(const StateTransitionGraphManagerRef& STG)
{
   const auto stg = STG->GetStg();
   const auto entry_state = STG->get_entry_state();
   THROW_ASSERT(boost::out_degree(entry_state, *stg) == 1, "entry state has not 1 successor");
   const auto exit_state = STG->get_exit_state();
   THROW_ASSERT(boost::in_degree(exit_state, *stg), "exit state has no predecessors");
   /*
    * Select pairs of vertices for which we have to add artificial edges for
    * Efficient Path Profiling, to handle feedback edges.
    * Dummy states are skipped, because they can be ignored.
    */
   CustomOrderedSet<EdgeDescriptor> self_edges;
   CustomUnorderedSet<std::pair<vertex, vertex>> epp_edges_to_add;
   BOOST_FOREACH(const vertex v, boost::vertices(*stg))
   {
      if(stg->CGetStateInfo(v)->is_dummy)
      {
         // skip dummies
         continue;
      }
      BOOST_FOREACH(EdgeDescriptor oe, boost::out_edges(v, *stg))
      {
         if(stg->GetSelector(oe) & TransitionInfo::StateTransitionType::ST_EDGE_FEEDBACK)
         {
            epp_edges_to_add.insert(std::make_pair(v, exit_state));
         }
      }
      BOOST_FOREACH(EdgeDescriptor ie, boost::in_edges(v, *stg))
         if(stg->GetSelector(ie) & TransitionInfo::StateTransitionType::ST_EDGE_FEEDBACK)
         {
            epp_edges_to_add.insert(std::make_pair(entry_state, v));
         }
   }
   for(const auto& e : epp_edges_to_add)
   {
      STG->STG_builder->connect_state(e.first, e.second, TransitionInfo::StateTransitionType::ST_EDGE_EPP);
   }
}

static size_t compute_edge_increments(const StateTransitionGraphManagerRef& STG)
{
   /*
    * get the EPP stg, to avoid feedback edges
    */
   size_t res = 0;
   const auto epp_stg = STG->GetEPPStg();
   /*
    * Execute the algorithm described in Figure 5 of the paper, to compute the
    * edge increments. These increments are not definitive, because we have to
    * propagate them on the feedback edges that are temporarily removed so that
    * the algorithm can work properly.
    */
   CustomUnorderedMap<vertex, size_t> NumPaths;
   std::deque<vertex> reverse_v_list;
   epp_stg->ReverseTopologicalSort(reverse_v_list);
   for(const auto v : reverse_v_list)
   {
      if(epp_stg->CGetStateInfo(v)->is_dummy)
      {
         /* dummy states are skipped */
         continue;
      }
      if(boost::out_degree(v, *epp_stg) == 0) // is a leaf vertex
      {
         NumPaths[v] = 1;
      }
      else
      {
         size_t n = 0;
         BOOST_FOREACH(EdgeDescriptor e, boost::out_edges(v, *epp_stg))
         {
            const auto selector = epp_stg->GetSelector(e);
            const auto dst = boost::target(e, *epp_stg);
            if(epp_stg->CGetStateInfo(dst)->is_dummy)
            {
               continue;
            }
            switch(selector)
            {
               case TransitionInfo::StateTransitionType::ST_EDGE_EPP:
               case TransitionInfo::StateTransitionType::ST_EDGE_NORMAL:
                  epp_stg->GetTransitionInfo(e)->set_epp_increment(n);
                  n += NumPaths.at(dst);
                  break;
               default:
                  THROW_UNREACHABLE("");
            }
         }
         NumPaths[v] = n;
      }
      res = std::max(res, NumPaths.at(v));
   }
   return res;
}

void BB_based_stg::compute_EPP_edge_increments(const std::map<vertex, std::list<vertex>>& starting_ops) const
{
   const auto discr_info = HLSMgr->RDiscr->hw_discrepancy_info;
   INDENT_DBG_MEX(DEBUG_LEVEL_VERBOSE, debug_level,
                  "-->Computing Efficient Path Profiling edge increments for HW discrepancy analysis");
   INDENT_DBG_MEX(DEBUG_LEVEL_VERBOSE, debug_level, "-->Adding EPP edges");
   add_EPP_edges(HLS->STG);
   INDENT_DBG_MEX(DEBUG_LEVEL_VERBOSE, debug_level, "<--Added EPP edges");
   INDENT_DBG_MEX(DEBUG_LEVEL_VERBOSE, debug_level, "-->Computing EPP edge increments");
   size_t max_path_val = compute_edge_increments(HLS->STG);
   INDENT_DBG_MEX(DEBUG_LEVEL_VERBOSE, debug_level,
                  "<--Computed EPP edge increments: max_path_val = " + STR(max_path_val));
   if(max_path_val)
   {
      size_t epp_trace_bitsize = 0;
      do
      {
         epp_trace_bitsize++;
         max_path_val >>= 1;
      } while(max_path_val);
      discr_info->fu_id_control_flow_skip.erase(funId);
      INDENT_DBG_MEX(DEBUG_LEVEL_VERBOSE, debug_level,
                     "---fun id " + STR(funId) + "EPP path bits " + STR(epp_trace_bitsize));
      discr_info->fu_id_to_epp_trace_bitsize[funId] = epp_trace_bitsize;
      discr_info->fu_id_to_max_epp_path_val[funId] = max_path_val;
   }
   else
   {
      discr_info->fu_id_control_flow_skip.insert(funId);
      discr_info->fu_id_to_epp_trace_bitsize[funId] = 0;
      discr_info->fu_id_to_max_epp_path_val[funId] = 0;
      INDENT_DBG_MEX(DEBUG_LEVEL_VERBOSE, debug_level, "---no control flow discrepancy is necessary");
   }
   INDENT_DBG_MEX(DEBUG_LEVEL_VERBOSE, debug_level, "-->Computing states where EPP trace must be checked");
   auto& state_id_to_check = discr_info->fu_id_to_states_to_check[funId];
   state_id_to_check.clear();
   auto& state_id_to_check_on_feedback = discr_info->fu_id_to_feedback_states_to_check[funId];
   state_id_to_check_on_feedback.clear();
   auto& reset_edges = discr_info->fu_id_to_reset_edges[funId];
   reset_edges.clear();
   const auto& stg = HLS->STG->CGetStg();
   const auto& stg_info = stg->CGetStateTransitionGraphInfo();
   const auto dfgRef = HLSMgr->CGetFunctionBehavior(funId)->CGetOpGraph(FunctionBehavior::DFG);
   for(const auto& state_to_op : starting_ops)
   {
      for(const auto& op : state_to_op.second)
      {
         const auto tn = HLS->allocation_information->get_fu(HLS->Rfu->get_assign(op));
         const auto op_id = tree_helper::NormalizeTypename(dfgRef->CGetOpNodeInfo(op)->GetOperation());
         const auto op_tn = GetPointer<const functional_unit>(tn)->get_operation(op_id);
         if(!GetPointer<const operation>(op_tn)->is_bounded()) // TODO actual call, not unbounded
         {
            const auto state_id = stg_info->vertex_to_state_id.at(state_to_op.first);
            INDENT_DBG_MEX(DEBUG_LEVEL_PEDANTIC, debug_level,
                           "state: S_" + STR(state_id) +
                               " is always to check because it contains an unbounded operation");
            state_id_to_check.insert(state_id);
         }
      }
   }
   BOOST_FOREACH(const EdgeDescriptor e, boost::edges(*stg))
   {
      if(stg->GetSelector(e) & TransitionInfo::StateTransitionType::ST_EDGE_FEEDBACK)
      {
#if HAVE_ASSERTS || !defined(NDEBUG)
         const auto src = boost::source(e, *stg);
#endif
         const auto dst = boost::target(e, *stg);
         const bool dst_dummy = stg->CGetStateInfo(dst)->is_dummy;
         if(!dst_dummy)
         {
            const auto dst_state_id = stg_info->vertex_to_state_id.at(dst);
            INDENT_DBG_MEX(DEBUG_LEVEL_PEDANTIC, debug_level,
                           "state: S_" + STR(dst_state_id) +
                               " is to check on feedback because it is the destination of a feedback edge");
            state_id_to_check_on_feedback.insert(dst_state_id);
            INDENT_DBG_MEX(DEBUG_LEVEL_PEDANTIC, debug_level,
                           "edge from state: S_" + STR(stg_info->vertex_to_state_id.at(src)) + " to state: S_" +
                               STR(dst_state_id) + " is to reset");
            reset_edges.insert(e);
         }
         else
         {
            THROW_ASSERT(stg->CGetStateInfo(src)->is_dummy and (src == dst), "");
         }
      }
   }
   const auto exit_state = stg_info->exit_node;
   BOOST_FOREACH(const EdgeDescriptor in_e, boost::in_edges(exit_state, *stg))
   {
      const auto src = boost::source(in_e, *stg);
      const bool src_dummy = stg->CGetStateInfo(src)->is_dummy;
      if(!src_dummy)
      {
         const auto state_id = stg_info->vertex_to_state_id.at(src);
         INDENT_DBG_MEX(DEBUG_LEVEL_PEDANTIC, debug_level,
                        "state: S_" + STR(state_id) + " is always to check because it is before end state");
         state_id_to_check.insert(state_id);
      }
   }
   INDENT_DBG_MEX(DEBUG_LEVEL_VERBOSE, debug_level, "<--Computed states where EPP trace must be checked");
   INDENT_DBG_MEX(DEBUG_LEVEL_VERBOSE, debug_level,
                  "<--Computed Efficient Path Profiling edge increments for HW discrepancy analysis");
   if(parameters->getOption<bool>(OPT_print_dot))
   {
      stg->WriteDot("STG_EPP.dot");
      HLS->STG->CGetEPPStg()->WriteDot("EPP.dot");
   }
   return;
}

/**
 * Given two bb linked by a forwarding edge, this method tries to
 * overlap the execution of the last state of the bb ending the cycle
 * with the execution of the first state of the bb that begins the cycle.
 */
void BB_based_stg::optimize_cycles(vertex bbEndingCycle, CustomUnorderedMap<vertex, vertex>& first_state,
                                   CustomUnorderedMap<vertex, vertex>& last_state,
                                   std::map<vertex, std::list<vertex>>& global_starting_ops,
                                   std::map<vertex, std::list<vertex>>& global_ending_ops,
                                   std::map<vertex, std::list<vertex>>& global_executing_ops,
                                   std::map<vertex, std::list<vertex>>& global_onfly_ops)
{
   const auto fbb = HLSMgr->CGetFunctionBehavior(funId)->CGetBBGraph(FunctionBehavior::FBB);
   INDENT_DBG_MEX(DEBUG_LEVEL_VERY_PEDANTIC, debug_level,
                  "Considering bbEndingCycle:" + STR(fbb->CGetBBNodeInfo(bbEndingCycle)->block->number));
   std::list<vertex>::iterator it, findIter;
   // The last state of the cycle
   const auto stg = HLS->STG->CGetStg();
   const auto lastst = last_state[bbEndingCycle];
   INDENT_DBG_MEX(DEBUG_LEVEL_VERY_PEDANTIC, debug_level, "Last state is " + stg->CGetStateInfo(lastst)->name);
   if(stg->CGetStateInfo(lastst)->is_duplicated)
   {
      return;
   }
   if(boost::in_degree(lastst, *stg) != 1)
   {
      return;
   }

   INDENT_DBG_MEX(DEBUG_LEVEL_VERY_PEDANTIC, debug_level, "Compute the second last state of the bb");
   /*
    Compute the second last state of the bb. After the move,
    this state will become the last state of the bb.
    */
   const auto secondLastState = boost::source(*(boost::in_edges(lastst, *stg).first), *stg);
   if(stg->CGetStateInfo(secondLastState)->is_dummy)
   {
      return;
   }
   INDENT_DBG_MEX(DEBUG_LEVEL_VERY_PEDANTIC, debug_level,
                  "Second last state computed " + stg->CGetStateInfo(secondLastState)->name);

   BOOST_FOREACH(EdgeDescriptor oedge, boost::out_edges(lastst, *stg))
   {
      const auto cstate = boost::target(oedge, *stg);
      if(stg->CGetStateInfo(cstate)->is_duplicated)
      {
         return;
      }
   }
   // std::cerr << "considering this last state " << stg->CGetStateInfo(lastst)->name << std::endl;
   // All the functions called in the last cycle
   std::list<vertex> lastStateStartingOpList = global_starting_ops[lastst];
   // All the operations that need input in the last cycle
   std::list<vertex> lastStateExecutingOpList = global_executing_ops[lastst];
   // All the operations ending in the last cycle
   std::list<vertex> lastStateEndingOpList = global_ending_ops[lastst];
   // All the operations already running at the beginning of the last cycle
   std::list<vertex> lastStateOnFlyOpList = global_onfly_ops[lastst];
   // All the "conditional operations" in the last state
   std::list<vertex> lastStateConditionalOpList;

   if(lastStateEndingOpList.size() == 1)
   {
      return;
   }
   // If the bb is composed by just one state, it is not possible to optimize
   if(first_state[bbEndingCycle] == last_state[bbEndingCycle])
   {
      return;
   }

   /*
    If an operation starts and does not end in the final state,
    the optimization is complete. Any further optimization will
    require rescheduling.
    */
   for(it = lastStateStartingOpList.begin(); it != lastStateStartingOpList.end(); ++it)
   {
      findIter = std::find(lastStateEndingOpList.begin(), lastStateEndingOpList.end(), *it);
      if(findIter == lastStateEndingOpList.end())
      {
         return;
      }
   }
   for(it = lastStateExecutingOpList.begin(); it != lastStateExecutingOpList.end(); ++it)
   {
      findIter = std::find(lastStateEndingOpList.begin(), lastStateEndingOpList.end(), *it);
      if(findIter == lastStateEndingOpList.end())
      {
         return;
      }
   }
   for(it = lastStateOnFlyOpList.begin(); it != lastStateOnFlyOpList.end(); ++it)
   {
      findIter = std::find(lastStateEndingOpList.begin(), lastStateEndingOpList.end(), *it);
      if(findIter == lastStateEndingOpList.end())
      {
         return;
      }
   }
   /*************************************************************
    From now on, lastStateEndingOpList can be considered a list
    containing all the operations of the state.
    *************************************************************/
   INDENT_DBG_MEX(DEBUG_LEVEL_VERY_PEDANTIC, debug_level, "Basic checks passed");
   /*
    Some operations cannot be moved in any case. If any of them
    is executed in the last state, I have to return without performing
    any optimization.
    In addition to this, operations chained to conditional operations
    cannot be moved.
    */
   bool has_STOREs = false;
   const auto dfgRef = HLSMgr->CGetFunctionBehavior(funId)->CGetOpGraph(FunctionBehavior::DFG);
   for(it = lastStateEndingOpList.begin(); it != lastStateEndingOpList.end(); ++it)
   {
      INDENT_DBG_MEX(DEBUG_LEVEL_VERY_PEDANTIC, debug_level, "Check phi");
      // phi operators cannot be moved
      if(GET_TYPE(dfgRef, *it) & (TYPE_PHI | TYPE_VPHI))
      {
         return;
      }
      INDENT_DBG_MEX(DEBUG_LEVEL_VERY_PEDANTIC, debug_level, "Check return");
      if(GET_TYPE(dfgRef, *it) & TYPE_RET)
      {
         return;
      }
      INDENT_DBG_MEX(DEBUG_LEVEL_VERY_PEDANTIC, debug_level, "Check switch and multi-if");
      // creates a list containing all the conditional operations
      if(GET_TYPE(dfgRef, *it) & (TYPE_IF))
      {
         lastStateConditionalOpList.push_back(*it);
      }
      else if(GET_TYPE(dfgRef, *it) & (TYPE_MULTIIF))
      {
         return; // lastStateConditionalOpList.push_back(*it);
      }
      else if(GET_TYPE(dfgRef, *it) & (TYPE_SWITCH))
      {
         return; // lastStateConditionalOpList.push_back(*it);
      }

      INDENT_DBG_MEX(DEBUG_LEVEL_VERY_PEDANTIC, debug_level, "Check unbounded");
      const auto fu_id = HLS->Rfu->get_assign(*it);
      /// interface operations cannot be copied or moved
      if(HLS->allocation_information->get_fu_name(fu_id).second == INTERFACE_LIBRARY)
      {
         return;
      }
      if(parameters->getOption<bool>(OPT_disable_function_proxy) &&
         HLS->allocation_information->get_fu_name(fu_id).second == WORK_LIBRARY)
      {
         return;
      }
      const auto tn = HLS->allocation_information->get_fu(fu_id);
      const auto op_tn = GetPointer<functional_unit>(tn)->get_operation(
          tree_helper::NormalizeTypename(dfgRef->CGetOpNodeInfo(*it)->GetOperation()));
      if(!GetPointer<operation>(op_tn)->is_bounded())
      {
         return;
      }

      INDENT_DBG_MEX(DEBUG_LEVEL_VERY_PEDANTIC, debug_level, "Check multi-cycle");
      if(GetPointer<operation>(op_tn)->time_m->get_cycles() > 1)
      {
         return;
      }

      if(GET_TYPE(dfgRef, *it) & TYPE_STORE)
      {
         has_STOREs = true;
      }

      INDENT_DBG_MEX(DEBUG_LEVEL_VERY_PEDANTIC, debug_level, "Check resource-constrained");
      // operations executed by resource-constrained fu should not be moved
      if(res_const_operation(*it, lastStateExecutingOpList, lastst))
      {
         INDENT_DBG_MEX(DEBUG_LEVEL_VERY_PEDANTIC, debug_level,
                        "Resource constraints limit on operation " + dfgRef->CGetOpNodeInfo(*it)->GetOperation());
         return;
      }

      /*
        check if the operation is chained to a conditional operation:
        in this case, I cannot optimize.
        */
      INDENT_DBG_MEX(DEBUG_LEVEL_VERY_PEDANTIC, debug_level, "Check data dependency with control operation");
      BOOST_FOREACH(EdgeDescriptor ei, boost::out_edges(*it, *dfgRef))
      {
         const auto tgt_op = boost::target(ei, *dfgRef);
         if(std::find(lastStateExecutingOpList.begin(), lastStateExecutingOpList.end(), tgt_op) ==
            lastStateExecutingOpList.end())
         {
            continue;
         }
         if(GET_TYPE(dfgRef, tgt_op) & (TYPE_IF))
         {
            INDENT_DBG_MEX(DEBUG_LEVEL_VERY_PEDANTIC, debug_level, "depending if");
            return;
         }
         if(GET_TYPE(dfgRef, tgt_op) & (TYPE_MULTIIF))
         {
            INDENT_DBG_MEX(DEBUG_LEVEL_VERY_PEDANTIC, debug_level, "depending multi if");
            return;
         }
         if(GET_TYPE(dfgRef, tgt_op) & (TYPE_SWITCH))
         {
            INDENT_DBG_MEX(DEBUG_LEVEL_VERY_PEDANTIC, debug_level, "depending switch");
            return;
         }
      }
   }

   INDENT_DBG_MEX(DEBUG_LEVEL_VERY_PEDANTIC, debug_level, "Creating list of following bb");
   /*
    Create a list of all the bb following the last bb of the cycle
    that I am optimizing.
    */
   std::list<vertex> followingBb;
   vertex tempBb;

   BOOST_FOREACH(EdgeDescriptor ei, boost::out_edges(bbEndingCycle, *fbb))
   {
      tempBb = boost::target(ei, *fbb);
      /// If the exit vertex follows the ending bb,
      /// I cannot perform any optimization.
      /// The same happen for next BBs having a multi way if, load, store or return operations.

      if(tempBb == fbb->CGetBBGraphInfo()->exit_vertex)
      {
         return;
      }
      if(bbEndingCycle == tempBb)
      {
         followingBb.push_back(tempBb);
      }
      else
      {
         followingBb.push_front(tempBb);
      }
      if(has_STOREs)
      {
         for(auto next_ops : global_starting_ops[first_state[tempBb]])
         {
            const auto operation = dfgRef->CGetOpNodeInfo(next_ops);
            auto curr_vertex_type = GET_TYPE(dfgRef, next_ops);
            if((curr_vertex_type & (TYPE_STORE | TYPE_LOAD)) != 0)
            {
               return;
            }
            if((curr_vertex_type & TYPE_EXTERNAL) && (curr_vertex_type & TYPE_RW))
            {
               return;
            }
         }
      }
      else
      {
         for(auto next_ops : global_starting_ops[first_state[tempBb]])
         {
            if((GET_TYPE(dfgRef, next_ops) & TYPE_MULTIIF))
            {
               return;
            }
         }
      }
      // std::cerr << fbb->CGetBBNodeInfo(tempBb)->get_bb_index() << std::endl;
   }

   INDENT_DBG_MEX(DEBUG_LEVEL_VERY_PEDANTIC, debug_level, "check if it is possible to move the last state");
   /*
    check if it is possible to move the last state of the cycle at the beginning
    of every adjacent bb.
    */
   for(auto bbVertex : followingBb)
   {
      if(!can_be_moved(lastStateEndingOpList, lastStateConditionalOpList, first_state[bbVertex], global_starting_ops,
                       global_executing_ops))
      {
         return;
      }
   }

   INDENT_DBG_MEX(DEBUG_LEVEL_VERY_PEDANTIC, debug_level, "compute which variables are defined and used");
   /*
    compute which variables are defined and used by the operations that will be
    moved, and check that it is possible to store in registers all the used variables
    */
   CustomOrderedSet<unsigned int> useSet, defSet;
   compute_use_def(lastStateEndingOpList, lastStateExecutingOpList, lastStateConditionalOpList, useSet, defSet, dfgRef);

   /*
    * check if destination states define a variable in the useSet
    * This check is required by the current interconnection algorithm
    */
   bool is_dest_first_st_equal_to_second = false;
   for(auto bbVertex : followingBb)
   {
      vertex dest_first_state = first_state[bbVertex];
      if(dest_first_state == secondLastState)
      {
         is_dest_first_st_equal_to_second = true;
         break;
      }
   }
   if(is_dest_first_st_equal_to_second)
   {
      INDENT_DBG_MEX(DEBUG_LEVEL_VERY_PEDANTIC, debug_level, "is_dest_first_st_equal_to_second is true!");
   }
   for(auto bbVertex : followingBb)
   {
      vertex dest_first_state = first_state[bbVertex];
      bool skip_phi = true;
      if(boost::in_degree(dest_first_state, *stg) > 1)
      {
         if(!is_dest_first_st_equal_to_second)
         {
            BOOST_FOREACH(EdgeDescriptor prev_edge, boost::out_edges(dest_first_state, *stg))
            {
               const auto next_state = boost::target(prev_edge, *stg);
               if(next_state == dest_first_state)
               {
                  skip_phi = false;
                  break;
               }
            }
         }
         else
         {
            if(dest_first_state != secondLastState)
            {
               skip_phi = false;
            }
         }
      }
      if(skip_phi)
      {
         INDENT_DBG_MEX(DEBUG_LEVEL_VERY_PEDANTIC, debug_level, "Phi can be skipped!");
      }
      for(auto stmt : global_ending_ops[dest_first_state])
      {
         if(skip_phi && (GET_TYPE(dfgRef, stmt) & TYPE_PHI))
         {
            continue;
         }
         if(GET_TYPE(dfgRef, stmt) & (TYPE_VPHI))
         {
            continue;
         }
         const CustomSet<unsigned int>& scalar_defs = dfgRef->CGetOpNodeInfo(stmt)->GetVariables(
             FunctionBehavior_VariableType::SCALAR, FunctionBehavior_VariableAccessType::DEFINITION);
         if(not scalar_defs.empty())
         {
            for(auto tree_var : scalar_defs)
            {
               if(HLSMgr->is_register_compatible(tree_var) && useSet.find(tree_var) != useSet.end())
               {
                  return;
               }
            }
         }
      }
   }
   std::map<vertex, std::size_t> in_degree_following_Bb;
   INDENT_DBG_MEX(DEBUG_LEVEL_VERY_PEDANTIC, debug_level, "Check dummy");
   for(auto bbVertex : followingBb)
   {
      in_degree_following_Bb[bbVertex] = boost::in_degree(first_state[bbVertex], *stg);
      if(in_degree_following_Bb[bbVertex] > 2)
      {
         return;
      }
      /// check if first state duplication is required
      if(in_degree_following_Bb[bbVertex] > 1)
      {
         INDENT_DBG_MEX(DEBUG_LEVEL_VERY_PEDANTIC, debug_level,
                        "src state:" + stg->CGetStateInfo(first_state[bbVertex])->name);
         BOOST_FOREACH(EdgeDescriptor oedge, boost::out_edges(first_state[bbVertex], *stg))
         {
            const auto cstate = boost::target(oedge, *stg);
            INDENT_DBG_MEX(DEBUG_LEVEL_VERY_PEDANTIC, debug_level, "target state:" + stg->CGetStateInfo(cstate)->name);
            if(stg->CGetStateInfo(cstate)->is_dummy)
            {
               return;
            }
         }
      }
   }

   for(auto bbVertex : followingBb)
   {
      INDENT_DBG_MEX(DEBUG_LEVEL_VERY_PEDANTIC, debug_level,
                     "analyzing BB:" + STR(fbb->CGetBBNodeInfo(bbVertex)->block->number));
      INDENT_DBG_MEX(DEBUG_LEVEL_VERY_PEDANTIC, debug_level,
                     "first state:" + stg->CGetStateInfo(first_state[bbVertex])->name);
      INDENT_DBG_MEX(DEBUG_LEVEL_VERY_PEDANTIC, debug_level,
                     "last state:" + stg->CGetStateInfo(last_state[bbVertex])->name);
      if(last_state[bbVertex] == first_state[bbVertex])
      {
         BOOST_FOREACH(EdgeDescriptor ei, boost::out_edges(bbVertex, *fbb))
         {
            const auto tgtBB = boost::target(ei, *fbb);
            INDENT_DBG_MEX(DEBUG_LEVEL_VERY_PEDANTIC, debug_level,
                           "target BB:" + STR(fbb->CGetBBNodeInfo(tgtBB)->block->number));
            if(boost::in_degree(first_state[tgtBB], *stg) > 1)
            {
               return;
            }
         }
      }
   }
   /********************************************************
    If I arrive here, it is possible to move the last state
    *********************************************************/
   INDENT_DBG_MEX(DEBUG_LEVEL_VERY_PEDANTIC, debug_level, "One state can be moved!");

   /*
    Move all the conditional operations from the last state to
    the second last state, removing them from lastState...OpList.
    There is no need of removing these operations form the vertex
    representing the last state in the STG, since that state will
    be deleted later in this method.
    */
   const auto wstg = HLS->STG->GetStg();
   for(auto ops : lastStateConditionalOpList)
   {
      // update global_... maps
      global_starting_ops[lastst].remove(ops);
      global_executing_ops[lastst].remove(ops);
      global_ending_ops[lastst].remove(ops);
      global_starting_ops[secondLastState].push_back(ops);
      global_executing_ops[secondLastState].push_back(ops);
      global_ending_ops[secondLastState].push_back(ops);
      // update the second last state in the STG
      wstg->GetStateInfo(secondLastState)->starting_operations.push_back(ops);
      wstg->GetStateInfo(secondLastState)->executing_operations.push_back(ops);
      wstg->GetStateInfo(secondLastState)->ending_operations.push_back(ops);
   }

   /*
    Move all the non-conditional operations to the first state of the following bbs
    */
   for(auto bbVertex : followingBb)
   {
      INDENT_DBG_MEX(DEBUG_LEVEL_VERY_PEDANTIC, debug_level,
                     "analyzing BB:" + STR(fbb->CGetBBNodeInfo(bbVertex)->block->number));
      if(in_degree_following_Bb[bbVertex] > 1)
      {
         move_with_duplication(lastst, secondLastState, first_state[bbVertex], global_starting_ops,
                               global_executing_ops, global_ending_ops, defSet, useSet);
      }
      else
      {
         move_without_duplication(lastst, secondLastState, first_state[bbVertex], global_starting_ops,
                                  global_executing_ops, global_ending_ops, defSet, useSet);
      }
   }

   /***********************************************************
    Now I can delete the last state of the bb ending the cycle,
    and all the edges entering and exiting from it
    **********************************************************/
   INDENT_DBG_MEX(DEBUG_LEVEL_VERY_PEDANTIC, debug_level, "Deleting the last state of the cycle..");
   /*
    update the last_state map
    */
   last_state[bbEndingCycle] = secondLastState;
   /*
    delete the edge entering the last state
    */
   HLS->STG->STG_builder->delete_edge(secondLastState, lastst);
   // std::cerr << "deleting egde " << stg->CGetStateInfo(secondLastState)->name << "->" <<
   // stg->CGetStateInfo(lastst)->name << std::endl;
   /*
    delete all the edges exiting the last state
    */
   std::list<vertex> linkedStates;
   BOOST_FOREACH(EdgeDescriptor oedge, boost::out_edges(lastst, *stg))
   {
      const auto cstate = boost::target(oedge, *stg);
      linkedStates.push_back(cstate);
   }
   for(auto cstate : linkedStates)
   {
      HLS->STG->STG_builder->delete_edge(lastst, cstate);
      // std::cerr << "deleting egde " << stg->CGetStateInfo(lastst)->name << "->" << stg->CGetStateInfo(*its)->name <<
      // std::endl;
   }

   // std::cerr << "deleting " << stg->CGetStateInfo(lastst)->name << std::endl;
   /*
    delete the last state
    */
   HLS->STG->STG_builder->delete_state(lastst);

   return;
}

/**
 * Returns true if all the operations in the list can be moved to the state
 * specified.
 * Operations contained in the vertx list lastStateConditionalOpList
 * will be ignored in the analysis.
 * This method works fine only if the list of operation contains all the
 * operations executed in a state preceding the one passed as a parameter.
 */
bool BB_based_stg::can_be_moved(std::list<vertex>& lastStateEndingOp, std::list<vertex>& lastStateConditionalOpList,
                                vertex firstStateNextBb, std::map<vertex, std::list<vertex>>& global_starting_ops,
                                std::map<vertex, std::list<vertex>>& global_executing_ops)
{
   vertex tempDependentOp;
   std::list<vertex>::iterator it, findIter;

   for(it = lastStateEndingOp.begin(); it != lastStateEndingOp.end(); ++it)
   {
      findIter = std::find(lastStateConditionalOpList.begin(), lastStateConditionalOpList.end(), *it);
      /*
       conditional operations should not be considered in this analysis,
       because they will be moved in a different way.
       */
      if(findIter == lastStateConditionalOpList.end())
      {
         if(is_instantaneous_operation(*it))
         {
            continue; // instantaneous operations can always be moved
         }
         tempDependentOp = check_data_dependency(*it, firstStateNextBb, global_starting_ops, global_executing_ops);
         if(tempDependentOp == nullptr)
         {
            continue; // no data dependency, it is possible to move that operation
         }
         if(is_instantaneous_operation(tempDependentOp))
         {
            continue; /* the operation will be chained to an instantaneous operation,
                         in the destination state, so it is possible to move it */
         }
         return false; // data dependencies prevent this operation from being moved
      }
   }
   return true;
}

/**
 * This method takes as parameters an operation and a state
 * of the STG graph, and returns the operation that needs
 * the output of the given operation in the given state, nullptr otherwise.
 * If the result of the given operation is read by a phi operation chained
 * with a second operation, a pointer to that second operation is returned.
 * In case the result of the given operation is read by a phi which is not
 * chained to any other operation, and no other operation needs the output
 * of the given operation, a pointer to the phi itself is returned.
 *
 * NOTICE that an instantaneous operation is treated as a weaker dependence,
 * because it can be solved via chaining. An instantaneous operation is
 * returned only if no stronger data dependency is found.
 */
vertex BB_based_stg::check_data_dependency(vertex operation, vertex state,
                                           std::map<vertex, std::list<vertex>>& global_starting_ops,
                                           std::map<vertex, std::list<vertex>>& global_executing_ops)
{
   std::list<vertex> StartingOpList = global_starting_ops[state];
   std::list<vertex> ExecutingOpList = global_executing_ops[state];
   std::list<vertex>::iterator it;
   vertex dependentOperation;

   for(it = StartingOpList.begin(); it != StartingOpList.end(); ++it)
   {
      if(HLSMgr->CGetFunctionBehavior(funId)->CGetOpGraph(FunctionBehavior::DFG)->ExistsEdge(operation, *it))
      {
         if(is_instantaneous_operation(*it))
         {
            dependentOperation = check_data_dependency(*it, state, global_starting_ops, global_executing_ops);
            if(dependentOperation != nullptr)
            {
               return dependentOperation;
            }
         }
         return *it;
      }
   }

   for(it = ExecutingOpList.begin(); it != ExecutingOpList.end(); ++it)
   {
      if(HLSMgr->CGetFunctionBehavior(funId)->CGetOpGraph(FunctionBehavior::DFG)->ExistsEdge(operation, *it))
      {
         if(is_instantaneous_operation(*it))
         {
            dependentOperation = check_data_dependency(*it, state, global_starting_ops, global_executing_ops);
            if(dependentOperation != nullptr)
            {
               return dependentOperation;
            }
         }
         return *it;
      }
   }

   return nullptr;
}

/**
 * returns true if the operation takes no time
 */
bool BB_based_stg::is_instantaneous_operation(vertex operation)
{
   const auto dfgRef = HLSMgr->CGetFunctionBehavior(funId)->CGetOpGraph(FunctionBehavior::DFG);

   // The operation is a phi
   if(GET_TYPE(dfgRef, operation) & (TYPE_PHI))
   {
      return true;
   }
   const auto op = dfgRef->CGetOpNodeInfo(operation)->GetOperation();
   if(op == ASSIGN || op == NOP_EXPR || op == CONVERT_EXPR || op == VIEW_CONVERT_EXPR)
   {
      return true;
   }

   return false;
}

/**
 * returns true if the number of fu available
 * prevents us from moving that operation in the next state
 */
bool BB_based_stg::res_const_operation(vertex& operation, std::list<vertex>& lastStateExecutingOpList, vertex lastst)
{
   unsigned int currentUnitID = HLS->Rfu->get_assign(operation);
   if(HLS->allocation_information->get_number_fu(currentUnitID) == INFINITE_UINT)
   {
      return false;
   }

   /*
    * if the number of fu of that type is limited, we have to
    * make sure that it is feasible to move that
    * operation in the following states
    */
   unsigned int currentlyNeededUnit = 0;

   for(auto tempOp : lastStateExecutingOpList)
   {
      if(currentUnitID == HLS->Rfu->get_assign(tempOp))
      {
         currentlyNeededUnit++;
      }
   }
   const auto stg = HLS->STG->CGetStg();
   BOOST_FOREACH(EdgeDescriptor oedge, boost::out_edges(lastst, *stg))
   {
      const auto tempSt = boost::target(oedge, *stg);
      unsigned int tempNeededUnit = 0;
      for(auto tempOp : HLS->STG->GetStg()->GetStateInfo(tempSt)->executing_operations)
      {
         if(currentUnitID == HLS->Rfu->get_assign(tempOp))
         {
            tempNeededUnit++;
         }
      }
      if(tempNeededUnit + currentlyNeededUnit > HLS->allocation_information->get_number_fu(currentUnitID))
      {
         return true;
      }
   }

   return false;
}

/**
 * computes the variables used and defined in the
 * by the given list of operations, and saves them in the two sets.
 *
 * operations included in the ignoreList will not be considered in
 * this analysis.
 */
void BB_based_stg::compute_use_def(const std::list<vertex>& opEndingList, const std::list<vertex>& opRuningList,
                                   const std::list<vertex>& ignoreList, CustomOrderedSet<unsigned int>& useSet,
                                   CustomOrderedSet<unsigned int>& defSet, const OpGraphConstRef data)
{
   /*
    Clear useSet and defSet
    */
   useSet.clear();
   defSet.clear();

   /*
    For each operation, I get the lista of SSA variables used and
    defined, and I update useSet and defSet
    */

   for(const auto cur_op : opEndingList)
   {
      if(std::find(ignoreList.begin(), ignoreList.end(), cur_op) != ignoreList.end())
      {
         continue;
      }

      const CustomSet<unsigned int>& scalar_defs = data->CGetOpNodeInfo(cur_op)->GetVariables(
          FunctionBehavior_VariableType::SCALAR, FunctionBehavior_VariableAccessType::DEFINITION);

      for(auto tree_var : scalar_defs)
      {
         if(HLSMgr->is_register_compatible(tree_var))
         {
            defSet.insert(tree_var);
         }
      }
   }

   for(const auto cur_op : opRuningList)
   {
      if(std::find(ignoreList.begin(), ignoreList.end(), cur_op) != ignoreList.end())
      {
         continue;
      }

      const CustomSet<unsigned int>& scalar_uses = data->CGetOpNodeInfo(cur_op)->GetVariables(
          FunctionBehavior_VariableType::SCALAR, FunctionBehavior_VariableAccessType::USE);

      for(auto tree_var : scalar_uses)
      {
         if(HLSMgr->is_register_compatible(tree_var) and defSet.find(tree_var) == defSet.end())
         {
            useSet.insert(tree_var);
         }
      }
   }

   return;
}

/**
 * Copies all the operations of the state to move in the following.
 * An edge is created from the second last state to the destination state.
 * The state to move, and all the edges to/from it are not modified by this method.
 */
void BB_based_stg::move_without_duplication(const vertex stateToMove, const vertex secondLastState,
                                            const vertex destinationState,
                                            const std::map<vertex, std::list<vertex>>& global_starting_ops,
                                            const std::map<vertex, std::list<vertex>>& global_executing_ops,
                                            const std::map<vertex, std::list<vertex>>& global_ending_ops,
                                            const CustomOrderedSet<unsigned int>& defSet,
                                            const CustomOrderedSet<unsigned int>& useSet)
{
   INDENT_DBG_MEX(DEBUG_LEVEL_VERY_PEDANTIC, debug_level, "-->Moving without duplication");
   const auto STGMan = HLS->STG;
   const auto stg = STGMan->GetStg();
   INDENT_DBG_MEX(DEBUG_LEVEL_VERY_PEDANTIC, debug_level,
                  "moving operations from state: " + STGMan->get_state_name(stateToMove));
   INDENT_DBG_MEX(DEBUG_LEVEL_VERY_PEDANTIC, debug_level,
                  "moving operations to state: " + STGMan->get_state_name(destinationState));
   INDENT_DBG_MEX(DEBUG_LEVEL_VERY_PEDANTIC, debug_level,
                  "second last state: " + STGMan->get_state_name(secondLastState));
   const auto dstStateInfo = stg->GetStateInfo(destinationState);
   dstStateInfo->moved_op_use_set = useSet;
   dstStateInfo->moved_op_def_set = defSet;
   /*
    * copy in the destination state all the operations that are
    * executed in the state to move.
    */
   {
      const auto op_it = global_executing_ops.find(stateToMove);
      if(op_it != global_executing_ops.end())
      {
         BOOST_REVERSE_FOREACH(vertex operation, op_it->second)
         {
            dstStateInfo->executing_operations.push_front(operation);
            dstStateInfo->moved_exec_op.push_front(operation);
         }
      }
   }
   {
      const auto op_it = global_starting_ops.find(stateToMove);
      if(op_it != global_starting_ops.end())
      {
         BOOST_REVERSE_FOREACH(vertex operation, op_it->second)
         {
            dstStateInfo->starting_operations.push_front(operation);
         }
      }
   }
   {
      const auto op_it = global_ending_ops.find(stateToMove);
      if(op_it != global_ending_ops.end())
      {
         BOOST_REVERSE_FOREACH(vertex operation, op_it->second)
         {
            dstStateInfo->ending_operations.push_front(operation);
            dstStateInfo->moved_ending_op.push_front(operation);
         }
      }
   }
   /*
    * create an edge from the second last state to the new state
    */
   EdgeDescriptor linkingEdge = stg->CGetEdge(stateToMove, destinationState);
   INDENT_DBG_MEX(DEBUG_LEVEL_VERY_PEDANTIC, debug_level,
                  "existing edge: " + STGMan->get_state_name(stateToMove) + "->" +
                      STGMan->get_state_name(destinationState));
   EdgeDescriptor newEdge =
       HLS->STG->STG_builder->connect_state(secondLastState, destinationState, stg->GetSelector(linkingEdge));
   HLS->STG->STG_builder->copy_condition(newEdge, linkingEdge);
   INDENT_DBG_MEX(DEBUG_LEVEL_VERY_PEDANTIC, debug_level,
                  "new edge: " + STGMan->get_state_name(secondLastState) + "->" +
                      STGMan->get_state_name(destinationState));

   INDENT_DBG_MEX(DEBUG_LEVEL_VERY_PEDANTIC, debug_level, "<--Moved without duplication");
   return;
}

/**
 * Duplicates the first state of the destination bb and copies all the operations
 * of the state to move in the new state. An edge is created from the second last
 * state to the new state, and outgoing edges are created from the new state to all
 * the states that follows the first state of the destination bb.
 * The state to move, and all the edges to/from it are not modified by this method.
 */
void BB_based_stg::move_with_duplication(const vertex stateToMove, const vertex secondLastState,
                                         const vertex stateToClone,
                                         const std::map<vertex, std::list<vertex>>& global_starting_ops,
                                         const std::map<vertex, std::list<vertex>>& global_executing_ops,
                                         const std::map<vertex, std::list<vertex>>& global_ending_ops,
                                         const CustomOrderedSet<unsigned int>& defSet,
                                         const CustomOrderedSet<unsigned int>& useSet)
{
   INDENT_DBG_MEX(DEBUG_LEVEL_VERY_PEDANTIC, debug_level, "-->Moving with duplication");
   const auto stg = HLS->STG->GetStg();
   const auto toMoveStateInfo = stg->GetStateInfo(stateToMove);
   const auto toCloneStateInfo = stg->GetStateInfo(stateToClone);
   const auto secondLastStateInfo = stg->GetStateInfo(secondLastState);
   INDENT_DBG_MEX(DEBUG_LEVEL_VERY_PEDANTIC, debug_level, "moving operations from state: " + toMoveStateInfo->name);
   INDENT_DBG_MEX(DEBUG_LEVEL_VERY_PEDANTIC, debug_level,
                  "moving operations to state: " + toCloneStateInfo->name + " that will be cloned");
   INDENT_DBG_MEX(DEBUG_LEVEL_VERY_PEDANTIC, debug_level, "second last state: " + secondLastStateInfo->name);
   unsigned int currentBbID = *toMoveStateInfo->BB_ids.begin();
   /*
    * clone the first state of the destination bb
    */
   const auto clonedState = HLS->STG->STG_builder->create_state(
       toCloneStateInfo->executing_operations, toCloneStateInfo->starting_operations,
       toCloneStateInfo->ending_operations, toCloneStateInfo->BB_ids, toCloneStateInfo->step_in,
       toCloneStateInfo->step_out, toCloneStateInfo->LP_II,
       stg->GetStateTransitionGraphInfo()->vertex_to_max_step.at(stateToClone), toCloneStateInfo->is_last_state);
   // set is_duplicated to true, and saves info about the source Bb of the data
   const auto clonedStateInfo = stg->GetStateInfo(clonedState);
   clonedStateInfo->is_duplicated = true;
   clonedStateInfo->sourceBb = currentBbID;
   clonedStateInfo->clonedState = stateToClone;
   clonedStateInfo->moved_op_def_set = defSet;
   clonedStateInfo->moved_op_use_set = useSet;
   toCloneStateInfo->is_duplicated = true;
   toCloneStateInfo->isOriginalState = true;
   toCloneStateInfo->sourceBb = currentBbID;

   INDENT_DBG_MEX(DEBUG_LEVEL_VERY_PEDANTIC, debug_level,
                  "cloned state: " + toCloneStateInfo->name + " new clone: " + clonedStateInfo->name);

   {
      const auto op_it = global_executing_ops.find(stateToMove);
      if(op_it != global_executing_ops.end())
      {
         BOOST_REVERSE_FOREACH(vertex operation, op_it->second)
         {
            clonedStateInfo->executing_operations.push_front(operation);
            clonedStateInfo->moved_exec_op.push_front(operation);
         }
      }
   }
   {
      const auto op_it = global_starting_ops.find(stateToMove);
      if(op_it != global_starting_ops.end())
      {
         BOOST_REVERSE_FOREACH(vertex operation, op_it->second)
         {
            clonedStateInfo->starting_operations.push_front(operation);
         }
      }
   }
   {
      const auto op_it = global_ending_ops.find(stateToMove);
      if(op_it != global_ending_ops.end())
      {
         BOOST_REVERSE_FOREACH(vertex operation, op_it->second)
         {
            clonedStateInfo->ending_operations.push_front(operation);
            clonedStateInfo->moved_ending_op.push_front(operation);
         }
      }
   }

   /*
    * create a NORMAL edge from the second last state to the new state, and set the conditions
    */
   EdgeDescriptor linkingEdge = stg->CGetEdge(stateToMove, stateToClone);
   INDENT_DBG_MEX(DEBUG_LEVEL_VERY_PEDANTIC, debug_level,
                  "existing edge: " + toMoveStateInfo->name + "->" + toCloneStateInfo->name);
   EdgeDescriptor newEdge = HLS->STG->STG_builder->connect_state(
       secondLastState, clonedState,
       stateToClone != secondLastState ? stg->GetSelector(linkingEdge) :
                                         TransitionInfo::StateTransitionType::ST_EDGE_NORMAL);
   HLS->STG->STG_builder->copy_condition(newEdge, linkingEdge);
   INDENT_DBG_MEX(DEBUG_LEVEL_VERY_PEDANTIC, debug_level,
                  "new edge: " + secondLastStateInfo->name + "->" + clonedStateInfo->name);
   /*
    * create an edge from the the new state to every state that
    * follows the first state of the destination bb
    */
   INDENT_DBG_MEX(DEBUG_LEVEL_VERY_PEDANTIC, debug_level, "state to clone: " + toCloneStateInfo->name);
   INDENT_DBG_MEX(DEBUG_LEVEL_VERY_PEDANTIC, debug_level, "second last state: " + secondLastStateInfo->name);
   if(stateToClone != secondLastState)
   {
      INDENT_DBG_MEX(DEBUG_LEVEL_VERY_PEDANTIC, debug_level, "state to clone != second last state");
      INDENT_DBG_MEX(DEBUG_LEVEL_VERY_PEDANTIC, debug_level, "-->Considering successors of state to clone");
      BOOST_FOREACH(EdgeDescriptor oe, boost::out_edges(stateToClone, *stg))
      {
         const auto successor = boost::target(oe, *stg);
         INDENT_DBG_MEX(DEBUG_LEVEL_VERY_PEDANTIC, debug_level, "-->successor: " + stg->CGetStateInfo(successor)->name);
         THROW_ASSERT(successor != stateToMove, "unexpected case");
         const auto new_successor = ((successor == stateToMove) ? clonedState : successor);
         INDENT_DBG_MEX(DEBUG_LEVEL_VERY_PEDANTIC, debug_level,
                        "new successor: " + stg->CGetStateInfo(new_successor)->name);
         EdgeDescriptor new_edge =
             HLS->STG->STG_builder->connect_state(clonedState, new_successor, stg->GetSelector(oe));
         HLS->STG->STG_builder->copy_condition(new_edge, oe);
         INDENT_DBG_MEX(DEBUG_LEVEL_VERY_PEDANTIC, debug_level,
                        "new edge: " + clonedStateInfo->name + "->" + stg->CGetStateInfo(new_successor)->name);
         if(successor == stateToClone)
         {
            INDENT_DBG_MEX(DEBUG_LEVEL_VERY_PEDANTIC, debug_level, "successor: " + stg->CGetStateInfo(successor)->name);
            INDENT_DBG_MEX(DEBUG_LEVEL_VERY_PEDANTIC, debug_level, "state to clone: " + toCloneStateInfo->name);
            INDENT_DBG_MEX(DEBUG_LEVEL_VERY_PEDANTIC, debug_level,
                           "all path for " + stg->CGetStateInfo(successor)->name + " set to true");
            stg->GetStateInfo(successor)->all_paths = true;
         }
         INDENT_DBG_MEX(DEBUG_LEVEL_VERY_PEDANTIC, debug_level, "<--");
      }
      INDENT_DBG_MEX(DEBUG_LEVEL_VERY_PEDANTIC, debug_level, "<--");
   }
   else
   {
      INDENT_DBG_MEX(DEBUG_LEVEL_VERY_PEDANTIC, debug_level, "state to clone == second last state");
      INDENT_DBG_MEX(DEBUG_LEVEL_VERY_PEDANTIC, debug_level, "-->Considering successors of state to clone");
      BOOST_FOREACH(EdgeDescriptor oe, boost::out_edges(stateToClone, *stg))
      {
         const auto successor = boost::target(oe, *stg);
         INDENT_DBG_MEX(DEBUG_LEVEL_VERY_PEDANTIC, debug_level, "-->successor: " + stg->CGetStateInfo(successor)->name);
         if(successor == stateToMove)
         {
            INDENT_DBG_MEX(DEBUG_LEVEL_VERY_PEDANTIC, debug_level, "<--state to move : " + toMoveStateInfo->name);
            continue;
         }
         const auto sel =
             successor != clonedState ? stg->GetSelector(oe) : TransitionInfo::StateTransitionType::ST_EDGE_FEEDBACK;
         EdgeDescriptor new_edge = HLS->STG->STG_builder->connect_state(clonedState, successor, sel);
         HLS->STG->STG_builder->copy_condition(new_edge, oe);
         INDENT_DBG_MEX(DEBUG_LEVEL_VERY_PEDANTIC, debug_level,
                        "new edge: " + clonedStateInfo->name + "->" + stg->GetStateInfo(successor)->name);
         INDENT_DBG_MEX(DEBUG_LEVEL_VERY_PEDANTIC, debug_level, "<--");
      }
      /*
      BOOST_FOREACH(EdgeDescriptor oe, boost::out_edges(stateToMove, *stg))
      {
         vertex next_state = boost::target(oe, *stg);
         INDENT_DBG_MEX(DEBUG_LEVEL_VERY_PEDANTIC, debug_level, "(F)newEdge " + clonedStateInfo->name + "->" +
               stg->GetStateInfo(next_state == stateToClone ?  clonedState : next_state)->name);
         EdgeDescriptor new_edge = HLS->STG->STG_builder->connect_state(clonedState,
               next_state == stateToClone ?  clonedState : next_state, stg->GetSelector(oe));
         HLS->STG->STG_builder->copy_condition(new_edge, oe);
         if(next_state != stateToClone)
         {
            INDENT_DBG_MEX(DEBUG_LEVEL_VERY_PEDANTIC, debug_level,
            "all path for " + stg->GetStateInfo(next_state)->name + "set to true");
            stg->GetStateInfo(next_state)->all_paths = true;
         }
      }
      */
      INDENT_DBG_MEX(DEBUG_LEVEL_VERY_PEDANTIC, debug_level, "<--");
   }
   INDENT_DBG_MEX(DEBUG_LEVEL_VERY_PEDANTIC, debug_level, "<--Moved with duplication");
   return;
}<|MERGE_RESOLUTION|>--- conflicted
+++ resolved
@@ -158,7 +158,6 @@
    debug_level = _parameters->get_class_debug_level(GET_CLASS(*this));
 }
 
-<<<<<<< HEAD
 BB_based_stg::~BB_based_stg() = default;
 
 void BB_based_stg::Initialize()
@@ -168,8 +167,6 @@
        HLSMgr, HLS, parameters, HLSMgr->CGetFunctionBehavior(funId)->is_function_pipelined()));
 }
 
-=======
->>>>>>> 9f345016
 const CustomUnorderedSet<std::tuple<HLSFlowStep_Type, HLSFlowStepSpecializationConstRef, HLSFlowStep_Relationship>>
 BB_based_stg::ComputeHLSRelationships(const DesignFlowStep::RelationshipType relationship_type) const
 {
@@ -230,19 +227,11 @@
    /// last state of a basic-block
    CustomUnorderedMap<vertex, vertex> last_state;
 
-<<<<<<< HEAD
-   const OpGraphConstRef dfgRef = FB->CGetOpGraph(FunctionBehavior::DFG);
-=======
-   const auto dfgRef = HLSMgr->CGetFunctionBehavior(funId)->CGetOpGraph(FunctionBehavior::DFG);
->>>>>>> 9f345016
+   const auto dfgRef = FB->CGetOpGraph(FunctionBehavior::DFG);
 
    const auto sch = HLS->Rsch;
 
-<<<<<<< HEAD
-   const BBGraphConstRef fbb = FB->CGetBBGraph(FunctionBehavior::FBB);
-=======
-   const auto fbb = HLSMgr->CGetFunctionBehavior(funId)->CGetBBGraph(FunctionBehavior::FBB);
->>>>>>> 9f345016
+   const auto fbb = FB->CGetBBGraph(FunctionBehavior::FBB);
 
    /// get entry and exit basic block
    const auto bb_entry = fbb->CGetBBGraphInfo()->entry_vertex;
@@ -317,11 +306,7 @@
       }
       double mux_time_estimation =
           (n_levels * HLS->allocation_information->mux_time_unit(32)) + (n_levels > 0 ? controller_delay : 0);
-<<<<<<< HEAD
       if(mux_time_estimation > HLS->allocation_information->getMinimumSlack() && !is_function_pipelined)
-=======
-      if(mux_time_estimation > HLS->allocation_information->getMinimumSlack() && !is_pipelined)
->>>>>>> 9f345016
       {
          has_registered_inputs = true;
       }
@@ -371,10 +356,9 @@
                if(has_registered_inputs || (GET_TYPE(dfgRef, stmt) & TYPE_PHI))
                {
                   /// add an empty state before the current basic block
-<<<<<<< HEAD
                   std::list<vertex> exec_ops, start_ops, end_ops;
                   std::map<vertex, unsigned> vertex_step_in, vertex_step_out;
-                  const BBNodeInfoConstRef entry_operations = fbb->CGetBBNodeInfo(bb_src);
+                  const auto entry_operations = fbb->CGetBBNodeInfo(bb_src);
                   auto entry_ops_it_end = entry_operations->statements_list.end();
                   for(auto entry_ops_it = entry_operations->statements_list.begin(); entry_ops_it_end != entry_ops_it;
                       ++entry_ops_it)
@@ -386,16 +370,8 @@
                   CustomOrderedSet<unsigned int> BB_ids;
                   BB_ids.insert(entry_operations->get_bb_index());
 
-                  vertex s_cur = STG_builder->create_state(exec_ops, start_ops, end_ops, BB_ids, vertex_step_in,
+                  const auto s_cur = STG_builder->create_state(exec_ops, start_ops, end_ops, BB_ids, vertex_step_in,
                                                            vertex_step_out, 0, 0, false);
-=======
-                  const auto entry_operations = fbb->CGetBBNodeInfo(bb_src);
-                  CustomOrderedSet<unsigned int> BB_ids;
-                  BB_ids.insert(entry_operations->get_bb_index());
-                  const auto s_cur =
-                      STG_builder->create_state(entry_operations->statements_list, entry_operations->statements_list,
-                                                entry_operations->statements_list, BB_ids);
->>>>>>> 9f345016
                   STG_builder->connect_state(last_state[bb_src], s_cur,
                                              TransitionInfo::StateTransitionType::ST_EDGE_NORMAL);
                   last_state[bb_src] = s_cur;
@@ -419,59 +395,12 @@
          }
          if(GET_TYPE(dfgRef, op) & (TYPE_VPHI))
          {
-<<<<<<< HEAD
-=======
-            /// check if virtual phi can be removed and so its basic block
-            bool can_be_removed = true;
-            OutEdgeIterator oe, oend;
-            for(boost::tie(oe, oend) = boost::out_edges(*vit, *fbb); oe != oend && can_be_removed; ++oe)
-            {
-               const auto tgt = boost::target(*oe, *fbb);
-               if(tgt == *vit)
-               {
                   continue;
                }
-               const auto out_bb_operations = fbb->CGetBBNodeInfo(tgt);
-               auto obo_it_end = out_bb_operations->statements_list.end();
-               for(auto obo_it = out_bb_operations->statements_list.begin(); obo_it_end != obo_it && can_be_removed;
-                   ++obo_it)
-               {
-                  if((GET_TYPE(dfgRef, *obo_it) & TYPE_PHI) != 0)
-                  {
-                     for(const auto& def_edge :
-                         GetPointer<const gimple_phi>(HLSMgr->get_tree_manager()->get_tree_node_const(
-                                                          dfgRef->CGetOpNodeInfo(*obo_it)->GetNodeId()))
-                             ->CGetDefEdgesList())
-                     {
-                        if(!def_edge.first)
-                        {
-                           continue;
-                        }
-                        if(def_edge.second == operations->get_bb_index())
-                        {
-                           can_be_removed = false;
-                        }
-                     }
-                  }
-               }
-            }
-            if(can_be_removed)
-            {
-               INDENT_DBG_MEX(DEBUG_LEVEL_VERY_PEDANTIC, debug_level, "<--Removed operation " + GET_NAME(dfgRef, op));
-               continue;
-            }
-         }
-         if(already_analyzed.find(op) != already_analyzed.end())
-         {
-            INDENT_DBG_MEX(DEBUG_LEVEL_VERY_PEDANTIC, debug_level,
-                           "<--Already Analyzed operation " + GET_NAME(dfgRef, op));
->>>>>>> 9f345016
-            continue;
-         }
          INDENT_DBG_MEX(DEBUG_LEVEL_VERY_PEDANTIC, debug_level, "-->Analyzing operation " + GET_NAME(dfgRef, op));
          const auto cstep = sch->get_cstep(op).second;
          if(GET_TYPE(dfgRef, op) & (TYPE_PHI))
-         {
+               {
             phi_cstep.insert(std::make_pair(op, cstep));
          }
          unsigned int fu_name = HLS->Rfu->get_assign(op);
@@ -560,14 +489,14 @@
          {
             have_previous = false;
          }
-         for(auto l = min_cstep; l <= max_cstep; l++)
-         {
+      for(auto l = min_cstep; l <= max_cstep; l++)
+      {
             if(is_function_pipelined && l >= min_cstep + LPII)
             {
                continue;
             }
-            INDENT_DBG_MEX(DEBUG_LEVEL_VERY_PEDANTIC, debug_level, "-->Considering control step " + STR(l));
-            std::list<vertex> exec_ops, start_ops, end_ops, onf_ops;
+         INDENT_DBG_MEX(DEBUG_LEVEL_VERY_PEDANTIC, debug_level, "-->Considering control step " + STR(l));
+         std::list<vertex> exec_ops, start_ops, end_ops, onf_ops;
 
             std::map<vertex, unsigned> vertex_step_in, vertex_step_out;
             std::set<vertex> is_prologue;
@@ -576,9 +505,61 @@
             /// build is_prologue
             //  std::cerr << "l + LP_Index * LPII=" << l + LP_Index * LPII << "\n";
 
-<<<<<<< HEAD
             for(auto phi_step_pair : phi_cstep)
-=======
+            {
+               if(phi_step_pair.second > (l + LP_Index * LPII))
+               {
+                  // std::cerr << "is prologue for " << GET_NAME(dfgRef, phi_step_pair.first) << "\n";
+                  is_prologue.insert(phi_step_pair.first);
+               }
+            }
+
+            do
+            {
+               auto c_offset = l + LP_Index_inner * LPII;
+               if(executing_ops.find(c_offset) != executing_ops.end())
+               {
+                  exec_ops.insert(exec_ops.end(), executing_ops.at(c_offset).begin(), executing_ops.at(c_offset).end());
+                  for(auto vop : executing_ops.at(c_offset))
+         {
+                     vertex_step_in[vop] = from_strongtype_cast<unsigned int>(c_offset - min_cstep);
+                  }
+         }
+
+               if(starting_ops.find(c_offset) != starting_ops.end())
+         {
+                  start_ops.insert(start_ops.end(), starting_ops.at(c_offset).begin(), starting_ops.at(c_offset).end());
+         }
+               if(ending_ops.find(c_offset) != ending_ops.end())
+               {
+                  end_ops.insert(end_ops.end(), ending_ops.at(c_offset).begin(), ending_ops.at(c_offset).end());
+                  for(auto vop : ending_ops.at(c_offset))
+         {
+                     vertex_step_out[vop] = from_strongtype_cast<unsigned int>(c_offset - min_cstep);
+                  }
+         }
+               if(onfly_ops.find(c_offset) != onfly_ops.end())
+         {
+                  onf_ops.insert(onf_ops.end(), onfly_ops.at(c_offset).begin(), onfly_ops.at(c_offset).end());
+         }
+               ++LP_Index_inner;
+            } while(LP_Index_inner <= LP_Index);
+
+         CustomOrderedSet<unsigned int> BB_ids;
+         BB_ids.insert(operations->get_bb_index());
+            s_cur = STG_builder->create_state(
+                exec_ops, start_ops, end_ops, BB_ids, vertex_step_in, vertex_step_out, LPII,
+                isLP ? from_strongtype_cast<unsigned int>(max_cstep - min_cstep) : 0, isLP && has_last_step_op);
+            if(isLP)
+            {
+               STG_builder->set_pipelined_state(s_cur, is_prologue);
+            }
+
+         global_executing_ops[s_cur] = exec_ops;
+         global_starting_ops[s_cur] = start_ops;
+         global_ending_ops[s_cur] = end_ops;
+         global_onfly_ops.insert({s_cur, onf_ops});
+
          for(auto exec_op : exec_ops)
          {
             const auto tn = HLS->allocation_information->get_fu(HLS->Rfu->get_assign(exec_op));
@@ -587,18 +568,11 @@
             THROW_ASSERT(GetPointer<operation>(op_tn)->time_m,
                          "Time model not available for operation: " + GET_NAME(dfgRef, exec_op));
             if(!GetPointer<operation>(op_tn)->is_bounded())
->>>>>>> 9f345016
-            {
-               if(phi_step_pair.second > (l + LP_Index * LPII))
-               {
-                  // std::cerr << "is prologue for " << GET_NAME(dfgRef, phi_step_pair.first) << "\n";
-                  is_prologue.insert(phi_step_pair.first);
-               }
-            }
-<<<<<<< HEAD
-
-            do
-=======
+            {
+               INDENT_DBG_MEX(DEBUG_LEVEL_VERY_PEDANTIC, debug_level,
+                              "---" + GET_NAME(dfgRef, exec_op) + " is unbounded");
+               call_operations[s_cur].push_back(exec_op);
+            }
          }
          // THROW_ASSERT(call_operations.find(s_cur) == call_operations.end() ||
          // call_operations.find(s_cur)->second.size() <= 1, "currently only one unbounded operation per state is
@@ -606,116 +580,32 @@
          if(call_operations.find(s_cur) != call_operations.end() && call_operations.find(s_cur)->second.size())
          {
             THROW_ASSERT(call_operations.find(s_cur) != call_operations.end() &&
-                             call_operations.find(s_cur)->second.begin() != call_operations.find(s_cur)->second.end(),
+                                call_operations.find(s_cur)->second.begin() !=
+                                    call_operations.find(s_cur)->second.end(),
                          "unexpected condition");
-            const auto& call_ops = call_operations.at(s_cur);
+               std::list<vertex> call_ops(call_operations.find(s_cur)->second.begin(),
+                                          call_operations.find(s_cur)->second.end()),
+                   empty_ops;
+
             CustomOrderedSet<unsigned int> call_BB_ids;
             call_BB_ids.insert(operations->get_bb_index());
-            vertex s_call = STG_builder->create_state(call_ops, std::list<vertex>(), call_ops, call_BB_ids);
+               vertex s_call = STG_builder->create_state(
+                   call_ops, empty_ops, call_ops, call_BB_ids, vertex_step_in, vertex_step_out, LPII,
+                   isLP ? from_strongtype_cast<unsigned int>(max_cstep - min_cstep) : 0, isLP && has_last_step_op);
             HLS->STG->GetStg()->GetStateInfo(s_call)->is_dummy = true;
             call_states[s_cur].push_back(s_call);
             CustomOrderedSet<vertex> ops;
             ops.insert(call_ops.begin(), call_ops.end());
             if(ops.size() > 1)
->>>>>>> 9f345016
-            {
-               auto c_offset = l + LP_Index_inner * LPII;
-               if(executing_ops.find(c_offset) != executing_ops.end())
-               {
-                  exec_ops.insert(exec_ops.end(), executing_ops.at(c_offset).begin(), executing_ops.at(c_offset).end());
-                  for(auto vop : executing_ops.at(c_offset))
-                  {
-                     vertex_step_in[vop] = from_strongtype_cast<unsigned int>(c_offset - min_cstep);
-                  }
-               }
-
-               if(starting_ops.find(c_offset) != starting_ops.end())
-               {
-                  start_ops.insert(start_ops.end(), starting_ops.at(c_offset).begin(), starting_ops.at(c_offset).end());
-               }
-               if(ending_ops.find(c_offset) != ending_ops.end())
-               {
-                  end_ops.insert(end_ops.end(), ending_ops.at(c_offset).begin(), ending_ops.at(c_offset).end());
-                  for(auto vop : ending_ops.at(c_offset))
-                  {
-                     vertex_step_out[vop] = from_strongtype_cast<unsigned int>(c_offset - min_cstep);
-                  }
-               }
-               if(onfly_ops.find(c_offset) != onfly_ops.end())
-               {
-                  onf_ops.insert(onf_ops.end(), onfly_ops.at(c_offset).begin(), onfly_ops.at(c_offset).end());
-               }
-               ++LP_Index_inner;
-            } while(LP_Index_inner <= LP_Index);
-
-            CustomOrderedSet<unsigned int> BB_ids;
-            BB_ids.insert(operations->get_bb_index());
-            s_cur = STG_builder->create_state(
-                exec_ops, start_ops, end_ops, BB_ids, vertex_step_in, vertex_step_out, LPII,
-                isLP ? from_strongtype_cast<unsigned int>(max_cstep - min_cstep) : 0, isLP && has_last_step_op);
-            if(isLP)
-            {
-               STG_builder->set_pipelined_state(s_cur, is_prologue);
-            }
-
-            global_executing_ops[s_cur] = exec_ops;
-            global_starting_ops[s_cur] = start_ops;
-            global_ending_ops[s_cur] = end_ops;
-            global_onfly_ops.insert({s_cur, onf_ops});
-
-            for(auto& exec_op : exec_ops)
-            {
-               technology_nodeRef tn = HLS->allocation_information->get_fu(HLS->Rfu->get_assign(exec_op));
-               technology_nodeRef op_tn = GetPointer<functional_unit>(tn)->get_operation(
-                   tree_helper::NormalizeTypename(dfgRef->CGetOpNodeInfo(exec_op)->GetOperation()));
-               THROW_ASSERT(GetPointer<operation>(op_tn)->time_m,
-                            "Time model not available for operation: " + GET_NAME(dfgRef, exec_op));
-               if(!GetPointer<operation>(op_tn)->is_bounded())
-               {
-                  INDENT_DBG_MEX(DEBUG_LEVEL_VERY_PEDANTIC, debug_level,
-                                 "---" + GET_NAME(dfgRef, exec_op) + " is unbounded");
-                  call_operations[s_cur].push_back(exec_op);
-               }
-            }
-            // THROW_ASSERT(call_operations.find(s_cur) == call_operations.end() ||
-            // call_operations.find(s_cur)->second.size() <= 1, "currently only one unbounded operation per state is
-            // admitted");
-            if(call_operations.find(s_cur) != call_operations.end() && call_operations.find(s_cur)->second.size())
-            {
-               THROW_ASSERT(call_operations.find(s_cur) != call_operations.end() &&
-                                call_operations.find(s_cur)->second.begin() !=
-                                    call_operations.find(s_cur)->second.end(),
-                            "unexpected condition");
-<<<<<<< HEAD
-               std::list<vertex> call_ops(call_operations.find(s_cur)->second.begin(),
-                                          call_operations.find(s_cur)->second.end()),
-                   empty_ops;
-
-               CustomOrderedSet<unsigned int> call_BB_ids;
-               call_BB_ids.insert(operations->get_bb_index());
-               vertex s_call = STG_builder->create_state(
-                   call_ops, empty_ops, call_ops, call_BB_ids, vertex_step_in, vertex_step_out, LPII,
-                   isLP ? from_strongtype_cast<unsigned int>(max_cstep - min_cstep) : 0, isLP && has_last_step_op);
-               HLS->STG->GetStg()->GetStateInfo(s_call)->is_dummy = true;
-               call_states[s_cur].push_back(s_call);
-               CustomOrderedSet<vertex> ops;
-               ops.insert(call_operations.find(s_cur)->second.begin(), call_operations.find(s_cur)->second.end());
-               if(ops.size() > 1)
-=======
-               THROW_ASSERT(call_states.count(previous), "unexpected condition");
-               CustomOrderedSet<vertex> ops;
-               ops.insert(call_operations.at(previous).begin(), call_operations.at(previous).end());
-               for(auto& call_set : call_states.at(previous))
->>>>>>> 9f345016
-               {
-                  HLS->STG->add_multi_unbounded_obj(s_cur, ops);
-               }
-            }
-
-            if(have_previous)
-            {
-               if(call_states.find(previous) == call_states.end())
-               {
+            {
+               HLS->STG->add_multi_unbounded_obj(s_cur, ops);
+            }
+         }
+
+         if(have_previous)
+         {
+            if(call_states.find(previous) == call_states.end())
+            {
                   if(isLP && (l == min_cstep + LPII))
                   {
                      auto s_e = STG_builder->connect_state(previous, s_cur,
@@ -733,35 +623,35 @@
                   }
                   else
                   {
-                     STG_builder->connect_state(previous, s_cur, TransitionInfo::StateTransitionType::ST_EDGE_NORMAL);
-                  }
+               STG_builder->connect_state(previous, s_cur, TransitionInfo::StateTransitionType::ST_EDGE_NORMAL);
+            }
                }
-               else
-               {
-                  THROW_ASSERT(call_operations.find(previous) != call_operations.end() &&
-                                   call_operations.find(previous)->second.begin() !=
-                                       call_operations.find(previous)->second.end(),
-                               "unexpected condition");
-                  THROW_ASSERT(call_states.find(previous) != call_states.end(), "unexpected condition");
-                  CustomOrderedSet<vertex> ops;
+            else
+            {
+               THROW_ASSERT(call_operations.find(previous) != call_operations.end() &&
+                                call_operations.find(previous)->second.begin() !=
+                                    call_operations.find(previous)->second.end(),
+                            "unexpected condition");
+               THROW_ASSERT(call_states.count(previous), "unexpected condition");
+               CustomOrderedSet<vertex> ops;
                   ops.insert(call_operations.find(previous)->second.begin(),
                              call_operations.find(previous)->second.end());
                   auto call_sets = call_states.find(previous)->second;
                   for(auto& call_set : call_sets)
-                  {
+               {
                      EdgeDescriptor s_e = STG_builder->connect_state(
                          call_set, s_cur, TransitionInfo::StateTransitionType::ST_EDGE_NORMAL);
-                     STG_builder->set_unbounded_condition(s_e, ALL_FINISHED, ops, previous);
-                  }
-                  EdgeDescriptor s_e =
-                      STG_builder->connect_state(previous, s_cur, TransitionInfo::StateTransitionType::ST_EDGE_NORMAL);
                   STG_builder->set_unbounded_condition(s_e, ALL_FINISHED, ops, previous);
                }
-            }
-            else
-            {
-               have_previous = true;
-            }
+               EdgeDescriptor s_e =
+                   STG_builder->connect_state(previous, s_cur, TransitionInfo::StateTransitionType::ST_EDGE_NORMAL);
+               STG_builder->set_unbounded_condition(s_e, ALL_FINISHED, ops, previous);
+            }
+         }
+         else
+         {
+            have_previous = true;
+         }
             if(isLP && l == min_cstep && LP_Index && has_previous_LP_first_state)
             {
                auto s_e = STG_builder->connect_state(previous_LP_first_state, s_cur,
@@ -778,33 +668,33 @@
                current_LP_first_state = s_cur;
             }
 
-            previous = s_cur;
-            if(first_state_p)
-            {
-               first_state[*vit] = s_cur;
-               first_state_p = false;
-            }
-            if(call_states.find(s_cur) != call_states.end())
-            {
-               THROW_ASSERT(call_operations.find(s_cur) != call_operations.end() &&
+         previous = s_cur;
+         if(first_state_p)
+         {
+            first_state[*vit] = s_cur;
+            first_state_p = false;
+         }
+         if(call_states.count(s_cur))
+         {
+            THROW_ASSERT(call_operations.find(s_cur) != call_operations.end() &&
                                 call_operations.find(s_cur)->second.begin() !=
                                     call_operations.find(s_cur)->second.end(),
-                            "unexpected condition");
-               THROW_ASSERT(call_states.find(s_cur) != call_states.end() &&
-                                call_states.find(s_cur)->second.begin() != call_states.find(s_cur)->second.end(),
-                            "unexpected condition");
-               vertex waiting_state = call_states.find(s_cur)->second.front();
+                         "unexpected condition");
+            THROW_ASSERT(call_states.find(s_cur) != call_states.end() &&
+                             call_states.find(s_cur)->second.begin() != call_states.find(s_cur)->second.end(),
+                         "unexpected condition");
+            const auto waiting_state = call_states.at(s_cur).front();
                EdgeDescriptor s_e = STG_builder->connect_state(s_cur, waiting_state,
                                                                TransitionInfo::StateTransitionType::ST_EDGE_NORMAL);
 
-               CustomOrderedSet<vertex> ops;
-               ops.insert(call_operations.find(s_cur)->second.begin(), call_operations.find(s_cur)->second.end());
-               STG_builder->set_unbounded_condition(s_e, NOT_ALL_FINISHED, ops, s_cur);
-
-               s_e = STG_builder->connect_state(waiting_state, waiting_state,
-                                                TransitionInfo::StateTransitionType::ST_EDGE_FEEDBACK);
-               STG_builder->set_unbounded_condition(s_e, NOT_ALL_FINISHED, ops, s_cur);
-            }
+            CustomOrderedSet<vertex> ops;
+            ops.insert(call_operations.at(s_cur).begin(), call_operations.at(s_cur).end());
+            STG_builder->set_unbounded_condition(s_e, NOT_ALL_FINISHED, ops, s_cur);
+
+            s_e = STG_builder->connect_state(waiting_state, waiting_state,
+                                             TransitionInfo::StateTransitionType::ST_EDGE_FEEDBACK);
+            STG_builder->set_unbounded_condition(s_e, NOT_ALL_FINISHED, ops, s_cur);
+         }
             if(l == max_cstep)
             {
                if(isLP)
@@ -813,16 +703,16 @@
                }
                else
                {
-                  last_state[*vit] = s_cur;
+         last_state[*vit] = s_cur;
                }
             }
-            INDENT_DBG_MEX(DEBUG_LEVEL_VERY_PEDANTIC, debug_level, "<--Considered control step " + STR(l));
+         INDENT_DBG_MEX(DEBUG_LEVEL_VERY_PEDANTIC, debug_level, "<--Considered control step " + STR(l));
             if(is_function_pipelined && isLP && LP_Index == n_iter_LP_STG_building - 1 && l == min_cstep + (LPII - 1))
             {
                STG_builder->set_exit_state(s_cur);
                STG_builder->connect_state(s_cur, current_LP_first_state,
                                           TransitionInfo::StateTransitionType::ST_EDGE_FEEDBACK);
-            }
+      }
             else if(isLP && LP_Index == n_iter_LP_STG_building - 1 && l == min_cstep + (LPII - 1))
             {
                auto s_e_f = STG_builder->connect_state(s_cur, current_LP_first_state,
@@ -840,41 +730,6 @@
                break;
             }
          }
-<<<<<<< HEAD
-=======
-         else
-         {
-            have_previous = true;
-         }
-         previous = s_cur;
-         if(first_state_p)
-         {
-            first_state[*vit] = s_cur;
-            first_state_p = false;
-         }
-         if(call_states.count(s_cur))
-         {
-            THROW_ASSERT(call_operations.find(s_cur) != call_operations.end() &&
-                             call_operations.find(s_cur)->second.begin() != call_operations.find(s_cur)->second.end(),
-                         "unexpected condition");
-            THROW_ASSERT(call_states.find(s_cur) != call_states.end() &&
-                             call_states.find(s_cur)->second.begin() != call_states.find(s_cur)->second.end(),
-                         "unexpected condition");
-            const auto waiting_state = call_states.at(s_cur).front();
-            EdgeDescriptor s_e =
-                STG_builder->connect_state(s_cur, waiting_state, TransitionInfo::StateTransitionType::ST_EDGE_NORMAL);
-
-            CustomOrderedSet<vertex> ops;
-            ops.insert(call_operations.at(s_cur).begin(), call_operations.at(s_cur).end());
-            STG_builder->set_unbounded_condition(s_e, NOT_ALL_FINISHED, ops, s_cur);
-
-            s_e = STG_builder->connect_state(waiting_state, waiting_state,
-                                             TransitionInfo::StateTransitionType::ST_EDGE_FEEDBACK);
-            STG_builder->set_unbounded_condition(s_e, NOT_ALL_FINISHED, ops, s_cur);
-         }
-         last_state[*vit] = s_cur;
-         INDENT_DBG_MEX(DEBUG_LEVEL_VERY_PEDANTIC, debug_level, "<--Considered control step " + STR(l));
->>>>>>> 9f345016
       }
       INDENT_DBG_MEX(DEBUG_LEVEL_VERY_PEDANTIC, debug_level,
                      "<--Built STG of BB" + STR(fbb->CGetBBNodeInfo(*vit)->block->number));
@@ -884,15 +739,10 @@
    /// concurrently manage entry and exit state and completely merged basic blocks
    BOOST_FOREACH(EdgeDescriptor e, boost::edges(*fbb))
    {
-<<<<<<< HEAD
-      vertex bb_src = boost::source(*e, *fbb);
+      const auto bb_src = boost::source(e, *fbb);
       auto srcBBIndex = fbb->CGetBBNodeInfo(bb_src)->block->number;
       auto isLP = sch->IsLoopPipelined(srcBBIndex);
       if(last_state.find(bb_src) == last_state.end() && !isLP)
-=======
-      const auto bb_src = boost::source(e, *fbb);
-      if(last_state.find(bb_src) == last_state.end())
->>>>>>> 9f345016
       {
          continue;
       }
@@ -902,23 +752,7 @@
       {
          continue;
       }
-<<<<<<< HEAD
       vertex s_tgt;
-=======
-      INDENT_DBG_MEX(DEBUG_LEVEL_VERY_PEDANTIC, debug_level,
-                     "-->Analyzing BB" + STR(fbb->CGetBBNodeInfo(bb_src)->block->number) + "-->" +
-                         STR(fbb->CGetBBNodeInfo(bb_tgt)->block->number));
-      vertex s_src, s_tgt;
-      if(bb_src == bb_exit)
-      {
-         s_src = HLS->STG->get_exit_state();
-      }
-      else
-      {
-         THROW_ASSERT(last_state.count(bb_src), "missing a state vertex");
-         s_src = last_state.at(bb_src);
-      }
->>>>>>> 9f345016
       if(bb_tgt == bb_entry)
       {
          s_tgt = HLS->STG->get_entry_state();
@@ -938,31 +772,12 @@
          }
          s_tgt = first_state.at(bb_tgt);
       }
-<<<<<<< HEAD
       if(isLP)
       {
          if(bb_tgt != bb_src && !is_function_pipelined)
          {
             THROW_ASSERT(last_LP_states.find(srcBBIndex) != last_LP_states.end(), "expected end states for a LPBB");
             for(const auto& ls : last_LP_states.at(srcBBIndex))
-=======
-      // THROW_ASSERT(s_src != s_tgt, "chaining between basic block is not expected");
-
-      EdgeDescriptor s_e;
-      if(FB_CFG_SELECTOR & fbb->GetSelector(e))
-      {
-         s_e = STG_builder->connect_state(s_src, s_tgt, TransitionInfo::StateTransitionType::ST_EDGE_FEEDBACK);
-         if(call_states.count(s_src))
-         {
-            const auto& call_sets = call_states.at(s_src);
-            CustomOrderedSet<vertex> ops;
-            ops.insert(call_operations[s_src].begin(), call_operations[s_src].end());
-            if(call_sets.begin() != call_sets.end())
-            {
-               STG_builder->set_unbounded_condition(s_e, ALL_FINISHED, ops, s_src);
-            }
-            for(auto call_set : call_sets)
->>>>>>> 9f345016
             {
                STG_builder->connect_state(ls, s_tgt, TransitionInfo::StateTransitionType::ST_EDGE_NORMAL);
             }
@@ -980,12 +795,40 @@
          }
          else
          {
-<<<<<<< HEAD
             THROW_ASSERT(last_state.find(bb_src) != last_state.end(), "missing a state vertex");
             s_src = last_state.find(bb_src)->second;
          }
-         // THROW_ASSERT(s_src != s_tgt, "chaining between basic block is not expected");
-=======
+      // THROW_ASSERT(s_src != s_tgt, "chaining between basic block is not expected");
+
+      EdgeDescriptor s_e;
+      if(FB_CFG_SELECTOR & fbb->GetSelector(e))
+      {
+         s_e = STG_builder->connect_state(s_src, s_tgt, TransitionInfo::StateTransitionType::ST_EDGE_FEEDBACK);
+         if(call_states.count(s_src))
+         {
+            const auto& call_sets = call_states.at(s_src);
+            CustomOrderedSet<vertex> ops;
+            ops.insert(call_operations[s_src].begin(), call_operations[s_src].end());
+            if(call_sets.begin() != call_sets.end())
+            {
+               STG_builder->set_unbounded_condition(s_e, ALL_FINISHED, ops, s_src);
+            }
+            for(auto call_set : call_sets)
+            {
+                  EdgeDescriptor s_e1 = STG_builder->connect_state(
+                      call_set, s_tgt, TransitionInfo::StateTransitionType::ST_EDGE_FEEDBACK);
+               STG_builder->set_unbounded_condition(s_e1, ALL_FINISHED, ops, s_src);
+            }
+         }
+      }
+      else
+      {
+         if(call_states.find(s_src) == call_states.end())
+         {
+            s_e = STG_builder->connect_state(s_src, s_tgt, TransitionInfo::StateTransitionType::ST_EDGE_NORMAL);
+         }
+         else
+         {
             THROW_ASSERT(call_operations.find(s_src) != call_operations.end() &&
                              call_operations.find(s_src)->second.size() != 0,
                          "State " + HLS->STG->get_state_name(s_src) + " does not contain any call expression");
@@ -1009,67 +852,13 @@
       THROW_ASSERT(bb_node_info->statements_list.size(), "at least one operation should belong to this basic block");
       const auto last_operation = *(bb_node_info->statements_list.rbegin());
       const CustomOrderedSet<unsigned int>& cfg_edge_ids = fbb->CGetBBEdgeInfo(e)->get_labels(CFG_SELECTOR);
->>>>>>> 9f345016
-
-         EdgeDescriptor s_e;
-         if(FB_CFG_SELECTOR & fbb->GetSelector(*e))
-         {
-            s_e = STG_builder->connect_state(s_src, s_tgt, TransitionInfo::StateTransitionType::ST_EDGE_FEEDBACK);
-            if(call_states.find(s_src) != call_states.end())
-            {
-               auto call_sets = call_states.find(s_src)->second;
-               CustomOrderedSet<vertex> ops;
-               ops.insert(call_operations[s_src].begin(), call_operations[s_src].end());
-               if(call_sets.begin() != call_sets.end())
-               {
-                  STG_builder->set_unbounded_condition(s_e, ALL_FINISHED, ops, s_src);
-               }
-               for(auto& call_set : call_sets)
-               {
-                  EdgeDescriptor s_e1 = STG_builder->connect_state(
-                      call_set, s_tgt, TransitionInfo::StateTransitionType::ST_EDGE_FEEDBACK);
-                  STG_builder->set_unbounded_condition(s_e1, ALL_FINISHED, ops, s_src);
-               }
-            }
-         }
-         else
-         {
-            if(call_states.find(s_src) == call_states.end())
-            {
-               s_e = STG_builder->connect_state(s_src, s_tgt, TransitionInfo::StateTransitionType::ST_EDGE_NORMAL);
-            }
-            else
-            {
-               THROW_ASSERT(call_operations.find(s_src) != call_operations.end() &&
-                                call_operations.find(s_src)->second.size() != 0,
-                            "State " + HLS->STG->get_state_name(s_src) + " does not contain any call expression");
-               auto call_sets = call_states.find(s_src)->second;
-               CustomOrderedSet<vertex> ops;
-               ops.insert(call_operations.find(s_src)->second.begin(), call_operations.find(s_src)->second.end());
-               for(auto& call_set : call_sets)
-               {
-                  EdgeDescriptor s_edge =
-                      STG_builder->connect_state(call_set, s_tgt, TransitionInfo::StateTransitionType::ST_EDGE_NORMAL);
-                  STG_builder->set_unbounded_condition(s_edge, ALL_FINISHED, ops, s_src);
-               }
-
-               s_e = STG_builder->connect_state(s_src, s_tgt, TransitionInfo::StateTransitionType::ST_EDGE_NORMAL);
-               STG_builder->set_unbounded_condition(s_e, ALL_FINISHED, ops, s_src);
-            }
-         }
-         CustomOrderedSet<std::pair<vertex, unsigned int>> out_conditions;
-         /// compute the controlling vertex
-         const BBNodeInfoConstRef bb_node_info = fbb->CGetBBNodeInfo(bb_src);
-         THROW_ASSERT(bb_node_info->statements_list.size(), "at least one operation should belong to this basic block");
-         vertex last_operation = *(bb_node_info->statements_list.rbegin());
-         const CustomOrderedSet<unsigned int>& cfg_edge_ids = fbb->CGetBBEdgeInfo(*e)->get_labels(CFG_SELECTOR);
 
          set_edge_condition(cfg_edge_ids, STG_builder, last_operation, s_e);
 
-         INDENT_DBG_MEX(DEBUG_LEVEL_VERY_PEDANTIC, debug_level,
-                        "<--Analyzed BB" + STR(fbb->CGetBBNodeInfo(bb_src)->block->number) + "-->" +
-                            STR(fbb->CGetBBNodeInfo(bb_tgt)->block->number));
-      }
+      INDENT_DBG_MEX(DEBUG_LEVEL_VERY_PEDANTIC, debug_level,
+                     "<--Analyzed BB" + STR(fbb->CGetBBNodeInfo(bb_src)->block->number) + "-->" +
+                         STR(fbb->CGetBBNodeInfo(bb_tgt)->block->number));
+   }
    }
    ///*****************************************************
    if(parameters->getOption<bool>(OPT_print_dot) && DEBUG_LEVEL_VERY_PEDANTIC <= debug_level)
@@ -1089,31 +878,20 @@
             vertex bbStartingCycle = boost::target(fbbei, *fbb);
             INDENT_DBG_MEX(DEBUG_LEVEL_VERY_PEDANTIC, debug_level,
                            "-->Analyzing cycle starting from " +
-<<<<<<< HEAD
                                STR(fbb->CGetBBNodeInfo(bbEndingCycle)->block->number) + "-->" +
                                STR(fbb->CGetBBNodeInfo(bbStartingCycle)->block->number));
             if(!HLS->Rsch->IsLoopPipelined(fbb->CGetBBNodeInfo(bbStartingCycle)->block->number) &&
                !HLS->Rsch->IsLoopPipelined(fbb->CGetBBNodeInfo(bbEndingCycle)->block->number))
-=======
-                               STR(fbb->CGetBBNodeInfo(boost::source(fbbei, *fbb))->block->number) + "-->" +
-                               STR(fbb->CGetBBNodeInfo(boost::target(fbbei, *fbb))->block->number));
-            const auto bbEndingCycle = boost::source(fbbei, *fbb);
+            {
             // std::cerr << "begin cycles optimization" << std::endl;
             optimize_cycles(bbEndingCycle, first_state, last_state, global_starting_ops, global_ending_ops,
                             global_executing_ops, global_onfly_ops);
             // std::cerr << "end cycles optimization " << STR(instance) << std::endl;
             if(parameters->getOption<bool>(OPT_print_dot) && DEBUG_LEVEL_VERY_PEDANTIC <= debug_level)
->>>>>>> 9f345016
-            {
-               // std::cerr << "begin cycles optimization" << std::endl;
-               optimize_cycles(bbEndingCycle, first_state, last_state, global_starting_ops, global_ending_ops,
-                               global_executing_ops, global_onfly_ops);
-               // std::cerr << "end cycles optimization " << STR(instance) << std::endl;
-               if(parameters->getOption<bool>(OPT_print_dot) && DEBUG_LEVEL_VERY_PEDANTIC <= debug_level)
-               {
-                  HLS->STG->CGetStg()->WriteDot("HLS_STGraph-post" + STR(instance) + ".dot");
-               }
-               ++instance;
+            {
+               HLS->STG->CGetStg()->WriteDot("HLS_STGraph-post" + STR(instance) + ".dot");
+            }
+            ++instance;
             }
             INDENT_DBG_MEX(DEBUG_LEVEL_VERY_PEDANTIC, debug_level,
                            "<--Analyzed cycle starting from " + STR(fbb->CGetBBNodeInfo(bbEndingCycle)->block->number) +
@@ -1125,35 +903,22 @@
 
    ///*****************************************************
 
-<<<<<<< HEAD
    HLS->STG->compute_min_max(is_function_pipelined);
    if(HLS->STG->CGetStg()->CGetStateTransitionGraphInfo()->min_cycles != 1 && !is_function_pipelined)
    {
-      HLS->registered_done_port = true;
       /// check for unbounded op executed in the last step
       /// this ops creates problems with done port registering
-      vertex exit_state = HLS->STG->get_exit_state();
-      InEdgeIterator ie_it, ie_it_end;
-      for(boost::tie(ie_it, ie_it_end) = boost::in_edges(exit_state, *HLS->STG->CGetStg()); ie_it != ie_it_end; ++ie_it)
-=======
-   HLS->STG->ComputeCyclesCount(is_pipelined);
-   HLS->registered_done_port = [&]() {
-      if(!HLS->STG->CGetStg()->CGetStateTransitionGraphInfo()->bounded)
->>>>>>> 9f345016
-      {
-         /// check for unbounded op executed in the last step
-         /// this ops creates problems with done port registering
          const auto exit_state = HLS->STG->get_exit_state();
          BOOST_FOREACH(EdgeDescriptor ie, boost::in_edges(exit_state, *HLS->STG->CGetStg()))
-         {
+      {
             const auto src_state = boost::source(ie, *HLS->STG->CGetStg());
-            if(HLS->STG->CGetStg()->CGetStateInfo(src_state)->is_dummy)
-            {
+         if(HLS->STG->CGetStg()->CGetStateInfo(src_state)->is_dummy)
+         {
                return false;
-            }
-         }
+         }
+      }
          return true;
-      }
+   }
       return false;
    }();
    if(output_level <= OUTPUT_LEVEL_PEDANTIC)
@@ -1217,14 +982,8 @@
             }
          }
       }
-<<<<<<< HEAD
       const auto bb_cfg = FB->CGetBBGraph();
-      VertexIterator bb, bb_end;
-      for(boost::tie(bb, bb_end) = boost::vertices(*bb_cfg); bb != bb_end; bb++)
-=======
-      const auto bb_cfg = HLSMgr->CGetFunctionBehavior(funId)->CGetBBGraph();
       BOOST_FOREACH(vertex bb, boost::vertices(*bb_cfg))
->>>>>>> 9f345016
       {
          const auto bb_node_info = bb_cfg->CGetBBNodeInfo(bb);
          auto bb_begin = ControlStep(std::numeric_limits<unsigned int>::max());
