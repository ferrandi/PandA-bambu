--- conflicted
+++ resolved
@@ -230,17 +230,10 @@
 
    bool first_state_p;
    bool have_previous = false;
-<<<<<<< HEAD
-   vertex previous;
-   std::map<vertex, std::list<vertex>> call_states;
-   std::map<vertex, std::list<vertex>> call_operations;
-   std::map<unsigned, std::list<vertex>> last_LP_states;
-=======
    CustomOrderedMap<unsigned int, vertex> previous;
    std::map<vertex, std::list<vertex>> call_states;
    std::map<vertex, std::list<vertex>> call_operations;
    std::map<unsigned, std::map<unsigned, std::list<vertex>>> last_LP_states;
->>>>>>> 08fd75ef
    VertexIterator vit, vend;
 
    const auto is_function_pipelined = FB->is_function_pipelined();
@@ -424,11 +417,7 @@
          ending_ops[end_step].push_back(op);
          INDENT_DBG_MEX(DEBUG_LEVEL_VERY_PEDANTIC, debug_level, "<--Analyzed operation " + GET_NAME(dfgRef, op));
       }
-<<<<<<< HEAD
-      vertex s_cur;
-=======
       CustomOrderedMap<unsigned int, vertex> s_cur;
->>>>>>> 08fd75ef
       auto BBIndex = fbb->CGetBBNodeInfo(*vit)->block->number;
       auto isLP = sch->IsLoopPipelined(BBIndex);
       auto LPII = isLP ? sch->GetLoopPipeliningII(BBIndex) : 0;
@@ -438,18 +427,11 @@
                  1;
 #if HAVE_ASSERTS
       bool is_feedback_assigned = false;
-<<<<<<< HEAD
-      bool is_nofeedback_assigned = false;
-#endif
-      bool is_exit_edge_FB = false;
-      CustomOrderedSet<unsigned int> backedge_cfg_edge_ids, no_backedge_cfg_edge_ids;
-=======
       CustomOrderedSet<unsigned int> is_nofeedback_assigned;
 #endif
       CustomOrderedSet<unsigned int> is_exit_edge_FB;
       CustomOrderedSet<unsigned int> backedge_cfg_edge_ids;
       CustomOrderedMap<unsigned int, CustomOrderedSet<unsigned int>> no_backedge_cfg_edge_ids;
->>>>>>> 08fd75ef
       if(isLP)
       {
          OutEdgeIterator oe, oend;
@@ -463,29 +445,6 @@
             {
                backedge_cfg_edge_ids = cfg_edge_ids;
             }
-<<<<<<< HEAD
-            else if(bb_src == bb_tgt)
-            {
-               backedge_cfg_edge_ids = cfg_edge_ids;
-#if HAVE_ASSERTS
-               is_feedback_assigned = true;
-#endif
-            }
-            else
-            {
-               THROW_ASSERT(!is_nofeedback_assigned, "unexpected case");
-               if(FB_CFG_SELECTOR & fbb->GetSelector(*oe))
-               {
-                  is_exit_edge_FB = true;
-               }
-               no_backedge_cfg_edge_ids = cfg_edge_ids;
-#if HAVE_ASSERTS
-               is_nofeedback_assigned = true;
-#endif
-            }
-         }
-         THROW_ASSERT((is_nofeedback_assigned && is_feedback_assigned) || is_function_pipelined, "unexpected case");
-=======
             else
             {
                auto bb_tgt_node_info = fbb->CGetBBNodeInfo(bb_tgt);
@@ -518,7 +477,6 @@
          }
          THROW_ASSERT((!is_nofeedback_assigned.empty() && is_feedback_assigned) || is_function_pipelined,
                       "unexpected case");
->>>>>>> 08fd75ef
       }
       THROW_ASSERT(!isLP || n_iter_LP_STG_building > 1, "unexpected condition");
       // std::cerr << "BBIndex " << BBIndex << " isLP " << (isLP ? "T" : "F") << " LPII " << LPII
@@ -526,11 +484,7 @@
       bool has_previous_LP_first_state = false;
       vertex previous_LP_first_state;
       vertex current_LP_first_state;
-<<<<<<< HEAD
-      vertex next_LP_first_state;
-=======
       CustomOrderedMap<unsigned int, vertex> next_LP_first_state;
->>>>>>> 08fd75ef
       for(unsigned LP_Index = 0; LP_Index < n_iter_LP_STG_building; ++LP_Index)
       {
          if(!is_function_pipelined)
@@ -595,23 +549,6 @@
 
             CustomOrderedSet<unsigned int> BB_ids;
             BB_ids.insert(operations->get_bb_index());
-<<<<<<< HEAD
-            s_cur = STG_builder->create_state(
-                exec_ops, start_ops, end_ops, BB_ids, vertex_step_in, vertex_step_out, LPII,
-                isLP ? from_strongtype_cast<unsigned int>(max_cstep - min_cstep) : 0, isLP && has_last_step_op);
-            if(isLP)
-            {
-               STG_builder->set_pipelined_state(s_cur, is_prologue);
-            }
-
-            global_executing_ops[s_cur] = exec_ops;
-            global_starting_ops[s_cur] = start_ops;
-            global_ending_ops[s_cur] = end_ops;
-            global_onfly_ops.insert({s_cur, onf_ops});
-
-            for(const auto& exec_op : exec_ops)
-            {
-=======
             CustomOrderedSet<unsigned int> tgt_ids;
             if(have_previous && call_states.find(previous.begin()->second) == call_states.end() && isLP &&
                (l == min_cstep + LPII))
@@ -656,7 +593,6 @@
 
             for(const auto& exec_op : exec_ops)
             {
->>>>>>> 08fd75ef
                const auto tn = HLS->allocation_information->get_fu(HLS->Rfu->get_assign(exec_op));
                const auto op_tn = GetPointer<functional_unit>(tn)->get_operation(
                    tree_helper::NormalizeTypename(dfgRef->CGetOpNodeInfo(exec_op)->GetOperation()));
@@ -666,9 +602,6 @@
                {
                   INDENT_DBG_MEX(DEBUG_LEVEL_VERY_PEDANTIC, debug_level,
                                  "---" + GET_NAME(dfgRef, exec_op) + " is unbounded");
-<<<<<<< HEAD
-                  call_operations[s_cur].push_back(exec_op);
-=======
                   for(const auto& bb_state_pair : s_cur)
                   {
                      call_operations[bb_state_pair.second].push_back(exec_op);
@@ -773,141 +706,10 @@
                          previousState, s_cur.at(previousBB), TransitionInfo::StateTransitionType::ST_EDGE_NORMAL);
                      STG_builder->set_unbounded_condition(s_e, ALL_FINISHED, ops, previousState);
                   }
->>>>>>> 08fd75ef
                }
             }
-            // THROW_ASSERT(call_operations.find(s_cur) == call_operations.end() ||
-            // call_operations.find(s_cur)->second.size() <= 1, "currently only one unbounded operation per state is
-            // admitted");
-            if(call_operations.find(s_cur) != call_operations.end() && call_operations.find(s_cur)->second.size())
-            {
-<<<<<<< HEAD
-               THROW_ASSERT(call_operations.find(s_cur) != call_operations.end() &&
-                                call_operations.find(s_cur)->second.begin() !=
-                                    call_operations.find(s_cur)->second.end(),
-                            "unexpected condition");
-               std::list<vertex> call_ops(call_operations.find(s_cur)->second.begin(),
-                                          call_operations.find(s_cur)->second.end()),
-                   empty_ops;
-
-               CustomOrderedSet<unsigned int> call_BB_ids;
-               call_BB_ids.insert(operations->get_bb_index());
-               vertex s_call = STG_builder->create_state(
-                   call_ops, empty_ops, call_ops, call_BB_ids, vertex_step_in, vertex_step_out, LPII,
-                   isLP ? from_strongtype_cast<unsigned int>(max_cstep - min_cstep) : 0, isLP && has_last_step_op);
-               HLS->STG->GetStg()->GetStateInfo(s_call)->is_dummy = true;
-               call_states[s_cur].push_back(s_call);
-               CustomOrderedSet<vertex> ops;
-               ops.insert(call_ops.begin(), call_ops.end());
-               if(ops.size() > 1)
-               {
-                  HLS->STG->add_multi_unbounded_obj(s_cur, ops);
-               }
-            }
-
-            if(have_previous)
-            {
-               if(call_states.find(previous) == call_states.end())
-               {
-                  if(isLP && (l == min_cstep + LPII))
-                  {
-                     auto s_e = STG_builder->connect_state(previous, s_cur,
-                                                           is_exit_edge_FB ?
-                                                               TransitionInfo::StateTransitionType::ST_EDGE_FEEDBACK :
-                                                               TransitionInfo::StateTransitionType::ST_EDGE_NORMAL);
-                     const BBNodeInfoConstRef bb_node_info = fbb->CGetBBNodeInfo(*vit);
-                     THROW_ASSERT(bb_node_info->statements_list.size(),
-                                  "at least one operation should belong to this basic block");
-                     vertex last_operation = *(bb_node_info->statements_list.rbegin());
-                     set_edge_condition(no_backedge_cfg_edge_ids, STG_builder, last_operation, s_e);
-                     has_previous_LP_first_state = true;
-                     previous_LP_first_state = previous;
-                     next_LP_first_state = s_cur;
-                  }
-                  else
-                  {
-                     STG_builder->connect_state(previous, s_cur, TransitionInfo::StateTransitionType::ST_EDGE_NORMAL);
-                  }
-               }
-               else
-               {
-                  THROW_ASSERT(call_operations.find(previous) != call_operations.end() &&
-                                   call_operations.find(previous)->second.begin() !=
-                                       call_operations.find(previous)->second.end(),
-                               "unexpected condition");
-                  THROW_ASSERT(call_states.count(previous), "unexpected condition");
-                  CustomOrderedSet<vertex> ops;
-                  ops.insert(call_operations.find(previous)->second.begin(),
-                             call_operations.find(previous)->second.end());
-                  auto call_sets = call_states.find(previous)->second;
-                  for(auto& call_set : call_sets)
-                  {
-                     EdgeDescriptor s_e = STG_builder->connect_state(
-                         call_set, s_cur, TransitionInfo::StateTransitionType::ST_EDGE_NORMAL);
-                     STG_builder->set_unbounded_condition(s_e, ALL_FINISHED, ops, previous);
-                  }
-                  EdgeDescriptor s_e =
-                      STG_builder->connect_state(previous, s_cur, TransitionInfo::StateTransitionType::ST_EDGE_NORMAL);
-                  STG_builder->set_unbounded_condition(s_e, ALL_FINISHED, ops, previous);
-               }
-            }
             else
             {
-               have_previous = true;
-            }
-            if(isLP && l == min_cstep && LP_Index && has_previous_LP_first_state)
-            {
-               auto s_e = STG_builder->connect_state(previous_LP_first_state, s_cur,
-                                                     TransitionInfo::StateTransitionType::ST_EDGE_NORMAL);
-               const BBNodeInfoConstRef bb_node_info = fbb->CGetBBNodeInfo(*vit);
-               THROW_ASSERT(bb_node_info->statements_list.size(),
-                            "at least one operation should belong to this basic block");
-               vertex last_operation = *(bb_node_info->statements_list.rbegin());
-               set_edge_condition(backedge_cfg_edge_ids, STG_builder, last_operation, s_e);
-               current_LP_first_state = s_cur;
-            }
-            else if(is_function_pipelined && isLP && l == min_cstep && LP_Index)
-            {
-               current_LP_first_state = s_cur;
-            }
-
-            previous = s_cur;
-            if(first_state_p)
-            {
-               first_state[*vit] = s_cur;
-               first_state_p = false;
-            }
-            if(call_states.count(s_cur))
-            {
-               THROW_ASSERT(call_operations.find(s_cur) != call_operations.end() &&
-                                call_operations.find(s_cur)->second.begin() !=
-                                    call_operations.find(s_cur)->second.end(),
-                            "unexpected condition");
-               THROW_ASSERT(call_states.find(s_cur) != call_states.end() &&
-                                call_states.find(s_cur)->second.begin() != call_states.find(s_cur)->second.end(),
-                            "unexpected condition");
-               const auto waiting_state = call_states.at(s_cur).front();
-               EdgeDescriptor s_e = STG_builder->connect_state(s_cur, waiting_state,
-                                                               TransitionInfo::StateTransitionType::ST_EDGE_NORMAL);
-
-               CustomOrderedSet<vertex> ops;
-               ops.insert(call_operations.at(s_cur).begin(), call_operations.at(s_cur).end());
-               STG_builder->set_unbounded_condition(s_e, NOT_ALL_FINISHED, ops, s_cur);
-
-               s_e = STG_builder->connect_state(waiting_state, waiting_state,
-                                                TransitionInfo::StateTransitionType::ST_EDGE_FEEDBACK);
-               STG_builder->set_unbounded_condition(s_e, NOT_ALL_FINISHED, ops, s_cur);
-            }
-            if(l == max_cstep)
-            {
-               if(isLP)
-               {
-                  last_LP_states[BBIndex].push_back(s_cur);
-               }
-               else
-               {
-                  last_state[*vit] = s_cur;
-=======
                have_previous = true;
             }
             if(isLP && l == min_cstep && LP_Index && has_previous_LP_first_state)
@@ -976,45 +778,28 @@
                   {
                      last_state[*vit] = s_curState;
                   }
->>>>>>> 08fd75ef
                }
             }
             INDENT_DBG_MEX(DEBUG_LEVEL_VERY_PEDANTIC, debug_level, "<--Considered control step " + STR(l));
             if(is_function_pipelined && isLP && LP_Index == n_iter_LP_STG_building - 1 && l == min_cstep + (LPII - 1))
             {
-<<<<<<< HEAD
-               STG_builder->set_exit_state(s_cur);
-               STG_builder->connect_state(s_cur, current_LP_first_state,
-=======
                THROW_ASSERT(s_cur.size() == 1, "unexpected condition");
                const auto& s_curState = s_cur.begin()->second;
                STG_builder->set_exit_state(s_curState);
                STG_builder->connect_state(s_curState, current_LP_first_state,
->>>>>>> 08fd75ef
                                           TransitionInfo::StateTransitionType::ST_EDGE_FEEDBACK);
             }
             else if(isLP && LP_Index == n_iter_LP_STG_building - 1 && l == min_cstep + (LPII - 1))
             {
-<<<<<<< HEAD
-               auto s_e_f = STG_builder->connect_state(s_cur, current_LP_first_state,
-=======
                THROW_ASSERT(s_cur.size() == 1, "unexpected condition");
                const auto& s_curState = s_cur.begin()->second;
                auto s_e_f = STG_builder->connect_state(s_curState, current_LP_first_state,
->>>>>>> 08fd75ef
                                                        TransitionInfo::StateTransitionType::ST_EDGE_FEEDBACK);
                const BBNodeInfoConstRef bb_node_info = fbb->CGetBBNodeInfo(*vit);
                THROW_ASSERT(bb_node_info->statements_list.size(),
                             "at least one operation should belong to this basic block");
                vertex last_operation = *(bb_node_info->statements_list.rbegin());
                set_edge_condition(backedge_cfg_edge_ids, STG_builder, last_operation, s_e_f);
-<<<<<<< HEAD
-               auto s_e =
-                   STG_builder->connect_state(s_cur, next_LP_first_state,
-                                              is_exit_edge_FB ? TransitionInfo::StateTransitionType::ST_EDGE_FEEDBACK :
-                                                                TransitionInfo::StateTransitionType::ST_EDGE_NORMAL);
-               set_edge_condition(no_backedge_cfg_edge_ids, STG_builder, last_operation, s_e);
-=======
                // THROW_ASSERT(s_cur.size()==1, "unexpected condition");
                for(auto nLP_FS : next_LP_first_state)
                {
@@ -1024,7 +809,6 @@
                                                             TransitionInfo::StateTransitionType::ST_EDGE_NORMAL);
                   set_edge_condition(no_backedge_cfg_edge_ids.at(nLP_FS.first), STG_builder, last_operation, s_e);
                }
->>>>>>> 08fd75ef
                break;
             }
          }
@@ -1074,16 +858,11 @@
       {
          if(bb_tgt != bb_src && !is_function_pipelined)
          {
-<<<<<<< HEAD
-            THROW_ASSERT(last_LP_states.find(srcBBIndex) != last_LP_states.end(), "expected end states for a LPBB");
-            for(const auto& ls : last_LP_states.at(srcBBIndex))
-=======
             auto tgtBBIndex = fbb->CGetBBNodeInfo(bb_tgt)->block->number;
             THROW_ASSERT(last_LP_states.find(srcBBIndex) != last_LP_states.end(), "expected end states for a LPBB");
             THROW_ASSERT(last_LP_states.at(srcBBIndex).find(tgtBBIndex) != last_LP_states.at(srcBBIndex).end(),
                          "expected end states for a LPBB");
             for(const auto& ls : last_LP_states.at(srcBBIndex).at(tgtBBIndex))
->>>>>>> 08fd75ef
             {
                STG_builder->connect_state(ls, s_tgt, TransitionInfo::StateTransitionType::ST_EDGE_NORMAL);
             }
@@ -1289,12 +1068,7 @@
             }
          }
       }
-<<<<<<< HEAD
-      const auto bb_cfg = FB->CGetBBGraph();
-      BOOST_FOREACH(vertex bb, boost::vertices(*bb_cfg))
-=======
       BOOST_FOREACH(vertex bb, boost::vertices(*fbb))
->>>>>>> 08fd75ef
       {
          const auto bb_node_info = fbb->CGetBBNodeInfo(bb);
          if(bb_exit == bb || bb_entry == bb)
