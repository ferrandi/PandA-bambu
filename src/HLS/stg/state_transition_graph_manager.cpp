--- conflicted
+++ resolved
@@ -105,8 +105,8 @@
    STG_builder->create_entry_state();
    if(!is_function_pipelined)
    {
-      STG_builder->create_exit_state();
-   }
+   STG_builder->create_exit_state();
+}
 }
 
 StateTransitionGraphManager::~StateTransitionGraphManager() = default;
@@ -126,63 +126,49 @@
    return EPP_STG_graph;
 }
 
-<<<<<<< HEAD
-void StateTransitionGraphManager::compute_min_max(bool is_function_pipelined)
-{
-   StateTransitionGraphInfoRef info = STG_graph->GetStateTransitionGraphInfo();
-   if(!info->is_a_dag && !is_function_pipelined)
-=======
 void StateTransitionGraphManager::ComputeCyclesCount(bool is_pipelined)
 {
    auto info = STG_graph->GetStateTransitionGraphInfo();
-   if(info->is_a_dag && !Param->getOption<bool>(OPT_disable_bounded_function))
->>>>>>> 9f345016
-   {
-      std::list<vertex> sorted_vertices;
-      ACYCLIC_STG_graph->TopologicalSort(sorted_vertices);
+   if(is_pipelined || (info->is_a_dag && !Param->getOption<bool>(OPT_disable_bounded_function)))
+   {
+   std::list<vertex> sorted_vertices;
+   ACYCLIC_STG_graph->TopologicalSort(sorted_vertices);
       CustomUnorderedMap<vertex, unsigned int> CSteps_min, CSteps_max;
       bool has_dummy_state = false;
       for(const auto v : sorted_vertices)
-      {
+   {
          CSteps_min[v] = 0;
          CSteps_max[v] = 0;
          has_dummy_state |= ACYCLIC_STG_graph->GetStateInfo(v)->is_dummy;
          InEdgeIterator ie, iend;
          boost::tie(ie, iend) = boost::in_edges(v, *ACYCLIC_STG_graph);
          const auto ie_first = ie;
-         for(; ie != iend; ie++)
-         {
+      for(; ie != iend; ie++)
+      {
             const auto src = boost::source(*ie, *ACYCLIC_STG_graph);
             CSteps_max[v] = std::max(CSteps_max[v], 1 + CSteps_max[src]);
-            if(ie == ie_first)
-            {
+         if(ie == ie_first)
+         {
                CSteps_min[v] = 1 + CSteps_min[src];
-            }
-            else
-            {
+         }
+         else
+         {
                CSteps_min[v] = std::min(CSteps_min[v], 1 + CSteps_max[src]);
-            }
          }
       }
-      THROW_ASSERT(CSteps_min.find(info->exit_node) != CSteps_min.end(), "Exit node not reachable");
-      THROW_ASSERT(CSteps_max.find(info->exit_node) != CSteps_max.end(), "Exit node not reachable");
-      info->min_cycles = CSteps_min.find(info->exit_node)->second - 1;
-      info->max_cycles = CSteps_max.find(info->exit_node)->second - 1;
+   }
+   THROW_ASSERT(CSteps_min.find(info->exit_node) != CSteps_min.end(), "Exit node not reachable");
+   THROW_ASSERT(CSteps_max.find(info->exit_node) != CSteps_max.end(), "Exit node not reachable");
+      info->min_cycles = CSteps_min.find(info->exit_node)->second - (is_pipelined ? 0 : 1);
+      info->max_cycles = CSteps_max.find(info->exit_node)->second - (is_pipelined ? 0 : 1);
       info->bounded =
           is_pipelined || (info->min_cycles == info->max_cycles && info->min_cycles > 0 && !has_dummy_state);
    }
    else
    {
-      THROW_ASSERT(Param->getOption<bool>(OPT_disable_bounded_function) || !is_pipelined,
+      THROW_ASSERT(Param->getOption<bool>(OPT_disable_bounded_function),
                    "A pipelined function should always generate a DAG");
    }
-<<<<<<< HEAD
-   THROW_ASSERT(CSteps_min.find(info->exit_node) != CSteps_min.end(), "Exit node not reachable");
-   THROW_ASSERT(CSteps_max.find(info->exit_node) != CSteps_max.end(), "Exit node not reachable");
-   info->min_cycles = CSteps_min.find(info->exit_node)->second - (is_function_pipelined ? 0 : 1);
-   info->max_cycles = CSteps_max.find(info->exit_node)->second - (is_function_pipelined ? 0 : 1);
-=======
->>>>>>> 9f345016
 }
 
 vertex StateTransitionGraphManager::get_entry_state() const
