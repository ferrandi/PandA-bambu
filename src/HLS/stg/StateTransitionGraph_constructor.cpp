--- conflicted
+++ resolved
@@ -65,69 +65,31 @@
 
 void StateTransitionGraph_constructor::create_entry_state()
 {
-<<<<<<< HEAD
-   vertex newVertex = state_transition_graphs_collection->AddVertex(NodeInfoRef(new StateInfo(funId)));
-   const StateInfoRef state_info = state_transition_graph->GetStateInfo(newVertex);
-   const OpGraphInfoConstRef cfg =
-       HLSMgr.lock()->CGetFunctionBehavior(funId)->CGetOpGraph(FunctionBehavior::CFG)->CGetOpGraphInfo();
-=======
-   const auto newVertex = state_transition_graphs_collection->AddVertex(NodeInfoRef(new StateInfo()));
+   const auto newVertex = state_transition_graphs_collection->AddVertex(NodeInfoRef(new StateInfo(funId)));
    const auto state_info = state_transition_graph->GetStateInfo(newVertex);
    const auto cfg = HLSMgr.lock()->CGetFunctionBehavior(funId)->CGetOpGraph(FunctionBehavior::CFG);
    const auto cfg_info = cfg->CGetOpGraphInfo();
->>>>>>> 39c7d99e
    state_info->HLSMgr = HLSMgr;
    state_info->name = "ENTRY";
-<<<<<<< HEAD
-   state_info->executing_operations.push_back(cfg->entry_vertex);
-   state_info->starting_operations.push_back(cfg->entry_vertex);
-   state_info->ending_operations.push_back(cfg->entry_vertex);
-   state_info->BB_ids.insert(HLSMgr.lock()
-                                 ->CGetFunctionBehavior(funId)
-                                 ->CGetOpGraph(FunctionBehavior::CFG)
-                                 ->CGetOpNodeInfo(cfg->entry_vertex)
-                                 ->bb_index);
-
-=======
    state_info->executing_operations.push_back(cfg_info->entry_vertex);
    state_info->starting_operations.push_back(cfg_info->entry_vertex);
    state_info->ending_operations.push_back(cfg_info->entry_vertex);
    state_info->BB_ids.insert(cfg->CGetOpNodeInfo(cfg_info->entry_vertex)->bb_index);
->>>>>>> 39c7d99e
    state_transition_graph->GetStateTransitionGraphInfo()->entry_node = newVertex;
 }
 
 void StateTransitionGraph_constructor::create_exit_state()
 {
-<<<<<<< HEAD
-   vertex newVertex = state_transition_graphs_collection->AddVertex(NodeInfoRef(new StateInfo(funId)));
-   const StateInfoRef state_info = state_transition_graph->GetStateInfo(newVertex);
-   const OpGraphInfoConstRef cfg =
-       HLSMgr.lock()->CGetFunctionBehavior(funId)->CGetOpGraph(FunctionBehavior::CFG)->CGetOpGraphInfo();
-=======
-   const auto newVertex = state_transition_graphs_collection->AddVertex(NodeInfoRef(new StateInfo()));
+   const auto newVertex = state_transition_graphs_collection->AddVertex(NodeInfoRef(new StateInfo(funId)));
    const auto state_info = state_transition_graph->GetStateInfo(newVertex);
    const auto cfg = HLSMgr.lock()->CGetFunctionBehavior(funId)->CGetOpGraph(FunctionBehavior::CFG);
    const auto cfg_info = cfg->CGetOpGraphInfo();
->>>>>>> 39c7d99e
    state_info->HLSMgr = HLSMgr;
    state_info->name = "EXIT";
-<<<<<<< HEAD
-   state_info->executing_operations.push_back(cfg->exit_vertex);
-   state_info->starting_operations.push_back(cfg->exit_vertex);
-   state_info->ending_operations.push_back(cfg->exit_vertex);
-   state_info->BB_ids.insert(HLSMgr.lock()
-                                 ->CGetFunctionBehavior(funId)
-                                 ->CGetOpGraph(FunctionBehavior::CFG)
-                                 ->CGetOpNodeInfo(cfg->exit_vertex)
-                                 ->bb_index);
-
-=======
    state_info->executing_operations.push_back(cfg_info->exit_vertex);
    state_info->starting_operations.push_back(cfg_info->exit_vertex);
    state_info->ending_operations.push_back(cfg_info->exit_vertex);
    state_info->BB_ids.insert(cfg->CGetOpNodeInfo(cfg_info->exit_vertex)->bb_index);
->>>>>>> 39c7d99e
    state_transition_graph->GetStateTransitionGraphInfo()->exit_node = newVertex;
 }
 void StateTransitionGraph_constructor::set_exit_state(vertex ex)
