/*
 *
 *                   _/_/_/    _/_/   _/    _/ _/_/_/    _/_/
 *                  _/   _/ _/    _/ _/_/  _/ _/   _/ _/    _/
 *                 _/_/_/  _/_/_/_/ _/  _/_/ _/   _/ _/_/_/_/
 *                _/      _/    _/ _/    _/ _/   _/ _/    _/
 *               _/      _/    _/ _/    _/ _/_/_/  _/    _/
 *
 *             ***********************************************
 *                              PandA Project
 *                     URL: http://panda.dei.polimi.it
 *                       Politecnico di Milano - DEIB
 *                        System Architectures Group
 *             ***********************************************
 *              Copyright (C) 2004-2023 Politecnico di Milano
 *
 *   This file is part of the PandA framework.
 *
 *   The PandA framework is free software; you can redistribute it and/or modify
 *   it under the terms of the GNU General Public License as published by
 *   the Free Software Foundation; either version 3 of the License, or
 *   (at your option) any later version.
 *
 *   This program is distributed in the hope that it will be useful,
 *   but WITHOUT ANY WARRANTY; without even the implied warranty of
 *   MERCHANTABILITY or FITNESS FOR A PARTICULAR PURPOSE.  See the
 *   GNU General Public License for more details.
 *
 *   You should have received a copy of the GNU General Public License
 *   along with this program.  If not, see <http://www.gnu.org/licenses/>.
 *
 */
/**
 * @file state_transition_graph_manager.hpp
 * @brief This file contains the structures needed to manage a graph that will represent the state transition graph
 *
 * @author Christian Pilato <pilato@elet.polimi.it>
 * $Revision$
 * $Date$
 * Last modified by $Author$
 *
 */
#ifndef STATE_TRANSITION_GRAPH_MANAGER_HPP
#define STATE_TRANSITION_GRAPH_MANAGER_HPP

/// Graph include
#include "graph.hpp"

/// Refcount include
#include "refcount.hpp"

CONSTREF_FORWARD_DECL(FunctionBehavior);
CONSTREF_FORWARD_DECL(hls);
CONSTREF_FORWARD_DECL(HLS_manager);
CONSTREF_FORWARD_DECL(OpGraph);
CONSTREF_FORWARD_DECL(StateTransitionGraph);
REF_FORWARD_DECL(hls);
REF_FORWARD_DECL(StateTransitionGraph);
REF_FORWARD_DECL(StateTransitionGraph_constructor);
REF_FORWARD_DECL(StateTransitionGraphsCollection);
REF_FORWARD_DECL(structural_object);
REF_FORWARD_DECL(generic_obj);
REF_FORWARD_DECL(structural_manager);

/**
 * Class used to manage a graph into finite state machine representation; it contains methods to build the graph,
 * to add nodes, edges... and also to write the dotty representation of the graph. Two different graphs have been
 * stored: the finite state machine and the related acyclic version (without any feedback edges)
 */
class StateTransitionGraphManager
{
 private:
   /// The bulk graph
   const StateTransitionGraphsCollectionRef state_transition_graphs_collection;

   /// The acyclic version of the STG
   const StateTransitionGraphRef ACYCLIC_STG_graph;

   /// The complete version of the STG
   const StateTransitionGraphRef STG_graph;

   /// The acyclic version of stg with additional edges necessary for Efficient Path Profiling
   const StateTransitionGraphRef EPP_STG_graph;

   /// reference to operation graph
   const OpGraphConstRef op_function_graph;

   /// class containing all the parameters
   const ParameterConstRef Param;

   /// verbosity level
   int output_level;

   /// debugging level
   int debug_level;

   // Tells to the get_states method which states you are looking for
   enum StateTypes
   {
      EXECUTING,
      STARTING,
      ENDING
   };

   // helper method to retrieve states
   CustomOrderedSet<vertex> get_states(const vertex& op, StateTypes statetypes) const;

   /// HLS data-structure
   hlsRef HLS;

   /// map between state and multi-unbounded controllers
   std::map<vertex, generic_objRef> multi_unbounded_table;

 public:
   /// reference to the class for building the graph
   const StateTransitionGraph_constructorRef STG_builder;

   /**
    * Constructor of the class. It creates a new empty graph and it sets reference to hls class
    * @param HLS is the HLS data structure
    */
   StateTransitionGraphManager(const HLS_managerConstRef HLSMgr, hlsRef HLS, const ParameterConstRef _Param,
                               bool is_function_pipelined);

   /**
    * Destructor
    */
   ~StateTransitionGraphManager();

   /* States retrievers */
   CustomOrderedSet<vertex> get_execution_states(const vertex& op) const;
   CustomOrderedSet<vertex> get_ending_states(const vertex& op) const;
   CustomOrderedSet<vertex> get_starting_states(const vertex& op) const;

<<<<<<< HEAD
   /// compute the minimum and maximum number of cycles when possible
   void compute_min_max(bool is_function_pipelined);
=======
   /**
    * Compute minimum and maximum number of cycles for bounded scheduling
    * @param is_pipelined True if scheduling is pipelined
    */
   void ComputeCyclesCount(bool is_pipelined);
>>>>>>> 9f345016

   /**
    * Returns pointer to state transition graph created.
    * @return reference to a graph that contains information about operations to be executed and control edges
    */
   StateTransitionGraphRef GetStg();

   /**
    * Returns pointer to acyclic STG with additional edges for Efficient Path Profiling
    */
   StateTransitionGraphRef GetEPPStg();

   /**
    * Returns pointer to acyclic STG with additional edges for Efficient Path Profiling
    */
   const StateTransitionGraphConstRef CGetEPPStg() const;

   /**
    * Returns pointer to state transition graph created.
    * @return reference to a graph that contains information about operations to be executed and control edges
    */
   const StateTransitionGraphConstRef CGetStg() const;

   /**
    * Returns pointer to state transition graph created.
    * @return reference to a graph that contains information about operations to be executed and control edges
    */
   StateTransitionGraphRef GetAstg();

   /**
    * Returns pointer to state transition graph created.
    * @return reference to a graph that contains information about operations to be executed and control edges
    */
   const StateTransitionGraphConstRef CGetAstg() const;

   void print_statistics() const;

   /**
    * Gets vertex that represents state that contains entry node
    * @return the vertex of state associated to entry node
    */
   vertex get_entry_state() const;

   /**
    * Get the name of a state
    * @param state is the state
    * @return the name of the state
    */
   std::string get_state_name(vertex state) const;

   /**
    * Gets vertex that represents state that contains exit node
    * @return the vertex of state associated to exit node
    */
   vertex get_exit_state() const;

   /**
    * @return the number of states of the FSM
    */
   unsigned int get_number_of_states() const;

   void add_multi_unbounded_obj(vertex s, const CustomOrderedSet<vertex>& ops);

   void specialise_mu(structural_objectRef& mu_mod, generic_objRef mu) const;

   const std::map<vertex, generic_objRef>& get_mu_ctrls() const
   {
      return multi_unbounded_table;
   }

   /**
    * Add components to the datapath required by the FSM
    */
   void add_to_SM(structural_objectRef clock_port, structural_objectRef reset_port);

   bool not_same_step(vertex state, vertex def, vertex op) const;
};
/// refcount definition to allocate the class
using StateTransitionGraphManagerRef = refcount<StateTransitionGraphManager>;
using StateTransitionGraphManagerConstRef = refcount<const StateTransitionGraphManager>;

/// state name prefix
#define STATE_NAME_PREFIX "S_"

#endif<|MERGE_RESOLUTION|>--- conflicted
+++ resolved
@@ -132,16 +132,11 @@
    CustomOrderedSet<vertex> get_ending_states(const vertex& op) const;
    CustomOrderedSet<vertex> get_starting_states(const vertex& op) const;
 
-<<<<<<< HEAD
-   /// compute the minimum and maximum number of cycles when possible
-   void compute_min_max(bool is_function_pipelined);
-=======
    /**
     * Compute minimum and maximum number of cycles for bounded scheduling
     * @param is_pipelined True if scheduling is pipelined
     */
    void ComputeCyclesCount(bool is_pipelined);
->>>>>>> 9f345016
 
    /**
     * Returns pointer to state transition graph created.
