--- conflicted
+++ resolved
@@ -375,17 +375,13 @@
       unsigned int bus_data_bitsize = HLSMgr->Rmem->get_bus_data_bitsize();
       unsigned int bus_addr_bitsize = HLSMgr->get_address_bitsize();
       unsigned int bus_size_bitsize = HLSMgr->Rmem->get_bus_size_bitsize();
-<<<<<<< HEAD
       unsigned int bus_data_bytesize = HLSMgr->Rmem->get_bus_data_bitsize() / 8;
-=======
-      unsigned int bus_data_bytesize = HLSMgr->Rmem->get_bus_data_bitsize()/8;
 
       unsigned int bus_tag_bitsize=0;
       if(HLS->Param->isOption(OPT_context_switch))
          bus_tag_bitsize= GetPointer<memory_cs>(HLSMgr->Rmem)->get_bus_tag_bitsize();
->>>>>>> d09917d3
-
-      const unsigned int n_elements = aadl_information->internal_memory_sizes[function_name] / bus_data_bytesize + ((aadl_information->internal_memory_sizes[function_name] % bus_data_bytesize) ? 1 : 0);
+
+      const unsigned int n_elements = aadl_information->internal_memory_sizes[function_name]/bus_data_bytesize + ((aadl_information->internal_memory_sizes[function_name]%bus_data_bytesize) ? 1 : 0);
 
       memory->SetParameter("n_elements", STR(n_elements));
 
@@ -394,13 +390,8 @@
       std::ofstream init_file_a(init_filename_a.c_str());
       std::ofstream init_file_b(init_filename_b.c_str());
 
-<<<<<<< HEAD
-      memory->set_parameter("MEMORY_INIT_file_a", "\"\"" + init_filename_a + "\"\"");
-      memory->set_parameter("MEMORY_INIT_file_b", "\"\"" + init_filename_b + "\"\"");
-=======
       memory->SetParameter("MEMORY_INIT_file_a", "\"\"" + init_filename_a + "\"\"");
       memory->SetParameter("MEMORY_INIT_file_b", "\"\"" + init_filename_b +"\"\"");
->>>>>>> d09917d3
 
       for(unsigned int row_index = 0; row_index < n_elements; row_index++)
       {
@@ -585,14 +576,8 @@
    AddSignal(SM_taste_interface, swap32_out_cond_expr, "out1", taste_interface_circuit, "apbo_prdata", "swap32_out_cond_expr_output");
 #endif
 
-<<<<<<< HEAD
-   taste_interface_circuit->set_parameter("paddr", "0");
-   taste_interface_circuit->set_parameter("pindex", "0");
-   SM_taste_interface->add_NP_functionality(SM_taste_interface->get_circ(), NP_functionality::LIBRARY, function_name + "_taste_interface paddr pindex");
-=======
    taste_interface_circuit->AddParameter("paddr", "0");
    taste_interface_circuit->AddParameter("pindex", "0");
->>>>>>> d09917d3
 
    SM_taste_interface->INIT(true);
 
