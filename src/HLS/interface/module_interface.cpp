/*
 *
 *                   _/_/_/    _/_/   _/    _/ _/_/_/    _/_/
 *                  _/   _/ _/    _/ _/_/  _/ _/   _/ _/    _/
 *                 _/_/_/  _/_/_/_/ _/  _/_/ _/   _/ _/_/_/_/
 *                _/      _/    _/ _/    _/ _/   _/ _/    _/
 *               _/      _/    _/ _/    _/ _/_/_/  _/    _/
 *
 *             ***********************************************
 *                              PandA Project
 *                     URL: http://panda.dei.polimi.it
 *                       Politecnico di Milano - DEIB
 *                        System Architectures Group
 *             ***********************************************
 *              Copyright (C) 2004-2019 Politecnico di Milano
 *
 *   This file is part of the PandA framework.
 *
 *   The PandA framework is free software; you can redistribute it and/or modify
 *   it under the terms of the GNU General Public License as published by
 *   the Free Software Foundation; either version 3 of the License, or
 *   (at your option) any later version.
 *
 *   This program is distributed in the hope that it will be useful,
 *   but WITHOUT ANY WARRANTY; without even the implied warranty of
 *   MERCHANTABILITY or FITNESS FOR A PARTICULAR PURPOSE.  See the
 *   GNU General Public License for more details.
 *
 *   You should have received a copy of the GNU General Public License
 *   along with this program.  If not, see <http://www.gnu.org/licenses/>.
 *
 */
/**
 * @file module_interface.cpp
 * @brief Base class for all module interfaces
 *
 *
 * @author Christian Pilato <pilato@elet.polimi.it>
 * $Revision$
 * $Date$
 * Last modified by $Author$
 * $Locker:  $
 * $State: Exp $
 *
<<<<<<< HEAD
 */
/// Autoheader include
#include "config_HAVE_EXPERIMENTAL.hpp"

=======
*/
>>>>>>> d09917d3
#include "module_interface.hpp"

#include "behavioral_helper.hpp"
#include "call_graph_manager.hpp"
#include "function_behavior.hpp"
<<<<<<< HEAD
=======
#include "behavioral_helper.hpp"
#include "omp_functions.hpp"
>>>>>>> d09917d3

#include "hls.hpp"
#include "hls_manager.hpp"
#include "memory.hpp"
#include "memory_symbol.hpp"

#include "structural_manager.hpp"
#include "structural_objects.hpp"

#include "polixml.hpp"
#include "xml_helper.hpp"

#include "Parameter.hpp"
#include "constant_strings.hpp"

/// HLS/module_allocation includes
#include "add_library.hpp"
#include "dbgPrintHelper.hpp" // for DEBUG_LEVEL_

module_interface::module_interface(const ParameterConstRef _parameters, const HLS_managerRef _HLSMgr, unsigned int _funId, const DesignFlowManagerConstRef _design_flow_manager, const HLSFlowStep_Type _hls_flow_step_type)
    : HLSFunctionStep(_parameters, _HLSMgr, _funId, _design_flow_manager, _hls_flow_step_type)
{
   THROW_ASSERT(_parameters, "Parameter null");
}

module_interface::~module_interface() = default;

const std::unordered_set<std::tuple<HLSFlowStep_Type, HLSFlowStepSpecializationConstRef, HLSFlowStep_Relationship>> module_interface::ComputeHLSRelationships(const DesignFlowStep::RelationshipType relationship_type) const
{
   std::unordered_set<std::tuple<HLSFlowStep_Type, HLSFlowStepSpecializationConstRef, HLSFlowStep_Relationship>> ret;
   switch(relationship_type)
   {
      case DEPENDENCE_RELATIONSHIP:
      {
         const auto cg_man = HLSMgr->CGetCallGraphManager();
         if(HLSMgr->hasToBeInterfaced(funId) and (cg_man->ExistsAddressedFunction() or hls_flow_step_type == HLSFlowStep_Type::WB4_INTERFACE_GENERATION))
         {
<<<<<<< HEAD
            ret.insert(std::make_tuple(HLSFlowStep_Type::TOP_ENTITY_MEMORY_MAPPED_CREATION, HLSFlowStepSpecializationConstRef(), HLSFlowStep_Relationship::SAME_FUNCTION));
=======
            const auto cg_man = HLSMgr->CGetCallGraphManager();
            if (HLSMgr->hasToBeInterfaced(funId) and (cg_man->ExistsAddressedFunction() or hls_flow_step_type == HLSFlowStep_Type::WB4_INTERFACE_GENERATION))
            {
               ret.insert(std::make_tuple(HLSFlowStep_Type::TOP_ENTITY_MEMORY_MAPPED_CREATION,
                                          HLSFlowStepSpecializationConstRef(),
                                          HLSFlowStep_Relationship::SAME_FUNCTION));
            }
            else
            {
               ret.insert(std::make_tuple(parameters->getOption<HLSFlowStep_Type>(OPT_function_allocation_algorithm), HLSFlowStepSpecializationConstRef(), HLSFlowStep_Relationship::SAME_FUNCTION));     //add dependence to omp_function
               if(HLSMgr->Rfuns)
               {
                  bool found=false;
                  if(parameters->isOption(OPT_context_switch))
                  {
                     auto omp_functions = GetPointer<OmpFunctions>(HLSMgr->Rfuns);
                     THROW_ASSERT(omp_functions,"OMP_functions must not be null");
                     if(omp_functions->kernel_functions.find(funId) != omp_functions->kernel_functions.end()) found=true;
                     if(omp_functions->parallelized_functions.find(funId) != omp_functions->parallelized_functions.end()) found=true;
                     if(omp_functions->atomic_functions.find(funId) != omp_functions->atomic_functions.end()) found=true;
                     if(found)  //use new top_entity
                     {
                        const HLSFlowStep_Type top_entity_type = HLSFlowStep_Type::TOP_ENTITY_CS_CREATION;
                        ret.insert(std::make_tuple(top_entity_type, HLSFlowStepSpecializationConstRef(), HLSFlowStep_Relationship::SAME_FUNCTION));
                     }
                  }
                  if(!found)  //use standard
                  {
                     const HLSFlowStep_Type top_entity_type = HLSFlowStep_Type::TOP_ENTITY_CREATION;
                     ret.insert(std::make_tuple(top_entity_type, HLSFlowStepSpecializationConstRef(), HLSFlowStep_Relationship::SAME_FUNCTION));
                  }
               }
            }
            break;
>>>>>>> d09917d3
         }
         else
         {
            ret.insert(std::make_tuple(HLSFlowStep_Type::TOP_ENTITY_CREATION, HLSFlowStepSpecializationConstRef(), HLSFlowStep_Relationship::SAME_FUNCTION));
         }
         break;
      }
      case INVALIDATION_RELATIONSHIP:
      {
         break;
      }
      case PRECEDENCE_RELATIONSHIP:
      {
         ret.insert(std::make_tuple(HLSFlowStep_Type::ADD_LIBRARY, HLSFlowStepSpecializationConstRef(new AddLibrarySpecialization(false)), HLSFlowStep_Relationship::SAME_FUNCTION));
         break;
      }
      default:
         THROW_UNREACHABLE("");
   }
   return ret;
}

void module_interface::add_sign(const structural_managerRef SM, const structural_objectRef sig1, const structural_objectRef sig2, const std::string& sig_name)
{
   structural_objectRef sig = SM->add_sign(sig_name, SM->get_circ(), sig1->get_typeRef());
   SM->add_connection(sig, sig1);
   SM->add_connection(sig, sig2);
}

void module_interface::add_sign_vector(const structural_managerRef SM, const structural_objectRef sig1, const structural_objectRef sig2, const std::string& sig_name)
{
   THROW_ASSERT(GetPointer<port_o>(sig1)->get_ports_size(), "");
   structural_objectRef sig = SM->add_sign_vector(sig_name, GetPointer<port_o>(sig1)->get_ports_size(), SM->get_circ(), sig1->get_typeRef());
   SM->add_connection(sig, sig1);
   SM->add_connection(sig, sig2);
}

void module_interface::AddSignal(const structural_managerRef SM, const structural_objectRef component1, const std::string& port1_name, const structural_objectRef component2, const std::string& port2_name, const std::string& signal_name)
{
   structural_objectRef port1;
   unsigned int size1;
   if(port1_name.find("[") != std::string::npos)
   {
      const auto port1_base_name = port1_name.substr(0, port1_name.find("["));
      const auto port1_index = port1_name.substr(port1_name.find("[") + 1, port1_name.size() - port1_base_name.size() - 2);
      const auto port1_vector = component1->find_member(port1_base_name, port_o_K, component1);
      THROW_ASSERT(port1_vector, port1_name + " is not in " + component1->get_path());
      port1 = GetPointer<port_o>(port1_vector)->get_port(boost::lexical_cast<unsigned int>(port1_index));
      size1 = GetPointer<port_o>(port1_vector)->get_typeRef()->vector_size;
   }
   else
   {
      port1 = component1->find_member(port1_name, port_o_K, component1);
      THROW_ASSERT(port1, port1_name + " is not in " + component1->get_path());
      size1 = GET_TYPE_SIZE(port1);
   }
   structural_objectRef port2;
   unsigned int size2;
   if(port2_name.find("[") != std::string::npos)
   {
      const auto port2_base_name = port2_name.substr(0, port2_name.find("["));
      const auto port2_index = port2_name.substr(port2_name.find("[") + 1, port2_name.size() - port2_base_name.size() - 2);
      const auto port2_vector = component2->find_member(port2_base_name, port_o_K, component2);
      THROW_ASSERT(port2_vector, port2_base_name + " is not in " + component2->get_path());
      port2 = GetPointer<port_o>(port2_vector)->get_port(boost::lexical_cast<unsigned int>(port2_index));
      size2 = GetPointer<port_o>(port2_vector)->get_typeRef()->vector_size;
   }
   else
   {
      port2 = component2->find_member(port2_name, port_o_K, component2);
      THROW_ASSERT(port2, port2_name + " is not in " + component2->get_path());
      size2 = GET_TYPE_SIZE(port2);
   }
   INDENT_DBG_MEX(DEBUG_LEVEL_VERY_PEDANTIC, debug_level, "---Connecting " + component1->get_id() + "::" + port1_name + " (Size " + STR(size1) + ") to " + component2->get_id() + "::" + port2_name + " (Size " + STR(size2) + ")");
   if(size1 > size2)
   {
      GetPointer<port_o>(port2)->type_resize(size1);
   }
   if(size1 < size2)
   {
      GetPointer<port_o>(port1)->type_resize(size2);
   }
   const auto bounded_object = GetPointer<port_o>(port1)->find_bounded_object();
   if(bounded_object)
   {
      SM->add_connection(bounded_object, port2);
   }
   else
   {
      structural_objectRef sig = SM->add_sign(signal_name, SM->get_circ(), port1->get_typeRef());
      SM->add_connection(sig, port1);
      SM->add_connection(sig, port2);
   }
}

void module_interface::AddConnection(const structural_managerRef SM, const structural_objectRef component1, const std::string& port1_name, const structural_objectRef component2, const std::string& port2_name)
{
   structural_objectRef port1;
   unsigned int size1;
   if(port1_name.find("[") != std::string::npos)
   {
      const auto port1_base_name = port1_name.substr(0, port1_name.find("["));
      const auto port1_index = port1_name.substr(port1_name.find("[") + 1, port1_name.size() - port1_base_name.size() - 2);
      const auto port1_vector = component1->find_member(port1_base_name, port_o_K, component1);
      THROW_ASSERT(port1_vector, port1_name + " is not in " + component1->get_path());
      port1 = GetPointer<port_o>(port1_vector)->get_port(boost::lexical_cast<unsigned int>(port1_index));
      size1 = GetPointer<port_o>(port1_vector)->get_typeRef()->vector_size;
   }
   else
   {
      port1 = component1->find_member(port1_name, port_o_K, component1);
      THROW_ASSERT(port1, port1_name + " is not in " + component1->get_path());
      size1 = GET_TYPE_SIZE(port1);
   }
   structural_objectRef port2;
   unsigned int size2;
   if(port2_name.find("[") != std::string::npos)
   {
      const auto port2_base_name = port2_name.substr(0, port2_name.find("["));
      const auto port2_index = port2_name.substr(port2_name.find("[") + 1, port2_name.size() - port2_base_name.size() - 2);
      const auto port2_vector = component2->find_member(port2_base_name, port_o_K, component2);
      THROW_ASSERT(port2_vector, port2_base_name + " is not in " + component2->get_path());
      port2 = GetPointer<port_o>(port2_vector)->get_port(boost::lexical_cast<unsigned int>(port2_index));
      size2 = GetPointer<port_o>(port2_vector)->get_typeRef()->vector_size;
   }
   else
   {
      port2 = component2->find_member(port2_name, port_o_K, component2);
      THROW_ASSERT(port2, port2_name + " is not in " + component2->get_path());
      size2 = GET_TYPE_SIZE(port2);
   }
   INDENT_DBG_MEX(DEBUG_LEVEL_VERY_PEDANTIC, debug_level, "---Connecting " + component1->get_id() + "::" + port1_name + " (Size " + STR(size1) + ") to " + component2->get_id() + "::" + port2_name + " (Size " + STR(size2) + ")");
   if(size1 > size2)
   {
      GetPointer<port_o>(port2)->type_resize(size1);
   }
   if(size1 < size2)
   {
      GetPointer<port_o>(port1)->type_resize(size2);
   }
   SM->add_connection(port1, port2);
}

void module_interface::AddConstant(const structural_managerRef SM, const structural_objectRef component, const std::string& port_name, const std::string& constant_value, const unsigned int constant_size)
{
   structural_objectRef port;
   unsigned int size;
   if(port_name.find("[") != std::string::npos)
   {
      const auto port_base_name = port_name.substr(0, port_name.find("["));
      const auto port_index = port_name.substr(port_name.find("[") + 1, port_name.size() - port_base_name.size() - 2);
      const auto port_vector = component->find_member(port_base_name, port_o_K, component);
      THROW_ASSERT(port_vector, port_name + " is not in " + component->get_path());
      port = GetPointer<port_o>(port_vector)->get_port(boost::lexical_cast<unsigned int>(port_index));
      size = GetPointer<port_o>(port_vector)->get_typeRef()->vector_size;
   }
   else
   {
      port = component->find_member(port_name, port_o_K, component);
      THROW_ASSERT(port, port_name + " is not in " + component->get_path());
      size = GetPointer<port_o>(port)->get_port_size();
      if(size < constant_size)
         GetPointer<port_o>(port)->type_resize(constant_size);
   }
   INDENT_DBG_MEX(DEBUG_LEVEL_VERY_PEDANTIC, debug_level, "---Binding " + constant_value + " to " + component->get_id() + "::" + port_name);
   structural_objectRef constant(new constant_o(parameters->getOption<int>(OPT_debug_level), SM->get_circ(), constant_value));
   structural_type_descriptorRef constant_type = structural_type_descriptorRef(new structural_type_descriptor("bool", std::max(size, constant_size)));
   constant->set_type(constant_type);
   GetPointer<module>(SM->get_circ())->add_internal_object(constant);
   SM->add_connection(constant, port);
}<|MERGE_RESOLUTION|>--- conflicted
+++ resolved
@@ -42,24 +42,14 @@
  * $Locker:  $
  * $State: Exp $
  *
-<<<<<<< HEAD
- */
-/// Autoheader include
-#include "config_HAVE_EXPERIMENTAL.hpp"
-
-=======
 */
->>>>>>> d09917d3
 #include "module_interface.hpp"
 
 #include "behavioral_helper.hpp"
 #include "call_graph_manager.hpp"
 #include "function_behavior.hpp"
-<<<<<<< HEAD
-=======
 #include "behavioral_helper.hpp"
 #include "omp_functions.hpp"
->>>>>>> d09917d3
 
 #include "hls.hpp"
 #include "hls_manager.hpp"
@@ -97,9 +87,6 @@
          const auto cg_man = HLSMgr->CGetCallGraphManager();
          if(HLSMgr->hasToBeInterfaced(funId) and (cg_man->ExistsAddressedFunction() or hls_flow_step_type == HLSFlowStep_Type::WB4_INTERFACE_GENERATION))
          {
-<<<<<<< HEAD
-            ret.insert(std::make_tuple(HLSFlowStep_Type::TOP_ENTITY_MEMORY_MAPPED_CREATION, HLSFlowStepSpecializationConstRef(), HLSFlowStep_Relationship::SAME_FUNCTION));
-=======
             const auto cg_man = HLSMgr->CGetCallGraphManager();
             if (HLSMgr->hasToBeInterfaced(funId) and (cg_man->ExistsAddressedFunction() or hls_flow_step_type == HLSFlowStep_Type::WB4_INTERFACE_GENERATION))
             {
@@ -134,7 +121,6 @@
                }
             }
             break;
->>>>>>> d09917d3
          }
          else
          {
