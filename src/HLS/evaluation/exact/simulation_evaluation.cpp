--- conflicted
+++ resolved
@@ -112,19 +112,10 @@
       if(objective == "CYCLES" || objective == "TIME" || objective == "TOTAL_CYCLES" || objective == "TOTAL_TIME" ||
          objective == "TIMExAREA")
       {
-<<<<<<< HEAD
-         unsigned long long int tot_cycles = HLSMgr->RSim->tot_n_cycles;
-         unsigned long long int avg_cycles = HLSMgr->RSim->avg_n_cycles;
-         const auto num_executions = HLSMgr->RSim->n_testcases;
-         HLSMgr->evaluations["TOTAL_CYCLES"] = static_cast<double>(tot_cycles);
-         HLSMgr->evaluations["CYCLES"] = static_cast<double>(avg_cycles);
-         HLSMgr->evaluations["NUM_EXECUTIONS"] = static_cast<double>(num_executions);
-=======
          const auto avg_cycles = tot_cycles / num_executions;
          HLSMgr->evaluations["TOTAL_CYCLES"] = std::vector<double>(1, static_cast<double>(tot_cycles));
          HLSMgr->evaluations["CYCLES"] = std::vector<double>(1, static_cast<double>(avg_cycles));
          HLSMgr->evaluations["NUM_EXECUTIONS"] = std::vector<double>(1, static_cast<double>(num_executions));
->>>>>>> c394478a
       }
    }
 
