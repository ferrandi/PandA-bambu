--- conflicted
+++ resolved
@@ -263,11 +263,7 @@
          else if(evaluations.find("LUT_FF_PAIRS") != evaluations.end())
          {
             INDENT_OUT_MEX(OUTPUT_LEVEL_MINIMUM, output_level,
-<<<<<<< HEAD
-                           "---Lut FF Pairs             : " + STR(evaluations.at("LUT_FF_PAIRS")));
-=======
                            "---Luts             : " + STR(evaluations.at("LUT_FF_PAIRS").at(0)));
->>>>>>> c394478a
          }
          if(evaluations.find("LOGIC_ELEMENTS") != evaluations.end())
          {
