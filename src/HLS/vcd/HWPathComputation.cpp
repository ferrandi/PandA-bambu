--- conflicted
+++ resolved
@@ -94,13 +94,7 @@
    const auto top_fu_name =
        Cget_node_info<UnfoldedFunctionInfo>(v, ufcg)->behavior->CGetBehavioralHelper()->get_function_name();
    const auto parameters = HLSMgr->get_parameter();
-<<<<<<< HEAD
-   if(HLSMgr->CGetCallGraphManager()->ExistsAddressedFunction() ||
-      (parameters->isOption(OPT_interface_type) &&
-       parameters->getOption<HLSFlowStep_Type>(OPT_interface_type) == HLSFlowStep_Type::WB4_INTERFACE_GENERATION))
-=======
    if(HLSMgr->CGetCallGraphManager()->ExistsAddressedFunction() || parameters->getOption<bool>(OPT_memory_mapped_top))
->>>>>>> cd8b6b26
    {
       top_fun_scope += "_" + top_fu_name + "_int_i0" HIERARCHY_SEPARATOR;
    }
