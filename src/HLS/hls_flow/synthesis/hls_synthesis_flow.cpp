/*
 *
 *                   _/_/_/    _/_/   _/    _/ _/_/_/    _/_/
 *                  _/   _/ _/    _/ _/_/  _/ _/   _/ _/    _/
 *                 _/_/_/  _/_/_/_/ _/  _/_/ _/   _/ _/_/_/_/
 *                _/      _/    _/ _/    _/ _/   _/ _/    _/
 *               _/      _/    _/ _/    _/ _/_/_/  _/    _/
 *
 *             ***********************************************
 *                              PandA Project
 *                     URL: http://panda.dei.polimi.it
 *                       Politecnico di Milano - DEIB
 *                        System Architectures Group
 *             ***********************************************
 *              Copyright (C) 2015-2019 Politecnico di Milano
 *
 *   This file is part of the PandA framework.
 *
 *   The PandA framework is free software; you can redistribute it and/or modify
 *   it under the terms of the GNU General Public License as published by
 *   the Free Software Foundation; either version 3 of the License, or
 *   (at your option) any later version.
 *
 *   This program is distributed in the hope that it will be useful,
 *   but WITHOUT ANY WARRANTY; without even the implied warranty of
 *   MERCHANTABILITY or FITNESS FOR A PARTICULAR PURPOSE.  See the
 *   GNU General Public License for more details.
 *
 *   You should have received a copy of the GNU General Public License
 *   along with this program.  If not, see <http://www.gnu.org/licenses/>.
 *
 */
/**
 * @file hls_synthesis_flow.cpp
 * @brief Definition of the class to create the structural description of a function
 *
 * @author Marco Lattuada <marco.lattuada@polimi.it>
 *
 */

/// Header include
#include "hls_synthesis_flow.hpp"

///. include
#include "Parameter.hpp"

/// behavior include
#include "function_behavior.hpp"

/// HLS include
#include "hls_manager.hpp"

/// tree include
#include "behavioral_helper.hpp"
#include "design_flow_manager.hpp"

HLSSynthesisFlow::HLSSynthesisFlow(const ParameterConstRef _parameters, const HLS_managerRef _HLSMgr, unsigned int _funId, const DesignFlowManagerConstRef _design_flow_manager)
    : HLSFunctionStep(_parameters, _HLSMgr, _funId, _design_flow_manager, HLSFlowStep_Type::HLS_SYNTHESIS_FLOW)
{
   composed = true;
}

HLSSynthesisFlow::~HLSSynthesisFlow() = default;

const std::unordered_set<std::tuple<HLSFlowStep_Type, HLSFlowStepSpecializationConstRef, HLSFlowStep_Relationship>> HLSSynthesisFlow::ComputeHLSRelationships(const DesignFlowStep::RelationshipType relationship_type) const
{
   std::unordered_set<std::tuple<HLSFlowStep_Type, HLSFlowStepSpecializationConstRef, HLSFlowStep_Relationship>> ret;
   switch(relationship_type)
   {
      case DEPENDENCE_RELATIONSHIP:
<<<<<<< HEAD
      {
#if HAVE_EXPERIMENTAL && HAVE_FROM_PRAGMA_BUILT
         const auto function_behavior = HLSMgr->GetFunctionBehavior(funId);
         const auto behavioral_helper = function_behavior->CGetBehavioralHelper();
         if(behavioral_helper->IsOmpBodyLoop())
         {
            ret.insert(std::make_tuple(HLSFlowStep_Type::OMP_BODY_LOOP_SYNTHESIS_FLOW, HLSFlowStepSpecializationConstRef(), HLSFlowStep_Relationship::SAME_FUNCTION));
=======
         {
#if HAVE_FROM_PRAGMA_BUILT
            const auto function_behavior = HLSMgr->GetFunctionBehavior(funId);
            const auto behavioral_helper = function_behavior->CGetBehavioralHelper();
            if(parameters->isOption(OPT_context_switch))
            {
               ret.insert(std::make_tuple(HLSFlowStep_Type::OMP_FUNCTION_ALLOCATION_CS, HLSFlowStepSpecializationConstRef(), HLSFlowStep_Relationship::SAME_FUNCTION));
               if(design_flow_manager.lock()->GetStatus(HLS_step::ComputeSignature(HLSFlowStep_Type::OMP_FUNCTION_ALLOCATION_CS, HLSFlowStepSpecializationConstRef())) == DesignFlowStep_Status::SUCCESS)
               {
                  if(behavioral_helper->IsOmpBodyLoop())
                  {
                     ret.insert(std::make_tuple(HLSFlowStep_Type::OMP_BODY_LOOP_SYNTHESIS_FLOW, HLSFlowStepSpecializationConstRef(), HLSFlowStep_Relationship::SAME_FUNCTION));
                  }
                  else if(behavioral_helper->GetOmpForDegree())
                  {
                     if(parameters->isOption(OPT_context_switch))
                     {
                        ret.insert(std::make_tuple(HLSFlowStep_Type::OMP_FOR_WRAPPER_CS_SYNTHESIS_FLOW, HLSFlowStepSpecializationConstRef(), HLSFlowStep_Relationship::SAME_FUNCTION));
                     }
#if HAVE_EXPERIMENTAL
                     else
                     {
                        ret.insert(std::make_tuple(HLSFlowStep_Type::OMP_FOR_WRAPPER_SYNTHESIS_FLOW, HLSFlowStepSpecializationConstRef(), HLSFlowStep_Relationship::SAME_FUNCTION));
                     }
#endif
                  }
                  else
                  {
                     ret.insert(std::make_tuple(parameters->getOption<HLSFlowStep_Type>(OPT_hls_flow), HLSFlowStepSpecializationConstRef(), HLSFlowStep_Relationship::SAME_FUNCTION));
                  }
               }
            }
            else
   #endif
            {
               ret.insert(std::make_tuple(parameters->getOption<HLSFlowStep_Type>(OPT_hls_flow), HLSFlowStepSpecializationConstRef(), HLSFlowStep_Relationship::SAME_FUNCTION));
            }
            break;
>>>>>>> d09917d3
         }
         else if(behavioral_helper->GetOmpForDegree())
         {
            ret.insert(std::make_tuple(HLSFlowStep_Type::OMP_FOR_WRAPPER_SYNTHESIS_FLOW, HLSFlowStepSpecializationConstRef(), HLSFlowStep_Relationship::SAME_FUNCTION));
         }
         else
#endif
         {
            ret.insert(std::make_tuple(parameters->getOption<HLSFlowStep_Type>(OPT_hls_flow), HLSFlowStepSpecializationConstRef(), HLSFlowStep_Relationship::SAME_FUNCTION));
         }
         break;
      }
      case INVALIDATION_RELATIONSHIP:
      {
         break;
      }
      case PRECEDENCE_RELATIONSHIP:
      {
         break;
      }
      default:
         THROW_UNREACHABLE("");
   }
   return ret;
}

DesignFlowStep_Status HLSSynthesisFlow::InternalExec()
{
   return DesignFlowStep_Status::EMPTY;
}<|MERGE_RESOLUTION|>--- conflicted
+++ resolved
@@ -68,15 +68,6 @@
    switch(relationship_type)
    {
       case DEPENDENCE_RELATIONSHIP:
-<<<<<<< HEAD
-      {
-#if HAVE_EXPERIMENTAL && HAVE_FROM_PRAGMA_BUILT
-         const auto function_behavior = HLSMgr->GetFunctionBehavior(funId);
-         const auto behavioral_helper = function_behavior->CGetBehavioralHelper();
-         if(behavioral_helper->IsOmpBodyLoop())
-         {
-            ret.insert(std::make_tuple(HLSFlowStep_Type::OMP_BODY_LOOP_SYNTHESIS_FLOW, HLSFlowStepSpecializationConstRef(), HLSFlowStep_Relationship::SAME_FUNCTION));
-=======
          {
 #if HAVE_FROM_PRAGMA_BUILT
             const auto function_behavior = HLSMgr->GetFunctionBehavior(funId);
@@ -115,16 +106,6 @@
                ret.insert(std::make_tuple(parameters->getOption<HLSFlowStep_Type>(OPT_hls_flow), HLSFlowStepSpecializationConstRef(), HLSFlowStep_Relationship::SAME_FUNCTION));
             }
             break;
->>>>>>> d09917d3
-         }
-         else if(behavioral_helper->GetOmpForDegree())
-         {
-            ret.insert(std::make_tuple(HLSFlowStep_Type::OMP_FOR_WRAPPER_SYNTHESIS_FLOW, HLSFlowStepSpecializationConstRef(), HLSFlowStep_Relationship::SAME_FUNCTION));
-         }
-         else
-#endif
-         {
-            ret.insert(std::make_tuple(parameters->getOption<HLSFlowStep_Type>(OPT_hls_flow), HLSFlowStepSpecializationConstRef(), HLSFlowStep_Relationship::SAME_FUNCTION));
          }
          break;
       }
