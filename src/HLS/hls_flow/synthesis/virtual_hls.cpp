--- conflicted
+++ resolved
@@ -81,15 +81,6 @@
    switch(relationship_type)
    {
       case DEPENDENCE_RELATIONSHIP:
-<<<<<<< HEAD
-      {
-#if HAVE_EXPERIMENTAL && HAVE_FROM_PRAGMA_BUILT
-         if(parameters->getOption<bool>(OPT_parse_pragma))
-         {
-            ret.insert(std::make_tuple(HLSFlowStep_Type::OMP_ALLOCATION, HLSFlowStepSpecializationConstRef(), HLSFlowStep_Relationship::SAME_FUNCTION));
-         }
-         else
-=======
          {
 #if HAVE_FROM_PRAGMA_BUILT
             if(parameters->getOption<bool>(OPT_parse_pragma))
@@ -97,7 +88,6 @@
                ret.insert(std::make_tuple(HLSFlowStep_Type::OMP_ALLOCATION, HLSFlowStepSpecializationConstRef(), HLSFlowStep_Relationship::SAME_FUNCTION));
             }
             else
->>>>>>> d09917d3
 #endif
          {
             ret.insert(std::make_tuple(HLSFlowStep_Type::ALLOCATION, HLSFlowStepSpecializationConstRef(), HLSFlowStep_Relationship::SAME_FUNCTION));
