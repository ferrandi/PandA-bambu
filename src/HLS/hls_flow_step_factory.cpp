/*
 *
 *                   _/_/_/    _/_/   _/    _/ _/_/_/    _/_/
 *                  _/   _/ _/    _/ _/_/  _/ _/   _/ _/    _/
 *                 _/_/_/  _/_/_/_/ _/  _/_/ _/   _/ _/_/_/_/
 *                _/      _/    _/ _/    _/ _/   _/ _/    _/
 *               _/      _/    _/ _/    _/ _/_/_/  _/    _/
 *
 *             ***********************************************
 *                              PandA Project
 *                     URL: http://panda.dei.polimi.it
 *                       Politecnico di Milano - DEIB
 *                        System Architectures Group
 *             ***********************************************
 *              Copyright (C) 2004-2019 Politecnico di Milano
 *
 *   This file is part of the PandA framework.
 *
 *   The PandA framework is free software; you can redistribute it and/or modify
 *   it under the terms of the GNU General Public License as published by
 *   the Free Software Foundation; either version 3 of the License, or
 *   (at your option) any later version.
 *
 *   This program is distributed in the hope that it will be useful,
 *   but WITHOUT ANY WARRANTY; without even the implied warranty of
 *   MERCHANTABILITY or FITNESS FOR A PARTICULAR PURPOSE.  See the
 *   GNU General Public License for more details.
 *
 *   You should have received a copy of the GNU General Public License
 *   along with this program.  If not, see <http://www.gnu.org/licenses/>.
 *
 */
/**
 * @file hls_flow_step_factory.cpp
 * @brief Factory for scheduling
 *
 * @author Marco Lattuada <lattuada@elet.polimi.it>
 *
 */

/// Autoheader include
#include "config_HAVE_ILP_BUILT.hpp"

///. include
#include "Parameter.hpp"

/// Header include
#include "hls_flow_step_factory.hpp"

/// Behavior include
#include "call_graph_manager.hpp"

/// design_flow includes
#include "design_flow_step.hpp"

<<<<<<< HEAD
/// HLS/architecture_creator
=======
///HLS/architecture_creator
#include "top_entity.hpp"
#include "top_entity_cs.hpp"
#include "top_entity_parallel_cs.hpp"
>>>>>>> d09917d3
#include "TopEntityMemoryMapped.hpp"
#include "top_entity.hpp"

/// HLS/architecture_creator/datapath_creation
#include "classic_datapath.hpp"
#include "datapath_cs.hpp"
#include "datapath_parallel_cs.hpp"

/// ///HLS/architecture_creator/controller_creation
#include "control_flow_checker.hpp"
#include "fsm_controller.hpp"
#include "controller_cs.hpp"
#if HAVE_EXPERIMENTAL
#include "ParallelController.hpp"
#endif

/// HLS backend include
#include "generate_hdl.hpp"
#if HAVE_EXPERIMENTAL
#include "generate_resp.hpp"
#endif
#include "generate_simulation_scripts.hpp"
#include "generate_synthesis_scripts.hpp"
#if HAVE_TASTE
#include "generate_taste_hdl_architecture.hpp"
#include "generate_taste_synthesis_script.hpp"
#endif

/// HLS/binding/interconnection includes
#include "mux_connection_binding.hpp"

/// HLS/binding/module include
#include "cdfc_module_binding.hpp"
#include "easy_module_binding.hpp"
#include "port_swapping.hpp"
#include "unique_binding.hpp"

/// HLS/binding/register/algorithms includes
#include "chordal_coloring_register.hpp"
#include "compatibility_based_register.hpp"
#if HAVE_EXPERIMENTAL
#include "k_cofamily_register.hpp"
#include "left_edge_register.hpp"
#endif
#include "unique_binding_register.hpp"
#include "vertex_coloring_register.hpp"
#include "weighted_clique_register.hpp"

/// HLS/binding/storage_value_insertion includes
#include "values_scheme.hpp"

/// HLS/chaining
#if HAVE_EXPERIMENTAL
#include "epdg_sched_based_chaining_computation.hpp"
#endif
#include "sched_based_chaining_computation.hpp"

/// HLS/evaluation
#include "dry_run_evaluation.hpp"
#include "evaluation.hpp"

/// HLS/evaluation/exact includes
#if HAVE_EXPERIMENTAL
#include "edges_reduction_evaluation.hpp"
#include "num_AF_edges_evaluation.hpp"
#endif
#include "simulation_evaluation.hpp"
#include "synthesis_evaluation.hpp"

/// HLS/evaluation/linear includes
#if HAVE_EXPERIMENTAL
#include "area_estimation.hpp"
#include "clock_slack_estimation.hpp"
#include "time_estimation.hpp"
#endif

#if HAVE_EXPERIMENTAL
/// HLS/export include
#include "export_pcore.hpp"
#endif

/// HLS/function_allocation
#include "fun_dominator_allocation.hpp"
#if HAVE_EXPERIMENTAL && HAVE_FROM_PRAGMA_BUILT
#include "omp_function_allocation.hpp"
#endif
#if HAVE_FROM_PRAGMA_BUILT
#include "omp_function_allocation_CS.hpp"
#endif

/// HLS/hls_flow includes
#include "classical_synthesis_flow.hpp"
#if HAVE_EXPERIMENTAL && HAVE_BEAGLE
#include "dse_hls.hpp"
#endif
#if HAVE_EXPERIMENTAL
#include "dump_hls.hpp"
#include "explore_mux_hls.hpp"
#include "fu_reg_binding_hls.hpp"
#endif
#include "initialize_hls.hpp"
#if HAVE_FROM_PRAGMA_BUILT && HAVE_BAMBU_BUILT
#include "omp_body_loop_synthesis_flow.hpp"
#endif
#if HAVE_EXPERIMENTAL && HAVE_FROM_PRAGMA_BUILT && HAVE_BAMBU_BUILT
#include "omp_for_wrapper_synthesis_flow.hpp"
#endif
#if HAVE_FROM_PRAGMA_BUILT && HAVE_BAMBU_BUILT
#include "omp_for_wrapper_cs_synthesis_flow.hpp"
#endif
#include "standard_hls.hpp"
#include "virtual_hls.hpp"
#include "write_hls_summary.hpp"
#if HAVE_EXPERIMENTAL
#include "xml_config_hls.hpp"
#endif

/// HLS/hls_flow/synthesis includes
#include "hls_synthesis_flow.hpp"

#if HAVE_TASTE
/// HLS/interface
#include "taste_interface_generation.hpp"
#endif

#if HAVE_EXPERIMENTAL
/// HLS/interface/AXI include
#include "axi4lite_interface.hpp"

/// HLS/interface/FSL include
#include "FSL_interface.hpp"
#endif

#include "minimal_interface.hpp"
#include "cs_interface.hpp"

/// HLS/interface/NPI include
#if HAVE_EXPERIMENTAL
#include "NPI_interface.hpp"
#endif

/// HLS/interface/WB4 includes
#include "WB4Intercon_interface.hpp"
#include "WB4_interface.hpp"

/// HLS/liveness includes
#if HAVE_EXPERIMENTAL
#include "chaining_based_liveness.hpp"
#endif
#include "FSM_NI_SSA_liveness.hpp"

/// HLS/memory includes
#include "memory.hpp"
#if HAVE_EXPERIMENTAL
#include "memory_conflict_graph.hpp"
#endif

/// HLS/memory
#include "mem_dominator_allocation.hpp"
#include "mem_dominator_allocation_cs.hpp"
#include "mem_xml_allocation.hpp"

/// HLS/module_allocation includes
#include "add_library.hpp"
#include "allocation.hpp"
#include "hls_bit_value.hpp"
#if HAVE_FROM_PRAGMA_BUILT
#include "omp_allocation.hpp"
#endif

/// HLS/scheduling include
#include "fixed_scheduling.hpp"
#if HAVE_ILP_BUILT && HAVE_EXPERIMENTAL
#include "ilp_scheduling.hpp"
#include "ilp_scheduling_new.hpp"
#endif
#include "parametric_list_based.hpp"
#include "scheduling.hpp"
#if HAVE_ILP_BUILT
#include "sdc_scheduling.hpp"
#endif
#if HAVE_ILP_BUILT && HAVE_EXPERIMENTAL
#include "silp_scheduling.hpp"
#endif

/// HLS/simulation includes
#include "CTestbenchExecution.hpp"
#include "minimal_interface_testbench.hpp"
<<<<<<< HEAD
=======
#include "testbench_generation.hpp"
#include "testbench_values_c_generation.hpp"
#include "testbench_values_xml_generation.hpp"
#include "wishbone_interface_testbench.hpp"
>>>>>>> d09917d3
#include "test_vector_parser.hpp"
#include "testbench_generation.hpp"
#include "testbench_memory_allocation.hpp"
#include "wishbone_interface_testbench.hpp"

/// HLS/stg
#include "BB_based_stg.hpp"

#include "CallGraphUnfolding.hpp"
#if HAVE_VCD_BUILT
#include "HWDiscrepancyAnalysis.hpp"
#include "HWPathComputation.hpp"
#include "VcdSignalSelection.hpp"
#include "vcd_utility.hpp"
#endif

/// polixml
#include "xml_element.hpp"

/// tree include
#include "tree_manager.hpp"

/// utility include
#include "dbgPrintHelper.hpp"      // for DEBUG_LEVEL_
#include "string_manipulation.hpp" // for GET_CLASS
#include "xml_helper.hpp"

HLSFlowStepFactory::HLSFlowStepFactory(const DesignFlowManagerConstRef _design_flow_manager, const HLS_managerRef _HLS_mgr, const ParameterConstRef _parameters) : DesignFlowStepFactory(_design_flow_manager, _parameters), HLS_mgr(_HLS_mgr)
{
   debug_level = parameters->get_class_debug_level(GET_CLASS(*this));
}

HLSFlowStepFactory::~HLSFlowStepFactory() = default;

const std::string HLSFlowStepFactory::GetPrefix() const
{
   return "HLS";
}

DesignFlowStepRef HLSFlowStepFactory::CreateHLSFlowStep(const HLSFlowStep_Type type, const unsigned int funId, const HLSFlowStepSpecializationConstRef hls_flow_step_specialization) const
{
   INDENT_DBG_MEX(DEBUG_LEVEL_VERY_PEDANTIC, debug_level,
                  "-->Creating step " + (funId ? HLSFunctionStep::ComputeSignature(type, hls_flow_step_specialization, funId) : HLS_step::ComputeSignature(type, hls_flow_step_specialization)) + " (" + HLS_step::EnumToName(type) + ")");
   DesignFlowStepRef design_flow_step = DesignFlowStepRef();
   switch(type)
   {
      case HLSFlowStep_Type::ADD_LIBRARY:
      {
         design_flow_step = DesignFlowStepRef(new add_library(parameters, HLS_mgr, funId, design_flow_manager.lock(), hls_flow_step_specialization));
         break;
      }
      case HLSFlowStep_Type::ALLOCATION:
      {
         design_flow_step = DesignFlowStepRef(new allocation(parameters, HLS_mgr, funId, design_flow_manager.lock()));
         break;
      }
#if HAVE_EXPERIMENTAL
      case HLSFlowStep_Type::AREA_ESTIMATION:
      {
         design_flow_step = DesignFlowStepRef(new area_estimation(parameters, HLS_mgr, funId, design_flow_manager.lock()));
         break;
      }
      case HLSFlowStep_Type::AXI4LITE_INTERFACE_GENERATION:
      {
         design_flow_step = DesignFlowStepRef(new axi4lite_interface(parameters, HLS_mgr, funId, design_flow_manager.lock()));
         break;
      }
#endif
      case HLSFlowStep_Type::BB_STG_CREATOR:
      {
         design_flow_step = DesignFlowStepRef(new BB_based_stg(parameters, HLS_mgr, funId, design_flow_manager.lock()));
         break;
      }
      case HLSFlowStep_Type::HLS_BIT_VALUE:
      {
         design_flow_step = DesignFlowStepRef(new hls_bit_value(parameters, HLS_mgr, funId, design_flow_manager.lock()));
         break;
      }
      case HLSFlowStep_Type::CALL_GRAPH_UNFOLDING:
      {
         design_flow_step = DesignFlowStepRef(new CallGraphUnfolding(parameters, HLS_mgr, design_flow_manager.lock()));
         break;
      }
      case HLSFlowStep_Type::CDFC_MODULE_BINDING:
      {
         design_flow_step = DesignFlowStepRef(new cdfc_module_binding(parameters, HLS_mgr, funId, design_flow_manager.lock(), hls_flow_step_specialization));
         break;
      }
#if HAVE_EXPERIMENTAL
      case HLSFlowStep_Type::CHAINING_BASED_LIVENESS:
      {
         design_flow_step = DesignFlowStepRef(new chaining_based_liveness(parameters, HLS_mgr, funId, design_flow_manager.lock()));
         break;
      }
#endif
      case HLSFlowStep_Type::CHORDAL_COLORING_REGISTER_BINDING:
      {
         design_flow_step = DesignFlowStepRef(new chordal_coloring_register(parameters, HLS_mgr, funId, design_flow_manager.lock()));
         break;
      }
      case HLSFlowStep_Type::CLASSIC_DATAPATH_CREATOR:
<<<<<<< HEAD
      {
         design_flow_step = DesignFlowStepRef(new classic_datapath(parameters, HLS_mgr, funId, design_flow_manager.lock()));
         break;
      }
=======
         {
            design_flow_step = DesignFlowStepRef(new classic_datapath(parameters, HLS_mgr, funId, design_flow_manager.lock()));
            break;
         }
      case HLSFlowStep_Type::DATAPATH_CS_CREATOR:
         {
            design_flow_step = DesignFlowStepRef(new datapath_cs(parameters, HLS_mgr, funId, design_flow_manager.lock(),HLSFlowStep_Type::DATAPATH_CS_CREATOR));
            break;
         }
      case HLSFlowStep_Type::DATAPATH_CS_PARALLEL_CREATOR:
         {
            design_flow_step = DesignFlowStepRef(new datapath_parallel_cs(parameters, HLS_mgr, funId, design_flow_manager.lock(),HLSFlowStep_Type::DATAPATH_CS_PARALLEL_CREATOR));
            break;
         }
>>>>>>> d09917d3
      case HLSFlowStep_Type::CLASSICAL_HLS_SYNTHESIS_FLOW:
      {
         design_flow_step = DesignFlowStepRef(new ClassicalHLSSynthesisFlow(parameters, HLS_mgr, design_flow_manager.lock()));
         break;
      }
#if HAVE_EXPERIMENTAL
      case HLSFlowStep_Type::CLOCK_SLACK_ESTIMATION:
      {
         design_flow_step = DesignFlowStepRef(new clock_slack_estimation(parameters, HLS_mgr, design_flow_manager.lock()));
         break;
      }
#endif
      case HLSFlowStep_Type::COLORING_REGISTER_BINDING:
      {
         design_flow_step = DesignFlowStepRef(new vertex_coloring_register(parameters, HLS_mgr, funId, design_flow_manager.lock()));
         break;
      }
      case HLSFlowStep_Type::CONTROL_FLOW_CHECKER:
      {
         design_flow_step = DesignFlowStepRef(new ControlFlowChecker(parameters, HLS_mgr, funId, design_flow_manager.lock()));
         break;
      }
      case HLSFlowStep_Type::C_TESTBENCH_EXECUTION:
      {
         design_flow_step = DesignFlowStepRef(new CTestbenchExecution(parameters, HLS_mgr, design_flow_manager.lock()));
         break;
      }
      case HLSFlowStep_Type::DOMINATOR_FUNCTION_ALLOCATION:
      {
         design_flow_step = DesignFlowStepRef(new fun_dominator_allocation(parameters, HLS_mgr, design_flow_manager.lock()));
         break;
      }
      case HLSFlowStep_Type::DOMINATOR_MEMORY_ALLOCATION:
<<<<<<< HEAD
      {
         design_flow_step = DesignFlowStepRef(new mem_dominator_allocation(parameters, HLS_mgr, design_flow_manager.lock(), hls_flow_step_specialization));
         break;
      }
=======
         {
            design_flow_step = DesignFlowStepRef(new mem_dominator_allocation(parameters, HLS_mgr, design_flow_manager.lock(), hls_flow_step_specialization));
            break;
         }
      case HLSFlowStep_Type::DOMINATOR_MEMORY_ALLOCATION_CS:
         {
            design_flow_step = DesignFlowStepRef(new mem_dominator_allocation_cs(parameters, HLS_mgr, design_flow_manager.lock(), hls_flow_step_specialization, HLSFlowStep_Type::DOMINATOR_MEMORY_ALLOCATION_CS));
            break;
         }
>>>>>>> d09917d3
      case HLSFlowStep_Type::DRY_RUN_EVALUATION:
      {
         design_flow_step = DesignFlowStepRef(new DryRunEvaluation(parameters, HLS_mgr, design_flow_manager.lock()));
         break;
      }
#if HAVE_BEAGLE
      case HLSFlowStep_Type::DSE_DESIGN_FLOW:
      {
         design_flow_step = DesignFlowStepRef(new dse_hls(parameters, HLS_mgr, funId));
         break;
      }
#endif
      case HLSFlowStep_Type::EASY_MODULE_BINDING:
      {
         design_flow_step = DesignFlowStepRef(new easy_module_binding(parameters, HLS_mgr, funId, design_flow_manager.lock()));
         break;
      }
#if HAVE_EXPERIMENTAL
      case HLSFlowStep_Type::DUMP_DESIGN_FLOW:
      {
         design_flow_step = DesignFlowStepRef(new dump_hls(parameters, HLS_mgr, funId, design_flow_manager.lock()));
         break;
      }
#endif
      case HLSFlowStep_Type::LIST_BASED_SCHEDULING:
      {
         design_flow_step = DesignFlowStepRef(new parametric_list_based(parameters, HLS_mgr, funId, design_flow_manager.lock(), hls_flow_step_specialization));
         break;
      }
#if HAVE_EXPERIMENTAL
      case HLSFlowStep_Type::EDGES_REDUCTION_EVALUATION:
      {
         design_flow_step = DesignFlowStepRef(new edges_reduction_evaluation(parameters, HLS_mgr, funId, design_flow_manager.lock()));
         break;
      }
      case HLSFlowStep_Type::EPDG_SCHED_CHAINING:
      {
         design_flow_step = DesignFlowStepRef(new epdg_sched_based_chaining_computation(parameters, HLS_mgr, funId, design_flow_manager.lock()));
         break;
      }
#endif
      case HLSFlowStep_Type::EVALUATION:
      {
         design_flow_step = DesignFlowStepRef(new Evaluation(parameters, HLS_mgr, design_flow_manager.lock()));
         break;
      }
#if HAVE_EXPERIMENTAL
      case HLSFlowStep_Type::EXPLORE_MUX_DESIGN_FLOW:
      {
         design_flow_step = DesignFlowStepRef(new explore_mux_hls(parameters, HLS_mgr, funId, design_flow_manager.lock()));
         break;
      }
      case HLSFlowStep_Type::EXPORT_PCORE:
      {
         design_flow_step = DesignFlowStepRef(new export_pcore(parameters, HLS_mgr, funId, design_flow_manager.lock()));
         break;
      }
#endif
      case HLSFlowStep_Type::FIXED_SCHEDULING:
      {
         design_flow_step = DesignFlowStepRef(new fixed_scheduling(parameters, HLS_mgr, funId, design_flow_manager.lock()));
         break;
      }
#if HAVE_EXPERIMENTAL
      case HLSFlowStep_Type::FSL_INTERFACE_GENERATION:
      {
         design_flow_step = DesignFlowStepRef(new FSL_interface(parameters, HLS_mgr, funId, design_flow_manager.lock()));
         break;
      }
#endif
      case HLSFlowStep_Type::FSM_CONTROLLER_CREATOR:
<<<<<<< HEAD
      {
         design_flow_step = DesignFlowStepRef(new fsm_controller(parameters, HLS_mgr, funId, design_flow_manager.lock()));
         break;
      }
=======
         {
            design_flow_step = DesignFlowStepRef(new fsm_controller(parameters, HLS_mgr, funId, design_flow_manager.lock()));
            break;
         }
      case HLSFlowStep_Type::FSM_CS_CONTROLLER_CREATOR:
         {
            design_flow_step = DesignFlowStepRef(new controller_cs(parameters, HLS_mgr, funId, design_flow_manager.lock(), HLSFlowStep_Type::FSM_CS_CONTROLLER_CREATOR));
            break;
         }
>>>>>>> d09917d3
      case HLSFlowStep_Type::FSM_NI_SSA_LIVENESS:
      {
         design_flow_step = DesignFlowStepRef(new FSM_NI_SSA_liveness(parameters, HLS_mgr, funId, design_flow_manager.lock()));
         break;
      }
#if HAVE_EXPERIMENTAL
      case HLSFlowStep_Type::FU_REG_BINDING_DESIGN_FLOW:
      {
         design_flow_step = DesignFlowStepRef(new fu_reg_binding_hls(parameters, HLS_mgr, funId, design_flow_manager.lock()));
         break;
      }
#endif
      case HLSFlowStep_Type::GENERATE_HDL:
      {
         design_flow_step = DesignFlowStepRef(new generate_hdl(parameters, HLS_mgr, design_flow_manager.lock()));
         break;
      }
#if HAVE_EXPERIMENTAL
      case HLSFlowStep_Type::GENERATE_RESP:
      {
         design_flow_step = DesignFlowStepRef(new generate_resp(parameters, HLS_mgr, funId, design_flow_manager.lock()));
         break;
      }
#endif
#if HAVE_SIMULATION_WRAPPER_BUILT
      case HLSFlowStep_Type::GENERATE_SIMULATION_SCRIPT:
      {
         design_flow_step = DesignFlowStepRef(new GenerateSimulationScripts(parameters, HLS_mgr, design_flow_manager.lock()));
         break;
      }
#endif
      case HLSFlowStep_Type::GENERATE_SYNTHESIS_SCRIPT:
      {
         design_flow_step = DesignFlowStepRef(new GenerateSynthesisScripts(parameters, HLS_mgr, design_flow_manager.lock()));
         break;
      }
#if HAVE_TASTE
      case HLSFlowStep_Type::GENERATE_TASTE_HDL_ARCHITECTURE:
      {
         design_flow_step = DesignFlowStepRef(new GenerateTasteHDLArchitecture(parameters, HLS_mgr, design_flow_manager.lock()));
         break;
      }
      case HLSFlowStep_Type::GENERATE_TASTE_SYNTHESIS_SCRIPT:
      {
         design_flow_step = DesignFlowStepRef(new GenerateTasteSynthesisScript(parameters, HLS_mgr, design_flow_manager.lock()));
         break;
      }
#endif
      case HLSFlowStep_Type::HLS_SYNTHESIS_FLOW:
      {
         design_flow_step = DesignFlowStepRef(new HLSSynthesisFlow(parameters, HLS_mgr, funId, design_flow_manager.lock()));
         break;
      }
      case HLSFlowStep_Type::HW_PATH_COMPUTATION:
      {
         design_flow_step = DesignFlowStepRef(new HWPathComputation(parameters, HLS_mgr, design_flow_manager.lock()));
         break;
      }
      case HLSFlowStep_Type::HW_DISCREPANCY_ANALYSIS:
      {
         design_flow_step = DesignFlowStepRef(new HWDiscrepancyAnalysis(parameters, HLS_mgr, design_flow_manager.lock()));
         break;
      }
#if HAVE_ILP_BUILT && HAVE_EXPERIMENTAL
      case HLSFlowStep_Type::ILP_NEW_FORM_SCHEDULING:
      {
         design_flow_step = DesignFlowStepRef(new ilp_scheduling_new(parameters, HLS_mgr, funId, design_flow_manager.lock()));
         break;
      }
      case HLSFlowStep_Type::ILP_SCHEDULING:
      {
         design_flow_step = DesignFlowStepRef(new ilp_scheduling(parameters, HLS_mgr, funId, design_flow_manager.lock()));
         break;
      }
#endif
      case HLSFlowStep_Type::INITIALIZE_HLS:
<<<<<<< HEAD
      {
         design_flow_step = DesignFlowStepRef(new InitializeHLS(parameters, HLS_mgr, funId, design_flow_manager.lock()));
         break;
      }
=======
         {
            design_flow_step = DesignFlowStepRef(new InitializeHLS(parameters, HLS_mgr, funId, design_flow_manager.lock()));
            break;
         }
      case HLSFlowStep_Type::INTERFACE_CS_GENERATION:
         {
            design_flow_step = DesignFlowStepRef(new cs_interface(parameters, HLS_mgr, funId, design_flow_manager.lock()));
            break;
         }
>>>>>>> d09917d3
#if HAVE_EXPERIMENTAL
      case HLSFlowStep_Type::K_COFAMILY_REGISTER_BINDING:
      {
         design_flow_step = DesignFlowStepRef(new k_cofamily_register(parameters, HLS_mgr, funId, design_flow_manager.lock()));
         break;
      }
      case HLSFlowStep_Type::LEFT_EDGE_REGISTER_BINDING:
      {
         design_flow_step = DesignFlowStepRef(new left_edge_register(parameters, HLS_mgr, funId, design_flow_manager.lock()));
         break;
      }
#endif
#if HAVE_EXPERIMENTAL
      case HLSFlowStep_Type::MEMORY_CONFLICT_GRAPH:
      {
         design_flow_step = DesignFlowStepRef(new mem_conflict_graph(parameters, HLS_mgr, funId, design_flow_manager.lock()));
         break;
      }
#endif
      case HLSFlowStep_Type::MINIMAL_INTERFACE_GENERATION:
      {
         design_flow_step = DesignFlowStepRef(new minimal_interface(parameters, HLS_mgr, funId, design_flow_manager.lock()));
         break;
      }
      case HLSFlowStep_Type::INFERRED_INTERFACE_GENERATION:
      {
         design_flow_step = DesignFlowStepRef(new minimal_interface(parameters, HLS_mgr, funId, design_flow_manager.lock()));
         break;
      }
      case HLSFlowStep_Type::MINIMAL_TESTBENCH_GENERATION:
      {
         design_flow_step = DesignFlowStepRef(new MinimalInterfaceTestbench(parameters, HLS_mgr, design_flow_manager.lock()));
         break;
      }
      case HLSFlowStep_Type::MUX_INTERCONNECTION_BINDING:
      {
         design_flow_step = DesignFlowStepRef(new mux_connection_binding(parameters, HLS_mgr, funId, design_flow_manager.lock()));
         break;
      }
#if HAVE_EXPERIMENTAL
      case HLSFlowStep_Type::NPI_INTERFACE_GENERATION:
      {
         design_flow_step = DesignFlowStepRef(new NPI_interface(parameters, HLS_mgr, funId, design_flow_manager.lock()));
         break;
      }
      case HLSFlowStep_Type::NUM_AF_EDGES_EVALUATION:
<<<<<<< HEAD
      {
         design_flow_step = DesignFlowStepRef(new NumAFEdgesEvaluation(parameters, HLS_mgr, funId, design_flow_manager.lock()));
         break;
      }
#if HAVE_EXPERIMENTAL && HAVE_FROM_PRAGMA_BUILT && HAVE_BAMBU_BUILT
      case HLSFlowStep_Type::OMP_ALLOCATION:
      {
         design_flow_step = DesignFlowStepRef(new OmpAllocation(parameters, HLS_mgr, funId, design_flow_manager.lock()));
         break;
      }
      case HLSFlowStep_Type::OMP_BODY_LOOP_SYNTHESIS_FLOW:
      {
         design_flow_step = DesignFlowStepRef(new OmpBodyLoopSynthesisFlow(parameters, HLS_mgr, funId, design_flow_manager.lock()));
         break;
      }
      case HLSFlowStep_Type::OMP_FOR_WRAPPER_SYNTHESIS_FLOW:
      {
         design_flow_step = DesignFlowStepRef(new OmpForWrapperSynthesisFlow(parameters, HLS_mgr, funId, design_flow_manager.lock()));
         break;
      }
=======
         {
            design_flow_step = DesignFlowStepRef(new NumAFEdgesEvaluation(parameters, HLS_mgr, funId, design_flow_manager.lock()));
            break;
         }
#endif
#if HAVE_FROM_PRAGMA_BUILT && HAVE_BAMBU_BUILT
      case HLSFlowStep_Type::OMP_ALLOCATION:
         {
            design_flow_step = DesignFlowStepRef(new OmpAllocation(parameters, HLS_mgr, funId, design_flow_manager.lock()));
            break;
         }
#endif
#if  HAVE_FROM_PRAGMA_BUILT && HAVE_BAMBU_BUILT
      case HLSFlowStep_Type::OMP_BODY_LOOP_SYNTHESIS_FLOW:
         {
            design_flow_step = DesignFlowStepRef(new OmpBodyLoopSynthesisFlow(parameters, HLS_mgr, funId, design_flow_manager.lock()));
            break;
         }
#endif
#if HAVE_EXPERIMENTAL && HAVE_FROM_PRAGMA_BUILT && HAVE_BAMBU_BUILT
      case HLSFlowStep_Type::OMP_FOR_WRAPPER_SYNTHESIS_FLOW:
         {
            design_flow_step = DesignFlowStepRef(new OmpForWrapperSynthesisFlow(parameters, HLS_mgr, funId, design_flow_manager.lock()));
            break;
         }
#endif
#if HAVE_FROM_PRAGMA_BUILT && HAVE_BAMBU_BUILT
      case HLSFlowStep_Type::OMP_FOR_WRAPPER_CS_SYNTHESIS_FLOW:
         {
            design_flow_step = DesignFlowStepRef(new OmpForWrapperCSSynthesisFlow(parameters, HLS_mgr, funId, design_flow_manager.lock()));
            break;
         }
#endif
#if HAVE_EXPERIMENTAL && HAVE_FROM_PRAGMA_BUILT && HAVE_BAMBU_BUILT
>>>>>>> d09917d3
      case HLSFlowStep_Type::OMP_FUNCTION_ALLOCATION:
      {
         design_flow_step = DesignFlowStepRef(new OmpFunctionAllocation(parameters, HLS_mgr, design_flow_manager.lock()));
         break;
      }
#endif
#if HAVE_FROM_PRAGMA_BUILT && HAVE_BAMBU_BUILT
      case HLSFlowStep_Type::OMP_FUNCTION_ALLOCATION_CS:
         {
            design_flow_step = DesignFlowStepRef(new OmpFunctionAllocationCS(parameters, HLS_mgr, design_flow_manager.lock()));
            break;
         }
#endif
#if HAVE_EXPERIMENTAL
      case HLSFlowStep_Type::PARALLEL_CONTROLLER_CREATOR:
      {
         design_flow_step = DesignFlowStepRef(new ParallelController(parameters, HLS_mgr, funId, design_flow_manager.lock()));
         break;
      }
#endif
      case HLSFlowStep_Type::PORT_SWAPPING:
      {
         design_flow_step = DesignFlowStepRef(new port_swapping(parameters, HLS_mgr, funId, design_flow_manager.lock()));
         break;
      }
      case HLSFlowStep_Type::SCHED_CHAINING:
      {
         design_flow_step = DesignFlowStepRef(new sched_based_chaining_computation(parameters, HLS_mgr, funId, design_flow_manager.lock()));
         break;
      }
#if HAVE_ILP_BUILT
      case HLSFlowStep_Type::SDC_SCHEDULING:
      {
         design_flow_step = DesignFlowStepRef(new SDCScheduling(parameters, HLS_mgr, funId, design_flow_manager.lock(), hls_flow_step_specialization));
         break;
      }
#endif
#if HAVE_ILP_BUILT && HAVE_EXPERIMENTAL
      case HLSFlowStep_Type::SILP_SCHEDULING:
      {
         design_flow_step = DesignFlowStepRef(new silp_scheduling(parameters, HLS_mgr, funId, design_flow_manager.lock()));
         break;
      }
#endif
      case HLSFlowStep_Type::SIMULATION_EVALUATION:
      {
         design_flow_step = DesignFlowStepRef(new SimulationEvaluation(parameters, HLS_mgr, design_flow_manager.lock()));
         break;
      }
      case HLSFlowStep_Type::STANDARD_HLS_FLOW:
      {
         design_flow_step = DesignFlowStepRef(new standard_hls(parameters, HLS_mgr, funId, design_flow_manager.lock()));
         break;
      }
#if HAVE_LIBRARY_CHARACTERIZATION_BUILT
      case HLSFlowStep_Type::SYNTHESIS_EVALUATION:
      {
         design_flow_step = DesignFlowStepRef(new SynthesisEvaluation(parameters, HLS_mgr, design_flow_manager.lock()));
         break;
      }
#endif
#if HAVE_TASTE
      case HLSFlowStep_Type::TASTE_INTERFACE_GENERATION:
      {
         design_flow_step = DesignFlowStepRef(new TasteInterfaceGeneration(parameters, HLS_mgr, funId, design_flow_manager.lock()));
         break;
      }
#endif
      case HLSFlowStep_Type::TESTBENCH_GENERATION:
      {
         design_flow_step = DesignFlowStepRef(new TestbenchGeneration(parameters, HLS_mgr, design_flow_manager.lock()));
         break;
      }
      case HLSFlowStep_Type::TESTBENCH_MEMORY_ALLOCATION:
<<<<<<< HEAD
      {
         design_flow_step = DesignFlowStepRef(new TestbenchMemoryAllocation(parameters, HLS_mgr, design_flow_manager.lock()));
         break;
      }
=======
         {
            design_flow_step = DesignFlowStepRef(new TestbenchMemoryAllocation(parameters, HLS_mgr, design_flow_manager.lock()));
            break;
         }
      case HLSFlowStep_Type::TESTBENCH_VALUES_C_GENERATION:
         {
            design_flow_step = DesignFlowStepRef(new TestbenchValuesCGeneration(parameters, HLS_mgr, design_flow_manager.lock()));
            break;
         }
      case HLSFlowStep_Type::TESTBENCH_VALUES_XML_GENERATION:
         {
            design_flow_step = DesignFlowStepRef(new TestbenchValuesXMLGeneration(parameters, HLS_mgr, design_flow_manager.lock()));
            break;
         }
>>>>>>> d09917d3
      case HLSFlowStep_Type::TEST_VECTOR_PARSER:
      {
         design_flow_step = DesignFlowStepRef(new TestVectorParser(parameters, HLS_mgr, design_flow_manager.lock()));
         break;
      }
#if HAVE_EXPERIMENTAL
      case HLSFlowStep_Type::TIME_ESTIMATION:
      {
         design_flow_step = DesignFlowStepRef(new time_estimation(parameters, HLS_mgr, funId, design_flow_manager.lock()));
         break;
      }
#endif
      case HLSFlowStep_Type::TOP_ENTITY_CREATION:
<<<<<<< HEAD
      {
         design_flow_step = DesignFlowStepRef(new top_entity(parameters, HLS_mgr, funId, design_flow_manager.lock()));
         break;
      }
=======
         {
            design_flow_step = DesignFlowStepRef(new top_entity(parameters, HLS_mgr, funId, design_flow_manager.lock()));
            break;
         }

      case HLSFlowStep_Type::TOP_ENTITY_CS_CREATION:
         {
            design_flow_step = DesignFlowStepRef(new top_entity_cs(parameters, HLS_mgr, funId, design_flow_manager.lock(), HLSFlowStep_Type::TOP_ENTITY_CS_CREATION));
            break;
         }

      case HLSFlowStep_Type::TOP_ENTITY_CS_PARALLEL_CREATION:
         {
            design_flow_step = DesignFlowStepRef(new top_entity_parallel_cs(parameters, HLS_mgr, funId, design_flow_manager.lock(), HLSFlowStep_Type::TOP_ENTITY_CS_PARALLEL_CREATION));
            break;
         }
>>>>>>> d09917d3
      case HLSFlowStep_Type::TOP_ENTITY_MEMORY_MAPPED_CREATION:
      {
         design_flow_step = DesignFlowStepRef(new TopEntityMemoryMapped(parameters, HLS_mgr, funId, design_flow_manager.lock()));
         break;
      }
      case HLSFlowStep_Type::UNIQUE_MODULE_BINDING:
      {
         design_flow_step = DesignFlowStepRef(new unique_binding(parameters, HLS_mgr, funId, design_flow_manager.lock()));
         break;
      }
      case HLSFlowStep_Type::UNIQUE_REGISTER_BINDING:
      {
         design_flow_step = DesignFlowStepRef(new unique_binding_register(parameters, HLS_mgr, funId, design_flow_manager.lock()));
         break;
      }
      case HLSFlowStep_Type::VALUES_SCHEME_STORAGE_VALUE_INSERTION:
      {
         design_flow_step = DesignFlowStepRef(new values_scheme(parameters, HLS_mgr, funId, design_flow_manager.lock()));
         break;
      }
#if HAVE_VCD_BUILT
      case HLSFlowStep_Type::VCD_SIGNAL_SELECTION:
      {
         design_flow_step = DesignFlowStepRef(new VcdSignalSelection(parameters, HLS_mgr, design_flow_manager.lock()));
         break;
      }
      case HLSFlowStep_Type::VCD_UTILITY:
      {
         design_flow_step = DesignFlowStepRef(new vcd_utility(parameters, HLS_mgr, design_flow_manager.lock()));
         break;
      }
#endif
      case HLSFlowStep_Type::VIRTUAL_DESIGN_FLOW:
      {
         design_flow_step = DesignFlowStepRef(new virtual_hls(parameters, HLS_mgr, funId, design_flow_manager.lock()));
         break;
      }
      case HLSFlowStep_Type::WB4_INTERFACE_GENERATION:
      {
         design_flow_step = DesignFlowStepRef(new WB4_interface(parameters, HLS_mgr, funId, design_flow_manager.lock()));
         break;
      }
      case HLSFlowStep_Type::WB4_INTERCON_INTERFACE_GENERATION:
      {
         design_flow_step = DesignFlowStepRef(new WB4Intercon_interface(parameters, HLS_mgr, funId, design_flow_manager.lock()));
         break;
      }
      case HLSFlowStep_Type::WB4_TESTBENCH_GENERATION:
      {
         design_flow_step = DesignFlowStepRef(new WishboneInterfaceTestbench(parameters, HLS_mgr, design_flow_manager.lock()));
         break;
      }
      case HLSFlowStep_Type::WEIGHTED_CLIQUE_REGISTER_BINDING:
      {
         design_flow_step = DesignFlowStepRef(new weighted_clique_register(parameters, HLS_mgr, funId, design_flow_manager.lock(), hls_flow_step_specialization));
         break;
      }
      case HLSFlowStep_Type::WRITE_HLS_SUMMARY:
      {
         design_flow_step = DesignFlowStepRef(new WriteHLSSummary(parameters, HLS_mgr, design_flow_manager.lock()));
         break;
      }
#if HAVE_EXPERIMENTAL
      case HLSFlowStep_Type::XML_HLS_SYNTHESIS_FLOW:
      {
         design_flow_step = DesignFlowStepRef(new XMLHLSSynthesisFlow(parameters, HLS_mgr, design_flow_manager.lock()));
         break;
      }
#endif
      case HLSFlowStep_Type::XML_MEMORY_ALLOCATOR:
      {
         design_flow_step = DesignFlowStepRef(new mem_xml_allocation(parameters, HLS_mgr, design_flow_manager.lock()));
         break;
      }
      case HLSFlowStep_Type::UNKNOWN:
      {
         THROW_UNREACHABLE("");
         break;
      }
      default:
         THROW_UNREACHABLE("HLSFlowStep algorithm not supported");
   }
   INDENT_DBG_MEX(DEBUG_LEVEL_VERY_PEDANTIC, debug_level, "<--Created step " + design_flow_step->GetName());
   return design_flow_step;
}

const DesignFlowStepSet HLSFlowStepFactory::CreateHLSFlowSteps(const std::unordered_set<std::pair<HLSFlowStep_Type, HLSFlowStepSpecializationConstRef>>& hls_flow_steps) const
{
   const CallGraphManagerConstRef call_graph_manager = HLS_mgr->CGetCallGraphManager();
   DesignFlowStepSet ret;

   for(const auto& hls_flow_step : hls_flow_steps)
   {
      INDENT_DBG_MEX(DEBUG_LEVEL_VERY_PEDANTIC, debug_level, "-->Creating step " + HLS_step::EnumToName(hls_flow_step.first));
      switch(hls_flow_step.first)
      {
         case HLSFlowStep_Type::DRY_RUN_EVALUATION:
         case HLSFlowStep_Type::EVALUATION:
         case HLSFlowStep_Type::GENERATE_HDL:
         case HLSFlowStep_Type::TEST_VECTOR_PARSER:
         case HLSFlowStep_Type::TESTBENCH_MEMORY_ALLOCATION:
<<<<<<< HEAD
         {
            ret.insert(CreateHLSFlowStep(hls_flow_step.first, 0, hls_flow_step.second));
            break;
         }
         case HLSFlowStep_Type::CALL_GRAPH_UNFOLDING:
=======
         case HLSFlowStep_Type::TESTBENCH_VALUES_C_GENERATION:
         case HLSFlowStep_Type::TESTBENCH_VALUES_XML_GENERATION:
            {
               ret.insert(CreateHLSFlowStep(hls_flow_step.first, 0, hls_flow_step.second));
               break;
            }
>>>>>>> d09917d3
         case HLSFlowStep_Type::CLASSICAL_HLS_SYNTHESIS_FLOW:
         case HLSFlowStep_Type::DOMINATOR_MEMORY_ALLOCATION:
         case HLSFlowStep_Type::DOMINATOR_MEMORY_ALLOCATION_CS:
         case HLSFlowStep_Type::DOMINATOR_FUNCTION_ALLOCATION:
#if HAVE_SIMULATION_WRAPPER_BUILT
         case HLSFlowStep_Type::GENERATE_SIMULATION_SCRIPT:
#endif
         case HLSFlowStep_Type::GENERATE_SYNTHESIS_SCRIPT:
         case HLSFlowStep_Type::HLS_SYNTHESIS_FLOW:
         case HLSFlowStep_Type::HW_PATH_COMPUTATION:
         case HLSFlowStep_Type::HW_DISCREPANCY_ANALYSIS:
         case HLSFlowStep_Type::TESTBENCH_GENERATION:
#if HAVE_VCD_BUILT
         case HLSFlowStep_Type::VCD_SIGNAL_SELECTION:
         case HLSFlowStep_Type::VCD_UTILITY:
#endif
         case HLSFlowStep_Type::WRITE_HLS_SUMMARY:
#if HAVE_EXPERIMENTAL
         case HLSFlowStep_Type::XML_HLS_SYNTHESIS_FLOW:
#endif

         {
            ret.insert(CreateHLSFlowStep(hls_flow_step.first, 0, hls_flow_step.second));
            break;
         }
         case HLSFlowStep_Type::UNKNOWN:
         case HLSFlowStep_Type::ADD_LIBRARY:
         case HLSFlowStep_Type::ALLOCATION:
#if HAVE_EXPERIMENTAL
         case HLSFlowStep_Type::AREA_ESTIMATION:
         case HLSFlowStep_Type::AXI4LITE_INTERFACE_GENERATION:
#endif
         case HLSFlowStep_Type::BB_STG_CREATOR:
         case HLSFlowStep_Type::HLS_BIT_VALUE:
         case HLSFlowStep_Type::CDFC_MODULE_BINDING:
#if HAVE_EXPERIMENTAL
         case HLSFlowStep_Type::CHAINING_BASED_LIVENESS:
#endif
         case HLSFlowStep_Type::CHORDAL_COLORING_REGISTER_BINDING:
         case HLSFlowStep_Type::CLASSIC_DATAPATH_CREATOR:
#if HAVE_EXPERIMENTAL
         case HLSFlowStep_Type::CLOCK_SLACK_ESTIMATION:
#endif
         case HLSFlowStep_Type::COLORING_REGISTER_BINDING:
<<<<<<< HEAD
         case HLSFlowStep_Type::CONTROL_FLOW_CHECKER:
         case HLSFlowStep_Type::C_TESTBENCH_EXECUTION:
=======
         case HLSFlowStep_Type::DATAPATH_CS_CREATOR:
         case HLSFlowStep_Type::DATAPATH_CS_PARALLEL_CREATOR:
>>>>>>> d09917d3
#if HAVE_BEAGLE
         case HLSFlowStep_Type::DSE_DESIGN_FLOW:
#endif
#if HAVE_EXPERIMENTAL
         case HLSFlowStep_Type::DUMP_DESIGN_FLOW:
#endif
         case HLSFlowStep_Type::EASY_MODULE_BINDING:
#if HAVE_EXPERIMENTAL
         case HLSFlowStep_Type::EDGES_REDUCTION_EVALUATION:
#endif
#if HAVE_EXPERIMENTAL
         case HLSFlowStep_Type::EPDG_SCHED_CHAINING:
         case HLSFlowStep_Type::EXPLORE_MUX_DESIGN_FLOW:
         case HLSFlowStep_Type::EXPORT_PCORE:
#endif
         case HLSFlowStep_Type::FIXED_SCHEDULING:
#if HAVE_EXPERIMENTAL
         case HLSFlowStep_Type::FSL_INTERFACE_GENERATION:
#endif
         case HLSFlowStep_Type::FSM_CONTROLLER_CREATOR:
         case HLSFlowStep_Type::FSM_CS_CONTROLLER_CREATOR:
         case HLSFlowStep_Type::FSM_NI_SSA_LIVENESS:
#if HAVE_EXPERIMENTAL
         case HLSFlowStep_Type::FU_REG_BINDING_DESIGN_FLOW:
         case HLSFlowStep_Type::GENERATE_RESP:
#endif
#if HAVE_TASTE
         case HLSFlowStep_Type::GENERATE_TASTE_HDL_ARCHITECTURE:
         case HLSFlowStep_Type::GENERATE_TASTE_SYNTHESIS_SCRIPT:
#endif
#if HAVE_ILP_BUILT && HAVE_EXPERIMENTAL
         case HLSFlowStep_Type::ILP_NEW_FORM_SCHEDULING:
         case HLSFlowStep_Type::ILP_SCHEDULING:
#endif
         case HLSFlowStep_Type::INFERRED_INTERFACE_GENERATION:
         case HLSFlowStep_Type::INITIALIZE_HLS:
         case HLSFlowStep_Type::INTERFACE_CS_GENERATION:
#if HAVE_EXPERIMENTAL
         case HLSFlowStep_Type::K_COFAMILY_REGISTER_BINDING:
         case HLSFlowStep_Type::LEFT_EDGE_REGISTER_BINDING:
#endif
         case HLSFlowStep_Type::LIST_BASED_SCHEDULING:
#if HAVE_EXPERIMENTAL
         case HLSFlowStep_Type::MEMORY_CONFLICT_GRAPH:
#endif
         case HLSFlowStep_Type::MINIMAL_INTERFACE_GENERATION:
         case HLSFlowStep_Type::MINIMAL_TESTBENCH_GENERATION:
         case HLSFlowStep_Type::MUX_INTERCONNECTION_BINDING:
#if HAVE_EXPERIMENTAL
         case HLSFlowStep_Type::NPI_INTERFACE_GENERATION:
         case HLSFlowStep_Type::NUM_AF_EDGES_EVALUATION:
#endif
#if HAVE_FROM_PRAGMA_BUILT
         case HLSFlowStep_Type::OMP_ALLOCATION:
#endif
#if HAVE_FROM_PRAGMA_BUILT
         case HLSFlowStep_Type::OMP_BODY_LOOP_SYNTHESIS_FLOW:
#endif
#if HAVE_EXPERIMENTAL && HAVE_FROM_PRAGMA_BUILT
         case HLSFlowStep_Type::OMP_FOR_WRAPPER_SYNTHESIS_FLOW:
#endif
#if HAVE_FROM_PRAGMA_BUILT
         case HLSFlowStep_Type::OMP_FOR_WRAPPER_CS_SYNTHESIS_FLOW:
#endif
#if HAVE_EXPERIMENTAL && HAVE_FROM_PRAGMA_BUILT
         case HLSFlowStep_Type::OMP_FUNCTION_ALLOCATION:
#endif
#if HAVE_FROM_PRAGMA_BUILT
         case HLSFlowStep_Type::OMP_FUNCTION_ALLOCATION_CS:
#endif
#if HAVE_EXPERIMENTAL
         case HLSFlowStep_Type::PARALLEL_CONTROLLER_CREATOR:
#endif
         case HLSFlowStep_Type::PORT_SWAPPING:
         case HLSFlowStep_Type::SCHED_CHAINING:
#if HAVE_ILP_BUILT
         case HLSFlowStep_Type::SDC_SCHEDULING:
#endif
#if HAVE_ILP_BUILT && HAVE_EXPERIMENTAL
         case HLSFlowStep_Type::SILP_SCHEDULING:
#endif
#if HAVE_SIMULATION_WRAPPER_BUILT
         case HLSFlowStep_Type::SIMULATION_EVALUATION:
#endif
         case HLSFlowStep_Type::STANDARD_HLS_FLOW:
#if HAVE_LIBRARY_CHARACTERIZATION_BUILT
         case HLSFlowStep_Type::SYNTHESIS_EVALUATION:
#endif
#if HAVE_TASTE
         case HLSFlowStep_Type::TASTE_INTERFACE_GENERATION:
#endif
#if HAVE_EXPERIMENTAL
         case HLSFlowStep_Type::TIME_ESTIMATION:
#endif
         case HLSFlowStep_Type::TOP_ENTITY_CREATION:
         case HLSFlowStep_Type::TOP_ENTITY_CS_CREATION:
         case HLSFlowStep_Type::TOP_ENTITY_CS_PARALLEL_CREATION:
         case HLSFlowStep_Type::TOP_ENTITY_MEMORY_MAPPED_CREATION:
         case HLSFlowStep_Type::UNIQUE_MODULE_BINDING:
         case HLSFlowStep_Type::UNIQUE_REGISTER_BINDING:
         case HLSFlowStep_Type::VALUES_SCHEME_STORAGE_VALUE_INSERTION:
         case HLSFlowStep_Type::VIRTUAL_DESIGN_FLOW:
         case HLSFlowStep_Type::WB4_INTERCON_INTERFACE_GENERATION:
         case HLSFlowStep_Type::WB4_INTERFACE_GENERATION:
         case HLSFlowStep_Type::WB4_TESTBENCH_GENERATION:
         case HLSFlowStep_Type::WEIGHTED_CLIQUE_REGISTER_BINDING:
         case HLSFlowStep_Type::XML_MEMORY_ALLOCATOR:
         default:
            THROW_UNREACHABLE("Step not expected: " + HLS_step::EnumToName(hls_flow_step.first));
      }
      INDENT_DBG_MEX(DEBUG_LEVEL_VERY_PEDANTIC, debug_level, "<--Created step " + HLS_step::EnumToName(hls_flow_step.first));
   }
   return ret;
}

const DesignFlowStepSet HLSFlowStepFactory::CreateHLSFlowSteps(const std::pair<HLSFlowStep_Type, HLSFlowStepSpecializationConstRef>& hls_flow_step) const
{
   std::unordered_set<std::pair<HLSFlowStep_Type, HLSFlowStepSpecializationConstRef>> hls_flow_steps;
   hls_flow_steps.insert(hls_flow_step);
   return CreateHLSFlowSteps(hls_flow_steps);
}

const DesignFlowStepSet HLSFlowStepFactory::CreateHLSFlowSteps(const HLSFlowStep_Type type, const HLSFlowStepSpecializationConstRef hls_flow_step_specialization) const
{
   const std::pair<HLSFlowStep_Type, HLSFlowStepSpecializationConstRef> hls_flow_step(type, hls_flow_step_specialization);
   return CreateHLSFlowSteps(hls_flow_step);
}

const DesignFlowStepRef HLSFlowStepFactory::CreateHLSFlowStep(const std::pair<HLSFlowStep_Type, HLSFlowStepSpecializationConstRef>& hls_flow_step) const
{
   return *CreateHLSFlowSteps(hls_flow_step).cbegin();
}

const DesignFlowStepRef HLSFlowStepFactory::CreateHLSFlowStep(const HLSFlowStep_Type type, const HLSFlowStepSpecializationConstRef hls_flow_step_specialization) const
{
   return *CreateHLSFlowSteps(type, hls_flow_step_specialization).cbegin();
}<|MERGE_RESOLUTION|>--- conflicted
+++ resolved
@@ -53,14 +53,10 @@
 /// design_flow includes
 #include "design_flow_step.hpp"
 
-<<<<<<< HEAD
-/// HLS/architecture_creator
-=======
 ///HLS/architecture_creator
 #include "top_entity.hpp"
 #include "top_entity_cs.hpp"
 #include "top_entity_parallel_cs.hpp"
->>>>>>> d09917d3
 #include "TopEntityMemoryMapped.hpp"
 #include "top_entity.hpp"
 
@@ -249,13 +245,10 @@
 /// HLS/simulation includes
 #include "CTestbenchExecution.hpp"
 #include "minimal_interface_testbench.hpp"
-<<<<<<< HEAD
-=======
 #include "testbench_generation.hpp"
 #include "testbench_values_c_generation.hpp"
 #include "testbench_values_xml_generation.hpp"
 #include "wishbone_interface_testbench.hpp"
->>>>>>> d09917d3
 #include "test_vector_parser.hpp"
 #include "testbench_generation.hpp"
 #include "testbench_memory_allocation.hpp"
@@ -357,12 +350,6 @@
          break;
       }
       case HLSFlowStep_Type::CLASSIC_DATAPATH_CREATOR:
-<<<<<<< HEAD
-      {
-         design_flow_step = DesignFlowStepRef(new classic_datapath(parameters, HLS_mgr, funId, design_flow_manager.lock()));
-         break;
-      }
-=======
          {
             design_flow_step = DesignFlowStepRef(new classic_datapath(parameters, HLS_mgr, funId, design_flow_manager.lock()));
             break;
@@ -377,7 +364,6 @@
             design_flow_step = DesignFlowStepRef(new datapath_parallel_cs(parameters, HLS_mgr, funId, design_flow_manager.lock(),HLSFlowStep_Type::DATAPATH_CS_PARALLEL_CREATOR));
             break;
          }
->>>>>>> d09917d3
       case HLSFlowStep_Type::CLASSICAL_HLS_SYNTHESIS_FLOW:
       {
          design_flow_step = DesignFlowStepRef(new ClassicalHLSSynthesisFlow(parameters, HLS_mgr, design_flow_manager.lock()));
@@ -411,12 +397,6 @@
          break;
       }
       case HLSFlowStep_Type::DOMINATOR_MEMORY_ALLOCATION:
-<<<<<<< HEAD
-      {
-         design_flow_step = DesignFlowStepRef(new mem_dominator_allocation(parameters, HLS_mgr, design_flow_manager.lock(), hls_flow_step_specialization));
-         break;
-      }
-=======
          {
             design_flow_step = DesignFlowStepRef(new mem_dominator_allocation(parameters, HLS_mgr, design_flow_manager.lock(), hls_flow_step_specialization));
             break;
@@ -426,7 +406,6 @@
             design_flow_step = DesignFlowStepRef(new mem_dominator_allocation_cs(parameters, HLS_mgr, design_flow_manager.lock(), hls_flow_step_specialization, HLSFlowStep_Type::DOMINATOR_MEMORY_ALLOCATION_CS));
             break;
          }
->>>>>>> d09917d3
       case HLSFlowStep_Type::DRY_RUN_EVALUATION:
       {
          design_flow_step = DesignFlowStepRef(new DryRunEvaluation(parameters, HLS_mgr, design_flow_manager.lock()));
@@ -498,12 +477,6 @@
       }
 #endif
       case HLSFlowStep_Type::FSM_CONTROLLER_CREATOR:
-<<<<<<< HEAD
-      {
-         design_flow_step = DesignFlowStepRef(new fsm_controller(parameters, HLS_mgr, funId, design_flow_manager.lock()));
-         break;
-      }
-=======
          {
             design_flow_step = DesignFlowStepRef(new fsm_controller(parameters, HLS_mgr, funId, design_flow_manager.lock()));
             break;
@@ -513,7 +486,6 @@
             design_flow_step = DesignFlowStepRef(new controller_cs(parameters, HLS_mgr, funId, design_flow_manager.lock(), HLSFlowStep_Type::FSM_CS_CONTROLLER_CREATOR));
             break;
          }
->>>>>>> d09917d3
       case HLSFlowStep_Type::FSM_NI_SSA_LIVENESS:
       {
          design_flow_step = DesignFlowStepRef(new FSM_NI_SSA_liveness(parameters, HLS_mgr, funId, design_flow_manager.lock()));
@@ -590,12 +562,6 @@
       }
 #endif
       case HLSFlowStep_Type::INITIALIZE_HLS:
-<<<<<<< HEAD
-      {
-         design_flow_step = DesignFlowStepRef(new InitializeHLS(parameters, HLS_mgr, funId, design_flow_manager.lock()));
-         break;
-      }
-=======
          {
             design_flow_step = DesignFlowStepRef(new InitializeHLS(parameters, HLS_mgr, funId, design_flow_manager.lock()));
             break;
@@ -605,7 +571,6 @@
             design_flow_step = DesignFlowStepRef(new cs_interface(parameters, HLS_mgr, funId, design_flow_manager.lock()));
             break;
          }
->>>>>>> d09917d3
 #if HAVE_EXPERIMENTAL
       case HLSFlowStep_Type::K_COFAMILY_REGISTER_BINDING:
       {
@@ -652,28 +617,6 @@
          break;
       }
       case HLSFlowStep_Type::NUM_AF_EDGES_EVALUATION:
-<<<<<<< HEAD
-      {
-         design_flow_step = DesignFlowStepRef(new NumAFEdgesEvaluation(parameters, HLS_mgr, funId, design_flow_manager.lock()));
-         break;
-      }
-#if HAVE_EXPERIMENTAL && HAVE_FROM_PRAGMA_BUILT && HAVE_BAMBU_BUILT
-      case HLSFlowStep_Type::OMP_ALLOCATION:
-      {
-         design_flow_step = DesignFlowStepRef(new OmpAllocation(parameters, HLS_mgr, funId, design_flow_manager.lock()));
-         break;
-      }
-      case HLSFlowStep_Type::OMP_BODY_LOOP_SYNTHESIS_FLOW:
-      {
-         design_flow_step = DesignFlowStepRef(new OmpBodyLoopSynthesisFlow(parameters, HLS_mgr, funId, design_flow_manager.lock()));
-         break;
-      }
-      case HLSFlowStep_Type::OMP_FOR_WRAPPER_SYNTHESIS_FLOW:
-      {
-         design_flow_step = DesignFlowStepRef(new OmpForWrapperSynthesisFlow(parameters, HLS_mgr, funId, design_flow_manager.lock()));
-         break;
-      }
-=======
          {
             design_flow_step = DesignFlowStepRef(new NumAFEdgesEvaluation(parameters, HLS_mgr, funId, design_flow_manager.lock()));
             break;
@@ -708,7 +651,6 @@
          }
 #endif
 #if HAVE_EXPERIMENTAL && HAVE_FROM_PRAGMA_BUILT && HAVE_BAMBU_BUILT
->>>>>>> d09917d3
       case HLSFlowStep_Type::OMP_FUNCTION_ALLOCATION:
       {
          design_flow_step = DesignFlowStepRef(new OmpFunctionAllocation(parameters, HLS_mgr, design_flow_manager.lock()));
@@ -783,12 +725,6 @@
          break;
       }
       case HLSFlowStep_Type::TESTBENCH_MEMORY_ALLOCATION:
-<<<<<<< HEAD
-      {
-         design_flow_step = DesignFlowStepRef(new TestbenchMemoryAllocation(parameters, HLS_mgr, design_flow_manager.lock()));
-         break;
-      }
-=======
          {
             design_flow_step = DesignFlowStepRef(new TestbenchMemoryAllocation(parameters, HLS_mgr, design_flow_manager.lock()));
             break;
@@ -803,7 +739,6 @@
             design_flow_step = DesignFlowStepRef(new TestbenchValuesXMLGeneration(parameters, HLS_mgr, design_flow_manager.lock()));
             break;
          }
->>>>>>> d09917d3
       case HLSFlowStep_Type::TEST_VECTOR_PARSER:
       {
          design_flow_step = DesignFlowStepRef(new TestVectorParser(parameters, HLS_mgr, design_flow_manager.lock()));
@@ -817,12 +752,6 @@
       }
 #endif
       case HLSFlowStep_Type::TOP_ENTITY_CREATION:
-<<<<<<< HEAD
-      {
-         design_flow_step = DesignFlowStepRef(new top_entity(parameters, HLS_mgr, funId, design_flow_manager.lock()));
-         break;
-      }
-=======
          {
             design_flow_step = DesignFlowStepRef(new top_entity(parameters, HLS_mgr, funId, design_flow_manager.lock()));
             break;
@@ -839,7 +768,6 @@
             design_flow_step = DesignFlowStepRef(new top_entity_parallel_cs(parameters, HLS_mgr, funId, design_flow_manager.lock(), HLSFlowStep_Type::TOP_ENTITY_CS_PARALLEL_CREATION));
             break;
          }
->>>>>>> d09917d3
       case HLSFlowStep_Type::TOP_ENTITY_MEMORY_MAPPED_CREATION:
       {
          design_flow_step = DesignFlowStepRef(new TopEntityMemoryMapped(parameters, HLS_mgr, funId, design_flow_manager.lock()));
@@ -941,20 +869,12 @@
          case HLSFlowStep_Type::GENERATE_HDL:
          case HLSFlowStep_Type::TEST_VECTOR_PARSER:
          case HLSFlowStep_Type::TESTBENCH_MEMORY_ALLOCATION:
-<<<<<<< HEAD
-         {
-            ret.insert(CreateHLSFlowStep(hls_flow_step.first, 0, hls_flow_step.second));
-            break;
-         }
-         case HLSFlowStep_Type::CALL_GRAPH_UNFOLDING:
-=======
          case HLSFlowStep_Type::TESTBENCH_VALUES_C_GENERATION:
          case HLSFlowStep_Type::TESTBENCH_VALUES_XML_GENERATION:
             {
                ret.insert(CreateHLSFlowStep(hls_flow_step.first, 0, hls_flow_step.second));
                break;
             }
->>>>>>> d09917d3
          case HLSFlowStep_Type::CLASSICAL_HLS_SYNTHESIS_FLOW:
          case HLSFlowStep_Type::DOMINATOR_MEMORY_ALLOCATION:
          case HLSFlowStep_Type::DOMINATOR_MEMORY_ALLOCATION_CS:
@@ -999,13 +919,8 @@
          case HLSFlowStep_Type::CLOCK_SLACK_ESTIMATION:
 #endif
          case HLSFlowStep_Type::COLORING_REGISTER_BINDING:
-<<<<<<< HEAD
-         case HLSFlowStep_Type::CONTROL_FLOW_CHECKER:
-         case HLSFlowStep_Type::C_TESTBENCH_EXECUTION:
-=======
          case HLSFlowStep_Type::DATAPATH_CS_CREATOR:
          case HLSFlowStep_Type::DATAPATH_CS_PARALLEL_CREATOR:
->>>>>>> d09917d3
 #if HAVE_BEAGLE
          case HLSFlowStep_Type::DSE_DESIGN_FLOW:
 #endif
