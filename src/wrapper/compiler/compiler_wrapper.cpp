--- conflicted
+++ resolved
@@ -1681,9 +1681,9 @@
       opt_level == CompilerWrapper_OptimizationSet::O3)
    {
       optimization_flags["guess-branch-probability"] =
-          false;                                    /// error in declaration of structure used probably by profiling.
+          false; /// error in declaration of structure used probably by profiling.
       optimization_flags["tree-ch"] = false;
-      optimization_flags["tree-copy-prop"] = false; /// va_list undeclared - problem with split of phi nodes
+      optimization_flags["tree-copy-prop"] = false;      /// va_list undeclared - problem with split of phi nodes
       optimization_flags["tree-dominator-opts"] = false; /// va_list undeclared
       optimization_flags["tree-sra"] = false;            /// Introduces conversion from struct to scalar
       optimization_flags["rename-registers"] = false;    /// cross compilation problems
@@ -2403,17 +2403,11 @@
 #if HAVE_I386_GCC45_COMPILER || HAVE_I386_GCC46_COMPILER || HAVE_I386_GCC47_COMPILER || HAVE_I386_GCC48_COMPILER || \
     HAVE_I386_GCC49_COMPILER || HAVE_I386_GCC5_COMPILER || HAVE_I386_GCC6_COMPILER || HAVE_I386_GCC7_COMPILER ||    \
     HAVE_I386_GCC8_COMPILER
-<<<<<<< HEAD
    auto fillASTAnalyzer_plugin = [&] {
 #if HAVE_I386_CLANG16_COMPILER
       compiler.ASTAnalyzer_plugin_obj = clang_plugin_dir + I386_CLANG16_ASTANALYZER_PLUGIN + plugin_ext;
       compiler.ASTAnalyzer_plugin_name = I386_CLANG16_ASTANALYZER_PLUGIN;
 #elif HAVE_I386_CLANG13_COMPILER
-=======
-   auto fillASTAnalyzer_plugin = [&]
-   {
-#if HAVE_I386_CLANG13_COMPILER
->>>>>>> 78998405
       compiler.ASTAnalyzer_plugin_obj = clang_plugin_dir + I386_CLANG13_ASTANALYZER_PLUGIN + plugin_ext;
       compiler.ASTAnalyzer_plugin_name = I386_CLANG13_ASTANALYZER_PLUGIN;
 #elif HAVE_I386_CLANG12_COMPILER
