/*
 *
 *                   _/_/_/    _/_/   _/    _/ _/_/_/    _/_/
 *                  _/   _/ _/    _/ _/_/  _/ _/   _/ _/    _/
 *                 _/_/_/  _/_/_/_/ _/  _/_/ _/   _/ _/_/_/_/
 *                _/      _/    _/ _/    _/ _/   _/ _/    _/
 *               _/      _/    _/ _/    _/ _/_/_/  _/    _/
 *
 *             ***********************************************
 *                              PandA Project
 *                     URL: http://panda.dei.polimi.it
 *                       Politecnico di Milano - DEIB
 *                        System Architectures Group
 *             ***********************************************
 *              Copyright (C) 2004-2022 Politecnico di Milano
 *
 *   This file is part of the PandA framework.
 *
 *   The PandA framework is free software; you can redistribute it and/or modify
 *   it under the terms of the GNU General Public License as published by
 *   the Free Software Foundation; either version 3 of the License, or
 *   (at your option) any later version.
 *
 *   This program is distributed in the hope that it will be useful,
 *   but WITHOUT ANY WARRANTY; without even the implied warranty of
 *   MERCHANTABILITY or FITNESS FOR A PARTICULAR PURPOSE.  See the
 *   GNU General Public License for more details.
 *
 *   You should have received a copy of the GNU General Public License
 *   along with this program.  If not, see <http://www.gnu.org/licenses/>.
 *
 */
/**
 * @file compiler_wrapper.hpp
 * @brief Implementation of the wrapper to Gcc for C sources.
 *
 * Implementation of the methods for the object for invoke the GCC compiler from sources and create the dump.
 *
 * @author Christian Pilato <pilato@elet.polimi.it>
 * @author Fabrizio Ferrandi <fabrizio.ferrandi@polimi.it>
 * @author Marco Lattuada <lattuada@elet.polimi.it>
 * $Date$
 * Last modified by $Author$
 *
 */

/// Autoheader include
#include "config_ARM_CPP_EXE.hpp"
#include "config_ARM_EMPTY_PLUGIN.hpp"
#include "config_ARM_GCC_EXE.hpp"
#include "config_ARM_GCC_VERSION.hpp"
#include "config_ARM_RTL_PLUGIN.hpp"
#include "config_ARM_SSA_PLUGIN.hpp"
#include "config_ARM_SSA_PLUGINCPP.hpp"
#include "config_CLANG_PLUGIN_DIR.hpp"
#include "config_EXTRA_CLANGPP_COMPILER_OPTION.hpp"
#include "config_GCC_PLUGIN_DIR.hpp"
#include "config_HAVE_ARM_COMPILER.hpp"
#include "config_HAVE_FROM_RTL_BUILT.hpp"
#include "config_HAVE_I386_CLANG10_COMPILER.hpp"
#include "config_HAVE_I386_CLANG10_M32.hpp"
#include "config_HAVE_I386_CLANG10_M64.hpp"
#include "config_HAVE_I386_CLANG10_MX32.hpp"
#include "config_HAVE_I386_CLANG11_COMPILER.hpp"
#include "config_HAVE_I386_CLANG11_M32.hpp"
#include "config_HAVE_I386_CLANG11_M64.hpp"
#include "config_HAVE_I386_CLANG11_MX32.hpp"
#include "config_HAVE_I386_CLANG12_COMPILER.hpp"
#include "config_HAVE_I386_CLANG12_M32.hpp"
#include "config_HAVE_I386_CLANG12_M64.hpp"
#include "config_HAVE_I386_CLANG12_MX32.hpp"
#include "config_HAVE_I386_CLANG13_COMPILER.hpp"
#include "config_HAVE_I386_CLANG13_M32.hpp"
#include "config_HAVE_I386_CLANG13_M64.hpp"
#include "config_HAVE_I386_CLANG13_MX32.hpp"
#include "config_HAVE_I386_CLANG4_COMPILER.hpp"
#include "config_HAVE_I386_CLANG4_M32.hpp"
#include "config_HAVE_I386_CLANG4_M64.hpp"
#include "config_HAVE_I386_CLANG4_MX32.hpp"
#include "config_HAVE_I386_CLANG5_COMPILER.hpp"
#include "config_HAVE_I386_CLANG5_M32.hpp"
#include "config_HAVE_I386_CLANG5_M64.hpp"
#include "config_HAVE_I386_CLANG5_MX32.hpp"
#include "config_HAVE_I386_CLANG6_COMPILER.hpp"
#include "config_HAVE_I386_CLANG6_M32.hpp"
#include "config_HAVE_I386_CLANG6_M64.hpp"
#include "config_HAVE_I386_CLANG6_MX32.hpp"
#include "config_HAVE_I386_CLANG7_COMPILER.hpp"
#include "config_HAVE_I386_CLANG7_M32.hpp"
#include "config_HAVE_I386_CLANG7_M64.hpp"
#include "config_HAVE_I386_CLANG7_MX32.hpp"
#include "config_HAVE_I386_CLANG8_COMPILER.hpp"
#include "config_HAVE_I386_CLANG8_M32.hpp"
#include "config_HAVE_I386_CLANG8_M64.hpp"
#include "config_HAVE_I386_CLANG8_MX32.hpp"
#include "config_HAVE_I386_CLANG9_COMPILER.hpp"
#include "config_HAVE_I386_CLANG9_M32.hpp"
#include "config_HAVE_I386_CLANG9_M64.hpp"
#include "config_HAVE_I386_CLANG9_MX32.hpp"
#include "config_HAVE_I386_CLANGVVD_COMPILER.hpp"
#include "config_HAVE_I386_CLANGVVD_M32.hpp"
#include "config_HAVE_I386_CLANGVVD_M64.hpp"
#include "config_HAVE_I386_CLANGVVD_MX32.hpp"
#include "config_HAVE_I386_GCC45_COMPILER.hpp"
#include "config_HAVE_I386_GCC46_COMPILER.hpp"
#include "config_HAVE_I386_GCC47_COMPILER.hpp"
#include "config_HAVE_I386_GCC47_M32.hpp"
#include "config_HAVE_I386_GCC47_M64.hpp"
#include "config_HAVE_I386_GCC47_MX32.hpp"
#include "config_HAVE_I386_GCC48_COMPILER.hpp"
#include "config_HAVE_I386_GCC48_M32.hpp"
#include "config_HAVE_I386_GCC48_M64.hpp"
#include "config_HAVE_I386_GCC48_MX32.hpp"
#include "config_HAVE_I386_GCC49_COMPILER.hpp"
#include "config_HAVE_I386_GCC49_M32.hpp"
#include "config_HAVE_I386_GCC49_M64.hpp"
#include "config_HAVE_I386_GCC49_MX32.hpp"
#include "config_HAVE_I386_GCC5_COMPILER.hpp"
#include "config_HAVE_I386_GCC5_M32.hpp"
#include "config_HAVE_I386_GCC5_M64.hpp"
#include "config_HAVE_I386_GCC5_MX32.hpp"
#include "config_HAVE_I386_GCC6_COMPILER.hpp"
#include "config_HAVE_I386_GCC6_M32.hpp"
#include "config_HAVE_I386_GCC6_M64.hpp"
#include "config_HAVE_I386_GCC6_MX32.hpp"
#include "config_HAVE_I386_GCC7_COMPILER.hpp"
#include "config_HAVE_I386_GCC7_M32.hpp"
#include "config_HAVE_I386_GCC7_M64.hpp"
#include "config_HAVE_I386_GCC7_MX32.hpp"
#include "config_HAVE_I386_GCC8_COMPILER.hpp"
#include "config_HAVE_I386_GCC8_M32.hpp"
#include "config_HAVE_I386_GCC8_M64.hpp"
#include "config_HAVE_I386_GCC8_MX32.hpp"
#include "config_HAVE_SPARC_COMPILER.hpp"
#include "config_HAVE_SPARC_ELF_GCC.hpp"
#include "config_I386_CLANG10_ASTANALYZER_PLUGIN.hpp"
#include "config_I386_CLANG10_CSROA_PLUGIN.hpp"
#include "config_I386_CLANG10_EMPTY_PLUGIN.hpp"
#include "config_I386_CLANG10_EXE.hpp"
#include "config_I386_CLANG10_EXPANDMEMOPS_PLUGIN.hpp"
#include "config_I386_CLANG10_GEPICANON_PLUGIN.hpp"
#include "config_I386_CLANG10_SSA_PLUGIN.hpp"
#include "config_I386_CLANG10_SSA_PLUGINCPP.hpp"
#include "config_I386_CLANG10_TOPFNAME_PLUGIN.hpp"
#include "config_I386_CLANG10_VERSION.hpp"
#include "config_I386_CLANG11_ASTANALYZER_PLUGIN.hpp"
#include "config_I386_CLANG11_CSROA_PLUGIN.hpp"
#include "config_I386_CLANG11_EMPTY_PLUGIN.hpp"
#include "config_I386_CLANG11_EXE.hpp"
#include "config_I386_CLANG11_EXPANDMEMOPS_PLUGIN.hpp"
#include "config_I386_CLANG11_GEPICANON_PLUGIN.hpp"
#include "config_I386_CLANG11_SSA_PLUGIN.hpp"
#include "config_I386_CLANG11_SSA_PLUGINCPP.hpp"
#include "config_I386_CLANG11_TOPFNAME_PLUGIN.hpp"
#include "config_I386_CLANG11_VERSION.hpp"
#include "config_I386_CLANG12_ASTANALYZER_PLUGIN.hpp"
#include "config_I386_CLANG12_CSROA_PLUGIN.hpp"
#include "config_I386_CLANG12_EMPTY_PLUGIN.hpp"
#include "config_I386_CLANG12_EXE.hpp"
#include "config_I386_CLANG12_EXPANDMEMOPS_PLUGIN.hpp"
#include "config_I386_CLANG12_GEPICANON_PLUGIN.hpp"
#include "config_I386_CLANG12_SSA_PLUGIN.hpp"
#include "config_I386_CLANG12_SSA_PLUGINCPP.hpp"
#include "config_I386_CLANG12_TOPFNAME_PLUGIN.hpp"
#include "config_I386_CLANG12_VERSION.hpp"
#include "config_I386_CLANG13_ASTANALYZER_PLUGIN.hpp"
#include "config_I386_CLANG13_CSROA_PLUGIN.hpp"
#include "config_I386_CLANG13_EMPTY_PLUGIN.hpp"
#include "config_I386_CLANG13_EXE.hpp"
#include "config_I386_CLANG13_EXPANDMEMOPS_PLUGIN.hpp"
#include "config_I386_CLANG13_GEPICANON_PLUGIN.hpp"
#include "config_I386_CLANG13_SSA_PLUGIN.hpp"
#include "config_I386_CLANG13_SSA_PLUGINCPP.hpp"
#include "config_I386_CLANG13_TOPFNAME_PLUGIN.hpp"
#include "config_I386_CLANG13_VERSION.hpp"
#include "config_I386_CLANG4_ASTANALYZER_PLUGIN.hpp"
#include "config_I386_CLANG4_CSROA_PLUGIN.hpp"
#include "config_I386_CLANG4_EMPTY_PLUGIN.hpp"
#include "config_I386_CLANG4_EXE.hpp"
#include "config_I386_CLANG4_EXPANDMEMOPS_PLUGIN.hpp"
#include "config_I386_CLANG4_GEPICANON_PLUGIN.hpp"
#include "config_I386_CLANG4_SSA_PLUGIN.hpp"
#include "config_I386_CLANG4_SSA_PLUGINCPP.hpp"
#include "config_I386_CLANG4_TOPFNAME_PLUGIN.hpp"
#include "config_I386_CLANG4_VERSION.hpp"
#include "config_I386_CLANG5_ASTANALYZER_PLUGIN.hpp"
#include "config_I386_CLANG5_CSROA_PLUGIN.hpp"
#include "config_I386_CLANG5_EMPTY_PLUGIN.hpp"
#include "config_I386_CLANG5_EXE.hpp"
#include "config_I386_CLANG5_EXPANDMEMOPS_PLUGIN.hpp"
#include "config_I386_CLANG5_GEPICANON_PLUGIN.hpp"
#include "config_I386_CLANG5_SSA_PLUGIN.hpp"
#include "config_I386_CLANG5_SSA_PLUGINCPP.hpp"
#include "config_I386_CLANG5_TOPFNAME_PLUGIN.hpp"
#include "config_I386_CLANG5_VERSION.hpp"
#include "config_I386_CLANG6_ASTANALYZER_PLUGIN.hpp"
#include "config_I386_CLANG6_CSROA_PLUGIN.hpp"
#include "config_I386_CLANG6_EMPTY_PLUGIN.hpp"
#include "config_I386_CLANG6_EXE.hpp"
#include "config_I386_CLANG6_EXPANDMEMOPS_PLUGIN.hpp"
#include "config_I386_CLANG6_GEPICANON_PLUGIN.hpp"
#include "config_I386_CLANG6_SSA_PLUGIN.hpp"
#include "config_I386_CLANG6_SSA_PLUGINCPP.hpp"
#include "config_I386_CLANG6_TOPFNAME_PLUGIN.hpp"
#include "config_I386_CLANG6_VERSION.hpp"
#include "config_I386_CLANG7_ASTANALYZER_PLUGIN.hpp"
#include "config_I386_CLANG7_CSROA_PLUGIN.hpp"
#include "config_I386_CLANG7_EMPTY_PLUGIN.hpp"
#include "config_I386_CLANG7_EXE.hpp"
#include "config_I386_CLANG7_EXPANDMEMOPS_PLUGIN.hpp"
#include "config_I386_CLANG7_GEPICANON_PLUGIN.hpp"
#include "config_I386_CLANG7_SSA_PLUGIN.hpp"
#include "config_I386_CLANG7_SSA_PLUGINCPP.hpp"
#include "config_I386_CLANG7_TOPFNAME_PLUGIN.hpp"
#include "config_I386_CLANG7_VERSION.hpp"
#include "config_I386_CLANG8_ASTANALYZER_PLUGIN.hpp"
#include "config_I386_CLANG8_CSROA_PLUGIN.hpp"
#include "config_I386_CLANG8_EMPTY_PLUGIN.hpp"
#include "config_I386_CLANG8_EXE.hpp"
#include "config_I386_CLANG8_EXPANDMEMOPS_PLUGIN.hpp"
#include "config_I386_CLANG8_GEPICANON_PLUGIN.hpp"
#include "config_I386_CLANG8_SSA_PLUGIN.hpp"
#include "config_I386_CLANG8_SSA_PLUGINCPP.hpp"
#include "config_I386_CLANG8_TOPFNAME_PLUGIN.hpp"
#include "config_I386_CLANG8_VERSION.hpp"
#include "config_I386_CLANG9_ASTANALYZER_PLUGIN.hpp"
#include "config_I386_CLANG9_CSROA_PLUGIN.hpp"
#include "config_I386_CLANG9_EMPTY_PLUGIN.hpp"
#include "config_I386_CLANG9_EXE.hpp"
#include "config_I386_CLANG9_EXPANDMEMOPS_PLUGIN.hpp"
#include "config_I386_CLANG9_GEPICANON_PLUGIN.hpp"
#include "config_I386_CLANG9_SSA_PLUGIN.hpp"
#include "config_I386_CLANG9_SSA_PLUGINCPP.hpp"
#include "config_I386_CLANG9_TOPFNAME_PLUGIN.hpp"
#include "config_I386_CLANG9_VERSION.hpp"
#include "config_I386_CLANGPP10_EXE.hpp"
#include "config_I386_CLANGPP11_EXE.hpp"
#include "config_I386_CLANGPP12_EXE.hpp"
#include "config_I386_CLANGPP13_EXE.hpp"
#include "config_I386_CLANGPP4_EXE.hpp"
#include "config_I386_CLANGPP5_EXE.hpp"
#include "config_I386_CLANGPP6_EXE.hpp"
#include "config_I386_CLANGPP7_EXE.hpp"
#include "config_I386_CLANGPP8_EXE.hpp"
#include "config_I386_CLANGPP9_EXE.hpp"
#include "config_I386_CLANGPPVVD_EXE.hpp"
#include "config_I386_CLANGVVD_ASTANALYZER_PLUGIN.hpp"
#include "config_I386_CLANGVVD_CSROA_PLUGIN.hpp"
#include "config_I386_CLANGVVD_EMPTY_PLUGIN.hpp"
#include "config_I386_CLANGVVD_EXE.hpp"
#include "config_I386_CLANGVVD_EXPANDMEMOPS_PLUGIN.hpp"
#include "config_I386_CLANGVVD_GEPICANON_PLUGIN.hpp"
#include "config_I386_CLANGVVD_SSA_PLUGIN.hpp"
#include "config_I386_CLANGVVD_SSA_PLUGINCPP.hpp"
#include "config_I386_CLANGVVD_TOPFNAME_PLUGIN.hpp"
#include "config_I386_CLANGVVD_VERSION.hpp"
#include "config_I386_CLANG_CPP10_EXE.hpp"
#include "config_I386_CLANG_CPP11_EXE.hpp"
#include "config_I386_CLANG_CPP12_EXE.hpp"
#include "config_I386_CLANG_CPP13_EXE.hpp"
#include "config_I386_CLANG_CPP4_EXE.hpp"
#include "config_I386_CLANG_CPP5_EXE.hpp"
#include "config_I386_CLANG_CPP6_EXE.hpp"
#include "config_I386_CLANG_CPP7_EXE.hpp"
#include "config_I386_CLANG_CPP8_EXE.hpp"
#include "config_I386_CLANG_CPP9_EXE.hpp"
#include "config_I386_CLANG_CPPVVD_EXE.hpp"
#include "config_I386_CPP45_EXE.hpp"
#include "config_I386_CPP46_EXE.hpp"
#include "config_I386_CPP47_EXE.hpp"
#include "config_I386_CPP48_EXE.hpp"
#include "config_I386_CPP49_EXE.hpp"
#include "config_I386_CPP5_EXE.hpp"
#include "config_I386_CPP6_EXE.hpp"
#include "config_I386_CPP7_EXE.hpp"
#include "config_I386_CPP8_EXE.hpp"
#include "config_I386_GCC45_EMPTY_PLUGIN.hpp"
#include "config_I386_GCC45_EXE.hpp"
#include "config_I386_GCC45_SSAVRP_PLUGIN.hpp"
#include "config_I386_GCC45_SSA_PLUGIN.hpp"
#include "config_I386_GCC45_SSA_PLUGINCPP.hpp"
#include "config_I386_GCC45_TOPFNAME_PLUGIN.hpp"
#include "config_I386_GCC45_VERSION.hpp"
#include "config_I386_GCC46_EMPTY_PLUGIN.hpp"
#include "config_I386_GCC46_EXE.hpp"
#include "config_I386_GCC46_SSAVRP_PLUGIN.hpp"
#include "config_I386_GCC46_SSA_PLUGIN.hpp"
#include "config_I386_GCC46_SSA_PLUGINCPP.hpp"
#include "config_I386_GCC46_TOPFNAME_PLUGIN.hpp"
#include "config_I386_GCC46_VERSION.hpp"
#include "config_I386_GCC47_EMPTY_PLUGIN.hpp"
#include "config_I386_GCC47_EXE.hpp"
#include "config_I386_GCC47_SSAVRP_PLUGIN.hpp"
#include "config_I386_GCC47_SSA_PLUGIN.hpp"
#include "config_I386_GCC47_SSA_PLUGINCPP.hpp"
#include "config_I386_GCC47_TOPFNAME_PLUGIN.hpp"
#include "config_I386_GCC47_VERSION.hpp"
#include "config_I386_GCC48_EMPTY_PLUGIN.hpp"
#include "config_I386_GCC48_EXE.hpp"
#include "config_I386_GCC48_SSAVRP_PLUGIN.hpp"
#include "config_I386_GCC48_SSA_PLUGIN.hpp"
#include "config_I386_GCC48_SSA_PLUGINCPP.hpp"
#include "config_I386_GCC48_TOPFNAME_PLUGIN.hpp"
#include "config_I386_GCC48_VERSION.hpp"
#include "config_I386_GCC49_EMPTY_PLUGIN.hpp"
#include "config_I386_GCC49_EXE.hpp"
#include "config_I386_GCC49_SSA_PLUGIN.hpp"
#include "config_I386_GCC49_SSA_PLUGINCPP.hpp"
#include "config_I386_GCC49_TOPFNAME_PLUGIN.hpp"
#include "config_I386_GCC49_VERSION.hpp"
#include "config_I386_GCC5_EMPTY_PLUGIN.hpp"
#include "config_I386_GCC5_EXE.hpp"
#include "config_I386_GCC5_SSA_PLUGIN.hpp"
#include "config_I386_GCC5_SSA_PLUGINCPP.hpp"
#include "config_I386_GCC5_TOPFNAME_PLUGIN.hpp"
#include "config_I386_GCC5_VERSION.hpp"
#include "config_I386_GCC6_EMPTY_PLUGIN.hpp"
#include "config_I386_GCC6_EXE.hpp"
#include "config_I386_GCC6_SSA_PLUGIN.hpp"
#include "config_I386_GCC6_SSA_PLUGINCPP.hpp"
#include "config_I386_GCC6_TOPFNAME_PLUGIN.hpp"
#include "config_I386_GCC6_VERSION.hpp"
#include "config_I386_GCC7_EMPTY_PLUGIN.hpp"
#include "config_I386_GCC7_EXE.hpp"
#include "config_I386_GCC7_SSA_PLUGIN.hpp"
#include "config_I386_GCC7_SSA_PLUGINCPP.hpp"
#include "config_I386_GCC7_TOPFNAME_PLUGIN.hpp"
#include "config_I386_GCC7_VERSION.hpp"
#include "config_I386_GCC8_EMPTY_PLUGIN.hpp"
#include "config_I386_GCC8_EXE.hpp"
#include "config_I386_GCC8_SSA_PLUGIN.hpp"
#include "config_I386_GCC8_SSA_PLUGINCPP.hpp"
#include "config_I386_GCC8_TOPFNAME_PLUGIN.hpp"
#include "config_I386_GCC8_VERSION.hpp"
#include "config_I386_GPP45_EXE.hpp"
#include "config_I386_GPP46_EXE.hpp"
#include "config_I386_GPP47_EXE.hpp"
#include "config_I386_GPP48_EXE.hpp"
#include "config_I386_GPP49_EXE.hpp"
#include "config_I386_GPP5_EXE.hpp"
#include "config_I386_GPP6_EXE.hpp"
#include "config_I386_GPP7_EXE.hpp"
#include "config_I386_GPP8_EXE.hpp"
#include "config_I386_LLVM10_LINK_EXE.hpp"
#include "config_I386_LLVM10_OPT_EXE.hpp"
#include "config_I386_LLVM11_LINK_EXE.hpp"
#include "config_I386_LLVM11_OPT_EXE.hpp"
#include "config_I386_LLVM12_LINK_EXE.hpp"
#include "config_I386_LLVM12_OPT_EXE.hpp"
#include "config_I386_LLVM13_LINK_EXE.hpp"
#include "config_I386_LLVM13_OPT_EXE.hpp"
#include "config_I386_LLVM4_LINK_EXE.hpp"
#include "config_I386_LLVM4_OPT_EXE.hpp"
#include "config_I386_LLVM5_LINK_EXE.hpp"
#include "config_I386_LLVM5_OPT_EXE.hpp"
#include "config_I386_LLVM6_LINK_EXE.hpp"
#include "config_I386_LLVM6_OPT_EXE.hpp"
#include "config_I386_LLVM7_LINK_EXE.hpp"
#include "config_I386_LLVM7_OPT_EXE.hpp"
#include "config_I386_LLVM8_LINK_EXE.hpp"
#include "config_I386_LLVM8_OPT_EXE.hpp"
#include "config_I386_LLVM9_LINK_EXE.hpp"
#include "config_I386_LLVM9_OPT_EXE.hpp"
#include "config_I386_LLVMVVD_LINK_EXE.hpp"
#include "config_I386_LLVMVVD_OPT_EXE.hpp"
#include "config_NPROFILE.hpp"
#include "config_SPARC_CPP_EXE.hpp"
#include "config_SPARC_ELF_CPP.hpp"
#include "config_SPARC_ELF_GCC.hpp"
#include "config_SPARC_EMPTY_PLUGIN.hpp"
#include "config_SPARC_GCC_EXE.hpp"
#include "config_SPARC_GCC_VERSION.hpp"
#include "config_SPARC_RTL_PLUGIN.hpp"
#include "config_SPARC_SSA_PLUGIN.hpp"
#include "config_SPARC_SSA_PLUGINCPP.hpp"
/// Header include
#include "compiler_wrapper.hpp"

/// Behavior include
#include "application_manager.hpp"

/// Constants include
#include "compiler_constants.hpp"
#include "compiler_xml.hpp"
#include "file_IO_constants.hpp"

/// Frontend include
#include "Parameter.hpp"

/// HLS include
#include "hls_step.hpp"

/// RTL include
#if HAVE_FROM_RTL_BUILT
#include "parse_rtl.hpp"
#endif
/// STD include
#include <cerrno>
#include <string>
#include <unistd.h>

/// STL include
#include <list>

/// Tree includes
#include "parse_tree.hpp"
#include "tree_manager.hpp"
#include "tree_node.hpp"
#include "tree_reindex.hpp"

/// Utility include
#include "cpu_stats.hpp"
#include "cpu_time.hpp"
#include "dbgPrintHelper.hpp"
#include "exceptions.hpp"
#include "fileIO.hpp"
#include "string_manipulation.hpp"
#include "utility.hpp"
#include <boost/regex.hpp>

/// XML includes used for writing and reading the configuration file
#include "polixml.hpp"
#include "xml_dom_parser.hpp"
#include "xml_helper.hpp"

std::string CompilerWrapper::current_compiler_version;

std::string CompilerWrapper::current_plugin_version;

CompilerWrapper::CompilerWrapper(const ParameterConstRef _Param, const CompilerWrapper_CompilerTarget _compiler_target,
                                 const CompilerWrapper_OptimizationSet _OS)
    : Param(_Param),
      compiler_target(_compiler_target),
      OS(_OS),
      output_level(_Param->getOption<int>(OPT_output_level)),
      debug_level(_Param->get_class_debug_level("CompilerWrapper"))
{
   InitializeCompilerParameters();
   if(Param->isOption(OPT_gcc_write_xml))
   {
      WriteXml(Param->getOption<std::string>(OPT_gcc_write_xml));
   }
}

// destructor
CompilerWrapper::~CompilerWrapper() = default;

void CompilerWrapper::CompileFile(const std::string& original_file_name, std::string& real_file_name,
                                  const std::string& parameters_line, bool multiple_files,
                                  CompilerWrapper_CompilerMode cm)
{
   INDENT_DBG_MEX(DEBUG_LEVEL_VERY_PEDANTIC, debug_level,
                  "-->Compiling " + original_file_name + "(transformed in " + real_file_name);

   /// The gcc output
   const std::string gcc_output_file_name =
       Param->getOption<std::string>(OPT_output_temporary_directory) + STR_CST_gcc_output;

   const Compiler compiler = GetCompiler();
   std::string command = compiler.gcc;
   if(cm == CompilerWrapper_CompilerMode::CM_ANALYZER && !compiler.is_clang)
   {
#if HAVE_I386_CLANG4_COMPILER || HAVE_I386_CLANG5_COMPILER || HAVE_I386_CLANG6_COMPILER ||    \
    HAVE_I386_CLANG7_COMPILER || HAVE_I386_CLANG8_COMPILER || HAVE_I386_CLANG9_COMPILER ||    \
    HAVE_I386_CLANG10_COMPILER || HAVE_I386_CLANG11_COMPILER || HAVE_I386_CLANG12_COMPILER || \
    HAVE_I386_CLANG13_COMPILER || HAVE_I386_CLANGVVD_COMPILER
      bool flag_cpp;
      if(Param->isOption(OPT_input_format) &&
         (Param->getOption<Parameters_FileFormat>(OPT_input_format) == Parameters_FileFormat::FF_CPP ||
          Param->getOption<Parameters_FileFormat>(OPT_input_format) == Parameters_FileFormat::FF_LLVM_CPP))
      {
         flag_cpp = true;
      }
      else
      {
         flag_cpp = false;
      }
#endif
#if HAVE_I386_CLANG13_COMPILER
      command = flag_cpp ? relocate_compiler_path(I386_CLANGPP13_EXE) : relocate_compiler_path(I386_CLANG13_EXE);
#elif HAVE_I386_CLANG12_COMPILER
      command = flag_cpp ? relocate_compiler_path(I386_CLANGPP12_EXE) : relocate_compiler_path(I386_CLANG12_EXE);
#elif HAVE_I386_CLANG11_COMPILER
      command = flag_cpp ? relocate_compiler_path(I386_CLANGPP11_EXE) : relocate_compiler_path(I386_CLANG11_EXE);
#elif HAVE_I386_CLANG10_COMPILER
      command = flag_cpp ? relocate_compiler_path(I386_CLANGPP10_EXE) : relocate_compiler_path(I386_CLANG10_EXE);
#elif HAVE_I386_CLANG9_COMPILER
      command = flag_cpp ? relocate_compiler_path(I386_CLANGPP9_EXE) : relocate_compiler_path(I386_CLANG9_EXE);
#elif HAVE_I386_CLANG8_COMPILER
      command = flag_cpp ? relocate_compiler_path(I386_CLANGPP8_EXE) : relocate_compiler_path(I386_CLANG8_EXE);
#elif HAVE_I386_CLANG7_COMPILER
      command = flag_cpp ? relocate_compiler_path(I386_CLANGPP7_EXE) : relocate_compiler_path(I386_CLANG7_EXE);
#elif HAVE_I386_CLANG6_COMPILER
      command = flag_cpp ? relocate_compiler_path(I386_CLANGPP6_EXE) : relocate_compiler_path(I386_CLANG6_EXE);
#elif HAVE_I386_CLANG5_COMPILER
      command = flag_cpp ? relocate_compiler_path(I386_CLANGPP5_EXE) : relocate_compiler_path(I386_CLANG5_EXE);
#elif HAVE_I386_CLANG4_COMPILER
      command = flag_cpp ? relocate_compiler_path(I386_CLANGPP4_EXE) : relocate_compiler_path(I386_CLANG4_EXE);
#elif HAVE_I386_CLANGVVD_COMPILER
      command = flag_cpp ? relocate_compiler_path(I386_CLANGPPVVD_EXE) : relocate_compiler_path(I386_CLANGVVD_EXE);
#else
      THROW_ERROR("unexpected condition");
#endif
      if(getenv("APPDIR"))
      {
         const auto inc_dir = std::string(getenv("APPDIR")) + "/usr/include/c++";
         command =
             "CPLUS_INCLUDE_PATH=\"" + inc_dir + "/$(ls -x -v -1a " + inc_dir + " 2> /dev/null | tail -1)\" " + command;
      }
   }
   command += " -D__NO_INLINE__ "; /// needed to avoid problem with glibc inlines
#ifdef _WIN32
   if(compiler.is_clang)
      command += " -isystem /mingw64/include -isystem /mingw64/x86_64-w64-mingw32/include -isystem "
                 "/mingw64/include/c++/v1/"; /// needed by clang compiler
#endif
   if(((Param->isOption(OPT_discrepancy) && Param->getOption<bool>(OPT_discrepancy)) ||
       (Param->isOption(OPT_discrepancy_hw) && Param->getOption<bool>(OPT_discrepancy_hw))) &&
      (cm == CompilerWrapper_CompilerMode::CM_STD || cm == CompilerWrapper_CompilerMode::CM_EMPTY))
   {
      command += " -D__BAMBU_DISCREPANCY__ ";
   }

   /// Adding source code includes
   if(original_file_name != "-" && original_file_name != real_file_name)
   {
      std::list<std::string> source_files;
      source_files.push_back(original_file_name);
      command += AddSourceCodeIncludes(source_files) + " ";
   }
   command += " " + compiler.extra_options + " ";

   bool isWholeProgram =
       Param->isOption(OPT_gcc_optimizations) &&
       Param->getOption<std::string>(OPT_gcc_optimizations).find("whole-program") != std::string::npos &&
       Param->getOption<std::string>(OPT_gcc_optimizations).find("no-whole-program") == std::string::npos;

   if(cm == CompilerWrapper_CompilerMode::CM_EMPTY)
   {
      if(original_file_name == "-")
      {
         THROW_ERROR("Reading from standard input which does not contain any function definition");
      }
      static int empty_counter = 0;
      const std::string temp_file_name = Param->getOption<std::string>(OPT_output_temporary_directory) + "/empty_" +
                                         boost::lexical_cast<std::string>(empty_counter++) + ".c";
      CopyFile(original_file_name, temp_file_name);
      const std::string append_command = R"(`echo -e "\nvoid __empty_function__(){}" >> )" + temp_file_name + "`";
      int ret = PandaSystem(Param, append_command);
      if(IsError(ret))
      {
         THROW_ERROR("Error in appending empty function");
      }
      real_file_name = temp_file_name;
      if(compiler.is_clang)
      {
<<<<<<< HEAD
         command += " -c -fplugin=" + compiler.empty_plugin_obj +
                    " -mllvm -pandaGE-outputdir=" + Param->getOption<std::string>(OPT_output_temporary_directory) +
                    " -mllvm -pandaGE-infile=" + real_file_name;
         if(compiler.is_llvm_legacy)
         {
            command += " -flegacy-pass-manager";
         }
=======
         command +=
             " -c" +
             load_plugin(compiler.empty_plugin_obj,
                         Param->getOption<CompilerWrapper_CompilerTarget>(OPT_default_compiler),
                         CompilerWrapper_LLVMPassType::LLVMPT_Backend | CompilerWrapper_LLVMPassType::LLVMPT_Frontend) +
             " -mllvm -pandaGE-outputdir=" + Param->getOption<std::string>(OPT_output_temporary_directory) +
             " -mllvm -pandaGE-infile=" + real_file_name;
>>>>>>> 9459975e
      }
      else
      {
         command += " -c -fplugin=" + compiler.empty_plugin_obj + " -fplugin-arg-" + compiler.empty_plugin_name +
                    "-outputdir=" + Param->getOption<std::string>(OPT_output_temporary_directory);
      }
   }
   else if(cm == CompilerWrapper_CompilerMode::CM_ANALYZER)
   {
      /// remove some extra option not compatible with clang
      boost::replace_all(command, "-mlong-double-64", "");
#if HAVE_I386_CLANGVVD_COMPILER
      if(Param->getOption<CompilerWrapper_CompilerTarget>(OPT_default_compiler) ==
         CompilerWrapper_CompilerTarget::CT_I386_CLANGVVD)
      {
         boost::replace_all(command, "-fhls", "");
         boost::replace_all(command, "-target fpga64-xilinx-linux-gnu", "");
      }
#endif
      std::string fname;
      bool addTopFName = false;
      if(isWholeProgram && compiler.is_clang)
      {
         fname = "main";
         addTopFName = true;
      }
      else if(Param->isOption(OPT_top_functions_names))
      {
         const auto top_functions_names = Param->getOption<const std::list<std::string>>(OPT_top_functions_names);
         addTopFName = top_functions_names.size() == 1;
         fname = top_functions_names.front();
      }
      command += " -c -fplugin=" + compiler.ASTAnalyzer_plugin_obj;
      command += " -Xclang -add-plugin -Xclang " + compiler.ASTAnalyzer_plugin_name + " -Xclang -plugin-arg-" +
                 compiler.ASTAnalyzer_plugin_name + " -Xclang -outputdir -Xclang -plugin-arg-" +
                 compiler.ASTAnalyzer_plugin_name + " -Xclang " +
                 Param->getOption<std::string>(OPT_output_temporary_directory);

      if(Param->isOption(OPT_input_format) &&
         (Param->getOption<Parameters_FileFormat>(OPT_input_format) == Parameters_FileFormat::FF_CPP ||
          Param->getOption<Parameters_FileFormat>(OPT_input_format) == Parameters_FileFormat::FF_LLVM_CPP))
      {
         command += " -Xclang -add-plugin -Xclang " + compiler.ASTAnalyzer_plugin_name + " -Xclang -plugin-arg-" +
                    compiler.ASTAnalyzer_plugin_name + " -Xclang -cppflag -Xclang -plugin-arg-" +
                    compiler.ASTAnalyzer_plugin_name + " -Xclang 1";
      }
      if(addTopFName)
      {
         command += " -Xclang -plugin-arg-" + compiler.ASTAnalyzer_plugin_name +
                    " -Xclang -topfname -Xclang -plugin-arg-" + compiler.ASTAnalyzer_plugin_name + " -Xclang " + fname;
      }
   }
   else if((Param->isOption(OPT_gcc_E) && Param->getOption<bool>(OPT_gcc_E)) ||
           (Param->isOption(OPT_gcc_S) && Param->getOption<bool>(OPT_gcc_S)))
   {
      ;
#if HAVE_FROM_RTL_BUILT
      else if(Param->getOption<bool>(OPT_use_rtl))
      {
         command += " -c -fplugin=" + compiler.rtl_plugin;
      }
#endif
   }
   else if(cm == CompilerWrapper_CompilerMode::CM_STD)
   {
      std::string fname;
      bool addTopFName = false;
      if(isWholeProgram)
      {
         fname = "main";
         addTopFName = compiler.is_clang;
      }
      else if(Param->isOption(OPT_top_functions_names))
      {
         const auto top_functions_names = Param->getOption<const std::list<std::string>>(OPT_top_functions_names);
         addTopFName = top_functions_names.size() == 1 && !Param->isOption(OPT_top_design_name);
         fname = top_functions_names.front();
      }
      if(addTopFName)
      {
         if(compiler.is_clang)
         {
            command +=
                load_plugin(compiler.topfname_plugin_obj,
                            Param->getOption<CompilerWrapper_CompilerTarget>(OPT_default_compiler),
                            CompilerWrapper_LLVMPassType::LLVMPT_Backend |
                                CompilerWrapper_LLVMPassType::LLVMPT_Frontend) +
                " -mllvm -internalize-outputdir=" + Param->getOption<std::string>(OPT_output_temporary_directory) +
                " -mllvm -panda-TFN=" + fname;
            if(Param->isOption(OPT_interface_type) && Param->getOption<HLSFlowStep_Type>(OPT_interface_type) ==
                                                          HLSFlowStep_Type::INFERRED_INTERFACE_GENERATION)
            {
               command += " -mllvm -add-noalias";
               if(compiler.is_llvm_legacy)
               {
                  command += " -flegacy-pass-manager";
               }
            }
            std::string extern_symbols;
            std::vector<std::string> xml_files;
            if(Param->isOption(OPT_xml_memory_allocation))
            {
               xml_files.push_back(Param->getOption<std::string>(OPT_xml_memory_allocation));
            }
            else
            {
               /// load xml memory allocation file
               auto source_file = real_file_name;
               const auto output_temporary_directory = Param->getOption<std::string>(OPT_output_temporary_directory);
               std::string leaf_name = GetLeafFileName(source_file);
               auto XMLfilename = output_temporary_directory + "/" + leaf_name + ".memory_allocation.xml";
               if((boost::filesystem::exists(boost::filesystem::path(XMLfilename))))
               {
                  xml_files.push_back(XMLfilename);
               }
            }
            for(const auto& XMLfilename : xml_files)
            {
               INDENT_DBG_MEX(DEBUG_LEVEL_VERY_PEDANTIC, debug_level, "-->parsing " + XMLfilename);
               XMLDomParser parser(XMLfilename);
               parser.Exec();
               if(parser)
               {
                  const xml_element* node = parser.get_document()->get_root_node(); // deleted by DomParser.
                  const xml_node::node_list list = node->get_children();
                  for(const auto& l : list)
                  {
                     const xml_element* child = GetPointer<xml_element>(l);
                     if(!child)
                     {
                        continue;
                     }
                     if(child->get_name() == "memory_allocation")
                     {
                        for(const auto& it : child->get_children())
                        {
                           const xml_element* mem_node = GetPointer<xml_element>(it);
                           if(!mem_node)
                           {
                              continue;
                           }
                           if(mem_node->get_name() == "object")
                           {
                              std::string is_internal;
                              if(!CE_XVM(is_internal, mem_node))
                              {
                                 THROW_ERROR("expected the is_internal attribute");
                              }
                              LOAD_XVM(is_internal, mem_node);
                              if(is_internal == "T")
                              {
                              }
                              else if(is_internal == "F")
                              {
                                 if(!CE_XVM(name, mem_node))
                                 {
                                    THROW_ERROR("expected the name attribute");
                                 }
                                 std::string name;
                                 LOAD_XVM(name, mem_node);
                                 extern_symbols = extern_symbols + name + ",";
                              }
                              else
                              {
                                 THROW_ERROR("unexpected value for is_internal attribute");
                              }
                           }
                        }
                     }
                  }
               }
               INDENT_DBG_MEX(DEBUG_LEVEL_VERY_PEDANTIC, debug_level, "<--parsed file " + XMLfilename);
            }
            if(!extern_symbols.empty())
            {
               command += " -mllvm -panda-ESL=" + extern_symbols;
            }
            if(isWholeProgram || !Param->getOption<bool>(OPT_expose_globals))
            {
               command += " -mllvm -panda-Internalize";
            }
            if(Param->IsParameter("enable-CSROA") && Param->GetParameter<int>("enable-CSROA") == 1 &&
               !compiler.CSROA_plugin_obj.empty() && !compiler.expandMemOps_plugin_obj.empty())
            {
               command += load_plugin(compiler.CSROA_plugin_obj,
                                      Param->getOption<CompilerWrapper_CompilerTarget>(OPT_default_compiler),
                                      CompilerWrapper_LLVMPassType::LLVMPT_Backend |
                                          CompilerWrapper_LLVMPassType::LLVMPT_Frontend) +
                          " -mllvm -panda-KN=" + fname;
               if(Param->IsParameter("max-CSROA"))
               {
                  auto max_CSROA = Param->GetParameter<int>("max-CSROA");
                  command += " -mllvm -csroa-max-transformations=" + STR(max_CSROA);
               }
            }
         }
         else if(!multiple_files)
         { /// LTO not yet supported with GCC
            command += " -fplugin=" + compiler.topfname_plugin_obj + " -fplugin-arg-" + compiler.topfname_plugin_name +
                       "-topfname=" + fname;
         }
      }
      if(compiler.is_clang)
      {
         command += " -c" +
                    load_plugin(
                        compiler.ssa_plugin_obj, Param->getOption<CompilerWrapper_CompilerTarget>(OPT_default_compiler),
                        CompilerWrapper_LLVMPassType::LLVMPT_Backend | CompilerWrapper_LLVMPassType::LLVMPT_Frontend) +
                    " -mllvm -panda-outputdir=" + Param->getOption<std::string>(OPT_output_temporary_directory) +
                    " -mllvm -panda-infile=" + real_file_name;
         if(addTopFName)
         {
            command += " -mllvm -panda-topfname=" + fname;
         }
         command += "  -emit-llvm";
         if(compiler.is_llvm_legacy)
         {
            command += " -flegacy-pass-manager";
         }
      }
      else
      {
         command += " -c -fplugin=" + compiler.ssa_plugin_obj + " -fplugin-arg-" + compiler.ssa_plugin_name +
                    "-outputdir=" + Param->getOption<std::string>(OPT_output_temporary_directory);
      }
   }
   else if(cm == CompilerWrapper_CompilerMode::CM_LTO)
   {
      command += " -c -flto -o " + Param->getOption<std::string>(OPT_output_temporary_directory) + "/" +
                 GetBaseName(real_file_name) + ".o ";
   }
   else
   {
      THROW_ERROR("compilation mode not yet implemented");
   }

   std::string temporary_file_run_o;
   if(cm != CompilerWrapper_CompilerMode::CM_LTO)
   {
      if((Param->isOption(OPT_gcc_E) && Param->getOption<bool>(OPT_gcc_E)) ||
         (Param->isOption(OPT_gcc_S) && Param->getOption<bool>(OPT_gcc_S)))
      {
         if(Param->isOption(OPT_output_file))
         {
            temporary_file_run_o = Param->getOption<std::string>(OPT_output_file);
            command += " -o " + temporary_file_run_o;
         }
      }
      else
      {
         ;
         temporary_file_run_o =
             boost::filesystem::path(Param->getOption<std::string>(OPT_output_temporary_directory) + "/" +
                                     boost::filesystem::unique_path(std::string(STR_CST_gcc_obj_file)).string())
                 .string();
         command += " -o " + temporary_file_run_o;
      }
   }

   /// manage optimization level
   auto local_parameters_line = parameters_line;
   if(cm == CompilerWrapper_CompilerMode::CM_LTO)
   {
      boost::replace_all(local_parameters_line, "-O4", "");
      boost::replace_all(local_parameters_line, "-O3", "");
      boost::replace_all(local_parameters_line, "-O2", "");
      boost::replace_all(local_parameters_line, "-O1", "");
      local_parameters_line += " -O1 ";
   }

   if(!(Param->getOption<bool>(OPT_compute_size_of)))
   {
      command += " -D\"" + std::string(STR_CST_panda_sizeof) + "(arg)=" + STR_CST_string_sizeof + "(#arg)\"";
   }
   command += " " + local_parameters_line;
   if(original_file_name == "-" || original_file_name == "/dev/null")
   {
      command += real_file_name;
   }
   else
   {
      boost::filesystem::path file_path(original_file_name);
      std::string extension = GetExtension(file_path);
      /// assembler files are not allowed so in some cases we pass a C file renamed with extension .S
      if(extension == "S")
      {
         command += "-x c ";
      }
      command += "\"" + real_file_name + "\"";
   }
   INDENT_DBG_MEX(DEBUG_LEVEL_VERBOSE, debug_level, "---Invoke: " + command);
#if !NPROFILE
   long int gcc_compilation_time = 0;
   if(output_level >= OUTPUT_LEVEL_VERBOSE)
   {
      START_TIME(gcc_compilation_time);
   }
#endif
   int ret = PandaSystem(Param, command, gcc_output_file_name);
#if !NPROFILE
   if(output_level >= OUTPUT_LEVEL_VERBOSE)
   {
      STOP_TIME(gcc_compilation_time);
      dump_exec_time("Compilation time", gcc_compilation_time);
   }
#endif

   if(!((Param->isOption(OPT_gcc_E) && Param->getOption<bool>(OPT_gcc_E)) ||
        (Param->isOption(OPT_gcc_S) && Param->getOption<bool>(OPT_gcc_S)) ||
        cm == CompilerWrapper_CompilerMode::CM_LTO))
   {
      std::remove(temporary_file_run_o.c_str());
   }
   if(IsError(ret))
   {
      PRINT_OUT_MEX(OUTPUT_LEVEL_NONE, 0, "Error in compilation");
      if(boost::filesystem::exists(boost::filesystem::path(gcc_output_file_name)))
      {
         CopyStdout(gcc_output_file_name);
         THROW_ERROR_CODE(COMPILING_EC, "Front-end compiler returns an error during compilation " +
                                            boost::lexical_cast<std::string>(errno));
         THROW_ERROR("Front-end compiler returns an error during compilation " +
                     boost::lexical_cast<std::string>(errno));
      }
      else
      {
         THROW_ERROR("Error in front-end compiler invocation");
      }
   }
   else
   {
      if(output_level >= OUTPUT_LEVEL_VERBOSE)
      {
         CopyStdout(gcc_output_file_name);
      }
   }
   INDENT_DBG_MEX(DEBUG_LEVEL_VERY_PEDANTIC, debug_level, "<--Compiled file");
}

void CompilerWrapper::FillTreeManager(const tree_managerRef TM, std::map<std::string, std::string>& source_files)
{
   INDENT_DBG_MEX(DEBUG_LEVEL_VERY_PEDANTIC, debug_level, "-->Invoking front-end compiler");
   INDENT_DBG_MEX(DEBUG_LEVEL_VERY_PEDANTIC, debug_level, "-->");
   const auto output_temporary_directory = Param->getOption<std::string>(OPT_output_temporary_directory);
   if(source_files.size() == 0)
   {
      THROW_ERROR("No files specified for parsing");
   }

   /// check for aligned option
   const CompilerWrapper_OptimizationSet optimization_level =
       Param->getOption<CompilerWrapper_OptimizationSet>(OPT_compiler_opt_level);
   if(optimization_level == CompilerWrapper_OptimizationSet::O3 ||
      optimization_level == CompilerWrapper_OptimizationSet::O4 ||
      optimization_level == CompilerWrapper_OptimizationSet::O5)
   {
      if(optimization_flags.find("tree-vectorize") == optimization_flags.end() ||
         optimization_flags.find("tree-vectorize")->second)
      {
         bool assume_aligned_access_p =
             Param->isOption(OPT_aligned_access) && Param->getOption<bool>(OPT_aligned_access);
         if(assume_aligned_access_p)
         {
            THROW_ERROR("Option --aligned-access cannot be used with -O3 or -ftree-vectorize");
         }
      }
   }
   const Compiler compiler = GetCompiler();

#if HAVE_I386_CLANG4_COMPILER || HAVE_I386_CLANG5_COMPILER || HAVE_I386_CLANG6_COMPILER ||    \
    HAVE_I386_CLANG7_COMPILER || HAVE_I386_CLANG8_COMPILER || HAVE_I386_CLANG9_COMPILER ||    \
    HAVE_I386_CLANG10_COMPILER || HAVE_I386_CLANG11_COMPILER || HAVE_I386_CLANG11_COMPILER || \
    HAVE_I386_CLANG12_COMPILER || HAVE_I386_CLANG13_COMPILER || HAVE_I386_CLANGVVD_COMPILER
   if(Param->IsParameter("disable-pragma-parsing") && Param->GetParameter<int>("disable-pragma-parsing") == 1)
   {
      INDENT_OUT_MEX(OUTPUT_LEVEL_MINIMUM, output_level, "Pragma analysis disabled");
   }
   else
   {
      for(auto& source_file : source_files)
      {
         if(already_processed_files.find(source_file.first) != already_processed_files.end())
         {
            INDENT_DBG_MEX(DEBUG_LEVEL_VERY_PEDANTIC, debug_level, "---Already processed " + source_file.first);
            continue;
         }
         std::string analyzing_compiling_parameters;
         if(Param->isOption(OPT_gcc_standard))
         {
            auto standard = Param->getOption<std::string>(OPT_gcc_standard);
            analyzing_compiling_parameters += "--std=" + standard + " ";
         }
         if(Param->isOption(OPT_gcc_defines))
         {
            const auto defines = Param->getOption<const CustomSet<std::string>>(OPT_gcc_defines);
            for(const auto& define : defines)
            {
               std::string escaped_string = define;
               // add_escape(escaped_string, "\"");
               analyzing_compiling_parameters += "-D" + escaped_string + " ";
            }
         }
         if(Param->isOption(OPT_gcc_undefines))
         {
            const auto undefines = Param->getOption<const CustomSet<std::string>>(OPT_gcc_undefines);
            for(const auto& undefine : undefines)
            {
               std::string escaped_string = undefine;
               // add_escape(escaped_string, "\"");
               analyzing_compiling_parameters += "-U" + escaped_string + " ";
            }
         }
         if(Param->isOption(OPT_gcc_includes))
         {
            analyzing_compiling_parameters += Param->getOption<std::string>(OPT_gcc_includes) + " ";
         }
         CompileFile(source_file.first, source_file.second, analyzing_compiling_parameters, source_files.size() > 1,
                     CompilerWrapper_CompilerMode::CM_ANALYZER);
      }
   }
#else
   THROW_WARNING("pragma analysis requires CLANG");
#endif
   INDENT_DBG_MEX(DEBUG_LEVEL_VERY_PEDANTIC, debug_level, "Starting compilation of single files");
   bool enable_LTO = (compiler.is_clang && source_files.size() > 1);
   for(auto& source_file : source_files)
   {
      if(already_processed_files.find(source_file.first) != already_processed_files.end())
      {
         INDENT_DBG_MEX(DEBUG_LEVEL_VERY_PEDANTIC, debug_level, "---Already processed " + source_file.first);
         continue;
      }
      else
      {
         already_processed_files.insert(source_file.first);
      }
      std::string leaf_name = source_file.second == "-" ? "stdin-" : GetLeafFileName(source_file.second);
      INDENT_DBG_MEX(DEBUG_LEVEL_VERY_PEDANTIC, debug_level, "-->Compiling file " + source_file.second);
      /// create obj
      CompileFile(source_file.first, source_file.second, frontend_compiler_parameters, source_files.size() > 1,
                  enable_LTO ? CompilerWrapper_CompilerMode::CM_LTO : CompilerWrapper_CompilerMode::CM_STD);
      if(!Param->isOption(OPT_gcc_E) && !Param->isOption(OPT_gcc_S) && !enable_LTO)
      {
         if(!(boost::filesystem::exists(
                boost::filesystem::path(output_temporary_directory + "/" + leaf_name + STR_CST_gcc_tree_suffix))))
         {
            THROW_WARNING("Raw not created for file " + output_temporary_directory + "/" + leaf_name);
            CompileFile(source_file.first, source_file.second, frontend_compiler_parameters, source_files.size() > 1,
                        CompilerWrapper_CompilerMode::CM_EMPTY);
            /// Recomputing leaf_name since source_file.second should be modified in the previous call
            leaf_name = source_file.second == "-" ? "stdin-" : GetLeafFileName(source_file.second);
            if(not(boost::filesystem::exists(
                   boost::filesystem::path(output_temporary_directory + "/" + leaf_name + STR_CST_gcc_empty_suffix))))
            {
               THROW_ERROR(output_temporary_directory + "/" + leaf_name + STR_CST_gcc_empty_suffix +
                           " not found: impossible to create raw file for " + source_file.second);
            }
            rename_file(output_temporary_directory + "/" + leaf_name + STR_CST_gcc_empty_suffix,
                        output_temporary_directory + "/" + leaf_name + STR_CST_gcc_tree_suffix);
            INDENT_DBG_MEX(DEBUG_LEVEL_VERY_PEDANTIC, debug_level,
                           "---Renaming " + source_file.second + STR_CST_gcc_empty_suffix + " in " +
                               source_file.second + STR_CST_gcc_tree_suffix);
         }
         boost::filesystem::path obj =
             boost::filesystem::path(output_temporary_directory + "/" + leaf_name + STR_CST_gcc_tree_suffix);
         tree_managerRef TreeM = ParseTreeFile(Param, obj.string());

#if HAVE_FROM_RTL_BUILT
         if((Param->getOption<bool>(OPT_use_rtl)) &&
            boost::filesystem::exists(boost::filesystem::path(leaf_name + STR_CST_gcc_rtl_suffix)))
         {
            obj = boost::filesystem::path(leaf_name + STR_CST_gcc_rtl_suffix);
            parse_rtl_File(obj.string(), TreeM, debug_level);
            rename_file(obj, boost::filesystem::path(output_temporary_directory + leaf_name + STR_CST_gcc_rtl_suffix));
         }
#endif
#if !NPROFILE
         long int merge_time = 0;
         START_TIME(merge_time);
#endif
         TM->merge_tree_managers(TreeM);
#if !NPROFILE
         STOP_TIME(merge_time);
         if(output_level >= OUTPUT_LEVEL_VERBOSE)
         {
            dump_exec_time("Tree merging time", merge_time);
         }
#endif
         INDENT_DBG_MEX(DEBUG_LEVEL_VERY_PEDANTIC, debug_level, "<--");
      }
   }
   if(enable_LTO)
   {
      std::string object_files;
      for(auto& source_file : source_files)
      {
         std::string leaf_name =
             source_file.second == "-" ? "stdin-" : GetBaseName(GetLeafFileName(source_file.second));
         if((boost::filesystem::exists(boost::filesystem::path(output_temporary_directory + "/" + leaf_name + ".o"))))
         {
            object_files += boost::filesystem::path(output_temporary_directory + "/" + leaf_name + ".o").string() + " ";
         }
      }
      auto temporary_file_o_bc =
          boost::filesystem::path(Param->getOption<std::string>(OPT_output_temporary_directory) + "/" +
                                  boost::filesystem::unique_path(std::string(STR_CST_llvm_obj_file)).string())
              .string();
      std::string command = compiler.llvm_link + " " + object_files + " -o " + temporary_file_o_bc;
      const std::string llvm_link_output_file_name =
          Param->getOption<std::string>(OPT_output_temporary_directory) + STR_CST_gcc_output;
      int ret = PandaSystem(Param, command, llvm_link_output_file_name);
      if(IsError(ret))
      {
         PRINT_OUT_MEX(OUTPUT_LEVEL_NONE, 0, "Error in llvm-link");
         if(boost::filesystem::exists(boost::filesystem::path(llvm_link_output_file_name)))
         {
            CopyStdout(llvm_link_output_file_name);
            THROW_ERROR_CODE(COMPILING_EC, "llvm-link returns an error during compilation " +
                                               boost::lexical_cast<std::string>(errno));
            THROW_ERROR("llvm-link returns an error during compilation " + boost::lexical_cast<std::string>(errno));
         }
         else
         {
            THROW_ERROR("Error in llvm-link invocation");
         }
      }
      bool isWholeProgram =
          Param->isOption(OPT_gcc_optimizations) &&
          Param->getOption<std::string>(OPT_gcc_optimizations).find("whole-program") != std::string::npos &&
          Param->getOption<std::string>(OPT_gcc_optimizations).find("no-whole-program") == std::string::npos;
      std::string fname;
      bool addTFNPlugin = false;
      if(isWholeProgram && compiler.is_clang)
      {
         fname = "main";
         addTFNPlugin = true;
      }
      else if(Param->isOption(OPT_top_functions_names))
      {
         const auto top_functions_names = Param->getOption<const std::list<std::string>>(OPT_top_functions_names);
         addTFNPlugin = top_functions_names.size() == 1 && !Param->isOption(OPT_top_design_name);
         fname = top_functions_names.front();
         if(fname == "main" && !compiler.is_clang)
         {
            addTFNPlugin = false;
         }
      }

      if(addTFNPlugin)
      {
         if(compiler.is_clang)
         {
            command = compiler.llvm_opt;
#ifndef _WIN32
            auto renamed_plugin = compiler.topfname_plugin_obj;
            boost::replace_all(renamed_plugin, ".so", "_opt.so");
            command += " -load=" + renamed_plugin;
#endif
            command += " -internalize-outputdir=" + Param->getOption<std::string>(OPT_output_temporary_directory);
            command += " -panda-TFN=" + fname;
            std::string extern_symbols;
            std::vector<std::string> xml_files;
            if(Param->isOption(OPT_xml_memory_allocation))
            {
               xml_files.push_back(Param->getOption<std::string>(OPT_xml_memory_allocation));
            }
            else
            {
               for(auto& entry :
                   boost::make_iterator_range(boost::filesystem::directory_iterator(output_temporary_directory), {}))
               {
                  auto source_file = GetLeafFileName(entry.path().string());
                  if(source_file.find(".memory_allocation.xml") != std::string::npos)
                  {
                     xml_files.push_back(source_file);
                  }
               }
            }
            for(auto XMLfilename : xml_files)
            {
               INDENT_DBG_MEX(DEBUG_LEVEL_VERY_PEDANTIC, debug_level, "-->parsing " + XMLfilename);
               XMLDomParser parser(XMLfilename);
               parser.Exec();
               if(parser)
               {
                  const xml_element* node = parser.get_document()->get_root_node(); // deleted by DomParser.
                  const xml_node::node_list list = node->get_children();
                  for(const auto& l : list)
                  {
                     const xml_element* child = GetPointer<xml_element>(l);
                     if(!child)
                     {
                        continue;
                     }
                     if(child->get_name() == "memory_allocation")
                     {
                        for(const auto& it : child->get_children())
                        {
                           const xml_element* mem_node = GetPointer<xml_element>(it);
                           if(!mem_node)
                           {
                              continue;
                           }
                           if(mem_node->get_name() == "object")
                           {
                              std::string is_internal;
                              if(!CE_XVM(is_internal, mem_node))
                              {
                                 THROW_ERROR("expected the is_internal attribute");
                              }
                              LOAD_XVM(is_internal, mem_node);
                              if(is_internal == "T")
                              {
                              }
                              else if(is_internal == "F")
                              {
                                 if(!CE_XVM(name, mem_node))
                                 {
                                    THROW_ERROR("expected the name attribute");
                                 }
                                 std::string name;
                                 LOAD_XVM(name, mem_node);
                                 extern_symbols = extern_symbols + name + ",";
                              }
                              else
                              {
                                 THROW_ERROR("unexpected value for is_internal attribute");
                              }
                           }
                        }
                     }
                  }
               }
               INDENT_DBG_MEX(DEBUG_LEVEL_VERY_PEDANTIC, debug_level, "<--parsed file " + XMLfilename);
            }
            if(!extern_symbols.empty())
            {
               command += " -panda-ESL=" + extern_symbols;
            }

            if(isWholeProgram || !Param->getOption<bool>(OPT_expose_globals))
            {
               command += " -panda-Internalize";
            }
            command += " -" + compiler.topfname_plugin_name;
            command += " " + temporary_file_o_bc;
            temporary_file_o_bc =
                boost::filesystem::path(Param->getOption<std::string>(OPT_output_temporary_directory) + "/" +
                                        boost::filesystem::unique_path(std::string(STR_CST_llvm_obj_file)).string())
                    .string();
            command += " -o " + temporary_file_o_bc;
            const std::string tfn_output_file_name =
                Param->getOption<std::string>(OPT_output_temporary_directory) + STR_CST_gcc_output;
            ret = PandaSystem(Param, command, tfn_output_file_name);
            if(IsError(ret))
            {
               PRINT_OUT_MEX(OUTPUT_LEVEL_NONE, 0, "Error in opt");
               if(boost::filesystem::exists(boost::filesystem::path(tfn_output_file_name)))
               {
                  CopyStdout(tfn_output_file_name);
                  THROW_ERROR_CODE(COMPILING_EC, "opt returns an error during compilation " +
                                                     boost::lexical_cast<std::string>(errno));
                  THROW_ERROR("opt returns an error during compilation " + boost::lexical_cast<std::string>(errno));
               }
               else
               {
                  THROW_ERROR("Error in opt invocation");
               }
            }

            command = compiler.llvm_opt;
            command += " " + temporary_file_o_bc;
            command +=
                " --internalize-public-api-file=" + Param->getOption<std::string>(OPT_output_temporary_directory) +
                "external-symbols.txt -internalize ";
            temporary_file_o_bc =
                boost::filesystem::path(Param->getOption<std::string>(OPT_output_temporary_directory) + "/" +
                                        boost::filesystem::unique_path(std::string(STR_CST_llvm_obj_file)).string())
                    .string();
            command += " -o " + temporary_file_o_bc;
            const std::string int_output_file_name =
                Param->getOption<std::string>(OPT_output_temporary_directory) + STR_CST_gcc_output;
            ret = PandaSystem(Param, command, int_output_file_name);
            if(IsError(ret))
            {
               PRINT_OUT_MEX(OUTPUT_LEVEL_NONE, 0, "Error in opt");
               if(boost::filesystem::exists(boost::filesystem::path(int_output_file_name)))
               {
                  CopyStdout(int_output_file_name);
                  THROW_ERROR_CODE(COMPILING_EC, "opt returns an error during compilation " +
                                                     boost::lexical_cast<std::string>(errno));
                  THROW_ERROR("opt returns an error during compilation " + boost::lexical_cast<std::string>(errno));
               }
               else
               {
                  THROW_ERROR("Error in opt invocation");
               }
            }
         }
         else
         {
            THROW_ERROR("LTO compilation not yet implemented for the chosen front-end compiler");
         }
      }
      if(compiler.is_clang)
      {
         const auto recipe = clang_recipes(
             optimization_level, Param->getOption<CompilerWrapper_CompilerTarget>(OPT_default_compiler),
             compiler.expandMemOps_plugin_obj, compiler.expandMemOps_plugin_name, compiler.GepiCanon_plugin_obj,
             compiler.GepiCanon_plugin_name, compiler.CSROA_plugin_obj, compiler.CSROA_plugin_name, fname);
         command = compiler.llvm_opt + recipe + temporary_file_o_bc;
         temporary_file_o_bc =
             boost::filesystem::path(Param->getOption<std::string>(OPT_output_temporary_directory) + "/" +
                                     boost::filesystem::unique_path(std::string(STR_CST_llvm_obj_file)).string())
                 .string();
         command += " -o " + temporary_file_o_bc;
         const std::string o2_output_file_name =
             Param->getOption<std::string>(OPT_output_temporary_directory) + STR_CST_gcc_output;
         ret = PandaSystem(Param, command, o2_output_file_name);
         if(IsError(ret))
         {
            PRINT_OUT_MEX(OUTPUT_LEVEL_NONE, 0, "Error in opt");
            if(boost::filesystem::exists(boost::filesystem::path(o2_output_file_name)))
            {
               CopyStdout(o2_output_file_name);
               THROW_ERROR_CODE(COMPILING_EC,
                                "opt returns an error during compilation " + boost::lexical_cast<std::string>(errno));
               THROW_ERROR("opt returns an error during compilation " + boost::lexical_cast<std::string>(errno));
            }
            else
            {
               THROW_ERROR("Error in opt invocation");
            }
         }
      }
      else
      {
         THROW_ERROR("LTO compilation not yet implemented for the chosen front-end compiler");
      }

      std::string real_file_names;
      bool first_file = true;
      for(const auto& fsname : source_files)
      {
         if(first_file)
         {
            real_file_names = fsname.second;
            first_file = false;
         }
         else
         {
            real_file_names = real_file_names + "," + fsname.second;
         }
      }
      if(compiler.is_clang)
      {
         command = compiler.llvm_opt;
#ifndef _WIN32
         auto renamed_plugin = compiler.ssa_plugin_obj;
         boost::replace_all(renamed_plugin, ".so", "_opt.so");
         command += " -load=" + renamed_plugin;
#endif
         command += " -panda-outputdir=" + Param->getOption<std::string>(OPT_output_temporary_directory) +
                    " -panda-infile=" + real_file_names;
         if(addTFNPlugin)
         {
            command += " -panda-topfname=" + fname;
         }
         command += " -vectorize-loops=false -vectorize-slp=false -domfrontier -domtree -memdep -memoryssa "
                    "-lazy-value-info -aa -assumption-cache-tracker -targetlibinfo -loops -simplifycfg -mem2reg "
                    "-globalopt -break-crit-edges -dse -adce -loop-load-elim";
         command += " " + temporary_file_o_bc;
         temporary_file_o_bc =
             boost::filesystem::path(Param->getOption<std::string>(OPT_output_temporary_directory) + "/" +
                                     boost::filesystem::unique_path(std::string(STR_CST_llvm_obj_file)).string())
                 .string();
         command += " -o " + temporary_file_o_bc;
         command += " -" + compiler.ssa_plugin_name;
         const std::string gimpledump_output_file_name =
             Param->getOption<std::string>(OPT_output_temporary_directory) + STR_CST_gcc_output;
         ret = PandaSystem(Param, command, gimpledump_output_file_name);
         if(IsError(ret))
         {
            PRINT_OUT_MEX(OUTPUT_LEVEL_NONE, 0, "Error in opt");
            if(boost::filesystem::exists(boost::filesystem::path(gimpledump_output_file_name)))
            {
               CopyStdout(gimpledump_output_file_name);
               THROW_ERROR_CODE(COMPILING_EC,
                                "opt returns an error during compilation " + boost::lexical_cast<std::string>(errno));
               THROW_ERROR("opt returns an error during compilation " + boost::lexical_cast<std::string>(errno));
            }
            else
            {
               THROW_ERROR("Error in opt invocation");
            }
         }
      }
      else
      {
         THROW_ERROR("LTO compilation not yet implemented for the chosen front-end compiler");
      }
      std::string leaf_name = GetLeafFileName(source_files.begin()->second);
      if(not(boost::filesystem::exists(
             boost::filesystem::path(output_temporary_directory + "/" + leaf_name + STR_CST_gcc_tree_suffix))))
      {
         THROW_ERROR(output_temporary_directory + "/" + leaf_name + STR_CST_gcc_tree_suffix +
                     " not found: impossible to create raw file for " + real_file_names);
      }
      boost::filesystem::path obj =
          boost::filesystem::path(output_temporary_directory + "/" + leaf_name + STR_CST_gcc_tree_suffix);
      tree_managerRef TreeM = ParseTreeFile(Param, obj.string());
#if !NPROFILE
      long int merge_time = 0;
      START_TIME(merge_time);
#endif
      TM->merge_tree_managers(TreeM);
#if !NPROFILE
      STOP_TIME(merge_time);
      if(output_level >= OUTPUT_LEVEL_VERBOSE)
      {
         dump_exec_time("Tree merging time", merge_time);
      }
#endif
   }
   INDENT_DBG_MEX(DEBUG_LEVEL_VERY_PEDANTIC, debug_level, "Ended compilation of single files");
   INDENT_DBG_MEX(DEBUG_LEVEL_VERY_PEDANTIC, debug_level, "<--");
   INDENT_DBG_MEX(DEBUG_LEVEL_VERY_PEDANTIC, debug_level, "<--Front-end compiler finished");
}

void CompilerWrapper::InitializeCompilerParameters()
{
   INDENT_DBG_MEX(DEBUG_LEVEL_VERY_PEDANTIC, debug_level, "-->Initializing gcc parameters");
   CompilerWrapper_OptimizationSet optimization_set = OS;
   /// If we are compiling with sparc-elf-gcc
#if HAVE_SPARC_COMPILER
   if(compiler_target == CompilerWrapper_CompilerTarget::CT_SPARC_ELF_GCC)
   {
      optimization_set = Param->getOption<CompilerWrapper_OptimizationSet>(OPT_compiler_opt_level);
   }
#endif

   if(Param->isOption(OPT_gcc_read_xml))
   {
      ReadXml(Param->getOption<std::string>(OPT_gcc_read_xml));
   }
   else
   {
      switch(optimization_set)
      {
         case(CompilerWrapper_OptimizationSet::O0):
         case(CompilerWrapper_OptimizationSet::O1):
         case(CompilerWrapper_OptimizationSet::O2):
         case(CompilerWrapper_OptimizationSet::O3):
         case(CompilerWrapper_OptimizationSet::O4):
         case(CompilerWrapper_OptimizationSet::O5):
         case(CompilerWrapper_OptimizationSet::Og):
         case(CompilerWrapper_OptimizationSet::Os):
         case(CompilerWrapper_OptimizationSet::Ofast):
         case(CompilerWrapper_OptimizationSet::Oz):
            frontend_compiler_parameters += (" -O" + WriteOptimizationLevel(optimization_set) + " ");
            break;
#if HAVE_BAMBU_BUILT
         case CompilerWrapper_OptimizationSet::OSF:
            frontend_compiler_parameters += (" -O3 -finline-limit=10000 --param inline-unit-growth=100000 ");
            break;
         case(CompilerWrapper_OptimizationSet::OBAMBU):
#endif
#if HAVE_TUCANO_BUILT
         case(CompilerWrapper_OptimizationSet::OTUCANO):
#endif
#if HAVE_ZEBU_BUILT
         case(CompilerWrapper_OptimizationSet::OZEBU):
#endif
            /// Filling optimizations map
#if HAVE_BAMBU_BUILT || HAVE_TUCANO_BUILT || HAVE_ZEBU_BUILT
            SetCompilerDefault();

            switch(OS)
            {
#if HAVE_BAMBU_BUILT
               case(CompilerWrapper_OptimizationSet::OBAMBU):
                  SetBambuDefault();
                  break;
#endif
#if HAVE_TUCANO_BUILT
               case(CompilerWrapper_OptimizationSet::OTUCANO):
                  break;
#endif
#if HAVE_ZEBU_BUILT
               case(CompilerWrapper_OptimizationSet::OZEBU):
                  SetZebuDefault();
                  break;
#endif
               case(CompilerWrapper_OptimizationSet::O0):
               case(CompilerWrapper_OptimizationSet::O1):
               case(CompilerWrapper_OptimizationSet::O2):
               case(CompilerWrapper_OptimizationSet::O3):
               case(CompilerWrapper_OptimizationSet::O4):
               case(CompilerWrapper_OptimizationSet::O5):
               case(CompilerWrapper_OptimizationSet::Og):
               case(CompilerWrapper_OptimizationSet::Os):
               case(CompilerWrapper_OptimizationSet::Ofast):
               case(CompilerWrapper_OptimizationSet::Oz):
#if HAVE_BAMBU_BUILT
               case(CompilerWrapper_OptimizationSet::OSF):
#endif
               {
                  THROW_UNREACHABLE("Unsupported optimization level " + WriteOptimizationLevel(OS));
                  break;
               }
               default:
               {
                  THROW_UNREACHABLE("");
               }
            }
            ReadParameters();

#if HAVE_I386_CLANG4_COMPILER || HAVE_I386_CLANG5_COMPILER || HAVE_I386_CLANG6_COMPILER ||    \
    HAVE_I386_CLANG7_COMPILER || HAVE_I386_CLANG8_COMPILER || HAVE_I386_CLANG9_COMPILER ||    \
    HAVE_I386_CLANG10_COMPILER || HAVE_I386_CLANG11_COMPILER || HAVE_I386_CLANG12_COMPILER || \
    HAVE_I386_CLANG13_COMPILER || HAVE_I386_CLANGVVD_COMPILER
            {
               CompilerWrapper_CompilerTarget compiler =
                   Param->getOption<CompilerWrapper_CompilerTarget>(OPT_default_compiler);

               if(isClangCheck(compiler))
               {
                  /// sanitize CLANG/LLVM options by removing unsupported GCC options
                  if(optimization_flags.find("tree-dominator-opts") != optimization_flags.end())
                  {
                     optimization_flags.erase(optimization_flags.find("tree-dominator-opts"));
                  }
                  if(optimization_flags.find("tree-pre") != optimization_flags.end())
                  {
                     optimization_flags.erase(optimization_flags.find("tree-pre"));
                  }
                  if(optimization_flags.find("tree-pre") != optimization_flags.end())
                  {
                     optimization_flags.erase(optimization_flags.find("tree-pre"));
                  }
                  if(optimization_flags.find("ipa-cp-clone") != optimization_flags.end())
                  {
                     optimization_flags.erase(optimization_flags.find("ipa-cp-clone"));
                  }
                  if(optimization_flags.find("ipa-cp") != optimization_flags.end())
                  {
                     optimization_flags.erase(optimization_flags.find("ipa-cp"));
                  }
               }
            }
#endif

            frontend_compiler_parameters += (" " + WriteOptimizationsString() + " ");

            break;
#endif
         default:
         {
            THROW_UNREACHABLE("Unexpected optimization level");
         }
      }
   }

   /// Adding standard
   if(Param->isOption(OPT_gcc_standard))
   {
      auto standard = Param->getOption<std::string>(OPT_gcc_standard);
      frontend_compiler_parameters += "--std=" + standard + " ";
   }

   if(Param->isOption(OPT_gcc_E) && Param->getOption<bool>(OPT_gcc_E))
   {
      frontend_compiler_parameters += "-E ";
   }
   if(Param->isOption(OPT_gcc_S) && Param->getOption<bool>(OPT_gcc_S))
   {
      frontend_compiler_parameters += "-S ";
   }
   /// Adding defines
   if(Param->isOption(OPT_gcc_defines))
   {
      const auto defines = Param->getOption<const CustomSet<std::string>>(OPT_gcc_defines);
      for(const auto& define : defines)
      {
         std::string escaped_string = define;
         // add_escape(escaped_string, "\"");
         frontend_compiler_parameters += "-D" + escaped_string + " ";
      }
   }

   /// Adding undefines
   if(Param->isOption(OPT_gcc_undefines))
   {
      const auto undefines = Param->getOption<const CustomSet<std::string>>(OPT_gcc_undefines);
      for(const auto& undefine : undefines)
      {
         std::string escaped_string = undefine;
         // add_escape(escaped_string, "\"");
         frontend_compiler_parameters += "-U" + escaped_string + " ";
      }
   }

   /// Adding warnings
   if(Param->isOption(OPT_gcc_warnings))
   {
      const auto warnings = Param->getOption<const CustomSet<std::string>>(OPT_gcc_warnings);
      for(const auto& warning : warnings)
      {
         frontend_compiler_parameters += "-W" + warning + " ";
      }
   }
#if HAVE_BAMBU_BUILT
   if(OS == CompilerWrapper_OptimizationSet::OBAMBU)
   {
      frontend_compiler_parameters += "-Wuninitialized ";
   }
#endif

   /// Adding includes
   if(Param->isOption(OPT_gcc_includes))
   {
      frontend_compiler_parameters += Param->getOption<std::string>(OPT_gcc_includes) + " ";
   }

   /// Adding libraries
   if(Param->isOption(OPT_gcc_libraries))
   {
      const auto libraries = Param->getOption<const CustomSet<std::string>>(OPT_gcc_libraries);
      for(const auto& library : libraries)
      {
         compiler_linking_parameters += "-l" + library + " ";
      }
   }

   /// Adding library directories
   if(Param->isOption(OPT_gcc_library_directories))
   {
      const auto library_directories = Param->getOption<const CustomSet<std::string>>(OPT_gcc_library_directories);
      for(const auto& library_directory : library_directories)
      {
         compiler_linking_parameters += "-L" + library_directory + " ";
      }
   }

   /// Adding no parse
   if(Param->isOption(OPT_no_parse_files))
   {
      const auto no_parse_files = Param->getOption<const CustomSet<std::string>>(OPT_no_parse_files);
      for(const auto& no_parse_file : no_parse_files)
      {
         compiler_linking_parameters += no_parse_file + " ";
      }
   }
   INDENT_DBG_MEX(DEBUG_LEVEL_VERY_PEDANTIC, debug_level, "<--Initialized gcc parameters");
}

#if HAVE_ZEBU_BUILT
void CompilerWrapper::SetZebuDefault()
{
   INDENT_DBG_MEX(DEBUG_LEVEL_VERBOSE, debug_level, "-->Setting parameters for Zebu tool...");
   const CompilerWrapper_OptimizationSet opt_level =
       Param->getOption<CompilerWrapper_OptimizationSet>(OPT_compiler_opt_level);
   INDENT_DBG_MEX(DEBUG_LEVEL_VERBOSE, debug_level, "-->Optimization level: " + WriteOptimizationLevel(opt_level));

   /// parameters with enable
   optimization_flags["ivopts"] =
       false; /// introduce target_memory_ref as gimple_assign operands. The default GCC value is true
   optimization_flags["tree-loop-im"] =
       false; /// Execution error in 20040307-1.c example. The default GCC value is true
   optimization_flags["tree-loop-ivcanon"] = false; /// this is requested for rebuild while and for
   optimization_flags["tree-sink"] = true;          /// this is requested for rebuild while and for
   optimization_flags["trapping-math"] =
       true; ///-fno-trapping-math compiles code assuming that floating-point operations cannot generate user-visible
             /// traps.  These traps include division by zero, overflow, underflow, inexact result and invalid
             /// operation.
             /// This option implies -fno-signaling-nans.  Setting this option may allow faster code if one relies on
             /// "non-stop" IEEE arithmetic, for example. This option should never be turned on by any -O option since
             /// it can result in incorrect output for programs which depend on an exact implementation of IEEE or ISO
             /// rules/specifications for math functions.
   optimization_flags["signed-zeros"] =
       true; ///-fno-signed-zeros allows optimizations for floating point arithmetic that ignore the signedness of zero.
             /// IEEE arithmetic specifies the behavior of distinct +0.0 and -0.0 values, which then prohibits
             /// simplification of expressions such as x+0.0 or 0.0*x (even with -ffinite-math-only).
   optimization_flags["rename-registers"] = false; /// cross compilation problems

   /// builtin function;
   optimization_flags["builtin"] = false;

   // optimization_flags["openmp"] = true;

   /// parameters with values
   // FIXME: to be replaced with plugin; deactivated since it does not work with sparc-elf-gcc
   //   optimization_values["tree-parallelize-loops"]=1;///requires tree-loop-optimize

   if(opt_level == CompilerWrapper_OptimizationSet::O1 || opt_level == CompilerWrapper_OptimizationSet::O2 ||
      opt_level == CompilerWrapper_OptimizationSet::O3)
   {
      optimization_flags["guess-branch-probability"] =
          false; /// error in declaration of structure used probably by profiling.
      optimization_flags["tree-ch"] = false;
      optimization_flags["tree-copy-prop"] = false;      /// va_list undeclared - problem with split of phi nodes
      optimization_flags["tree-dominator-opts"] = false; /// va_list undeclared
      optimization_flags["tree-sra"] = false;            /// Introduces conversion from struct to scalar
      optimization_flags["rename-registers"] = false;    /// cross compilation problems
   }
   if(opt_level == CompilerWrapper_OptimizationSet::O2 || opt_level == CompilerWrapper_OptimizationSet::O3)
   {
      optimization_flags["optimize-sibling-calls"] = false; /// Execution error on 20020406-1.c
      optimization_flags["tree-pre"] = false;               /// some loop are incorrecty identified
      optimization_flags["tree-vrp"] = false;               /// create several irriducible loops
   }
   INDENT_DBG_MEX(DEBUG_LEVEL_VERBOSE, debug_level, "<--");
   INDENT_DBG_MEX(DEBUG_LEVEL_VERBOSE, debug_level, "<--Set parameters for Zebu tool");
}
#endif

#if HAVE_BAMBU_BUILT
void CompilerWrapper::SetBambuDefault()
{
   INDENT_DBG_MEX(DEBUG_LEVEL_VERBOSE, debug_level, "-->Setting parameters for Bambu tool...");
   const CompilerWrapper_OptimizationSet opt_level =
       Param->getOption<CompilerWrapper_OptimizationSet>(OPT_compiler_opt_level);
   CompilerWrapper_CompilerTarget compiler = Param->getOption<CompilerWrapper_CompilerTarget>(OPT_default_compiler);
   bool is_clang = false;

   /// parameters with enable
   optimization_flags["wrapv"] = true; /// bambu assumes twos complement arithmetic

   if(false
#if HAVE_I386_CLANG4_COMPILER
      || compiler == CompilerWrapper_CompilerTarget::CT_I386_CLANG4
#endif
#if HAVE_I386_CLANG5_COMPILER
      || compiler == CompilerWrapper_CompilerTarget::CT_I386_CLANG5
#endif
#if HAVE_I386_CLANG6_COMPILER
      || compiler == CompilerWrapper_CompilerTarget::CT_I386_CLANG6
#endif
   )
   {
      INDENT_DBG_MEX(DEBUG_LEVEL_VERBOSE, debug_level, "<--Set parameters for bambu tool");
      is_clang = true;
      optimization_flags["builtin-memset"] = false;
      optimization_flags["builtin-memcpy"] = false;
      optimization_flags["builtin-memmove"] = false;
      const auto flag_cpp =
          Param->isOption(OPT_input_format) &&
          (Param->getOption<Parameters_FileFormat>(OPT_input_format) == Parameters_FileFormat::FF_CPP ||
           Param->getOption<Parameters_FileFormat>(OPT_input_format) == Parameters_FileFormat::FF_LLVM_CPP);
      if(!flag_cpp)
      {
         optimization_flags["unroll-loops"] =
             false; // it is preferable to have unrolling disabled by default as with GCC
      }
      return;
   }
   if(false
#if HAVE_I386_CLANG7_COMPILER
      || compiler == CompilerWrapper_CompilerTarget::CT_I386_CLANG7
#endif
#if HAVE_I386_CLANG8_COMPILER
      || compiler == CompilerWrapper_CompilerTarget::CT_I386_CLANG8
#endif
   )
   {
      INDENT_DBG_MEX(DEBUG_LEVEL_VERBOSE, debug_level, "<--Set parameters for bambu tool");
      is_clang = true;
      optimization_flags["builtin-memset"] = false;
      optimization_flags["builtin-memcpy"] = false;
      optimization_flags["builtin-memmove"] = false;
      return;
   }
   if(false
#if HAVE_I386_CLANG9_COMPILER
      || compiler == CompilerWrapper_CompilerTarget::CT_I386_CLANG9
#endif
#if HAVE_I386_CLANG10_COMPILER
      || compiler == CompilerWrapper_CompilerTarget::CT_I386_CLANG10
#endif
#if HAVE_I386_CLANG11_COMPILER
      || compiler == CompilerWrapper_CompilerTarget::CT_I386_CLANG11
#endif
#if HAVE_I386_CLANG12_COMPILER
      || compiler == CompilerWrapper_CompilerTarget::CT_I386_CLANG12
#endif
#if HAVE_I386_CLANG13_COMPILER
      || compiler == CompilerWrapper_CompilerTarget::CT_I386_CLANG13
#endif
   )
   {
      INDENT_DBG_MEX(DEBUG_LEVEL_VERBOSE, debug_level, "<--Set parameters for bambu tool");
      is_clang = true;
      optimization_flags["builtin-memset"] = false;
      optimization_flags["builtin-memcpy"] = false;
      optimization_flags["builtin-memmove"] = false;
      optimization_flags["builtin-bcmp"] = false;
      return;
   }
#if HAVE_I386_CLANGVVD_COMPILER
   if(compiler == CompilerWrapper_CompilerTarget::CT_I386_CLANGVVD)
   {
      INDENT_DBG_MEX(DEBUG_LEVEL_VERBOSE, debug_level, "<--Set parameters for bambu tool");
      is_clang = true;
      optimization_flags["builtin-memset"] = false;
      optimization_flags["builtin-memcpy"] = false;
      optimization_flags["builtin-memmove"] = false;
      optimization_flags["builtin-bcmp"] = false;
      optimization_flags["hls"] = true;
      return;
   }
#endif

   if(!is_clang)
   {
      /// builtin function;
      // optimization_flags["builtin"] = false;
      // optimization_flags["ipa-type-escape"] = true; /// no more supported starting from gcc 4.6.1
      optimization_flags["tree-copy-prop"] =
          true; /// FIXME: this has been always active with gcc >= 4.6; produced c code in bambu for example
      /// gcc_regression_simple/20040307-1.c when disabled
      optimization_flags["ipa-pta"] = true;
   }

   /// NOTE: the false here is used to be sure that the first operand of the first or always exists
   if(false
#if HAVE_I386_GCC46_COMPILER
      || compiler == CompilerWrapper_CompilerTarget::CT_I386_GCC46
#endif
#if HAVE_I386_GCC47_COMPILER
      || compiler == CompilerWrapper_CompilerTarget::CT_I386_GCC47
#endif
#if HAVE_I386_GCC48_COMPILER
      || compiler == CompilerWrapper_CompilerTarget::CT_I386_GCC48
#endif
#if HAVE_I386_GCC49_COMPILER
      || compiler == CompilerWrapper_CompilerTarget::CT_I386_GCC49
#endif
#if HAVE_I386_GCC5_COMPILER
      || compiler == CompilerWrapper_CompilerTarget::CT_I386_GCC5
#endif
#if HAVE_I386_GCC6_COMPILER
      || compiler == CompilerWrapper_CompilerTarget::CT_I386_GCC6
#endif
#if HAVE_I386_GCC7_COMPILER
      || compiler == CompilerWrapper_CompilerTarget::CT_I386_GCC7
#endif
#if HAVE_I386_GCC8_COMPILER
      || compiler == CompilerWrapper_CompilerTarget::CT_I386_GCC8
#endif
   )
   {
      optimization_flags["tree-loop-if-convert"] = true;
      optimization_flags["tree-loop-if-convert-stores"] = true;
      optimization_flags["tree-loop-distribute-patterns"] = false;
      optimization_flags["partial-inlining"] = false; /// artificial functions are not analyzed by the plugin
   }
   /// NOTE: the false here is used to be sure that the first operand of the first or always exists
   if(false
#if HAVE_I386_GCC45_COMPILER
      || compiler == CompilerWrapper_CompilerTarget::CT_I386_GCC45
#endif
#if HAVE_I386_GCC46_COMPILER
      || compiler == CompilerWrapper_CompilerTarget::CT_I386_GCC46
#endif
#if HAVE_I386_GCC47_COMPILER
      || compiler == CompilerWrapper_CompilerTarget::CT_I386_GCC47
#endif
#if HAVE_I386_GCC48_COMPILER
      || compiler == CompilerWrapper_CompilerTarget::CT_I386_GCC48
#endif
#if HAVE_I386_GCC49_COMPILER
      || compiler == CompilerWrapper_CompilerTarget::CT_I386_GCC49
#endif
#if HAVE_I386_GCC5_COMPILER
      || compiler == CompilerWrapper_CompilerTarget::CT_I386_GCC5
#endif
#if HAVE_I386_GCC6_COMPILER
      || compiler == CompilerWrapper_CompilerTarget::CT_I386_GCC6
#endif
#if HAVE_I386_GCC7_COMPILER
      || compiler == CompilerWrapper_CompilerTarget::CT_I386_GCC7
#endif
#if HAVE_I386_GCC8_COMPILER
      || compiler == CompilerWrapper_CompilerTarget::CT_I386_GCC8
#endif
   )
   {
      if(Param->isOption(OPT_interface_type) &&
         Param->getOption<HLSFlowStep_Type>(OPT_interface_type) == HLSFlowStep_Type::INFERRED_INTERFACE_GENERATION)
      {
         optimization_flags["tree-vectorize"] = false;
      }
   }

   if(false
#if HAVE_I386_GCC5_COMPILER
      || compiler == CompilerWrapper_CompilerTarget::CT_I386_GCC5
#endif
#if HAVE_I386_GCC6_COMPILER
      || compiler == CompilerWrapper_CompilerTarget::CT_I386_GCC6
#endif
#if HAVE_I386_GCC7_COMPILER
      || compiler == CompilerWrapper_CompilerTarget::CT_I386_GCC7
#endif
#if HAVE_I386_GCC8_COMPILER
      || compiler == CompilerWrapper_CompilerTarget::CT_I386_GCC8
#endif
   )
   {
      optimization_flags["tree-builtin-call-dce"] = false;
      optimization_flags["ivopts"] = false;
      optimization_flags["ipa-icf"] = false;
   }
   if(opt_level == CompilerWrapper_OptimizationSet::O4)
   {
      optimization_flags["ivopts"] = true;
      optimization_flags["tree-loop-ivcanon"] = true;
      optimization_flags["tree-loop-im"] = true;
      optimization_flags["vect-cost-model"] = false;
      optimization_flags["fast-math"] = true;
   }
   if(opt_level == CompilerWrapper_OptimizationSet::O4 || opt_level == CompilerWrapper_OptimizationSet::O5)
   {
      if(true
#if HAVE_I386_GCC49_COMPILER
         && compiler != CompilerWrapper_CompilerTarget::CT_I386_GCC49
#endif
      )
      {
         optimization_flags["tree-loop-linear"] = true;
         optimization_flags["graphite-identity"] = true;
      }
   }
   ///-f option with values
   // optimization_values["tree-parallelize-loops"]=1;///requires tree-loop-optimize
   ///-param option with with values
   if(false
#if HAVE_I386_GCC47_COMPILER
      || compiler == CompilerWrapper_CompilerTarget::CT_I386_GCC47
#endif
#if HAVE_I386_GCC48_COMPILER
      || compiler == CompilerWrapper_CompilerTarget::CT_I386_GCC48
#endif
#if HAVE_I386_GCC49_COMPILER
      || compiler == CompilerWrapper_CompilerTarget::CT_I386_GCC49
#endif
#if HAVE_I386_GCC5_COMPILER
      || compiler == CompilerWrapper_CompilerTarget::CT_I386_GCC5
#endif
#if HAVE_I386_GCC6_COMPILER
      || compiler == CompilerWrapper_CompilerTarget::CT_I386_GCC6
#endif
#if HAVE_I386_GCC7_COMPILER
      || compiler == CompilerWrapper_CompilerTarget::CT_I386_GCC7
#endif
#if HAVE_I386_GCC8_COMPILER
      || compiler == CompilerWrapper_CompilerTarget::CT_I386_GCC8
#endif
   )
   {
      parameter_values["tree-reassoc-width"] =
          128; // Set the maximum number of instructions executed in parallel in reassociated tree.
   }
   if(false
#if HAVE_I386_GCC48_COMPILER
      || compiler == CompilerWrapper_CompilerTarget::CT_I386_GCC48
#endif
#if HAVE_I386_GCC49_COMPILER
      || compiler == CompilerWrapper_CompilerTarget::CT_I386_GCC49
#endif
#if HAVE_I386_GCC5_COMPILER
      || compiler == CompilerWrapper_CompilerTarget::CT_I386_GCC5
#endif
#if HAVE_I386_GCC6_COMPILER
      || compiler == CompilerWrapper_CompilerTarget::CT_I386_GCC6
#endif
#if HAVE_I386_GCC7_COMPILER
      || compiler == CompilerWrapper_CompilerTarget::CT_I386_GCC7
#endif
#if HAVE_I386_GCC8_COMPILER
      || compiler == CompilerWrapper_CompilerTarget::CT_I386_GCC8
#endif
   )
   {
      parameter_values["max-completely-peeled-insns"] = 250; // Set the maximum number of insns of a peeled loop.
   }

   if(Param->getOption<bool>(OPT_parse_pragma))
   {
      /// Disable duplication of loop headers to preserve openmp for structure
      optimization_flags["tree-ch"] = false;
   }

   if(Param->getOption<int>(OPT_gcc_openmp_simd) && !is_clang)
   {
      /// Disable optimizations which break loops patterns
      optimization_flags["tree-pre"] = false;
      optimization_flags["tree-vrp"] = false;
      optimization_flags["ivopts"] = false;
      optimization_flags["tree-dominator-opts"] = false;
   }

   INDENT_DBG_MEX(DEBUG_LEVEL_VERBOSE, debug_level, "<--Set parameters for bambu tool");
}
#endif

void CompilerWrapper::SetCompilerDefault()
{
   INDENT_DBG_MEX(DEBUG_LEVEL_VERBOSE, debug_level, "-->Setting front-end compiler defaults");
   const CompilerWrapper_OptimizationSet optimization_level =
       Param->getOption<CompilerWrapper_OptimizationSet>(OPT_compiler_opt_level);
#if HAVE_I386_CLANG4_COMPILER || HAVE_I386_CLANG5_COMPILER || HAVE_I386_CLANG6_COMPILER ||    \
    HAVE_I386_CLANG7_COMPILER || HAVE_I386_CLANG8_COMPILER || HAVE_I386_CLANG9_COMPILER ||    \
    HAVE_I386_CLANG10_COMPILER || HAVE_I386_CLANG11_COMPILER || HAVE_I386_CLANG12_COMPILER || \
    HAVE_I386_CLANG13_COMPILER || HAVE_I386_CLANGVVD_COMPILER
   CompilerWrapper_CompilerTarget compiler = Param->getOption<CompilerWrapper_CompilerTarget>(OPT_default_compiler);
#endif
   optimization_flags["stack-protector"] =
       false; // In Ubuntu 6.10 and later versions this option is enabled by default for C, C++, ObjC, ObjC++

   switch(optimization_level)
   {
      case(CompilerWrapper_OptimizationSet::Os):
      case(CompilerWrapper_OptimizationSet::Og):
      case(CompilerWrapper_OptimizationSet::O1):
      case(CompilerWrapper_OptimizationSet::O2):
      case(CompilerWrapper_OptimizationSet::O3):
      case(CompilerWrapper_OptimizationSet::O4):
      case(CompilerWrapper_OptimizationSet::O5):
      case(CompilerWrapper_OptimizationSet::Ofast):
      case(CompilerWrapper_OptimizationSet::Oz):
      {
         frontend_compiler_parameters += (" -O" + WriteOptimizationLevel(optimization_level) + " ");
         break;
      }
#if HAVE_BAMBU_BUILT
      case CompilerWrapper_OptimizationSet::OSF:
         frontend_compiler_parameters += (" -O3 -finline-limit=10000");
         break;
#endif
      case(CompilerWrapper_OptimizationSet::O0):
      {
         frontend_compiler_parameters += " -O1 ";

         if(true
#if HAVE_I386_CLANG4_COMPILER
            && compiler != CompilerWrapper_CompilerTarget::CT_I386_CLANG4
#endif
#if HAVE_I386_CLANG5_COMPILER
            && compiler != CompilerWrapper_CompilerTarget::CT_I386_CLANG5
#endif
#if HAVE_I386_CLANG6_COMPILER
            && compiler != CompilerWrapper_CompilerTarget::CT_I386_CLANG6
#endif
#if HAVE_I386_CLANG7_COMPILER
            && compiler != CompilerWrapper_CompilerTarget::CT_I386_CLANG7
#endif
#if HAVE_I386_CLANG8_COMPILER
            && compiler != CompilerWrapper_CompilerTarget::CT_I386_CLANG8
#endif
#if HAVE_I386_CLANG9_COMPILER
            && compiler != CompilerWrapper_CompilerTarget::CT_I386_CLANG9
#endif
#if HAVE_I386_CLANG10_COMPILER
            && compiler != CompilerWrapper_CompilerTarget::CT_I386_CLANG10
#endif
#if HAVE_I386_CLANG11_COMPILER
            && compiler != CompilerWrapper_CompilerTarget::CT_I386_CLANG11
#endif
#if HAVE_I386_CLANG12_COMPILER
            && compiler != CompilerWrapper_CompilerTarget::CT_I386_CLANG12
#endif
#if HAVE_I386_CLANG13_COMPILER
            && compiler != CompilerWrapper_CompilerTarget::CT_I386_CLANG13
#endif
#if HAVE_I386_CLANGVVD_COMPILER
            && compiler != CompilerWrapper_CompilerTarget::CT_I386_CLANGVVD
#endif
         )
         {
            optimization_flags["auto-inc-dec"] = false;
            optimization_flags["cprop-registers"] = false;
            optimization_flags["dce"] = false;
            optimization_flags["defer-pop"] = false;
            optimization_flags["delayed-branch"] = false;
            optimization_flags["dse"] = false;
            optimization_flags["guess-branch-probability"] = false;
            optimization_flags["if-conversion"] = false;
            optimization_flags["if-conversion2"] = false;
            optimization_flags["ipa-pure-const"] = false;
            optimization_flags["ipa-reference"] = false;
            optimization_flags["merge-constants"] = false;
            optimization_flags["split-wide-types"] = false;
            optimization_flags["tree-builtin-call-dce"] = false;
            optimization_flags["tree-ccp"] = false;
            optimization_flags["tree-ch"] = false;
            optimization_flags["tree-dce"] = false;
            optimization_flags["tree-dominator-opts"] = false;
            optimization_flags["tree-dse"] = false;
            optimization_flags["tree-forwprop"] = false;
            optimization_flags["tree-fre"] = false;
            optimization_flags["tree-phiprop"] = false;
            optimization_flags["tree-pta"] = false;
            optimization_flags["tree-sra"] = false;
            optimization_flags["tree-ter"] = false;
            /**
             * In the gcc documentation is not clear if unit-at-a-time is activated or not at O0;
             * However it has to be activated to manage empty files
             */
            /// optimization_flags["unit-at-a-time"] = false;
            switch(compiler_target)
            {
#if HAVE_I386_GCC45_COMPILER
               case(CompilerWrapper_CompilerTarget::CT_I386_GCC45):
               {
                  optimization_flags["tree-copy-prop"] = false;
                  break;
               }
#endif
#if HAVE_I386_GCC46_COMPILER
               case(CompilerWrapper_CompilerTarget::CT_I386_GCC46):
               {
                  optimization_flags["compare-elim"] = false;
                  optimization_flags["ipa-profile"] = false;
                  optimization_flags["tree-copy-prop"] = false;
                  optimization_flags["tree-copyrename"] = false;
                  break;
               }
#endif
#if HAVE_I386_GCC47_COMPILER
               case(CompilerWrapper_CompilerTarget::CT_I386_GCC47):
               {
                  optimization_flags["compare-elim"] = false;
                  optimization_flags["ipa-profile"] = false;
                  optimization_flags["tree-copy-prop"] = false;
                  optimization_flags["tree-copyrename"] = false;
                  break;
               }
#endif
#if HAVE_I386_GCC48_COMPILER
               case(CompilerWrapper_CompilerTarget::CT_I386_GCC48):
               {
                  optimization_flags["compare-elim"] = false;
                  optimization_flags["ipa-profile"] = false;
                  optimization_flags["tree-bit-ccp"] = false;
                  optimization_flags["tree-copy-prop"] = false;
                  optimization_flags["tree-copyrename"] = false;
                  optimization_flags["tree-slsr"] = false;
                  break;
               }
#endif
#if HAVE_I386_GCC49_COMPILER
               case(CompilerWrapper_CompilerTarget::CT_I386_GCC49):
               {
                  optimization_flags["compare-elim"] = false;
                  optimization_flags["ipa-profile"] = false;
                  optimization_flags["tree-bit-ccp"] = false;
                  optimization_flags["tree-copy-prop"] = false;
                  optimization_flags["tree-copyrename"] = false;
                  optimization_flags["tree-slsr"] = false;
                  break;
               }
#endif
#if HAVE_I386_GCC5_COMPILER
               case(CompilerWrapper_CompilerTarget::CT_I386_GCC5):
               {
                  optimization_flags["compare-elim"] = false;
                  optimization_flags["ipa-profile"] = false;
                  optimization_flags["tree-bit-ccp"] = false;
                  optimization_flags["tree-copy-prop"] = false;
                  optimization_flags["tree-copyrename"] = false;
                  optimization_flags["tree-slsr"] = false;
                  break;
               }
#endif
#if HAVE_I386_GCC6_COMPILER
               case(CompilerWrapper_CompilerTarget::CT_I386_GCC6):
               {
                  optimization_flags["compare-elim"] = false;
                  optimization_flags["ipa-profile"] = false;
                  optimization_flags["tree-bit-ccp"] = false;
                  optimization_flags["tree-copy-prop"] = false;
                  optimization_flags["tree-copyrename"] = false;
                  optimization_flags["tree-slsr"] = false;
                  break;
               }
#endif
#if HAVE_I386_GCC7_COMPILER
               case(CompilerWrapper_CompilerTarget::CT_I386_GCC7):
               {
                  optimization_flags["compare-elim"] = false;
                  optimization_flags["ipa-profile"] = false;
                  optimization_flags["tree-bit-ccp"] = false;
                  optimization_flags["tree-copy-prop"] = false;
                  optimization_flags["tree-copyrename"] = false;
                  optimization_flags["tree-slsr"] = false;
                  break;
               }
#endif
#if HAVE_I386_GCC8_COMPILER
               case(CompilerWrapper_CompilerTarget::CT_I386_GCC8):
               {
                  optimization_flags["compare-elim"] = false;
                  optimization_flags["ipa-profile"] = false;
                  optimization_flags["tree-bit-ccp"] = false;
                  optimization_flags["tree-copy-prop"] = false;
                  optimization_flags["tree-copyrename"] = false;
                  optimization_flags["tree-slsr"] = false;
                  break;
               }
#endif
#if HAVE_I386_CLANG4_COMPILER
               case(CompilerWrapper_CompilerTarget::CT_I386_CLANG4):
               {
                  break;
               }
#endif
#if HAVE_I386_CLANG5_COMPILER
               case(CompilerWrapper_CompilerTarget::CT_I386_CLANG5):
               {
                  break;
               }
#endif
#if HAVE_I386_CLANG6_COMPILER
               case(CompilerWrapper_CompilerTarget::CT_I386_CLANG6):
               {
                  break;
               }
#endif
#if HAVE_I386_CLANG7_COMPILER
               case(CompilerWrapper_CompilerTarget::CT_I386_CLANG7):
               {
                  break;
               }
#endif
#if HAVE_I386_CLANG8_COMPILER
               case(CompilerWrapper_CompilerTarget::CT_I386_CLANG8):
               {
                  break;
               }
#endif
#if HAVE_I386_CLANG9_COMPILER
               case(CompilerWrapper_CompilerTarget::CT_I386_CLANG9):
               {
                  break;
               }
#endif
#if HAVE_I386_CLANG10_COMPILER
               case(CompilerWrapper_CompilerTarget::CT_I386_CLANG10):
               {
                  break;
               }
#endif
#if HAVE_I386_CLANG11_COMPILER
               case(CompilerWrapper_CompilerTarget::CT_I386_CLANG11):
               {
                  break;
               }
#endif
#if HAVE_I386_CLANG12_COMPILER
               case(CompilerWrapper_CompilerTarget::CT_I386_CLANG12):
               {
                  break;
               }
#endif
#if HAVE_I386_CLANG13_COMPILER
               case(CompilerWrapper_CompilerTarget::CT_I386_CLANG13):
               {
                  break;
               }
#endif
#if HAVE_I386_CLANGVVD_COMPILER
               case(CompilerWrapper_CompilerTarget::CT_I386_CLANGVVD):
               {
                  break;
               }
#endif
#if HAVE_ARM_COMPILER
               case(CompilerWrapper_CompilerTarget::CT_ARM_GCC):
               {
                  optimization_flags["tree-copy-prop"] = false;
                  break;
               }
#endif
#if HAVE_SPARC_COMPILER
               case(CompilerWrapper_CompilerTarget::CT_SPARC_GCC):
               case(CompilerWrapper_CompilerTarget::CT_SPARC_ELF_GCC):
               {
                  optimization_flags["tree-copy-prop"] = false;
                  break;
               }
#endif
               case(CompilerWrapper_CompilerTarget::CT_NO_COMPILER):
               {
                  THROW_UNREACHABLE("Unexpected gcc target");
                  break;
               }
               default:
               {
                  THROW_UNREACHABLE("");
               }
            }
         }
         break;
      }
#if HAVE_BAMBU_BUILT
      case(CompilerWrapper_OptimizationSet::OBAMBU):
#endif
#if HAVE_TUCANO_BUILT
      case(CompilerWrapper_OptimizationSet::OTUCANO):
#endif
#if HAVE_ZEBU_BUILT
      case(CompilerWrapper_OptimizationSet::OZEBU):
#endif
      {
         THROW_UNREACHABLE("Unepected optimization level: " + WriteOptimizationLevel(optimization_level));
         break;
      }
      default:
      {
         THROW_UNREACHABLE("");
      }
   }
   /// required by PandA
   if(!isClangCheck(compiler))
   {
      optimization_flags["ipa-pure-const"] = true; /// needed to correctly manage global variables
      optimization_flags["tree-dce"] = true;       /// needed to remove unnecessary computations
   }
#if HAVE_I386_CLANG4_COMPILER || HAVE_I386_CLANG5_COMPILER || HAVE_I386_CLANG6_COMPILER ||    \
    HAVE_I386_CLANG7_COMPILER || HAVE_I386_CLANG8_COMPILER || HAVE_I386_CLANG9_COMPILER ||    \
    HAVE_I386_CLANG10_COMPILER || HAVE_I386_CLANG11_COMPILER || HAVE_I386_CLANG12_COMPILER || \
    HAVE_I386_CLANG13_COMPILER || HAVE_I386_CLANGVVD_COMPILER
   else
   {
      optimization_flags["vectorize"] = false;     /// disable vectorization
      optimization_flags["slp-vectorize"] = false; /// disable superword-level parallelism vectorization
   }
#endif
   bool flag_cpp;
   if(Param->isOption(OPT_input_format) &&
      (Param->getOption<Parameters_FileFormat>(OPT_input_format) == Parameters_FileFormat::FF_CPP ||
       Param->getOption<Parameters_FileFormat>(OPT_input_format) == Parameters_FileFormat::FF_LLVM_CPP))
   {
      flag_cpp = true;
   }
   else
   {
      flag_cpp = false;
   }
   /// in case we are compiling C++ code
   if(flag_cpp)
   {
      optimization_flags["exceptions"] = false;
      optimization_flags["threadsafe-statics"] = false;
      optimization_flags["use-cxa-atexit"] = false;
   }

   INDENT_DBG_MEX(DEBUG_LEVEL_VERBOSE, debug_level, "<--Set front-end compiler defaults");
}

CompilerWrapper::Compiler CompilerWrapper::GetCompiler() const
{
   Compiler compiler;
#if HAVE_I386_GCC45_COMPILER || HAVE_I386_GCC46_COMPILER || HAVE_I386_GCC47_COMPILER || HAVE_I386_GCC48_COMPILER ||   \
    HAVE_I386_GCC49_COMPILER || HAVE_I386_GCC5_COMPILER || HAVE_I386_GCC6_COMPILER || HAVE_I386_GCC7_COMPILER ||      \
    HAVE_I386_GCC8_COMPILER || HAVE_I386_CLANG4_COMPILER || HAVE_I386_CLANG5_COMPILER || HAVE_I386_CLANG6_COMPILER || \
    HAVE_I386_CLANG7_COMPILER || HAVE_I386_CLANG8_COMPILER || HAVE_I386_CLANG9_COMPILER ||                            \
    HAVE_I386_CLANG10_COMPILER || HAVE_I386_CLANG11_COMPILER || HAVE_I386_CLANG12_COMPILER ||                         \
    HAVE_I386_CLANG13_COMPILER || HAVE_I386_CLANGVVD_COMPILER || HAVE_SPARC_COMPILER || HAVE_ARM_COMPILER
#ifndef NDEBUG
   CompilerWrapper_CompilerTarget compatible_compilers =
       Param->getOption<CompilerWrapper_CompilerTarget>(OPT_compatible_compilers);
#endif
#endif

#if HAVE_I386_GCC45_COMPILER || HAVE_I386_GCC46_COMPILER || HAVE_I386_GCC47_COMPILER || HAVE_I386_GCC48_COMPILER ||   \
    HAVE_I386_GCC49_COMPILER || HAVE_I386_GCC5_COMPILER || HAVE_I386_GCC6_COMPILER || HAVE_I386_GCC7_COMPILER ||      \
    HAVE_I386_GCC8_COMPILER || HAVE_I386_CLANG4_COMPILER || HAVE_I386_CLANG5_COMPILER || HAVE_I386_CLANG6_COMPILER || \
    HAVE_I386_CLANG7_COMPILER || HAVE_I386_CLANG8_COMPILER || HAVE_I386_CLANG9_COMPILER ||                            \
    HAVE_I386_CLANG10_COMPILER || HAVE_I386_CLANG11_COMPILER || HAVE_I386_CLANG12_COMPILER ||                         \
    HAVE_I386_CLANG13_COMPILER || HAVE_I386_CLANGVVD_COMPILER || HAVE_SPARC_COMPILER || HAVE_ARM_COMPILER
   bool flag_cpp;
   if(Param->isOption(OPT_input_format) &&
      (Param->getOption<Parameters_FileFormat>(OPT_input_format) == Parameters_FileFormat::FF_CPP ||
       Param->getOption<Parameters_FileFormat>(OPT_input_format) == Parameters_FileFormat::FF_LLVM_CPP) &&
      !Param->isOption(OPT_pretty_print))
   {
      flag_cpp = true;
   }
   else
   {
      flag_cpp = false;
   }
#endif

#if HAVE_I386_GCC45_COMPILER || HAVE_I386_GCC46_COMPILER || HAVE_I386_GCC47_COMPILER || HAVE_I386_GCC48_COMPILER ||   \
    HAVE_I386_GCC49_COMPILER || HAVE_I386_GCC5_COMPILER || HAVE_I386_GCC6_COMPILER || HAVE_I386_GCC7_COMPILER ||      \
    HAVE_I386_GCC8_COMPILER || HAVE_I386_CLANG4_COMPILER || HAVE_I386_CLANG5_COMPILER || HAVE_I386_CLANG6_COMPILER || \
    HAVE_I386_CLANG7_COMPILER || HAVE_I386_CLANG8_COMPILER || HAVE_I386_CLANG9_COMPILER ||                            \
    HAVE_I386_CLANG10_COMPILER || HAVE_I386_CLANG11_COMPILER || HAVE_I386_CLANG12_COMPILER ||                         \
    HAVE_I386_CLANG13_COMPILER || HAVE_I386_CLANGVVD_COMPILER || HAVE_SPARC_COMPILER || HAVE_ARM_COMPILER ||          \
    HAVE_SPARC_ELF_GCC
   std::string gcc_extra_options;
   if(Param->isOption(OPT_gcc_extra_options))
   {
      gcc_extra_options = Param->getOption<std::string>(OPT_gcc_extra_options);
   }
#endif

#if HAVE_I386_GCC45_COMPILER || HAVE_I386_GCC46_COMPILER || HAVE_I386_GCC47_COMPILER || HAVE_I386_GCC48_COMPILER ||   \
    HAVE_I386_GCC49_COMPILER || HAVE_I386_GCC5_COMPILER || HAVE_I386_GCC6_COMPILER || HAVE_I386_GCC7_COMPILER ||      \
    HAVE_I386_GCC8_COMPILER || HAVE_I386_CLANG4_COMPILER || HAVE_I386_CLANG5_COMPILER || HAVE_I386_CLANG6_COMPILER || \
    HAVE_I386_CLANG7_COMPILER || HAVE_I386_CLANG8_COMPILER || HAVE_I386_CLANG9_COMPILER ||                            \
    HAVE_I386_CLANG10_COMPILER || HAVE_I386_CLANG11_COMPILER || HAVE_I386_CLANG12_COMPILER ||                         \
    HAVE_I386_CLANG13_COMPILER || HAVE_I386_CLANGVVD_COMPILER || HAVE_SPARC_COMPILER || HAVE_ARM_COMPILER
   CompilerWrapper_CompilerTarget preferred_compiler;
   if(compiler_target == CompilerWrapper_CompilerTarget::CT_NO_COMPILER)
   {
      preferred_compiler = Param->getOption<CompilerWrapper_CompilerTarget>(OPT_default_compiler);
   }
   else
   {
#ifndef NDEBUG
      const bool debug_condition =
#if HAVE_SPARC_COMPILER
          (compiler_target == CompilerWrapper_CompilerTarget::CT_SPARC_ELF_GCC) ||
#endif
          (static_cast<int>(compiler_target) & static_cast<int>(compatible_compilers));
      THROW_ASSERT(debug_condition,
                   "Required compiler is not among the compatible one: " + STR(static_cast<int>(compiler_target)) +
                       " vs " + STR(static_cast<int>(compatible_compilers)));
#endif
      preferred_compiler = compiler_target;
   }
   const std::string gcc_plugin_dir =
       (Param->isOption(OPT_gcc_plugindir) ? Param->getOption<std::string>(OPT_gcc_plugindir) :
                                             relocate_compiler_path(GCC_PLUGIN_DIR)) +
       "/";
   const std::string clang_plugin_dir =
       (Param->isOption(OPT_gcc_plugindir) ? Param->getOption<std::string>(OPT_gcc_plugindir) + "/../clang_plugin" :
                                             relocate_compiler_path(CLANG_PLUGIN_DIR)) +
       "/";
   const std::string plugin_ext = ".so";
#endif
#if HAVE_I386_GCC45_COMPILER || HAVE_I386_GCC46_COMPILER || HAVE_I386_GCC47_COMPILER || HAVE_I386_GCC48_COMPILER || \
    HAVE_I386_GCC49_COMPILER || HAVE_I386_GCC5_COMPILER || HAVE_I386_GCC6_COMPILER || HAVE_I386_GCC7_COMPILER ||    \
    HAVE_I386_GCC8_COMPILER
   auto fillASTAnalyzer_plugin = [&] {
#if HAVE_I386_CLANG13_COMPILER
      compiler.ASTAnalyzer_plugin_obj = clang_plugin_dir + I386_CLANG13_ASTANALYZER_PLUGIN + plugin_ext;
      compiler.ASTAnalyzer_plugin_name = I386_CLANG13_ASTANALYZER_PLUGIN;
#elif HAVE_I386_CLANG12_COMPILER
      compiler.ASTAnalyzer_plugin_obj = clang_plugin_dir + I386_CLANG12_ASTANALYZER_PLUGIN + plugin_ext;
      compiler.ASTAnalyzer_plugin_name = I386_CLANG12_ASTANALYZER_PLUGIN;
#elif HAVE_I386_CLANG11_COMPILER
      compiler.ASTAnalyzer_plugin_obj = clang_plugin_dir + I386_CLANG11_ASTANALYZER_PLUGIN + plugin_ext;
      compiler.ASTAnalyzer_plugin_name = I386_CLANG11_ASTANALYZER_PLUGIN;
#elif HAVE_I386_CLANG10_COMPILER
      compiler.ASTAnalyzer_plugin_obj = clang_plugin_dir + I386_CLANG10_ASTANALYZER_PLUGIN + plugin_ext;
      compiler.ASTAnalyzer_plugin_name = I386_CLANG10_ASTANALYZER_PLUGIN;
#elif HAVE_I386_CLANG9_COMPILER
      compiler.ASTAnalyzer_plugin_obj = clang_plugin_dir + I386_CLANG9_ASTANALYZER_PLUGIN + plugin_ext;
      compiler.ASTAnalyzer_plugin_name = I386_CLANG9_ASTANALYZER_PLUGIN;
#elif HAVE_I386_CLANG8_COMPILER
      compiler.ASTAnalyzer_plugin_obj = clang_plugin_dir + I386_CLANG8_ASTANALYZER_PLUGIN + plugin_ext;
      compiler.ASTAnalyzer_plugin_name = I386_CLANG8_ASTANALYZER_PLUGIN;
#elif HAVE_I386_CLANG7_COMPILER
      compiler.ASTAnalyzer_plugin_obj = clang_plugin_dir + I386_CLANG7_ASTANALYZER_PLUGIN + plugin_ext;
      compiler.ASTAnalyzer_plugin_name = I386_CLANG7_ASTANALYZER_PLUGIN;
#elif HAVE_I386_CLANG6_COMPILER
      compiler.ASTAnalyzer_plugin_obj = clang_plugin_dir + I386_CLANG6_ASTANALYZER_PLUGIN + plugin_ext;
      compiler.ASTAnalyzer_plugin_name = I386_CLANG6_ASTANALYZER_PLUGIN;
#elif HAVE_I386_CLANG5_COMPILER
      compiler.ASTAnalyzer_plugin_obj = clang_plugin_dir + I386_CLANG5_ASTANALYZER_PLUGIN + plugin_ext;
      compiler.ASTAnalyzer_plugin_name = I386_CLANG5_ASTANALYZER_PLUGIN;
#elif HAVE_I386_CLANG4_COMPILER
      compiler.ASTAnalyzer_plugin_obj = clang_plugin_dir + I386_CLANG4_ASTANALYZER_PLUGIN + plugin_ext;
      compiler.ASTAnalyzer_plugin_name = I386_CLANG4_ASTANALYZER_PLUGIN;
#elif HAVE_I386_CLANGVVD_COMPILER
      compiler.ASTAnalyzer_plugin_obj = clang_plugin_dir + I386_CLANGVVD_ASTANALYZER_PLUGIN + plugin_ext;
      compiler.ASTAnalyzer_plugin_name = I386_CLANG4_ASTANALYZER_PLUGIN;
#endif
   };
#endif
#if HAVE_I386_GCC45_COMPILER
   if(static_cast<int>(preferred_compiler) & static_cast<int>(CompilerWrapper_CompilerTarget::CT_I386_GCC45))
   {
      compiler.gcc = flag_cpp ? relocate_compiler_path(I386_GPP45_EXE) : relocate_compiler_path(I386_GCC45_EXE);
      compiler.cpp = relocate_compiler_path(I386_CPP45_EXE);
      compiler.extra_options =
          Param->getOption<std::string>(OPT_gcc_m32_mx32) + " -D_FORTIFY_SOURCE=0 " + gcc_extra_options;
      if(optimization_flags.find("tree-vectorize") != optimization_flags.end() &&
         optimization_flags.find("tree-vectorize")->second)
         compiler.extra_options += " -msse2 -mfpmath=sse";
      else
         compiler.extra_options += " -mno-sse2";
      compiler.empty_plugin_obj = gcc_plugin_dir + I386_GCC45_EMPTY_PLUGIN + plugin_ext;
      compiler.empty_plugin_name = I386_GCC45_EMPTY_PLUGIN;
      if(optimization_flags.find("tree-vrp") != optimization_flags.end() && optimization_flags.find("tree-vrp")->second)
      {
         compiler.ssa_plugin_obj = gcc_plugin_dir + I386_GCC45_SSAVRP_PLUGIN + plugin_ext;
         compiler.ssa_plugin_name = I386_GCC45_SSAVRP_PLUGIN;
      }
      else
      {
         compiler.ssa_plugin_obj =
             gcc_plugin_dir + (flag_cpp ? I386_GCC45_SSA_PLUGINCPP : I386_GCC45_SSA_PLUGIN) + plugin_ext;
         compiler.ssa_plugin_name = (flag_cpp ? I386_GCC45_SSA_PLUGINCPP : I386_GCC45_SSA_PLUGIN);
      }
      compiler.topfname_plugin_obj = gcc_plugin_dir + I386_GCC45_TOPFNAME_PLUGIN + plugin_ext;
      compiler.topfname_plugin_name = I386_GCC45_TOPFNAME_PLUGIN;
      fillASTAnalyzer_plugin();
#if HAVE_FROM_RTL_BUILT
      compiler.rtl_plugin = gcc_plugin_dir + "";
#endif
   }
#endif
#if HAVE_I386_GCC46_COMPILER
   if(static_cast<int>(preferred_compiler) & static_cast<int>(CompilerWrapper_CompilerTarget::CT_I386_GCC46))
   {
      compiler.gcc = flag_cpp ? relocate_compiler_path(I386_GPP46_EXE) : relocate_compiler_path(I386_GCC46_EXE);
      compiler.cpp = relocate_compiler_path(I386_CPP46_EXE);
      compiler.extra_options =
          Param->getOption<std::string>(OPT_gcc_m32_mx32) + " -D_FORTIFY_SOURCE=0 " + gcc_extra_options;
      if(optimization_flags.find("tree-vectorize") != optimization_flags.end() &&
         optimization_flags.find("tree-vectorize")->second)
         compiler.extra_options += " -msse2 -mfpmath=sse";
      else
         compiler.extra_options += " -mno-sse2";
      compiler.empty_plugin_obj = gcc_plugin_dir + I386_GCC46_EMPTY_PLUGIN + plugin_ext;
      compiler.empty_plugin_name = I386_GCC46_EMPTY_PLUGIN;
      if(optimization_flags.find("tree-vrp") != optimization_flags.end() && optimization_flags.find("tree-vrp")->second)
      {
         compiler.ssa_plugin_obj = gcc_plugin_dir + I386_GCC46_SSAVRP_PLUGIN + plugin_ext;
         compiler.ssa_plugin_name = I386_GCC46_SSAVRP_PLUGIN;
      }
      else
      {
         compiler.ssa_plugin_obj =
             gcc_plugin_dir + (flag_cpp ? I386_GCC46_SSA_PLUGINCPP : I386_GCC46_SSA_PLUGIN) + plugin_ext;
         compiler.ssa_plugin_name = (flag_cpp ? I386_GCC46_SSA_PLUGINCPP : I386_GCC46_SSA_PLUGIN);
      }
      compiler.topfname_plugin_obj = gcc_plugin_dir + I386_GCC46_TOPFNAME_PLUGIN + plugin_ext;
      compiler.topfname_plugin_name = I386_GCC46_TOPFNAME_PLUGIN;
      fillASTAnalyzer_plugin();
#if HAVE_FROM_RTL_BUILT
      compiler.rtl_plugin = gcc_plugin_dir + "";
#endif
   }
#endif
#if HAVE_I386_GCC47_COMPILER
   if(static_cast<int>(preferred_compiler) & static_cast<int>(CompilerWrapper_CompilerTarget::CT_I386_GCC47))
   {
      compiler.gcc = flag_cpp ? relocate_compiler_path(I386_GPP47_EXE) : relocate_compiler_path(I386_GCC47_EXE);
      compiler.cpp = relocate_compiler_path(I386_CPP47_EXE);
      compiler.extra_options = " -D_FORTIFY_SOURCE=0 " + gcc_extra_options;
      if(optimization_flags.find("tree-vectorize") != optimization_flags.end() &&
         optimization_flags.find("tree-vectorize")->second)
      {
#if HAVE_I386_GCC47_MX32
         compiler.extra_options += " -mx32";
#else
         compiler.extra_options += " " + Param->getOption<std::string>(OPT_gcc_m32_mx32);
#endif
         compiler.extra_options += " -msse2 -mfpmath=sse";
      }
      else
         compiler.extra_options += " " + Param->getOption<std::string>(OPT_gcc_m32_mx32);
      compiler.empty_plugin_obj = gcc_plugin_dir + I386_GCC47_EMPTY_PLUGIN + plugin_ext;
      compiler.empty_plugin_name = I386_GCC47_EMPTY_PLUGIN;
      if(optimization_flags.find("tree-vrp") != optimization_flags.end() && optimization_flags.find("tree-vrp")->second)
      {
         compiler.ssa_plugin_obj = gcc_plugin_dir + I386_GCC47_SSAVRP_PLUGIN + plugin_ext;
         compiler.ssa_plugin_name = I386_GCC47_SSAVRP_PLUGIN;
      }
      else
      {
         compiler.ssa_plugin_obj =
             gcc_plugin_dir + (flag_cpp ? I386_GCC47_SSA_PLUGINCPP : I386_GCC47_SSA_PLUGIN) + plugin_ext;
         compiler.ssa_plugin_name = (flag_cpp ? I386_GCC47_SSA_PLUGINCPP : I386_GCC47_SSA_PLUGIN);
      }
      compiler.topfname_plugin_obj = gcc_plugin_dir + I386_GCC47_TOPFNAME_PLUGIN + plugin_ext;
      compiler.topfname_plugin_name = I386_GCC47_TOPFNAME_PLUGIN;
      fillASTAnalyzer_plugin();
#if HAVE_FROM_RTL_BUILT
      compiler.rtl_plugin = gcc_plugin_dir + "";
#endif
   }
#endif
#if HAVE_I386_GCC48_COMPILER
   if(static_cast<int>(preferred_compiler) & static_cast<int>(CompilerWrapper_CompilerTarget::CT_I386_GCC48))
   {
      compiler.gcc = flag_cpp ? relocate_compiler_path(I386_GPP48_EXE) : relocate_compiler_path(I386_GCC48_EXE);
      compiler.cpp = relocate_compiler_path(I386_CPP48_EXE);
      compiler.extra_options = " -mlong-double-64 -D_FORTIFY_SOURCE=0 " + gcc_extra_options;
      if(optimization_flags.find("tree-vectorize") != optimization_flags.end() &&
         optimization_flags.find("tree-vectorize")->second)
      {
#if HAVE_I386_GCC48_MX32
         compiler.extra_options += " -mx32";
#else
         compiler.extra_options += " " + Param->getOption<std::string>(OPT_gcc_m32_mx32);
#endif
         compiler.extra_options += " -msse2 -mfpmath=sse";
      }
      else
      {
         compiler.extra_options += " " + Param->getOption<std::string>(OPT_gcc_m32_mx32);
      }
      compiler.empty_plugin_obj = gcc_plugin_dir + I386_GCC48_EMPTY_PLUGIN + plugin_ext;
      compiler.empty_plugin_name = I386_GCC48_EMPTY_PLUGIN;
      if(optimization_flags.find("tree-vrp") != optimization_flags.end() && optimization_flags.find("tree-vrp")->second)
      {
         compiler.ssa_plugin_obj = gcc_plugin_dir + I386_GCC48_SSAVRP_PLUGIN + plugin_ext;
         compiler.ssa_plugin_name = I386_GCC48_SSAVRP_PLUGIN;
      }
      else
      {
         compiler.ssa_plugin_obj =
             gcc_plugin_dir + (flag_cpp ? I386_GCC48_SSA_PLUGINCPP : I386_GCC48_SSA_PLUGIN) + plugin_ext;
         compiler.ssa_plugin_name = (flag_cpp ? I386_GCC48_SSA_PLUGINCPP : I386_GCC48_SSA_PLUGIN);
      }
      compiler.topfname_plugin_obj = gcc_plugin_dir + I386_GCC48_TOPFNAME_PLUGIN + plugin_ext;
      compiler.topfname_plugin_name = I386_GCC48_TOPFNAME_PLUGIN;
      fillASTAnalyzer_plugin();
#if HAVE_FROM_RTL_BUILT
      compiler.rtl_plugin = gcc_plugin_dir + "";
#endif
   }
#endif
#if HAVE_I386_GCC49_COMPILER
   if(static_cast<int>(preferred_compiler) & static_cast<int>(CompilerWrapper_CompilerTarget::CT_I386_GCC49))
   {
      compiler.gcc = flag_cpp ? relocate_compiler_path(I386_GPP49_EXE) : relocate_compiler_path(I386_GCC49_EXE);
      compiler.cpp = relocate_compiler_path(I386_CPP49_EXE);
      compiler.extra_options = " -mlong-double-64 -D_FORTIFY_SOURCE=0 " + gcc_extra_options;
      if(optimization_flags.find("tree-vectorize") != optimization_flags.end() &&
         optimization_flags.find("tree-vectorize")->second)
      {
#if HAVE_I386_GCC49_MX32
         compiler.extra_options += " -mx32";
#else
         compiler.extra_options += " " + Param->getOption<std::string>(OPT_gcc_m32_mx32);
#endif
         compiler.extra_options += " -msse2 -mfpmath=sse";
      }
      else
      {
         compiler.extra_options += " " + Param->getOption<std::string>(OPT_gcc_m32_mx32);
      }
      compiler.empty_plugin_obj = gcc_plugin_dir + I386_GCC49_EMPTY_PLUGIN + plugin_ext;
      compiler.empty_plugin_name = I386_GCC49_EMPTY_PLUGIN;
      compiler.ssa_plugin_obj =
          gcc_plugin_dir + (flag_cpp ? I386_GCC49_SSA_PLUGINCPP : I386_GCC49_SSA_PLUGIN) + plugin_ext;
      compiler.ssa_plugin_name = (flag_cpp ? I386_GCC49_SSA_PLUGINCPP : I386_GCC49_SSA_PLUGIN);
      compiler.topfname_plugin_obj = gcc_plugin_dir + I386_GCC49_TOPFNAME_PLUGIN + plugin_ext;
      compiler.topfname_plugin_name = I386_GCC49_TOPFNAME_PLUGIN;
      fillASTAnalyzer_plugin();
#if HAVE_FROM_RTL_BUILT
      compiler.rtl_plugin = gcc_plugin_dir + "";
#endif
   }
#endif
#if HAVE_I386_GCC5_COMPILER
   if(static_cast<int>(preferred_compiler) & static_cast<int>(CompilerWrapper_CompilerTarget::CT_I386_GCC5))
   {
      compiler.gcc = flag_cpp ? relocate_compiler_path(I386_GPP5_EXE) : relocate_compiler_path(I386_GCC5_EXE);
      compiler.cpp = relocate_compiler_path(I386_CPP5_EXE);
      compiler.extra_options = " -mlong-double-64 -D_FORTIFY_SOURCE=0 " + gcc_extra_options;
      if(optimization_flags.find("tree-vectorize") != optimization_flags.end() &&
         optimization_flags.find("tree-vectorize")->second)
      {
#if HAVE_I386_GCC5_MX32
         compiler.extra_options += " -mx32";
#else
         compiler.extra_options += " " + Param->getOption<std::string>(OPT_gcc_m32_mx32);
#endif
         compiler.extra_options += " -msse2 -mfpmath=sse";
      }
      else
      {
         compiler.extra_options += " " + Param->getOption<std::string>(OPT_gcc_m32_mx32);
      }
      compiler.empty_plugin_obj = gcc_plugin_dir + I386_GCC5_EMPTY_PLUGIN + plugin_ext;
      compiler.empty_plugin_name = I386_GCC5_EMPTY_PLUGIN;
      compiler.ssa_plugin_obj =
          gcc_plugin_dir + (flag_cpp ? I386_GCC5_SSA_PLUGINCPP : I386_GCC5_SSA_PLUGIN) + plugin_ext;
      compiler.ssa_plugin_name = (flag_cpp ? I386_GCC5_SSA_PLUGINCPP : I386_GCC5_SSA_PLUGIN);
      compiler.topfname_plugin_obj = gcc_plugin_dir + I386_GCC5_TOPFNAME_PLUGIN + plugin_ext;
      compiler.topfname_plugin_name = I386_GCC5_TOPFNAME_PLUGIN;
      fillASTAnalyzer_plugin();
#if HAVE_FROM_RTL_BUILT
      compiler.rtl_plugin = gcc_plugin_dir + "";
#endif
   }
#endif

#if HAVE_I386_GCC6_COMPILER
   if(static_cast<int>(preferred_compiler) & static_cast<int>(CompilerWrapper_CompilerTarget::CT_I386_GCC6))
   {
      compiler.gcc = flag_cpp ? relocate_compiler_path(I386_GPP6_EXE) : relocate_compiler_path(I386_GCC6_EXE);
      compiler.cpp = relocate_compiler_path(I386_CPP6_EXE);
      compiler.extra_options = " -mlong-double-64 -D_FORTIFY_SOURCE=0 " + gcc_extra_options;
      if(optimization_flags.find("tree-vectorize") != optimization_flags.end() &&
         optimization_flags.find("tree-vectorize")->second)
      {
#if HAVE_I386_GCC6_MX32
         compiler.extra_options += " -mx32";
#else
         compiler.extra_options += " " + Param->getOption<std::string>(OPT_gcc_m32_mx32);
#endif
         compiler.extra_options += " -msse2 -mfpmath=sse";
      }
      else
      {
         compiler.extra_options += " " + Param->getOption<std::string>(OPT_gcc_m32_mx32);
      }
      compiler.empty_plugin_obj = gcc_plugin_dir + I386_GCC6_EMPTY_PLUGIN + plugin_ext;
      compiler.empty_plugin_name = I386_GCC6_EMPTY_PLUGIN;
      compiler.ssa_plugin_obj =
          gcc_plugin_dir + (flag_cpp ? I386_GCC6_SSA_PLUGINCPP : I386_GCC6_SSA_PLUGIN) + plugin_ext;
      compiler.ssa_plugin_name = (flag_cpp ? I386_GCC6_SSA_PLUGINCPP : I386_GCC6_SSA_PLUGIN);
      compiler.topfname_plugin_obj = gcc_plugin_dir + I386_GCC6_TOPFNAME_PLUGIN + plugin_ext;
      compiler.topfname_plugin_name = I386_GCC6_TOPFNAME_PLUGIN;
      fillASTAnalyzer_plugin();
#if HAVE_FROM_RTL_BUILT
      compiler.rtl_plugin = gcc_plugin_dir + "";
#endif
   }
#endif

#if HAVE_I386_GCC7_COMPILER
   if(static_cast<int>(preferred_compiler) & static_cast<int>(CompilerWrapper_CompilerTarget::CT_I386_GCC7))
   {
      compiler.gcc = flag_cpp ? relocate_compiler_path(I386_GPP7_EXE) : relocate_compiler_path(I386_GCC7_EXE);
      compiler.cpp = relocate_compiler_path(I386_CPP7_EXE);
      compiler.extra_options = " -mlong-double-64 -D_FORTIFY_SOURCE=0 " + gcc_extra_options;
      if(optimization_flags.find("tree-vectorize") != optimization_flags.end() &&
         optimization_flags.find("tree-vectorize")->second)
      {
#if HAVE_I386_GCC7_MX32
         compiler.extra_options += " -mx32";
#else
         compiler.extra_options += " " + Param->getOption<std::string>(OPT_gcc_m32_mx32);
#endif
         compiler.extra_options += " -msse2 -mfpmath=sse";
      }
      else
      {
         compiler.extra_options += " " + Param->getOption<std::string>(OPT_gcc_m32_mx32);
      }
      compiler.empty_plugin_obj = gcc_plugin_dir + I386_GCC7_EMPTY_PLUGIN + plugin_ext;
      compiler.empty_plugin_name = I386_GCC7_EMPTY_PLUGIN;
      compiler.ssa_plugin_obj =
          gcc_plugin_dir + (flag_cpp ? I386_GCC7_SSA_PLUGINCPP : I386_GCC7_SSA_PLUGIN) + plugin_ext;
      compiler.ssa_plugin_name = (flag_cpp ? I386_GCC7_SSA_PLUGINCPP : I386_GCC7_SSA_PLUGIN);
      compiler.topfname_plugin_obj = gcc_plugin_dir + I386_GCC7_TOPFNAME_PLUGIN + plugin_ext;
      compiler.topfname_plugin_name = I386_GCC7_TOPFNAME_PLUGIN;
      fillASTAnalyzer_plugin();
#if HAVE_FROM_RTL_BUILT
      compiler.rtl_plugin = gcc_plugin_dir + "";
#endif
   }
#endif

#if HAVE_I386_GCC8_COMPILER
   if(static_cast<int>(preferred_compiler) & static_cast<int>(CompilerWrapper_CompilerTarget::CT_I386_GCC8))
   {
      compiler.gcc = flag_cpp ? relocate_compiler_path(I386_GPP8_EXE) : relocate_compiler_path(I386_GCC8_EXE);
      compiler.cpp = relocate_compiler_path(I386_CPP8_EXE);
      compiler.extra_options = " -mlong-double-64 -D_FORTIFY_SOURCE=0 " + gcc_extra_options;
      if(optimization_flags.find("tree-vectorize") != optimization_flags.end() &&
         optimization_flags.find("tree-vectorize")->second)
      {
#if HAVE_I386_GCC8_MX32
         compiler.extra_options += " -mx32";
#else
         compiler.extra_options += " " + Param->getOption<std::string>(OPT_gcc_m32_mx32);
#endif
         compiler.extra_options += " -msse2 -mfpmath=sse";
      }
      else
      {
         compiler.extra_options += " " + Param->getOption<std::string>(OPT_gcc_m32_mx32);
      }
      compiler.empty_plugin_obj = gcc_plugin_dir + I386_GCC8_EMPTY_PLUGIN + plugin_ext;
      compiler.empty_plugin_name = I386_GCC8_EMPTY_PLUGIN;
      compiler.ssa_plugin_obj =
          gcc_plugin_dir + (flag_cpp ? I386_GCC8_SSA_PLUGINCPP : I386_GCC8_SSA_PLUGIN) + plugin_ext;
      compiler.ssa_plugin_name = (flag_cpp ? I386_GCC8_SSA_PLUGINCPP : I386_GCC8_SSA_PLUGIN);
      compiler.topfname_plugin_obj = gcc_plugin_dir + I386_GCC8_TOPFNAME_PLUGIN + plugin_ext;
      compiler.topfname_plugin_name = I386_GCC8_TOPFNAME_PLUGIN;
      fillASTAnalyzer_plugin();
#if HAVE_FROM_RTL_BUILT
      compiler.rtl_plugin = gcc_plugin_dir + "";
#endif
   }
#endif

#if HAVE_I386_CLANG4_COMPILER
   if(static_cast<int>(preferred_compiler) & static_cast<int>(CompilerWrapper_CompilerTarget::CT_I386_CLANG4))
   {
      compiler.is_clang = true;
      compiler.gcc = flag_cpp ? relocate_compiler_path(I386_CLANGPP4_EXE) : relocate_compiler_path(I386_CLANG4_EXE);
      compiler.cpp = relocate_compiler_path(I386_CLANG_CPP4_EXE);
      compiler.extra_options =
          " -D_FORTIFY_SOURCE=0 " + gcc_extra_options + (flag_cpp ? EXTRA_CLANGPP_COMPILER_OPTION : "");
      compiler.extra_options += " " + Param->getOption<std::string>(OPT_gcc_m32_mx32);
      compiler.empty_plugin_obj = clang_plugin_dir + I386_CLANG4_EMPTY_PLUGIN + plugin_ext;
      compiler.empty_plugin_name = I386_CLANG4_EMPTY_PLUGIN;
      compiler.ssa_plugin_obj =
          clang_plugin_dir + (flag_cpp ? I386_CLANG4_SSA_PLUGINCPP : I386_CLANG4_SSA_PLUGIN) + plugin_ext;
      compiler.ssa_plugin_name = (flag_cpp ? I386_CLANG4_SSA_PLUGINCPP : I386_CLANG4_SSA_PLUGIN);
      compiler.expandMemOps_plugin_obj = clang_plugin_dir + I386_CLANG4_EXPANDMEMOPS_PLUGIN + plugin_ext;
      compiler.expandMemOps_plugin_name = I386_CLANG4_EXPANDMEMOPS_PLUGIN;
      compiler.GepiCanon_plugin_obj = clang_plugin_dir + I386_CLANG4_GEPICANON_PLUGIN + plugin_ext;
      compiler.GepiCanon_plugin_name = I386_CLANG4_GEPICANON_PLUGIN;
      compiler.CSROA_plugin_obj = clang_plugin_dir + I386_CLANG4_CSROA_PLUGIN + plugin_ext;
      compiler.CSROA_plugin_name = I386_CLANG4_CSROA_PLUGIN;
      compiler.topfname_plugin_obj = clang_plugin_dir + I386_CLANG4_TOPFNAME_PLUGIN + plugin_ext;
      compiler.topfname_plugin_name = I386_CLANG4_TOPFNAME_PLUGIN;
      compiler.ASTAnalyzer_plugin_obj = clang_plugin_dir + I386_CLANG4_ASTANALYZER_PLUGIN + plugin_ext;
      compiler.ASTAnalyzer_plugin_name = I386_CLANG4_ASTANALYZER_PLUGIN;
      compiler.llvm_link = relocate_compiler_path(I386_LLVM4_LINK_EXE);
      compiler.llvm_opt = relocate_compiler_path(I386_LLVM4_OPT_EXE);
   }
#endif

#if HAVE_I386_CLANG5_COMPILER
   if(static_cast<int>(preferred_compiler) & static_cast<int>(CompilerWrapper_CompilerTarget::CT_I386_CLANG5))
   {
      compiler.is_clang = true;
      compiler.gcc = flag_cpp ? relocate_compiler_path(I386_CLANGPP5_EXE) : relocate_compiler_path(I386_CLANG5_EXE);
      compiler.cpp = relocate_compiler_path(I386_CLANG_CPP5_EXE);
      compiler.extra_options =
          " -D_FORTIFY_SOURCE=0 " + gcc_extra_options + (flag_cpp ? EXTRA_CLANGPP_COMPILER_OPTION : "");
      compiler.extra_options += " " + Param->getOption<std::string>(OPT_gcc_m32_mx32);
      compiler.empty_plugin_obj = clang_plugin_dir + I386_CLANG5_EMPTY_PLUGIN + plugin_ext;
      compiler.empty_plugin_name = I386_CLANG5_EMPTY_PLUGIN;
      compiler.ssa_plugin_obj =
          clang_plugin_dir + (flag_cpp ? I386_CLANG5_SSA_PLUGINCPP : I386_CLANG5_SSA_PLUGIN) + plugin_ext;
      compiler.ssa_plugin_name = (flag_cpp ? I386_CLANG5_SSA_PLUGINCPP : I386_CLANG5_SSA_PLUGIN);
      compiler.expandMemOps_plugin_obj = clang_plugin_dir + I386_CLANG5_EXPANDMEMOPS_PLUGIN + plugin_ext;
      compiler.expandMemOps_plugin_name = I386_CLANG5_EXPANDMEMOPS_PLUGIN;
      compiler.GepiCanon_plugin_obj = clang_plugin_dir + I386_CLANG5_GEPICANON_PLUGIN + plugin_ext;
      compiler.GepiCanon_plugin_name = I386_CLANG5_GEPICANON_PLUGIN;
      compiler.CSROA_plugin_obj = clang_plugin_dir + I386_CLANG5_CSROA_PLUGIN + plugin_ext;
      compiler.CSROA_plugin_name = I386_CLANG5_CSROA_PLUGIN;
      compiler.topfname_plugin_obj = clang_plugin_dir + I386_CLANG5_TOPFNAME_PLUGIN + plugin_ext;
      compiler.topfname_plugin_name = I386_CLANG5_TOPFNAME_PLUGIN;
      compiler.ASTAnalyzer_plugin_obj = clang_plugin_dir + I386_CLANG5_ASTANALYZER_PLUGIN + plugin_ext;
      compiler.ASTAnalyzer_plugin_name = I386_CLANG5_ASTANALYZER_PLUGIN;
      compiler.llvm_link = relocate_compiler_path(I386_LLVM5_LINK_EXE);
      compiler.llvm_opt = relocate_compiler_path(I386_LLVM5_OPT_EXE);
   }
#endif

#if HAVE_I386_CLANG6_COMPILER
   if(static_cast<int>(preferred_compiler) & static_cast<int>(CompilerWrapper_CompilerTarget::CT_I386_CLANG6))
   {
      compiler.is_clang = true;
      compiler.gcc = flag_cpp ? relocate_compiler_path(I386_CLANGPP6_EXE) : relocate_compiler_path(I386_CLANG6_EXE);
      compiler.cpp = relocate_compiler_path(I386_CLANG_CPP6_EXE);
      compiler.extra_options =
          " -D_FORTIFY_SOURCE=0 " + gcc_extra_options + (flag_cpp ? EXTRA_CLANGPP_COMPILER_OPTION : "");
      compiler.extra_options += " " + Param->getOption<std::string>(OPT_gcc_m32_mx32);
      compiler.empty_plugin_obj = clang_plugin_dir + I386_CLANG6_EMPTY_PLUGIN + plugin_ext;
      compiler.empty_plugin_name = I386_CLANG6_EMPTY_PLUGIN;
      compiler.ssa_plugin_obj =
          clang_plugin_dir + (flag_cpp ? I386_CLANG6_SSA_PLUGINCPP : I386_CLANG6_SSA_PLUGIN) + plugin_ext;
      compiler.ssa_plugin_name = (flag_cpp ? I386_CLANG6_SSA_PLUGINCPP : I386_CLANG6_SSA_PLUGIN);
      compiler.expandMemOps_plugin_obj = clang_plugin_dir + I386_CLANG6_EXPANDMEMOPS_PLUGIN + plugin_ext;
      compiler.expandMemOps_plugin_name = I386_CLANG6_EXPANDMEMOPS_PLUGIN;
      compiler.GepiCanon_plugin_obj = clang_plugin_dir + I386_CLANG6_GEPICANON_PLUGIN + plugin_ext;
      compiler.GepiCanon_plugin_name = I386_CLANG6_GEPICANON_PLUGIN;
      compiler.CSROA_plugin_obj = clang_plugin_dir + I386_CLANG6_CSROA_PLUGIN + plugin_ext;
      compiler.CSROA_plugin_name = I386_CLANG6_CSROA_PLUGIN;
      compiler.topfname_plugin_obj = clang_plugin_dir + I386_CLANG6_TOPFNAME_PLUGIN + plugin_ext;
      compiler.topfname_plugin_name = I386_CLANG6_TOPFNAME_PLUGIN;
      compiler.ASTAnalyzer_plugin_obj = clang_plugin_dir + I386_CLANG6_ASTANALYZER_PLUGIN + plugin_ext;
      compiler.ASTAnalyzer_plugin_name = I386_CLANG6_ASTANALYZER_PLUGIN;
      compiler.llvm_link = relocate_compiler_path(I386_LLVM6_LINK_EXE);
      compiler.llvm_opt = relocate_compiler_path(I386_LLVM6_OPT_EXE);
   }
#endif

#if HAVE_I386_CLANG7_COMPILER
   if(static_cast<int>(preferred_compiler) & static_cast<int>(CompilerWrapper_CompilerTarget::CT_I386_CLANG7))
   {
      compiler.is_clang = true;
      compiler.gcc = flag_cpp ? relocate_compiler_path(I386_CLANGPP7_EXE) : relocate_compiler_path(I386_CLANG7_EXE);
      compiler.cpp = relocate_compiler_path(I386_CLANG_CPP7_EXE);
      compiler.extra_options =
          " -D_FORTIFY_SOURCE=0 " + gcc_extra_options + (flag_cpp ? EXTRA_CLANGPP_COMPILER_OPTION : "");
      compiler.extra_options += " " + Param->getOption<std::string>(OPT_gcc_m32_mx32);
      compiler.empty_plugin_obj = clang_plugin_dir + I386_CLANG7_EMPTY_PLUGIN + plugin_ext;
      compiler.empty_plugin_name = I386_CLANG7_EMPTY_PLUGIN;
      compiler.ssa_plugin_obj =
          clang_plugin_dir + (flag_cpp ? I386_CLANG7_SSA_PLUGINCPP : I386_CLANG7_SSA_PLUGIN) + plugin_ext;
      compiler.ssa_plugin_name = (flag_cpp ? I386_CLANG7_SSA_PLUGINCPP : I386_CLANG7_SSA_PLUGIN);
      compiler.expandMemOps_plugin_obj = clang_plugin_dir + I386_CLANG7_EXPANDMEMOPS_PLUGIN + plugin_ext;
      compiler.expandMemOps_plugin_name = I386_CLANG7_EXPANDMEMOPS_PLUGIN;
      compiler.GepiCanon_plugin_obj = clang_plugin_dir + I386_CLANG7_GEPICANON_PLUGIN + plugin_ext;
      compiler.GepiCanon_plugin_name = I386_CLANG7_GEPICANON_PLUGIN;
      compiler.CSROA_plugin_obj = clang_plugin_dir + I386_CLANG7_CSROA_PLUGIN + plugin_ext;
      compiler.CSROA_plugin_name = I386_CLANG7_CSROA_PLUGIN;
      compiler.topfname_plugin_obj = clang_plugin_dir + I386_CLANG7_TOPFNAME_PLUGIN + plugin_ext;
      compiler.topfname_plugin_name = I386_CLANG7_TOPFNAME_PLUGIN;
      compiler.ASTAnalyzer_plugin_obj = clang_plugin_dir + I386_CLANG7_ASTANALYZER_PLUGIN + plugin_ext;
      compiler.ASTAnalyzer_plugin_name = I386_CLANG7_ASTANALYZER_PLUGIN;
      compiler.llvm_link = relocate_compiler_path(I386_LLVM7_LINK_EXE);
      compiler.llvm_opt = relocate_compiler_path(I386_LLVM7_OPT_EXE);
   }
#endif

#if HAVE_I386_CLANG8_COMPILER
   if(static_cast<int>(preferred_compiler) & static_cast<int>(CompilerWrapper_CompilerTarget::CT_I386_CLANG8))
   {
      compiler.is_clang = true;
      compiler.gcc = flag_cpp ? relocate_compiler_path(I386_CLANGPP8_EXE) : relocate_compiler_path(I386_CLANG8_EXE);
      compiler.cpp = relocate_compiler_path(I386_CLANG_CPP8_EXE);
      compiler.extra_options =
          " -D_FORTIFY_SOURCE=0 " + gcc_extra_options + (flag_cpp ? EXTRA_CLANGPP_COMPILER_OPTION : "");
      compiler.extra_options += " " + Param->getOption<std::string>(OPT_gcc_m32_mx32);
      compiler.empty_plugin_obj = clang_plugin_dir + I386_CLANG8_EMPTY_PLUGIN + plugin_ext;
      compiler.empty_plugin_name = I386_CLANG8_EMPTY_PLUGIN;
      compiler.ssa_plugin_obj =
          clang_plugin_dir + (flag_cpp ? I386_CLANG8_SSA_PLUGINCPP : I386_CLANG8_SSA_PLUGIN) + plugin_ext;
      compiler.ssa_plugin_name = (flag_cpp ? I386_CLANG8_SSA_PLUGINCPP : I386_CLANG8_SSA_PLUGIN);
      compiler.expandMemOps_plugin_obj = clang_plugin_dir + I386_CLANG8_EXPANDMEMOPS_PLUGIN + plugin_ext;
      compiler.expandMemOps_plugin_name = I386_CLANG8_EXPANDMEMOPS_PLUGIN;
      compiler.GepiCanon_plugin_obj = clang_plugin_dir + I386_CLANG8_GEPICANON_PLUGIN + plugin_ext;
      compiler.GepiCanon_plugin_name = I386_CLANG8_GEPICANON_PLUGIN;
      compiler.CSROA_plugin_obj = clang_plugin_dir + I386_CLANG8_CSROA_PLUGIN + plugin_ext;
      compiler.CSROA_plugin_name = I386_CLANG8_CSROA_PLUGIN;
      compiler.topfname_plugin_obj = clang_plugin_dir + I386_CLANG8_TOPFNAME_PLUGIN + plugin_ext;
      compiler.topfname_plugin_name = I386_CLANG8_TOPFNAME_PLUGIN;
      compiler.ASTAnalyzer_plugin_obj = clang_plugin_dir + I386_CLANG8_ASTANALYZER_PLUGIN + plugin_ext;
      compiler.ASTAnalyzer_plugin_name = I386_CLANG8_ASTANALYZER_PLUGIN;
      compiler.llvm_link = relocate_compiler_path(I386_LLVM8_LINK_EXE);
      compiler.llvm_opt = relocate_compiler_path(I386_LLVM8_OPT_EXE);
   }
#endif

#if HAVE_I386_CLANG9_COMPILER
   if(static_cast<int>(preferred_compiler) & static_cast<int>(CompilerWrapper_CompilerTarget::CT_I386_CLANG9))
   {
      compiler.is_clang = true;
      compiler.gcc = flag_cpp ? relocate_compiler_path(I386_CLANGPP9_EXE) : relocate_compiler_path(I386_CLANG9_EXE);
      compiler.cpp = relocate_compiler_path(I386_CLANG_CPP9_EXE);
      compiler.extra_options =
          " -D_FORTIFY_SOURCE=0 " + gcc_extra_options + (flag_cpp ? EXTRA_CLANGPP_COMPILER_OPTION : "");
      compiler.extra_options += " " + Param->getOption<std::string>(OPT_gcc_m32_mx32);
      compiler.empty_plugin_obj = clang_plugin_dir + I386_CLANG9_EMPTY_PLUGIN + plugin_ext;
      compiler.empty_plugin_name = I386_CLANG9_EMPTY_PLUGIN;
      compiler.ssa_plugin_obj =
          clang_plugin_dir + (flag_cpp ? I386_CLANG9_SSA_PLUGINCPP : I386_CLANG9_SSA_PLUGIN) + plugin_ext;
      compiler.ssa_plugin_name = (flag_cpp ? I386_CLANG9_SSA_PLUGINCPP : I386_CLANG9_SSA_PLUGIN);
      compiler.expandMemOps_plugin_obj = clang_plugin_dir + I386_CLANG9_EXPANDMEMOPS_PLUGIN + plugin_ext;
      compiler.expandMemOps_plugin_name = I386_CLANG9_EXPANDMEMOPS_PLUGIN;
      compiler.GepiCanon_plugin_obj = clang_plugin_dir + I386_CLANG9_GEPICANON_PLUGIN + plugin_ext;
      compiler.GepiCanon_plugin_name = I386_CLANG9_GEPICANON_PLUGIN;
      compiler.CSROA_plugin_obj = clang_plugin_dir + I386_CLANG9_CSROA_PLUGIN + plugin_ext;
      compiler.CSROA_plugin_name = I386_CLANG9_CSROA_PLUGIN;
      compiler.topfname_plugin_obj = clang_plugin_dir + I386_CLANG9_TOPFNAME_PLUGIN + plugin_ext;
      compiler.topfname_plugin_name = I386_CLANG9_TOPFNAME_PLUGIN;
      compiler.ASTAnalyzer_plugin_obj = clang_plugin_dir + I386_CLANG9_ASTANALYZER_PLUGIN + plugin_ext;
      compiler.ASTAnalyzer_plugin_name = I386_CLANG9_ASTANALYZER_PLUGIN;
      compiler.llvm_link = relocate_compiler_path(I386_LLVM9_LINK_EXE);
      compiler.llvm_opt = relocate_compiler_path(I386_LLVM9_OPT_EXE);
   }
#endif

#if HAVE_I386_CLANG10_COMPILER
   if(static_cast<int>(preferred_compiler) & static_cast<int>(CompilerWrapper_CompilerTarget::CT_I386_CLANG10))
   {
      compiler.is_clang = true;
      compiler.gcc = flag_cpp ? relocate_compiler_path(I386_CLANGPP10_EXE) : relocate_compiler_path(I386_CLANG10_EXE);
      compiler.cpp = relocate_compiler_path(I386_CLANG_CPP10_EXE);
      compiler.extra_options =
          " -D_FORTIFY_SOURCE=0 " + gcc_extra_options + (flag_cpp ? EXTRA_CLANGPP_COMPILER_OPTION : "");
      compiler.extra_options += " " + Param->getOption<std::string>(OPT_gcc_m32_mx32);
      compiler.empty_plugin_obj = clang_plugin_dir + I386_CLANG10_EMPTY_PLUGIN + plugin_ext;
      compiler.empty_plugin_name = I386_CLANG10_EMPTY_PLUGIN;
      compiler.ssa_plugin_obj =
          clang_plugin_dir + (flag_cpp ? I386_CLANG10_SSA_PLUGINCPP : I386_CLANG10_SSA_PLUGIN) + plugin_ext;
      compiler.ssa_plugin_name = (flag_cpp ? I386_CLANG10_SSA_PLUGINCPP : I386_CLANG10_SSA_PLUGIN);
      compiler.expandMemOps_plugin_obj = clang_plugin_dir + I386_CLANG10_EXPANDMEMOPS_PLUGIN + plugin_ext;
      compiler.expandMemOps_plugin_name = I386_CLANG10_EXPANDMEMOPS_PLUGIN;
      compiler.GepiCanon_plugin_obj = clang_plugin_dir + I386_CLANG10_GEPICANON_PLUGIN + plugin_ext;
      compiler.GepiCanon_plugin_name = I386_CLANG10_GEPICANON_PLUGIN;
      compiler.CSROA_plugin_obj = clang_plugin_dir + I386_CLANG10_CSROA_PLUGIN + plugin_ext;
      compiler.CSROA_plugin_name = I386_CLANG10_CSROA_PLUGIN;
      compiler.topfname_plugin_obj = clang_plugin_dir + I386_CLANG10_TOPFNAME_PLUGIN + plugin_ext;
      compiler.topfname_plugin_name = I386_CLANG10_TOPFNAME_PLUGIN;
      compiler.ASTAnalyzer_plugin_obj = clang_plugin_dir + I386_CLANG10_ASTANALYZER_PLUGIN + plugin_ext;
      compiler.ASTAnalyzer_plugin_name = I386_CLANG10_ASTANALYZER_PLUGIN;
      compiler.llvm_link = relocate_compiler_path(I386_LLVM10_LINK_EXE);
      compiler.llvm_opt = relocate_compiler_path(I386_LLVM10_OPT_EXE);
   }
#endif

#if HAVE_I386_CLANG11_COMPILER
   if(static_cast<int>(preferred_compiler) & static_cast<int>(CompilerWrapper_CompilerTarget::CT_I386_CLANG11))
   {
      compiler.is_clang = true;
      compiler.gcc = flag_cpp ? relocate_compiler_path(I386_CLANGPP11_EXE) : relocate_compiler_path(I386_CLANG11_EXE);
      compiler.cpp = relocate_compiler_path(I386_CLANG_CPP11_EXE);
      compiler.extra_options =
          " -D_FORTIFY_SOURCE=0 " + gcc_extra_options + (flag_cpp ? EXTRA_CLANGPP_COMPILER_OPTION : "");
      compiler.extra_options += " " + Param->getOption<std::string>(OPT_gcc_m32_mx32);
      compiler.empty_plugin_obj = clang_plugin_dir + I386_CLANG11_EMPTY_PLUGIN + plugin_ext;
      compiler.empty_plugin_name = I386_CLANG11_EMPTY_PLUGIN;
      compiler.ssa_plugin_obj =
          clang_plugin_dir + (flag_cpp ? I386_CLANG11_SSA_PLUGINCPP : I386_CLANG11_SSA_PLUGIN) + plugin_ext;
      compiler.ssa_plugin_name = (flag_cpp ? I386_CLANG11_SSA_PLUGINCPP : I386_CLANG11_SSA_PLUGIN);
      compiler.expandMemOps_plugin_obj = clang_plugin_dir + I386_CLANG11_EXPANDMEMOPS_PLUGIN + plugin_ext;
      compiler.expandMemOps_plugin_name = I386_CLANG11_EXPANDMEMOPS_PLUGIN;
      compiler.GepiCanon_plugin_obj = clang_plugin_dir + I386_CLANG11_GEPICANON_PLUGIN + plugin_ext;
      compiler.GepiCanon_plugin_name = I386_CLANG11_GEPICANON_PLUGIN;
      compiler.CSROA_plugin_obj = clang_plugin_dir + I386_CLANG11_CSROA_PLUGIN + plugin_ext;
      compiler.CSROA_plugin_name = I386_CLANG11_CSROA_PLUGIN;
      compiler.topfname_plugin_obj = clang_plugin_dir + I386_CLANG11_TOPFNAME_PLUGIN + plugin_ext;
      compiler.topfname_plugin_name = I386_CLANG11_TOPFNAME_PLUGIN;
      compiler.ASTAnalyzer_plugin_obj = clang_plugin_dir + I386_CLANG11_ASTANALYZER_PLUGIN + plugin_ext;
      compiler.ASTAnalyzer_plugin_name = I386_CLANG11_ASTANALYZER_PLUGIN;
      compiler.llvm_link = relocate_compiler_path(I386_LLVM11_LINK_EXE);
      compiler.llvm_opt = relocate_compiler_path(I386_LLVM11_OPT_EXE);
   }
#endif

#if HAVE_I386_CLANG12_COMPILER
   if(static_cast<int>(preferred_compiler) & static_cast<int>(CompilerWrapper_CompilerTarget::CT_I386_CLANG12))
   {
      compiler.is_clang = true;
      compiler.gcc = flag_cpp ? relocate_compiler_path(I386_CLANGPP12_EXE) : relocate_compiler_path(I386_CLANG12_EXE);
      compiler.cpp = relocate_compiler_path(I386_CLANG_CPP12_EXE);
      compiler.extra_options =
          " -D_FORTIFY_SOURCE=0 " + gcc_extra_options + (flag_cpp ? EXTRA_CLANGPP_COMPILER_OPTION : "");
      compiler.extra_options += " " + Param->getOption<std::string>(OPT_gcc_m32_mx32);
      compiler.empty_plugin_obj = clang_plugin_dir + I386_CLANG12_EMPTY_PLUGIN + plugin_ext;
      compiler.empty_plugin_name = I386_CLANG12_EMPTY_PLUGIN;
      compiler.ssa_plugin_obj =
          clang_plugin_dir + (flag_cpp ? I386_CLANG12_SSA_PLUGINCPP : I386_CLANG12_SSA_PLUGIN) + plugin_ext;
      compiler.ssa_plugin_name = (flag_cpp ? I386_CLANG12_SSA_PLUGINCPP : I386_CLANG12_SSA_PLUGIN);
      compiler.expandMemOps_plugin_obj = clang_plugin_dir + I386_CLANG12_EXPANDMEMOPS_PLUGIN + plugin_ext;
      compiler.expandMemOps_plugin_name = I386_CLANG12_EXPANDMEMOPS_PLUGIN;
      compiler.GepiCanon_plugin_obj = clang_plugin_dir + I386_CLANG12_GEPICANON_PLUGIN + plugin_ext;
      compiler.GepiCanon_plugin_name = I386_CLANG12_GEPICANON_PLUGIN;
      compiler.CSROA_plugin_obj = clang_plugin_dir + I386_CLANG12_CSROA_PLUGIN + plugin_ext;
      compiler.CSROA_plugin_name = I386_CLANG12_CSROA_PLUGIN;
      compiler.topfname_plugin_obj = clang_plugin_dir + I386_CLANG12_TOPFNAME_PLUGIN + plugin_ext;
      compiler.topfname_plugin_name = I386_CLANG12_TOPFNAME_PLUGIN;
      compiler.ASTAnalyzer_plugin_obj = clang_plugin_dir + I386_CLANG12_ASTANALYZER_PLUGIN + plugin_ext;
      compiler.ASTAnalyzer_plugin_name = I386_CLANG12_ASTANALYZER_PLUGIN;
      compiler.llvm_link = relocate_compiler_path(I386_LLVM12_LINK_EXE);
      compiler.llvm_opt = relocate_compiler_path(I386_LLVM12_OPT_EXE);
   }
#endif

#if HAVE_I386_CLANG13_COMPILER
   if(static_cast<int>(preferred_compiler) & static_cast<int>(CompilerWrapper_CompilerTarget::CT_I386_CLANG13))
   {
      compiler.is_clang = true;
      compiler.is_llvm_legacy = true;
      compiler.gcc = flag_cpp ? relocate_compiler_path(I386_CLANGPP13_EXE) : relocate_compiler_path(I386_CLANG13_EXE);
      compiler.cpp = relocate_compiler_path(I386_CLANG_CPP13_EXE);
      compiler.extra_options =
          " -D_FORTIFY_SOURCE=0 " + gcc_extra_options + (flag_cpp ? EXTRA_CLANGPP_COMPILER_OPTION : "");
      compiler.extra_options += " " + Param->getOption<std::string>(OPT_gcc_m32_mx32);
      compiler.empty_plugin_obj = clang_plugin_dir + I386_CLANG13_EMPTY_PLUGIN + plugin_ext;
      compiler.empty_plugin_name = I386_CLANG13_EMPTY_PLUGIN;
      compiler.ssa_plugin_obj =
          clang_plugin_dir + (flag_cpp ? I386_CLANG13_SSA_PLUGINCPP : I386_CLANG13_SSA_PLUGIN) + plugin_ext;
      compiler.ssa_plugin_name = (flag_cpp ? I386_CLANG13_SSA_PLUGINCPP : I386_CLANG13_SSA_PLUGIN);
      compiler.expandMemOps_plugin_obj = clang_plugin_dir + I386_CLANG13_EXPANDMEMOPS_PLUGIN + plugin_ext;
      compiler.expandMemOps_plugin_name = I386_CLANG13_EXPANDMEMOPS_PLUGIN;
      compiler.GepiCanon_plugin_obj = clang_plugin_dir + I386_CLANG13_GEPICANON_PLUGIN + plugin_ext;
      compiler.GepiCanon_plugin_name = I386_CLANG13_GEPICANON_PLUGIN;
      compiler.CSROA_plugin_obj = clang_plugin_dir + I386_CLANG13_CSROA_PLUGIN + plugin_ext;
      compiler.CSROA_plugin_name = I386_CLANG13_CSROA_PLUGIN;
      compiler.topfname_plugin_obj = clang_plugin_dir + I386_CLANG13_TOPFNAME_PLUGIN + plugin_ext;
      compiler.topfname_plugin_name = I386_CLANG13_TOPFNAME_PLUGIN;
      compiler.ASTAnalyzer_plugin_obj = clang_plugin_dir + I386_CLANG13_ASTANALYZER_PLUGIN + plugin_ext;
      compiler.ASTAnalyzer_plugin_name = I386_CLANG13_ASTANALYZER_PLUGIN;
      compiler.llvm_link = relocate_compiler_path(I386_LLVM13_LINK_EXE);
      compiler.llvm_opt = relocate_compiler_path(I386_LLVM13_OPT_EXE);
   }
#endif

#if HAVE_I386_CLANGVVD_COMPILER
   if(static_cast<int>(preferred_compiler) & static_cast<int>(CompilerWrapper_CompilerTarget::CT_I386_CLANGVVD))
   {
      compiler.is_clang = true;
      compiler.gcc = flag_cpp ? relocate_compiler_path(I386_CLANGPPVVD_EXE) : relocate_compiler_path(I386_CLANGVVD_EXE);
      compiler.cpp = relocate_compiler_path(I386_CLANG_CPPVVD_EXE);
      compiler.extra_options =
          " -D_FORTIFY_SOURCE=0 " + gcc_extra_options + (flag_cpp ? EXTRA_CLANGPP_COMPILER_OPTION : "");
      compiler.extra_options += " " + Param->getOption<std::string>(OPT_gcc_m32_mx32);
      compiler.extra_options += " -target fpga64-xilinx-linux-gnu";
      compiler.empty_plugin_obj = clang_plugin_dir + I386_CLANGVVD_EMPTY_PLUGIN + plugin_ext;
      compiler.empty_plugin_name = I386_CLANGVVD_EMPTY_PLUGIN;
      compiler.ssa_plugin_obj =
          clang_plugin_dir + (flag_cpp ? I386_CLANGVVD_SSA_PLUGINCPP : I386_CLANGVVD_SSA_PLUGIN) + plugin_ext;
      compiler.ssa_plugin_name = (flag_cpp ? I386_CLANGVVD_SSA_PLUGINCPP : I386_CLANGVVD_SSA_PLUGIN);
      compiler.expandMemOps_plugin_obj = clang_plugin_dir + I386_CLANGVVD_EXPANDMEMOPS_PLUGIN + plugin_ext;
      compiler.expandMemOps_plugin_name = I386_CLANGVVD_EXPANDMEMOPS_PLUGIN;
      compiler.GepiCanon_plugin_obj = clang_plugin_dir + I386_CLANGVVD_GEPICANON_PLUGIN + plugin_ext;
      compiler.GepiCanon_plugin_name = I386_CLANGVVD_GEPICANON_PLUGIN;
      compiler.CSROA_plugin_obj = clang_plugin_dir + I386_CLANGVVD_CSROA_PLUGIN + plugin_ext;
      compiler.CSROA_plugin_name = I386_CLANGVVD_CSROA_PLUGIN;
      compiler.topfname_plugin_obj = clang_plugin_dir + I386_CLANGVVD_TOPFNAME_PLUGIN + plugin_ext;
      compiler.topfname_plugin_name = I386_CLANGVVD_TOPFNAME_PLUGIN;
      compiler.ASTAnalyzer_plugin_obj = clang_plugin_dir + I386_CLANGVVD_ASTANALYZER_PLUGIN + plugin_ext;
      compiler.ASTAnalyzer_plugin_name = I386_CLANGVVD_ASTANALYZER_PLUGIN;
      compiler.llvm_link = relocate_compiler_path(I386_LLVMVVD_LINK_EXE);
      compiler.llvm_opt = relocate_compiler_path(I386_LLVMVVD_OPT_EXE);
   }
#endif

#if HAVE_SPARC_COMPILER
   if(static_cast<int>(preferred_compiler) & static_cast<int>(CompilerWrapper_CompilerTarget::CT_SPARC_GCC))
   {
      compiler.gcc = relocate_compiler_path(SPARC_GCC_EXE);
      compiler.cpp = relocate_compiler_path(SPARC_CPP_EXE);
      compiler.extra_options = gcc_extra_options;
      compiler.empty_plugin_obj = gcc_plugin_dir + SPARC_EMPTY_PLUGIN + plugin_ext;
      compiler.empty_plugin_name = SPARC_EMPTY_PLUGIN;
      compiler.ssa_plugin_obj = gcc_plugin_dir + (flag_cpp ? SPARC_SSA_PLUGINCPP : SPARC_SSA_PLUGIN) + plugin_ext;
      compiler.ssa_plugin_name = (flag_cpp ? SPARC_SSA_PLUGINCPP : SPARC_SSA_PLUGIN);
#if HAVE_FROM_RTL_BUILT
      compiler.rtl_plugin = gcc_plugin_dir + SPARC_RTL_PLUGIN + plugin_ext;
#endif
   }
#endif
#if HAVE_SPARC_ELF_GCC
   if(static_cast<int>(preferred_compiler) & static_cast<int>(CompilerWrapper_CompilerTarget::CT_SPARC_ELF_GCC))
   {
      compiler.gcc = SPARC_ELF_GCC;
      compiler.cpp = SPARC_ELF_CPP;
      compiler.extra_options = gcc_extra_options;
   }
#endif
#if HAVE_ARM_COMPILER
   if(static_cast<int>(preferred_compiler) & static_cast<int>(CompilerWrapper_CompilerTarget::CT_ARM_GCC))
   {
      compiler.gcc = relocate_compiler_path(ARM_GCC_EXE);
      compiler.cpp = relocate_compiler_path(ARM_CPP_EXE);
      compiler.extra_options = gcc_extra_options + " -mlittle-endian -fsigned-char";
      compiler.empty_plugin_obj = gcc_plugin_dir + ARM_EMPTY_PLUGIN + plugin_ext;
      compiler.empty_plugin_name = ARM_EMPTY_PLUGIN;
      compiler.ssa_plugin_obj = gcc_plugin_dir + (flag_cpp ? ARM_SSA_PLUGINCPP : ARM_SSA_PLUGIN) + plugin_ext;
      compiler.ssa_plugin_name = (flag_cpp ? ARM_SSA_PLUGINCPP : ARM_SSA_PLUGIN);
#if HAVE_FROM_RTL_BUILT
      compiler.rtl_plugin = gcc_plugin_dir + ARM_RTL_PLUGIN + plugin_ext;
#endif
   }
#endif
   if(compiler.gcc == "")
   {
      THROW_ERROR("Not found any compatible compiler");
   }
   if(compiler.is_clang && getenv("APPDIR"))
   {
      const auto inc_dir = std::string(getenv("APPDIR")) + "/usr/include/c++";
      compiler.gcc = "CPLUS_INCLUDE_PATH=\"" + inc_dir + "/$(ls -x -v -1a " + inc_dir + " 2> /dev/null | tail -1)\" " +
                     compiler.gcc;
      compiler.cpp = "CPLUS_INCLUDE_PATH=\"" + inc_dir + "/$(ls -x -v -1a " + inc_dir + " 2> /dev/null | tail -1)\" " +
                     compiler.cpp;
   }
   return compiler;
}

void CompilerWrapper::GetSystemIncludes(std::vector<std::string>& includes) const
{
   /// This string contains the path and name of the compiler to be invoked
   const std::string cpp = GetCompiler().cpp;

   std::string command =
       cpp +
       " -v  < /dev/null 2>&1 | grep -v -E \"(#|Configured with|Using built-in|Target|Thread model|gcc version|End of "
       "search list|ignoring nonexistent directory|cc1 -E -quiet|cc1.exe -E "
       "-quiet|COMPILER_PATH|LIBRARY_PATH|COLLECT_GCC|OFFLOAD_TARGET_NAMES|OFFLOAD_TARGET_DEFAULT|ignoring duplicate "
       "directory|ignoring nonexistent directory|InstalledDir|clang version|Found candidate|Selected GCC "
       "installation|Candidate multilib|Selected multilib|-cc1)\" | tr '\\n' ' ' | tr '\\r' ' '  | sed 's/\\\\/\\//g'";
   int ret = PandaSystem(Param, command, STR_CST_gcc_include);
   PRINT_OUT_MEX(OUTPUT_LEVEL_PEDANTIC, output_level, "");
   if(IsError(ret))
   {
      util_print_cpu_stats(std::cerr);
      THROW_ERROR("Error in retrieving gcc system include. Error is " + boost::lexical_cast<std::string>(ret));
   }

   std::string list_of_dirs;

   std::ifstream includefile(GetPath(STR_CST_gcc_include));
   if(includefile.is_open())
   {
      std::string line;
      while(!includefile.eof())
      {
         getline(includefile, line);
         if(line.size())
         {
            list_of_dirs += line;
         }
      }
   }
   else
   {
      THROW_ERROR("Error in retrieving gcc system include");
   }

   std::remove(GetPath(STR_CST_gcc_include).c_str());

   // Ok, now here there are the list of the system paths in which
   // the system includes are found
   includes = SplitString(list_of_dirs, " ");
}

void CompilerWrapper::GetCompilerConfig() const
{
   QueryCompilerConfig("-v");
}

void CompilerWrapper::QueryCompilerConfig(const std::string& compiler_option) const
{
   const std::string gcc = GetCompiler().gcc;
   const std::string command = gcc + " " + compiler_option;
   const std::string output_file_name =
       Param->getOption<std::string>(OPT_output_temporary_directory) + STR_CST_file_IO_shell_output_file;
   int ret = PandaSystem(Param, command, output_file_name);
   if(IsError(ret))
   {
      THROW_ERROR("Error in retrieving gcc configuration");
   }
   CopyStdout(output_file_name);
}

size_t CompilerWrapper::GetSourceCodeLines(const ParameterConstRef Param)
{
#ifndef NDEBUG
   const int debug_level = Param->get_class_debug_level("CompilerWrapper");
#endif
   INDENT_DBG_MEX(DEBUG_LEVEL_VERY_PEDANTIC, debug_level, "-->Getting source code lines number");
   /// The output file
   const std::string output_file_name =
       Param->getOption<std::string>(OPT_output_temporary_directory) + STR_CST_file_IO_shell_output_file;

   std::string command = "cat ";
   const auto source_files = Param->getOption<const CustomSet<std::string>>(OPT_input_file);
   for(const auto& source_file : source_files)
   {
      boost::filesystem::path absolute_path = boost::filesystem::system_complete(source_file);
      command += absolute_path.branch_path().string() + "/*\\.h ";
      command += source_file + " ";
   }
   command += std::string(" 2> /dev/null | wc -l");
   int ret = PandaSystem(Param, command, output_file_name);
   if(IsError(ret))
   {
      THROW_ERROR("Error during execution of computing word lines");
   }

   std::ifstream output_file(output_file_name.c_str());
   if(output_file.is_open() && !output_file.eof())
   {
      std::string line;
      getline(output_file, line);
      INDENT_DBG_MEX(DEBUG_LEVEL_VERY_PEDANTIC, debug_level, "<--Got " + line);
      return boost::lexical_cast<size_t>(line);
   }
   else
   {
      THROW_ERROR("Error in opening " + output_file_name);
   }
   return 0;
}

void CompilerWrapper::CreateExecutable(const CustomSet<std::string>& file_names, const std::string& executable_name,
                                       const std::string& extra_compiler_options,
                                       bool no_frontend_compiler_parameters) const
{
   std::list<std::string> sorted_file_names;
   for(const auto& file_name : file_names)
   {
      sorted_file_names.push_back(file_name);
   }
   CreateExecutable(sorted_file_names, executable_name, extra_compiler_options, no_frontend_compiler_parameters);
}
void CompilerWrapper::CreateExecutable(const std::list<std::string>& file_names, const std::string& executable_name,
                                       const std::string& extra_compiler_options,
                                       bool no_frontend_compiler_parameters) const
{
   std::string file_names_string;
   bool has_cpp_file = false;
   for(const auto& file_name : file_names)
   {
      auto file_format = Param->GetFileFormat(file_name, false);
      if(file_format == Parameters_FileFormat::FF_CPP || file_format == Parameters_FileFormat::FF_LLVM_CPP)
      {
         has_cpp_file = true;
      }
      file_names_string += file_name + " ";
   }
   INDENT_DBG_MEX(DEBUG_LEVEL_VERY_PEDANTIC, debug_level,
                  "-->Creating executable " + executable_name + " from " + file_names_string);
   std::string command = "";

   Compiler compiler = GetCompiler();
   command += compiler.gcc + " ";

   command += file_names_string + " ";

   command += (no_frontend_compiler_parameters ? "" : frontend_compiler_parameters) + " " +
              AddSourceCodeIncludes(file_names) + " " + compiler_linking_parameters + " ";
   static const boost::regex c_std("[-]{1,2}std=c\\+\\+\\w+");
   if(!has_cpp_file)
   {
      command = boost::regex_replace(command, c_std, "");
   }

   command += "-D__NO_INLINE__ "; /// needed to avoid problem with glibc inlines

   std::string local_compiler_extra_options = no_frontend_compiler_parameters ? "" : compiler.extra_options;
   if(extra_compiler_options.find("-m32") != std::string::npos)
   {
      boost::replace_all(local_compiler_extra_options, "-mx32", "");
   }

#ifdef _WIN32
   if(local_compiler_extra_options.find("-m32") != std::string::npos)
   {
      boost::replace_all(local_compiler_extra_options, "-m32", "");
   }
#endif

   INDENT_DBG_MEX(DEBUG_LEVEL_VERY_PEDANTIC, debug_level, "---Extra options are " + local_compiler_extra_options);
   command += local_compiler_extra_options + " " + extra_compiler_options + " ";
   if(command.find("-target fpga64-xilinx-linux-gnu") != std::string::npos)
   {
      boost::replace_all(command, "-target fpga64-xilinx-linux-gnu", "");
   }

   command += "-o " + executable_name + " ";

   INDENT_DBG_MEX(DEBUG_LEVEL_VERY_PEDANTIC, debug_level, "---Compilation command is " + command);
   const std::string gcc_output_file_name =
       Param->getOption<std::string>(OPT_output_temporary_directory) + STR_CST_gcc_output;

   int ret = PandaSystem(Param, command, gcc_output_file_name);
   if(IsError(ret))
   {
      CopyStdout(gcc_output_file_name);
      THROW_ERROR_CODE(COMPILING_EC, "Front-end compiler returns an error during compilation " +
                                         boost::lexical_cast<std::string>(errno) + " - Command is " + command);
   }
   else
   {
      if(output_level >= OUTPUT_LEVEL_VERBOSE)
      {
         CopyStdout(gcc_output_file_name);
      }
   }
   INDENT_DBG_MEX(DEBUG_LEVEL_VERY_PEDANTIC, debug_level, "<--");
}

void CompilerWrapper::ReadParameters()
{
   if(Param->isOption(OPT_gcc_optimizations))
   {
      const auto parameters = Param->getOption<const CustomSet<std::string>>(OPT_gcc_optimizations);
      for(const auto& parameter : parameters)
      {
         THROW_ASSERT(parameter != "", "unexpected condition:" + Param->getOption<std::string>(OPT_gcc_optimizations));
         INDENT_DBG_MEX(DEBUG_LEVEL_VERY_PEDANTIC, debug_level, "-->Examining parameter " + parameter);
         const size_t found = parameter.find("no-");
         // if the token starts with "no-", the optimization has to be disabled
         if(found == 0)
         {
            std::string str = parameter.substr(found + std::string("no-").size());
            optimization_flags[str] = false;
         }
         else
         {
            optimization_flags[parameter] = true;
         }
         INDENT_DBG_MEX(DEBUG_LEVEL_VERY_PEDANTIC, debug_level, "<--");
      }
   }
   if(Param->isOption(OPT_gcc_parameters))
   {
      const auto parameters = Param->getOption<const CustomSet<std::string>>(OPT_gcc_parameters);
      for(const auto& parameter : parameters)
      {
         const size_t equal_size = parameter.find('=');
         if(equal_size == std::string::npos)
         {
            THROW_ERROR("--param argument without value " + parameter);
         }
         const std::string key = parameter.substr(0, equal_size);
         const std::string value = parameter.substr(equal_size + 1, parameter.size() - equal_size + 1);
         parameter_values[key] = boost::lexical_cast<int>(value);
      }
   }
}

std::string CompilerWrapper::WriteOptimizationLevel(const CompilerWrapper_OptimizationSet optimization_level)
{
   switch(optimization_level)
   {
      case(CompilerWrapper_OptimizationSet::O0):
         return "0";
      case(CompilerWrapper_OptimizationSet::O1):
         return "1";
      case(CompilerWrapper_OptimizationSet::O2):
         return "2";
      case(CompilerWrapper_OptimizationSet::O3):
         return "3";
      case(CompilerWrapper_OptimizationSet::O4):
         return "4";
      case(CompilerWrapper_OptimizationSet::O5):
         return "5";
      case(CompilerWrapper_OptimizationSet::Og):
         return "g";
      case(CompilerWrapper_OptimizationSet::Os):
         return "s";
      case(CompilerWrapper_OptimizationSet::Ofast):
         return "fast";
      case(CompilerWrapper_OptimizationSet::Oz):
         return "z";
#if HAVE_BAMBU_BUILT
      case(CompilerWrapper_OptimizationSet::OBAMBU):
         return "bambu";
      case(CompilerWrapper_OptimizationSet::OSF):
         return "softfloat";
#endif
#if HAVE_TUCANO_BUILT
      case(CompilerWrapper_OptimizationSet::OTUCANO):
         return "tucano";
#endif
#if HAVE_ZEBU_BUILT
      case(CompilerWrapper_OptimizationSet::OZEBU):
         return "zebu";
#endif
      default:
      {
         THROW_UNREACHABLE("");
      }
   }
   return "";
}

std::string CompilerWrapper::WriteOptimizationsString()
{
   std::string optimizations;
   /// Preparing optimizations string
   bool argument_noalias = optimization_flags.find("argument-noalias") != optimization_flags.end() &&
                           optimization_flags.find("argument-noalias")->second;
   bool argument_noalias_global = optimization_flags.find("argument-noalias-global") != optimization_flags.end() &&
                                  optimization_flags.find("argument-noalias-global")->second;
   bool argument_noalias_anything = optimization_flags.find("argument-noalias-anything") != optimization_flags.end() &&
                                    optimization_flags.find("argument-noalias-anything")->second;
   bool strict_aliasing = optimization_flags.find("strict-aliasing") != optimization_flags.end() &&
                          optimization_flags.find("strict-aliasing")->second;
   std::map<std::string, bool>::const_iterator it, it_end = optimization_flags.end();
   if(strict_aliasing)
   {
      optimizations += std::string("-Wstrict-aliasing ");
   }
   for(it = optimization_flags.begin(); it != it_end; ++it)
   {
      /*argument aliasing should be treated in a different way*/
      if(it->first == "argument-alias" && (argument_noalias || argument_noalias_global || argument_noalias_anything))
      {
         continue;
      }
      else if(it->first == "argument-noalias" && (argument_noalias_global || argument_noalias_anything))
      {
         continue;
      }
      else if(it->first == "argument-noalias-global" && (argument_noalias_anything))
      {
         continue;
      }
      THROW_ASSERT(it->first != "", "unexpected condition");
      if(it->second)
      {
         optimizations += std::string("-f") + it->first + " "; // enable optimizations set to true
      }
      else
      {
         optimizations += std::string("-fno-") + it->first + " "; // disable optimizations set to false
      }
   }
   std::map<std::string, int>::const_iterator it2, it2_end = optimization_values.end();
   for(it2 = optimization_values.begin(); it2 != it2_end; ++it2)
   {
      optimizations += std::string("-f") + it2->first + "=" + boost::lexical_cast<std::string>(it2->second) + " ";
   }
   std::map<std::string, int>::const_iterator it3, it3_end = parameter_values.end();
   for(it3 = parameter_values.begin(); it3 != it3_end; ++it3)
   {
      optimizations += "--param " + it3->first + "=" + boost::lexical_cast<std::string>(it3->second) + " ";
   }
   return optimizations;
}

void CompilerWrapper::ReadXml(const std::string& file_name)
{
   try
   {
      XMLDomParser parser(file_name);
      parser.Exec();
      if(parser)
      {
         const xml_element* root = parser.get_document()->get_root_node();

         const xml_node::node_list root_children = root->get_children();
         xml_node::node_list::const_iterator root_child, root_child_end = root_children.end();
         for(root_child = root_children.begin(); root_child != root_child_end; ++root_child)
         {
            const auto* root_child_element = GetPointer<const xml_element>(*root_child);
            if(!root_child_element)
            {
               continue;
            }
            if(root_child_element->get_name() == STR_XML_gcc_optimizations)
            {
               const xml_node::node_list optimizations_children = root_child_element->get_children();
               xml_node::node_list::const_iterator optimizations_child,
                   optimizations_child_end = optimizations_children.end();
               for(optimizations_child = optimizations_children.begin(); optimizations_child != optimizations_child_end;
                   ++optimizations_child)
               {
                  const auto* optimizations_child_element = GetPointer<const xml_element>(*optimizations_child);
                  if(!optimizations_child_element)
                  {
                     continue;
                  }
                  if(optimizations_child_element->get_name() == STR_XML_gcc_parameter_values)
                  {
                     const xml_node::node_list parameter_values_children = optimizations_child_element->get_children();
                     xml_node::node_list::const_iterator parameter_value,
                         parameter_value_end = parameter_values_children.end();
                     for(parameter_value = parameter_values_children.begin(); parameter_value != parameter_value_end;
                         ++parameter_value)
                     {
                        const auto* parameter_value_element = GetPointer<const xml_element>(*parameter_value);
                        if(!parameter_value_element)
                        {
                           continue;
                        }
                        if(not(parameter_value_element->get_attribute(STR_XML_gcc_name) &&
                               parameter_value_element->get_attribute(STR_XML_gcc_value)))
                        {
                           THROW_ERROR("Parameter value node without name or value");
                        }
                        parameter_values[parameter_value_element->get_attribute(STR_XML_gcc_name)->get_value()] =
                            boost::lexical_cast<int>(parameter_value_element->get_attribute(STR_XML_gcc_value));
                     }
                  }
                  else if(optimizations_child_element->get_name() == STR_XML_gcc_optimization_flags)
                  {
                     const xml_node::node_list optimization_flags_children =
                         optimizations_child_element->get_children();
                     xml_node::node_list::const_iterator optimization_flag,
                         optimization_flag_end = optimization_flags_children.end();
                     for(optimization_flag = optimization_flags_children.begin();
                         optimization_flag != optimization_flag_end; ++optimization_flag)
                     {
                        const auto* optimization_flag_element = GetPointer<const xml_element>(*optimization_flag);
                        if(!optimization_flag_element)
                        {
                           continue;
                        }
                        if(!(optimization_flag_element->get_attribute(STR_XML_gcc_name) &&
                             optimization_flag_element->get_attribute(STR_XML_gcc_value)))
                        {
                           THROW_ERROR("Optimization flag node without name or value");
                        }
                        optimization_flags[optimization_flag_element->get_attribute(STR_XML_gcc_name)->get_value()] =
                            boost::lexical_cast<bool>(optimization_flag_element->get_attribute(STR_XML_gcc_value));
                     }
                  }
                  else if(optimizations_child_element->get_name() == STR_XML_gcc_optimization_values)
                  {
                     const xml_node::node_list optimization_value_children =
                         optimizations_child_element->get_children();
                     xml_node::node_list::const_iterator optimization_value,
                         optimization_value_end = optimization_value_children.end();
                     for(optimization_value = optimization_value_children.begin();
                         optimization_value != optimization_value_end; ++optimization_value)
                     {
                        const auto* optimization_value_element = GetPointer<const xml_element>(*optimization_value);
                        if(!optimization_value_element)
                        {
                           continue;
                        }
                        if(!(optimization_value_element->get_attribute(STR_XML_gcc_name) &&
                             optimization_value_element->get_attribute(STR_XML_gcc_value)))
                        {
                           THROW_ERROR("Optimization value node without name or value");
                        }
                        optimization_values[optimization_value_element->get_attribute(STR_XML_gcc_name)->get_value()] =
                            boost::lexical_cast<int>(optimization_value_element->get_attribute(STR_XML_gcc_value));
                     }
                  }
               }
               frontend_compiler_parameters += (" " + WriteOptimizationsString() + " ");
            }
            else if(root_child_element->get_name() == STR_XML_gcc_standard)
            {
               const xml_element* standard = root_child_element;
               if(!standard->get_attribute(STR_XML_gcc_value))
               {
                  THROW_ERROR("Standard node without value");
               }
               frontend_compiler_parameters += "--std=" + standard->get_attribute(STR_XML_gcc_value)->get_value() + " ";
            }
            else if(root_child_element->get_name() == STR_XML_gcc_defines)
            {
               const xml_node::node_list defines = root_child_element->get_children();
               xml_node::node_list::const_iterator define, define_end = defines.end();
               for(define = defines.begin(); define != define_end; ++define)
               {
                  const auto* define_element = GetPointer<const xml_element>(*define);
                  if(!define_element)
                  {
                     continue;
                  }
                  if(!define_element->get_attribute(STR_XML_gcc_value))
                  {
                     THROW_ERROR("Optimization value node without name or value");
                  }
                  frontend_compiler_parameters +=
                      "-D" + define_element->get_attribute(STR_XML_gcc_value)->get_value() + " ";
               }
            }
            else if(root_child_element->get_name() == STR_XML_gcc_undefines)
            {
               const xml_node::node_list undefines = root_child_element->get_children();
               xml_node::node_list::const_iterator undefine, undefine_end = undefines.end();
               for(undefine = undefines.begin(); undefine != undefine_end; ++undefine)
               {
                  const auto* undefine_element = GetPointer<const xml_element>(*undefine);
                  if(!undefine_element)
                  {
                     continue;
                  }
                  if(!undefine_element->get_attribute(STR_XML_gcc_value))
                  {
                     THROW_ERROR("Optimization value node without name or value");
                  }
                  frontend_compiler_parameters +=
                      "-U" + undefine_element->get_attribute(STR_XML_gcc_value)->get_value() + " ";
               }
            }
            else if(root_child_element->get_name() == STR_XML_gcc_warnings)
            {
               const xml_node::node_list warnings = root_child_element->get_children();
               xml_node::node_list::const_iterator warning, warning_end = warnings.end();
               for(warning = warnings.begin(); warning != warning_end; ++warning)
               {
                  const auto* warning_element = GetPointer<const xml_element>(*warning);
                  if(!warning_element)
                  {
                     continue;
                  }
                  if(!warning_element->get_attribute(STR_XML_gcc_value))
                  {
                     THROW_ERROR("Optimization value node without name or value");
                  }
                  frontend_compiler_parameters +=
                      "-W" + warning_element->get_attribute(STR_XML_gcc_value)->get_value() + " ";
               }
            }
            else if(root_child_element->get_name() == STR_XML_gcc_includes)
            {
               const xml_node::node_list includes = root_child_element->get_children();
               xml_node::node_list::const_iterator include, include_end = includes.end();
               for(include = includes.begin(); include != include_end; ++include)
               {
                  const auto* include_element = GetPointer<const xml_element>(*include);
                  if(!include_element)
                  {
                     continue;
                  }
                  if(!include_element->get_attribute(STR_XML_gcc_value))
                  {
                     THROW_ERROR("Optimization value node without name or value");
                  }
                  frontend_compiler_parameters +=
                      "-I" + include_element->get_attribute(STR_XML_gcc_value)->get_value() + " ";
               }
            }
            else if(root_child_element->get_name() == STR_XML_gcc_libraries)
            {
               const xml_node::node_list libraries = root_child_element->get_children();
               xml_node::node_list::const_iterator library, library_end = libraries.end();
               for(library = libraries.begin(); library != library_end; ++library)
               {
                  const auto* library_element = GetPointer<const xml_element>(*library);
                  if(!library_element)
                  {
                     continue;
                  }
                  if(!library_element->get_attribute(STR_XML_gcc_value))
                  {
                     THROW_ERROR("Optimization value node without name or value");
                  }
                  compiler_linking_parameters +=
                      "-l" + library_element->get_attribute(STR_XML_gcc_value)->get_value() + " ";
               }
            }
            else if(root_child_element->get_name() == STR_XML_gcc_library_directories)
            {
               const xml_node::node_list library_directories = root_child_element->get_children();
               xml_node::node_list::const_iterator library_directory, library_directory_end = library_directories.end();
               for(library_directory = library_directories.begin(); library_directory != library_directory_end;
                   ++library_directory)
               {
                  const auto* library_directory_element = GetPointer<const xml_element>(*library_directory);
                  if(!library_directory_element)
                  {
                     continue;
                  }
                  if(!library_directory_element->get_attribute(STR_XML_gcc_value))
                  {
                     THROW_ERROR("Optimization value node without name or value");
                  }
                  frontend_compiler_parameters +=
                      "-L" + library_directory_element->get_attribute(STR_XML_gcc_value)->get_value() + " ";
               }
            }
         }
      }
   }
   catch(const char* msg)
   {
      THROW_ERROR("Error " + std::string(msg) + " during reading of gcc configuration from " + file_name);
   }
   catch(const std::string& msg)
   {
      THROW_ERROR("Error " + msg + " during reading of gcc configuration from " + file_name);
   }
   catch(const std::exception& ex)
   {
      THROW_ERROR("Error " + std::string(ex.what()) + " during reading of gcc configuration from " + file_name);
   }
   catch(...)
   {
      THROW_ERROR("Unknown exception during reading of gcc configuration from " + file_name);
   }
}

void CompilerWrapper::WriteXml(const std::string& file_name) const
{
   xml_document document;
   xml_element* root = document.create_root_node(STR_XML_gcc_root);
   xml_element* optimizations = root->add_child_element(STR_XML_gcc_optimizations);
   xml_element* parameter_values_xml = optimizations->add_child_element(STR_XML_gcc_parameter_values);
   std::map<std::string, int>::const_iterator parameter_value, parameter_value_end = this->parameter_values.end();
   for(parameter_value = this->parameter_values.begin(); parameter_value != parameter_value_end; ++parameter_value)
   {
      xml_element* parameter_value_xml = parameter_values_xml->add_child_element(STR_XML_gcc_parameter_value);
      parameter_value_xml->set_attribute(STR_XML_gcc_name, parameter_value->first);
      parameter_value_xml->set_attribute(STR_XML_gcc_value, boost::lexical_cast<std::string>(parameter_value->second));
   }
   xml_element* optimization_flags_xml = optimizations->add_child_element(STR_XML_gcc_parameter_values);
   std::map<std::string, bool>::const_iterator optimization_flag,
       optimization_flag_end = this->optimization_flags.end();
   for(optimization_flag = this->optimization_flags.begin(); optimization_flag != optimization_flag_end;
       ++optimization_flag)
   {
      xml_element* optimization_flag_xml = optimization_flags_xml->add_child_element(STR_XML_gcc_optimization_flag);
      optimization_flag_xml->set_attribute(STR_XML_gcc_name, optimization_flag->first);
      optimization_flag_xml->set_attribute(STR_XML_gcc_value,
                                           boost::lexical_cast<std::string>(optimization_flag->second));
   }
   xml_element* optimization_values_xml = optimizations->add_child_element(STR_XML_gcc_parameter_values);
   std::map<std::string, int>::const_iterator optimization_value,
       optimization_value_end = this->optimization_values.end();
   for(optimization_value = this->optimization_values.begin(); optimization_value != optimization_value_end;
       ++optimization_value)
   {
      xml_element* optimization_value_xml = optimization_values_xml->add_child_element(STR_XML_gcc_optimization_value);
      optimization_value_xml->set_attribute(STR_XML_gcc_name, optimization_value->first);
      optimization_value_xml->set_attribute(STR_XML_gcc_value,
                                            boost::lexical_cast<std::string>(optimization_value->second));
   }
   document.write_to_file_formatted(file_name);
}

const std::string CompilerWrapper::AddSourceCodeIncludes(const std::list<std::string>& source_files) const
{
   std::string includes;
   /// Adding includes of original source code files
   for(const auto& source_file : source_files)
   {
      boost::filesystem::path absolute_path = boost::filesystem::system_complete(source_file);
      std::string new_path = "-iquote " + absolute_path.branch_path().string() + " ";
#ifdef _WIN32
      boost::replace_all(new_path, "\\", "/");
#endif
      if(frontend_compiler_parameters.find(new_path) == std::string::npos &&
         includes.find(new_path) == std::string::npos)
      {
         includes += new_path;
      }
   }
   return includes;
}

size_t CompilerWrapper::ConvertVersion(const std::string& version)
{
   size_t ret_value = 0;
   std::vector<std::string> version_tokens = SplitString(version, ".");
   for(size_t index = version_tokens.size(); index > 0; index--)
   {
      const auto shifter = static_cast<size_t>(pow(100, static_cast<double>(version_tokens.size() - index)));
      const auto value = boost::lexical_cast<size_t>(version_tokens[index - 1]);
      ret_value += (value * shifter);
   }
   return ret_value;
}

std::string CompilerWrapper::clang_recipes(
    const CompilerWrapper_OptimizationSet
#if HAVE_I386_CLANG4_COMPILER || HAVE_I386_CLANG5_COMPILER || HAVE_I386_CLANG6_COMPILER ||    \
    HAVE_I386_CLANG7_COMPILER || HAVE_I386_CLANG8_COMPILER || HAVE_I386_CLANG9_COMPILER ||    \
    HAVE_I386_CLANG10_COMPILER || HAVE_I386_CLANG11_COMPILER || HAVE_I386_CLANG12_COMPILER || \
    HAVE_I386_CLANG13_COMPILER || HAVE_I386_CLANGVVD_COMPILER
        optimization_level
#endif
    ,
    const CompilerWrapper_CompilerTarget
#if HAVE_I386_CLANG4_COMPILER || HAVE_I386_CLANG5_COMPILER || HAVE_I386_CLANG6_COMPILER ||    \
    HAVE_I386_CLANG7_COMPILER || HAVE_I386_CLANG8_COMPILER || HAVE_I386_CLANG9_COMPILER ||    \
    HAVE_I386_CLANG10_COMPILER || HAVE_I386_CLANG11_COMPILER || HAVE_I386_CLANG12_COMPILER || \
    HAVE_I386_CLANG13_COMPILER || HAVE_I386_CLANGVVD_COMPILER
        compiler
#endif
    ,
    const std::string&
#ifndef _WIN32
        expandMemOps_plugin_obj
#endif
    ,
    const std::string&
#if HAVE_I386_CLANG4_COMPILER || HAVE_I386_CLANG5_COMPILER || HAVE_I386_CLANG6_COMPILER ||    \
    HAVE_I386_CLANG7_COMPILER || HAVE_I386_CLANG8_COMPILER || HAVE_I386_CLANG9_COMPILER ||    \
    HAVE_I386_CLANG10_COMPILER || HAVE_I386_CLANG11_COMPILER || HAVE_I386_CLANG12_COMPILER || \
    HAVE_I386_CLANG13_COMPILER || HAVE_I386_CLANGVVD_COMPILER
        expandMemOps_plugin_name
#endif
    ,
    const std::string&
#ifndef _WIN32
        GepiCanon_plugin_obj
#endif
    ,
    const std::string&
#if HAVE_I386_CLANG4_COMPILER
        //|| HAVE_I386_CLANG5_COMPILER || HAVE_I386_CLANG6_COMPILER ||
        // HAVE_I386_CLANG7_COMPILER || HAVE_I386_CLANG8_COMPILER || HAVE_I386_CLANG9_COMPILER
        //|| HAVE_I386_CLANG10_COMPILER || HAVE_I386_CLANG11_COMPILER ||
        // HAVE_I386_CLANG12_COMPILER || HAVE_I386_CLANG13_COMPILER || HAVE_I386_CLANGVVD_COMPILER
        GepiCanon_plugin_name
#endif
    ,
    const std::string&
#ifndef _WIN32
        CSROA_plugin_obj
#endif
    ,
    const std::string&
#if HAVE_I386_CLANG4_COMPILER
        //|| HAVE_I386_CLANG5_COMPILER || HAVE_I386_CLANG6_COMPILER ||
        // HAVE_I386_CLANG7_COMPILER || HAVE_I386_CLANG8_COMPILER || HAVE_I386_CLANG9_COMPILER
        //|| HAVE_I386_CLANG10_COMPILER || HAVE_I386_CLANG11_COMPILER ||
        // HAVE_I386_CLANG12_COMPILER || HAVE_I386_CLANG13_COMPILER || HAVE_I386_CLANGVVD_COMPILER
        CSROA_plugin_name
#endif
    ,
    const std::string& fname)
{
   std::string recipe = "";
#ifndef _WIN32
   auto renamed_pluginEMO = expandMemOps_plugin_obj;
   boost::replace_all(renamed_pluginEMO, ".so", "_opt.so");
   recipe += " -load=" + renamed_pluginEMO;
#endif
#ifndef _WIN32
   if(!GepiCanon_plugin_obj.empty())
   {
      auto renamed_pluginGC = GepiCanon_plugin_obj;
      boost::replace_all(renamed_pluginGC, ".so", "_opt.so");
      recipe += " -load=" + renamed_pluginGC;
   }
#endif

   if(Param->IsParameter("enable-CSROA") && Param->GetParameter<int>("enable-CSROA") == 1
#ifndef _WIN32
      && !CSROA_plugin_obj.empty()
#endif
   )
   {
#ifndef _WIN32
      auto renamed_pluginCSROA = CSROA_plugin_obj;
      boost::replace_all(renamed_pluginCSROA, ".so", "_opt.so");
      recipe += " -load=" + renamed_pluginCSROA;
#endif
      recipe += " -panda-KN=" + fname;
      if(Param->IsParameter("max-CSROA"))
      {
         auto max_CSROA = Param->GetParameter<int>("max-CSROA");
         recipe += " -csroa-max-transformations=" + STR(max_CSROA);
      }
   }
#if HAVE_I386_CLANG4_COMPILER
   if(compiler == CompilerWrapper_CompilerTarget::CT_I386_CLANG4)
   {
      if(optimization_level == CompilerWrapper_OptimizationSet::O2 ||
         optimization_level == CompilerWrapper_OptimizationSet::O3)
      {
         std::string complex_recipe;
         complex_recipe +=
             " -tti "
             "-targetlibinfo "
             "-tbaa -scoped-noalias -assumption-cache-tracker -profile-summary-info -forceattrs -inferattrs "
             "-" +
             expandMemOps_plugin_name +
             " "
             "-domtree "
             "-mem2reg ";
         if(Param->IsParameter("enable-CSROA") && Param->GetParameter<int>("enable-CSROA") == 1
#ifndef _WIN32
            && !GepiCanon_plugin_obj.empty() && !CSROA_plugin_obj.empty()
#endif
         )
         {
            complex_recipe +=
                "-" + GepiCanon_plugin_name +
                "PS "
                "-" +
                GepiCanon_plugin_name +
                "COL "
                "-" +
                GepiCanon_plugin_name +
                "BVR "
                "-loops -loop-simplify -lcssa-verification -lcssa -basicaa -aa -scalar-evolution -loop-unroll "
                "-" +
                CSROA_plugin_name +
                "FV "
                "-ipsccp -globaldce -domtree -mem2reg -deadargelim -basiccg -argpromotion -domtree -loops "
                "-loop-simplify -lcssa-verification -lcssa -basicaa -aa -scalar-evolution -loop-unroll -simplifycfg ";
         }
         if(Param->IsParameter("enable-CSROA") && Param->GetParameter<int>("enable-CSROA") == 1
#ifndef _WIN32
            && !GepiCanon_plugin_obj.empty() && !CSROA_plugin_obj.empty()
#endif
         )
         {
            complex_recipe += "-" + expandMemOps_plugin_name +
                              " "
                              "-" +
                              GepiCanon_plugin_name +
                              "PS "
                              "-" +
                              GepiCanon_plugin_name +
                              "COL "
                              "-" +
                              GepiCanon_plugin_name +
                              "BVR "
                              "-" +
                              CSROA_plugin_name + "D ";
         }
         complex_recipe += "-ipsccp -globalopt -dse -loop-unroll "
                           "-instcombine "
                           "-libcalls-shrinkwrap "
                           "-tailcallelim "
                           "-simplifycfg "
                           "-reassociate "
                           "-domtree "
                           "-loops "
                           "-loop-simplify "
                           "-lcssa-verification "
                           "-lcssa "
                           "-basicaa "
                           "-aa "
                           "-scalar-evolution "
                           "-loop-rotate "
                           "-licm "
                           "-loop-unswitch "
                           "-simplifycfg "
                           "-domtree "
                           "-basicaa "
                           "-aa "
                           " -dse -loop-unroll "
                           "-instcombine "
                           "-loops "
                           "-loop-simplify "
                           "-lcssa-verification "
                           "-lcssa "
                           "-scalar-evolution "
                           "-indvars "
                           "-loop-idiom "
                           "-loop-deletion "
                           "-loop-unroll "
                           "-mldst-motion "
                           "-aa "
                           "-memdep "
                           "-lazy-branch-prob "
                           "-lazy-block-freq "
                           "-opt-remark-emitter "
                           "-gvn "
                           "-basicaa "
                           "-aa "
                           "-memdep "
                           "-memcpyopt "
                           "-sccp "
                           "-domtree "
                           "-demanded-bits "
                           "-bdce "
                           "-basicaa "
                           "-aa "
                           " -dse -loop-unroll "
                           "-instcombine "
                           "-lazy-value-info "
                           "-jump-threading "
                           "-correlated-propagation "
                           "-domtree "
                           "-basicaa "
                           "-aa "
                           "-memdep "
                           "-dse "
                           "-loops "
                           "-loop-simplify "
                           "-lcssa-verification "
                           "-lcssa "
                           "-aa "
                           "-scalar-evolution "
                           "-licm "
                           "-postdomtree "
                           "-adce "
                           "-simplifycfg "
                           "-domtree "
                           "-basicaa "
                           "-aa "
                           " -loop-unroll "
                           "-instcombine "
                           "-barrier "
                           "-elim-avail-extern "
                           "-basiccg "
                           "-rpo-functionattrs "
                           "-globals-aa "
                           "-float2int "
                           "-domtree "
                           "-loops "
                           "-loop-simplify "
                           "-lcssa-verification "
                           "-lcssa "
                           "-basicaa "
                           "-aa "
                           "-scalar-evolution "
                           "-loop-rotate "
                           "-loop-accesses "
                           "-lazy-branch-prob "
                           "-lazy-block-freq "
                           "-opt-remark-emitter "
                           "-loop-distribute "
                           "-loop-simplify "
                           "-lcssa-verification "
                           "-lcssa "
                           "-branch-prob "
                           "-block-freq "
                           "-scalar-evolution "
                           "-basicaa "
                           "-aa "
                           "-loop-accesses "
                           "-demanded-bits "
                           "-lazy-branch-prob "
                           "-lazy-block-freq "
                           "-opt-remark-emitter "
                           "-loop-vectorize "
                           "-loop-simplify "
                           "-scalar-evolution "
                           "-aa "
                           "-loop-accesses "
                           "-loop-load-elim "
                           "-basicaa "
                           "-aa "
                           " -dse -loop-unroll "
                           "-instcombine "
                           "-simplifycfg "
                           "-domtree "
                           "-basicaa "
                           "-aa "
                           " -dse -loop-unroll "
                           "-instcombine "
                           "-loops "
                           "-loop-simplify "
                           "-lcssa-verification "
                           "-lcssa "
                           "-scalar-evolution "
                           "-loop-unroll ";
         if(Param->IsParameter("enable-CSROA") && Param->GetParameter<int>("enable-CSROA") == 1
#ifndef _WIN32
            && !GepiCanon_plugin_obj.empty() && !CSROA_plugin_obj.empty()
#endif
         )
         {
            complex_recipe += " -" + expandMemOps_plugin_name + " -" + CSROA_plugin_name + "WI ";
         }
         complex_recipe += "-domtree -basicaa -aa -memdep -dse -aa -memoryssa -early-cse-memssa -constprop -ipsccp "
                           "-globaldce -domtree -mem2reg -deadargelim -basiccg -argpromotion -domtree -loops "
                           "-loop-simplify -lcssa-verification -lcssa -basicaa -aa "
                           "-scalar-evolution -loop-unroll "
                           " -dse -loop-unroll "
                           "-instcombine "
                           "-loop-simplify "
                           "-lcssa-verification "
                           "-lcssa "
                           "-scalar-evolution "
                           "-licm "
                           "-alignment-from-assumptions "
                           "-strip-dead-prototypes "
                           "-globaldce "
                           "-constmerge "
                           "-domtree "
                           "-loops "
                           "-branch-prob "
                           "-block-freq "
                           "-loop-simplify "
                           "-lcssa-verification "
                           "-lcssa "
                           "-basicaa "
                           "-aa "
                           "-scalar-evolution "
                           "-branch-prob "
                           "-block-freq "
                           "-loop-sink "
                           "-instsimplify ";
         // complex_recipe += complex_recipe;
         recipe += complex_recipe;
      }
      else
      {
         const auto opt_level = optimization_level == CompilerWrapper_OptimizationSet::O0 ?
                                    "1" :
                                    WriteOptimizationLevel(optimization_level);
         recipe += " -O" + opt_level + " -disable-slp-vectorization -disable-loop-vectorization -scalarizer ";
         recipe += " -" + expandMemOps_plugin_name + " -loop-unroll -simplifycfg ";
      }
   }
   else
#endif
#if HAVE_I386_CLANG5_COMPILER
       if(compiler == CompilerWrapper_CompilerTarget::CT_I386_CLANG5)
   {
      const auto opt_level =
          optimization_level == CompilerWrapper_OptimizationSet::O0 ? "1" : WriteOptimizationLevel(optimization_level);
      recipe += " -O" + opt_level + " -disable-slp-vectorization -disable-loop-vectorization -scalarizer ";
      recipe += " -" + expandMemOps_plugin_name + " -loop-unroll -simplifycfg ";
   }
   else
#endif
#if HAVE_I386_CLANG6_COMPILER
       if(compiler == CompilerWrapper_CompilerTarget::CT_I386_CLANG6)
   {
      const auto opt_level =
          optimization_level == CompilerWrapper_OptimizationSet::O0 ? "1" : WriteOptimizationLevel(optimization_level);
      recipe += " -O" + opt_level + " -disable-slp-vectorization -disable-loop-vectorization -scalarizer ";
      recipe += " -" + expandMemOps_plugin_name + " -loop-unroll -simplifycfg ";
   }
   else
#endif
#if HAVE_I386_CLANG7_COMPILER
       if(compiler == CompilerWrapper_CompilerTarget::CT_I386_CLANG7)
   {
      const auto opt_level =
          optimization_level == CompilerWrapper_OptimizationSet::O0 ? "1" : WriteOptimizationLevel(optimization_level);
      recipe += " -O" + opt_level + " -disable-slp-vectorization -disable-loop-vectorization -scalarizer ";
      recipe += " -" + expandMemOps_plugin_name;
      /*
            recipe += " -" + GepiCanon_plugin_name +
                      "PS "
                      "-" +
                      GepiCanon_plugin_name +
                      "COL "
                      "-" +
                      GepiCanon_plugin_name +
                      "BVR ";
      */
      recipe += " -loop-unroll -simplifycfg ";
   }
   else
#endif
#if HAVE_I386_CLANG8_COMPILER
       if(compiler == CompilerWrapper_CompilerTarget::CT_I386_CLANG8)
   {
      const auto opt_level =
          optimization_level == CompilerWrapper_OptimizationSet::O0 ? "1" : WriteOptimizationLevel(optimization_level);
      recipe += " -O" + opt_level + " -disable-slp-vectorization -disable-loop-vectorization -scalarizer ";
      recipe += " -" + expandMemOps_plugin_name;
      /*
            recipe += " -" + GepiCanon_plugin_name +
                      "PS "
                      "-" +
                      GepiCanon_plugin_name +
                      "COL "
                      "-" +
                      GepiCanon_plugin_name +
                      "BVR ";
      */
      recipe += " -loop-unroll -simplifycfg ";
   }
   else
#endif
#if HAVE_I386_CLANG9_COMPILER
       if(compiler == CompilerWrapper_CompilerTarget::CT_I386_CLANG9)
   {
      const auto opt_level =
          optimization_level == CompilerWrapper_OptimizationSet::O0 ? "1" : WriteOptimizationLevel(optimization_level);
      recipe += " -O" + opt_level + " -disable-slp-vectorization -scalarizer ";
      recipe += " -" + expandMemOps_plugin_name;
      /*
            recipe += " -" + GepiCanon_plugin_name +
                      "PS "
                      "-" +
                      GepiCanon_plugin_name +
                      "COL "
                      "-" +
                      GepiCanon_plugin_name +
                      "BVR ";
      */
      recipe += " -loop-unroll -simplifycfg ";
   }
   else
#endif
#if HAVE_I386_CLANG10_COMPILER
       if(compiler == CompilerWrapper_CompilerTarget::CT_I386_CLANG10)
   {
      const auto opt_level =
          optimization_level == CompilerWrapper_OptimizationSet::O0 ? "1" : WriteOptimizationLevel(optimization_level);
      recipe += " -O" + opt_level + " -disable-slp-vectorization -scalarizer ";
      recipe += " -" + expandMemOps_plugin_name;
      /*
            recipe += " -" + GepiCanon_plugin_name +
                      "PS "
                      "-" +
                      GepiCanon_plugin_name +
                      "COL "
                      "-" +
                      GepiCanon_plugin_name +
                      "BVR ";
      */
      recipe += " -loop-unroll -simplifycfg ";
   }
   else
#endif
#if HAVE_I386_CLANG11_COMPILER
       if(compiler == CompilerWrapper_CompilerTarget::CT_I386_CLANG11)
   {
      const auto opt_level =
          optimization_level == CompilerWrapper_OptimizationSet::O0 ? "1" : WriteOptimizationLevel(optimization_level);
      recipe +=
          " -O" + opt_level + " --disable-vector-combine -vectorize-loops=false -vectorize-slp=false -scalarizer ";
      recipe += " -" + expandMemOps_plugin_name;
      /*
            recipe += " -" + GepiCanon_plugin_name +
                      "PS "
                      "-" +
                      GepiCanon_plugin_name +
                      "COL "
                      "-" +
                      GepiCanon_plugin_name +
                      "BVR ";
      */
      recipe += " -loop-unroll -simplifycfg ";
   }
   else
#endif
#if HAVE_I386_CLANG12_COMPILER
       if(compiler == CompilerWrapper_CompilerTarget::CT_I386_CLANG12)
   {
      const auto opt_level =
          optimization_level == CompilerWrapper_OptimizationSet::O0 ? "1" : WriteOptimizationLevel(optimization_level);
      recipe +=
          " -O" + opt_level + " --disable-vector-combine -vectorize-loops=false -vectorize-slp=false -scalarizer ";
      recipe += " -" + expandMemOps_plugin_name;
      /*
            recipe += " -" + GepiCanon_plugin_name +
                      "PS "
                      "-" +
                      GepiCanon_plugin_name +
                      "COL "
                      "-" +
                      GepiCanon_plugin_name +
                      "BVR ";
      */
      recipe += " -loop-unroll -simplifycfg ";
   }
   else
#endif
#if HAVE_I386_CLANG13_COMPILER
       if(compiler == CompilerWrapper_CompilerTarget::CT_I386_CLANG13)
   {
      const auto opt_level =
          optimization_level == CompilerWrapper_OptimizationSet::O0 ? "1" : WriteOptimizationLevel(optimization_level);
      recipe +=
          " -O" + opt_level + " --disable-vector-combine -vectorize-loops=false -vectorize-slp=false -scalarizer ";
      recipe += " -" + expandMemOps_plugin_name;
      /*
            recipe += " -" + GepiCanon_plugin_name +
                      "PS "
                      "-" +
                      GepiCanon_plugin_name +
                      "COL "
                      "-" +
                      GepiCanon_plugin_name +
                      "BVR ";
      */
      recipe += " -loop-unroll -simplifycfg ";
   }
   else
#endif
#if HAVE_I386_CLANGVVD_COMPILER
       if(compiler == CompilerWrapper_CompilerTarget::CT_I386_CLANGVVD)
   {
      const auto opt_level =
          optimization_level == CompilerWrapper_OptimizationSet::O0 ? "1" : WriteOptimizationLevel(optimization_level);
      recipe += " -O" + opt_level + " --disable-vector-combine -scalarizer ";
      recipe += " -" + expandMemOps_plugin_name;
      /*
            recipe += " -" + GepiCanon_plugin_name +
                      "PS "
                      "-" +
                      GepiCanon_plugin_name +
                      "COL "
                      "-" +
                      GepiCanon_plugin_name +
                      "BVR ";
      */
      recipe += " -loop-unroll -simplifycfg ";
   }
   else
#endif
   {
      THROW_ERROR("Clang compiler not yet supported");
   }
   return " " + recipe + " ";
}

void CompilerWrapper::CheckCompilerCompatibleVersion(const std::string& compiler_version,
                                                     const std::string& plugin_version)
{
   current_compiler_version = compiler_version;
   current_plugin_version = plugin_version;
   const size_t compiler_version_number = ConvertVersion(compiler_version);
   const size_t plugin_version_number = ConvertVersion(plugin_version);
   const size_t minimum_plugin_version_number = ConvertVersion(STR_CST_gcc_min_plugin_version);
   const size_t maximum_plugin_version_number = ConvertVersion(STR_CST_gcc_max_plugin_version);
   if(plugin_version_number < minimum_plugin_version_number || plugin_version_number > maximum_plugin_version_number)
   {
      THROW_ERROR("Plugin version not correct. Plugin version supported has to be in this range: [" +
                  std::string(STR_CST_gcc_min_plugin_version) + "-" + std::string(STR_CST_gcc_max_plugin_version) +
                  "]");
   }
   if(std::string(STR_CST_gcc_supported_versions).find(compiler_version) != std::string::npos)
   {
      return;
   }
   if(compiler_version_number < ConvertVersion(STR_CST_gcc_first_not_supported))
   {
      THROW_WARNING("GCC/CLANG " + compiler_version + " has not been tested with the PandA framework");
      return;
   }
   THROW_ERROR("GCC/CLANG " + compiler_version + " is not supported by this version of the PandA framework");
}

size_t CompilerWrapper::CGetPointerSize(const ParameterConstRef parameters)
{
   const auto gcc_m32_mx32 = parameters->getOption<std::string>(OPT_gcc_m32_mx32);
   if(gcc_m32_mx32 == "-m32" || gcc_m32_mx32 == "-m32 -mno-sse2")
   {
      return 32;
   }
   else if(gcc_m32_mx32 == "-mx32")
   {
      return 32;
   }
   else if(gcc_m32_mx32 == "-m64")
   {
      return 64;
   }
   else
   {
      THROW_ERROR("-m parameter not supported: " + gcc_m32_mx32);
   }
   return 0;
}

bool CompilerWrapper::isClangCheck(CompilerWrapper_CompilerTarget ct)
{
   if(false
#if HAVE_I386_CLANG4_COMPILER
      || ct == CompilerWrapper_CompilerTarget::CT_I386_CLANG4
#endif
#if HAVE_I386_CLANG5_COMPILER
      || ct == CompilerWrapper_CompilerTarget::CT_I386_CLANG5
#endif
#if HAVE_I386_CLANG6_COMPILER
      || ct == CompilerWrapper_CompilerTarget::CT_I386_CLANG6
#endif
#if HAVE_I386_CLANG7_COMPILER
      || ct == CompilerWrapper_CompilerTarget::CT_I386_CLANG7
#endif
#if HAVE_I386_CLANG8_COMPILER
      || ct == CompilerWrapper_CompilerTarget::CT_I386_CLANG8
#endif
#if HAVE_I386_CLANG9_COMPILER
      || ct == CompilerWrapper_CompilerTarget::CT_I386_CLANG9
#endif
#if HAVE_I386_CLANG10_COMPILER
      || ct == CompilerWrapper_CompilerTarget::CT_I386_CLANG10
#endif
#if HAVE_I386_CLANG11_COMPILER
      || ct == CompilerWrapper_CompilerTarget::CT_I386_CLANG11
#endif
#if HAVE_I386_CLANG12_COMPILER
      || ct == CompilerWrapper_CompilerTarget::CT_I386_CLANG12
#endif
#if HAVE_I386_CLANG13_COMPILER
      || ct == CompilerWrapper_CompilerTarget::CT_I386_CLANG13
#endif
#if HAVE_I386_CLANGVVD_COMPILER
      || ct == CompilerWrapper_CompilerTarget::CT_I386_CLANGVVD
#endif
   )
   {
      return true;
   }
   else
   {
      return false;
   }
}

bool CompilerWrapper::isGccCheck(CompilerWrapper_CompilerTarget ct)
{
   if(false
#if HAVE_I386_GCC45_COMPILER
      || ct == CompilerWrapper_CompilerTarget::CT_I386_GCC45
#endif
#if HAVE_I386_GCC46_COMPILER
      || ct == CompilerWrapper_CompilerTarget::CT_I386_GCC46
#endif
#if HAVE_I386_GCC47_COMPILER
      || ct == CompilerWrapper_CompilerTarget::CT_I386_GCC47
#endif
#if HAVE_I386_GCC48_COMPILER
      || ct == CompilerWrapper_CompilerTarget::CT_I386_GCC48
#endif
#if HAVE_I386_GCC49_COMPILER
      || ct == CompilerWrapper_CompilerTarget::CT_I386_GCC49
#endif
#if HAVE_I386_GCC5_COMPILER
      || ct == CompilerWrapper_CompilerTarget::CT_I386_GCC5
#endif
#if HAVE_I386_GCC6_COMPILER
      || ct == CompilerWrapper_CompilerTarget::CT_I386_GCC6
#endif
#if HAVE_I386_GCC7_COMPILER
      || ct == CompilerWrapper_CompilerTarget::CT_I386_GCC7
#endif
#if HAVE_I386_GCC8_COMPILER
      || ct == CompilerWrapper_CompilerTarget::CT_I386_GCC8
#endif
   )
   {
      return true;
   }
   else
   {
      return false;
   }
}

int CompilerWrapper::getCompatibleCompilers()
{
   return 0
#if HAVE_I386_GCC45_COMPILER
          | static_cast<int>(CompilerWrapper_CompilerTarget::CT_I386_GCC45)
#endif
#if HAVE_I386_GCC46_COMPILER
          | static_cast<int>(CompilerWrapper_CompilerTarget::CT_I386_GCC46)
#endif
#if HAVE_I386_GCC47_COMPILER
          | static_cast<int>(CompilerWrapper_CompilerTarget::CT_I386_GCC47)
#endif
#if HAVE_I386_GCC48_COMPILER
          | static_cast<int>(CompilerWrapper_CompilerTarget::CT_I386_GCC48)
#endif
#if HAVE_I386_GCC49_COMPILER
          | static_cast<int>(CompilerWrapper_CompilerTarget::CT_I386_GCC49)
#endif
#if HAVE_I386_GCC5_COMPILER
          | static_cast<int>(CompilerWrapper_CompilerTarget::CT_I386_GCC5)
#endif
#if HAVE_I386_GCC6_COMPILER
          | static_cast<int>(CompilerWrapper_CompilerTarget::CT_I386_GCC6)
#endif
#if HAVE_I386_GCC7_COMPILER
          | static_cast<int>(CompilerWrapper_CompilerTarget::CT_I386_GCC7)
#endif
#if HAVE_I386_GCC8_COMPILER
          | static_cast<int>(CompilerWrapper_CompilerTarget::CT_I386_GCC8)
#endif
#if HAVE_I386_CLANG4_COMPILER
          | static_cast<int>(CompilerWrapper_CompilerTarget::CT_I386_CLANG4)
#endif
#if HAVE_I386_CLANG5_COMPILER
          | static_cast<int>(CompilerWrapper_CompilerTarget::CT_I386_CLANG5)
#endif
#if HAVE_I386_CLANG6_COMPILER
          | static_cast<int>(CompilerWrapper_CompilerTarget::CT_I386_CLANG6)
#endif
#if HAVE_I386_CLANG7_COMPILER
          | static_cast<int>(CompilerWrapper_CompilerTarget::CT_I386_CLANG7)
#endif
#if HAVE_I386_CLANG8_COMPILER
          | static_cast<int>(CompilerWrapper_CompilerTarget::CT_I386_CLANG8)
#endif
#if HAVE_I386_CLANG9_COMPILER
          | static_cast<int>(CompilerWrapper_CompilerTarget::CT_I386_CLANG9)
#endif
#if HAVE_I386_CLANG10_COMPILER
          | static_cast<int>(CompilerWrapper_CompilerTarget::CT_I386_CLANG10)
#endif
#if HAVE_I386_CLANG11_COMPILER
          | static_cast<int>(CompilerWrapper_CompilerTarget::CT_I386_CLANG11)
#endif
#if HAVE_I386_CLANG12_COMPILER
          | static_cast<int>(CompilerWrapper_CompilerTarget::CT_I386_CLANG12)
#endif
#if HAVE_I386_CLANG13_COMPILER
          | static_cast<int>(CompilerWrapper_CompilerTarget::CT_I386_CLANG13)
#endif
#if HAVE_I386_CLANGVVD_COMPILER
          | static_cast<int>(CompilerWrapper_CompilerTarget::CT_I386_CLANGVVD)
#endif
#if HAVE_ARM_COMPILER
          | static_cast<int>(CompilerWrapper_CompilerTarget::CT_ARM_GCC)
#endif
#if HAVE_SPARC_COMPILER
          | static_cast<int>(CompilerWrapper_CompilerTarget::CT_SPARC_GCC)
#endif
       ;
}

int CompilerWrapper::getDefaultCompiler()
{
   return
#if HAVE_I386_CLANG7_COMPILER && defined(_WIN32)
       static_cast<int>(CompilerWrapper_CompilerTarget::CT_I386_CLANG7);
#elif HAVE_I386_GCC49_COMPILER
       static_cast<int>(CompilerWrapper_CompilerTarget::CT_I386_GCC49);
#elif HAVE_I386_GCC8_COMPILER
       static_cast<int>(CompilerWrapper_CompilerTarget::CT_I386_GCC8);
#elif HAVE_I386_GCC7_COMPILER
       static_cast<int>(CompilerWrapper_CompilerTarget::CT_I386_GCC7);
#elif HAVE_I386_GCC6_COMPILER
       static_cast<int>(CompilerWrapper_CompilerTarget::CT_I386_GCC6);
#elif HAVE_I386_GCC5_COMPILER
       static_cast<int>(CompilerWrapper_CompilerTarget::CT_I386_GCC5);
#elif HAVE_I386_GCC47_COMPILER
       static_cast<int>(CompilerWrapper_CompilerTarget::CT_I386_GCC47);
#elif HAVE_I386_GCC46_COMPILER
       static_cast<int>(CompilerWrapper_CompilerTarget::CT_I386_GCC46);
#elif HAVE_I386_GCC45_COMPILER
       static_cast<int>(CompilerWrapper_CompilerTarget::CT_I386_GCC45);
#elif HAVE_I386_GCC48_COMPILER
       static_cast<int>(CompilerWrapper_CompilerTarget::CT_I386_GCC48);
#elif HAVE_I386_CLANG4_COMPILER
       static_cast<int>(CompilerWrapper_CompilerTarget::CT_I386_CLANG4);
#elif HAVE_I386_CLANG5_COMPILER
       static_cast<int>(CompilerWrapper_CompilerTarget::CT_I386_CLANG5);
#elif HAVE_I386_CLANG6_COMPILER
       static_cast<int>(CompilerWrapper_CompilerTarget::CT_I386_CLANG6);
#elif HAVE_I386_CLANG7_COMPILER
       static_cast<int>(CompilerWrapper_CompilerTarget::CT_I386_CLANG7);
#elif HAVE_I386_CLANG8_COMPILER
       static_cast<int>(CompilerWrapper_CompilerTarget::CT_I386_CLANG8);
#elif HAVE_I386_CLANG9_COMPILER
       static_cast<int>(CompilerWrapper_CompilerTarget::CT_I386_CLANG9);
#elif HAVE_I386_CLANG10_COMPILER
       static_cast<int>(CompilerWrapper_CompilerTarget::CT_I386_CLANG10);
#elif HAVE_I386_CLANG11_COMPILER
       static_cast<int>(CompilerWrapper_CompilerTarget::CT_I386_CLANG11);
#elif HAVE_I386_CLANG12_COMPILER
       static_cast<int>(CompilerWrapper_CompilerTarget::CT_I386_CLANG12);
#elif HAVE_I386_CLANG13_COMPILER
       static_cast<int>(CompilerWrapper_CompilerTarget::CT_I386_CLANG13);
#elif HAVE_I386_CLANGVVD_COMPILER
       static_cast<int>(CompilerWrapper_CompilerTarget::CT_I386_CLANGVVD);
#else
       0;
   THROW_ERROR("No frontend compiler available");
#endif
}

std::string CompilerWrapper::getCompilerSuffix(int pc)
{
#if HAVE_I386_GCC45_COMPILER
   if(pc & static_cast<int>(CompilerWrapper_CompilerTarget::CT_I386_GCC45))
   {
      return "gcc45";
   }
#endif
#if HAVE_I386_GCC46_COMPILER
   if(pc & static_cast<int>(CompilerWrapper_CompilerTarget::CT_I386_GCC46))
   {
      return "gcc46";
   }
#endif
#if HAVE_I386_GCC47_COMPILER
   if(pc & static_cast<int>(CompilerWrapper_CompilerTarget::CT_I386_GCC47))
   {
      return "gcc47";
   }
#endif
#if HAVE_I386_GCC48_COMPILER
   if(pc & static_cast<int>(CompilerWrapper_CompilerTarget::CT_I386_GCC48))
   {
      return "gcc48";
   }
#endif
#if HAVE_I386_GCC49_COMPILER
   if(pc & static_cast<int>(CompilerWrapper_CompilerTarget::CT_I386_GCC49))
   {
      return "gcc49";
   }
#endif
#if HAVE_I386_GCC5_COMPILER
   if(pc & static_cast<int>(CompilerWrapper_CompilerTarget::CT_I386_GCC5))
   {
      return "gcc5";
   }
#endif
#if HAVE_I386_GCC6_COMPILER
   if(pc & static_cast<int>(CompilerWrapper_CompilerTarget::CT_I386_GCC6))
   {
      return "gcc6";
   }
#endif
#if HAVE_I386_GCC7_COMPILER
   if(pc & static_cast<int>(CompilerWrapper_CompilerTarget::CT_I386_GCC7))
   {
      return "gcc7";
   }
#endif
#if HAVE_I386_GCC8_COMPILER
   if(pc & static_cast<int>(CompilerWrapper_CompilerTarget::CT_I386_GCC8))
   {
      return "gcc8";
   }
#endif
#if HAVE_I386_CLANG4_COMPILER
   if(pc & static_cast<int>(CompilerWrapper_CompilerTarget::CT_I386_CLANG4))
   {
      return "clang4";
   }
#endif
#if HAVE_I386_CLANG5_COMPILER
   if(pc & static_cast<int>(CompilerWrapper_CompilerTarget::CT_I386_CLANG5))
   {
      return "clang5";
   }
#endif
#if HAVE_I386_CLANG6_COMPILER
   if(pc & static_cast<int>(CompilerWrapper_CompilerTarget::CT_I386_CLANG6))
   {
      return "clang6";
   }
#endif
#if HAVE_I386_CLANG7_COMPILER
   if(pc & static_cast<int>(CompilerWrapper_CompilerTarget::CT_I386_CLANG7))
   {
      return "clang7";
   }
#endif
#if HAVE_I386_CLANG8_COMPILER
   if(pc & static_cast<int>(CompilerWrapper_CompilerTarget::CT_I386_CLANG8))
   {
      return "clang8";
   }
#endif
#if HAVE_I386_CLANG9_COMPILER
   if(pc & static_cast<int>(CompilerWrapper_CompilerTarget::CT_I386_CLANG9))
   {
      return "clang9";
   }
#endif
#if HAVE_I386_CLANG10_COMPILER
   if(pc & static_cast<int>(CompilerWrapper_CompilerTarget::CT_I386_CLANG10))
   {
      return "clang10";
   }
#endif
#if HAVE_I386_CLANG11_COMPILER
   if(pc & static_cast<int>(CompilerWrapper_CompilerTarget::CT_I386_CLANG11))
   {
      return "clang11";
   }
#endif
#if HAVE_I386_CLANG12_COMPILER
   if(pc & static_cast<int>(CompilerWrapper_CompilerTarget::CT_I386_CLANG12))
   {
      return "clang12";
   }
#endif
#if HAVE_I386_CLANG13_COMPILER
   if(pc & static_cast<int>(CompilerWrapper_CompilerTarget::CT_I386_CLANG13))
   {
      return "clang13";
   }
#endif
#if HAVE_I386_CLANGVVD_COMPILER
   if(pc & static_cast<int>(CompilerWrapper_CompilerTarget::CT_I386_CLANGVVD))
   {
      return "clangvvd";
   }
#endif
   THROW_ERROR("no compiler supported");
   return "";
}

bool CompilerWrapper::hasCompilerM64(CompilerWrapper_CompilerTarget ct)
{
   if(false
#if(HAVE_I386_GCC47_COMPILER && HAVE_I386_GCC47_M64)
      || ct == CompilerWrapper_CompilerTarget::CT_I386_GCC47
#endif
#if(HAVE_I386_GCC48_COMPILER && HAVE_I386_GCC48_M64)
      || ct == CompilerWrapper_CompilerTarget::CT_I386_GCC48
#endif
#if(HAVE_I386_GCC49_COMPILER && HAVE_I386_GCC49_M64)
      || ct == CompilerWrapper_CompilerTarget::CT_I386_GCC49
#endif
#if(HAVE_I386_GCC5_COMPILER && HAVE_I386_GCC5_M64)
      || ct == CompilerWrapper_CompilerTarget::CT_I386_GCC5
#endif
#if(HAVE_I386_GCC6_COMPILER && HAVE_I386_GCC6_M64)
      || ct == CompilerWrapper_CompilerTarget::CT_I386_GCC6
#endif
#if(HAVE_I386_GCC7_COMPILER && HAVE_I386_GCC7_M64)
      || ct == CompilerWrapper_CompilerTarget::CT_I386_GCC7
#endif
#if(HAVE_I386_GCC8_COMPILER && HAVE_I386_GCC8_M64)
      || ct == CompilerWrapper_CompilerTarget::CT_I386_GCC8
#endif
#if(HAVE_I386_CLANG4_COMPILER && HAVE_I386_CLANG4_M64)
      || ct == CompilerWrapper_CompilerTarget::CT_I386_CLANG4
#endif
#if(HAVE_I386_CLANG5_COMPILER && HAVE_I386_CLANG5_M64)
      || ct == CompilerWrapper_CompilerTarget::CT_I386_CLANG5
#endif
#if(HAVE_I386_CLANG6_COMPILER && HAVE_I386_CLANG6_M64)
      || ct == CompilerWrapper_CompilerTarget::CT_I386_CLANG6
#endif
#if(HAVE_I386_CLANG7_COMPILER && HAVE_I386_CLANG7_M64)
      || ct == CompilerWrapper_CompilerTarget::CT_I386_CLANG7
#endif
#if(HAVE_I386_CLANG8_COMPILER && HAVE_I386_CLANG8_M64)
      || ct == CompilerWrapper_CompilerTarget::CT_I386_CLANG8
#endif
#if(HAVE_I386_CLANG9_COMPILER && HAVE_I386_CLANG9_M64)
      || ct == CompilerWrapper_CompilerTarget::CT_I386_CLANG9
#endif
#if(HAVE_I386_CLANG10_COMPILER && HAVE_I386_CLANG10_M64)
      || ct == CompilerWrapper_CompilerTarget::CT_I386_CLANG10
#endif
#if(HAVE_I386_CLANG11_COMPILER && HAVE_I386_CLANG11_M64)
      || ct == CompilerWrapper_CompilerTarget::CT_I386_CLANG11
#endif
#if(HAVE_I386_CLANG12_COMPILER && HAVE_I386_CLANG12_M64)
      || ct == CompilerWrapper_CompilerTarget::CT_I386_CLANG12
#endif
#if(HAVE_I386_CLANG13_COMPILER && HAVE_I386_CLANG13_M64)
      || ct == CompilerWrapper_CompilerTarget::CT_I386_CLANG13
#endif
#if(HAVE_I386_CLANGVVD_COMPILER && HAVE_I386_CLANGVVD_M64)
      || ct == CompilerWrapper_CompilerTarget::CT_I386_CLANGVVD
#endif
   )
   {
      return true;
   }
   else
   {
      return false;
   }
}

bool CompilerWrapper::hasCompilerMX32(CompilerWrapper_CompilerTarget ct)
{
   if(false
#if(HAVE_I386_GCC47_COMPILER && HAVE_I386_GCC47_MX32)
      || ct == CompilerWrapper_CompilerTarget::CT_I386_GCC47
#endif
#if(HAVE_I386_GCC48_COMPILER && HAVE_I386_GCC48_MX32)
      || ct == CompilerWrapper_CompilerTarget::CT_I386_GCC48
#endif
#if(HAVE_I386_GCC49_COMPILER && HAVE_I386_GCC49_MX32)
      || ct == CompilerWrapper_CompilerTarget::CT_I386_GCC49
#endif
#if(HAVE_I386_GCC5_COMPILER && HAVE_I386_GCC5_MX32)
      || ct == CompilerWrapper_CompilerTarget::CT_I386_GCC5
#endif
#if(HAVE_I386_GCC6_COMPILER && HAVE_I386_GCC6_MX32)
      || ct == CompilerWrapper_CompilerTarget::CT_I386_GCC6
#endif
#if(HAVE_I386_GCC7_COMPILER && HAVE_I386_GCC7_MX32)
      || ct == CompilerWrapper_CompilerTarget::CT_I386_GCC7
#endif
#if(HAVE_I386_GCC8_COMPILER && HAVE_I386_GCC8_MX32)
      || ct == CompilerWrapper_CompilerTarget::CT_I386_GCC8
#endif
#if(HAVE_I386_CLANG4_COMPILER && HAVE_I386_CLANG4_MX32)
      || ct == CompilerWrapper_CompilerTarget::CT_I386_CLANG4
#endif
#if(HAVE_I386_CLANG5_COMPILER && HAVE_I386_CLANG5_MX32)
      || ct == CompilerWrapper_CompilerTarget::CT_I386_CLANG5
#endif
#if(HAVE_I386_CLANG6_COMPILER && HAVE_I386_CLANG6_MX32)
      || ct == CompilerWrapper_CompilerTarget::CT_I386_CLANG6
#endif
#if(HAVE_I386_CLANG7_COMPILER && HAVE_I386_CLANG7_MX32)
      || ct == CompilerWrapper_CompilerTarget::CT_I386_CLANG7
#endif
#if(HAVE_I386_CLANG8_COMPILER && HAVE_I386_CLANG8_MX32)
      || ct == CompilerWrapper_CompilerTarget::CT_I386_CLANG8
#endif
#if(HAVE_I386_CLANG9_COMPILER && HAVE_I386_CLANG9_MX32)
      || ct == CompilerWrapper_CompilerTarget::CT_I386_CLANG9
#endif
#if(HAVE_I386_CLANG10_COMPILER && HAVE_I386_CLANG10_MX32)
      || ct == CompilerWrapper_CompilerTarget::CT_I386_CLANG10
#endif
#if(HAVE_I386_CLANG11_COMPILER && HAVE_I386_CLANG11_MX32)
      || ct == CompilerWrapper_CompilerTarget::CT_I386_CLANG11
#endif
#if(HAVE_I386_CLANG12_COMPILER && HAVE_I386_CLANG12_MX32)
      || ct == CompilerWrapper_CompilerTarget::CT_I386_CLANG12
#endif
#if(HAVE_I386_CLANG13_COMPILER && HAVE_I386_CLANG13_MX32)
      || ct == CompilerWrapper_CompilerTarget::CT_I386_CLANG13
#endif
#if(HAVE_I386_CLANGVVD_COMPILER && HAVE_I386_CLANGVVD_MX32)
      || ct == CompilerWrapper_CompilerTarget::CT_I386_CLANGVVD
#endif
   )
   {
      return true;
   }
   else
   {
      return false;
   }
}

bool CompilerWrapper::hasCompilerGCCM32(CompilerWrapper_CompilerTarget ct)
{
   if(false
#if(HAVE_I386_GCC45_COMPILER)
      || ct == CompilerWrapper_CompilerTarget::CT_I386_GCC45
#endif
#if(HAVE_I386_GCC46_COMPILER)
      || ct == CompilerWrapper_CompilerTarget::CT_I386_GCC46
#endif
#if(HAVE_I386_GCC47_COMPILER && HAVE_I386_GCC47_M32)
      || ct == CompilerWrapper_CompilerTarget::CT_I386_GCC47
#endif
#if(HAVE_I386_GCC48_COMPILER && HAVE_I386_GCC48_M32)
      || ct == CompilerWrapper_CompilerTarget::CT_I386_GCC48
#endif
#if(HAVE_I386_GCC49_COMPILER && HAVE_I386_GCC49_M32)
      || ct == CompilerWrapper_CompilerTarget::CT_I386_GCC49
#endif
#if(HAVE_I386_GCC5_COMPILER && HAVE_I386_GCC5_M32)
      || ct == CompilerWrapper_CompilerTarget::CT_I386_GCC5
#endif
#if(HAVE_I386_GCC6_COMPILER && HAVE_I386_GCC6_M32)
      || ct == CompilerWrapper_CompilerTarget::CT_I386_GCC6
#endif
#if(HAVE_I386_GCC7_COMPILER && HAVE_I386_GCC7_M32)
      || ct == CompilerWrapper_CompilerTarget::CT_I386_GCC7
#endif
#if(HAVE_I386_GCC8_COMPILER && HAVE_I386_GCC8_M32)
      || ct == CompilerWrapper_CompilerTarget::CT_I386_GCC8
#endif
   )
   {
      return true;
   }
   else
   {
      return false;
   }
}

bool CompilerWrapper::hasCompilerCLANGM32(CompilerWrapper_CompilerTarget ct)
{
   if(false
#if(HAVE_I386_CLANG4_COMPILER && HAVE_I386_CLANG4_M32)
      || ct == CompilerWrapper_CompilerTarget::CT_I386_CLANG4
#endif
#if(HAVE_I386_CLANG5_COMPILER && HAVE_I386_CLANG5_M32)
      || ct == CompilerWrapper_CompilerTarget::CT_I386_CLANG5
#endif
#if(HAVE_I386_CLANG6_COMPILER && HAVE_I386_CLANG6_M32)
      || ct == CompilerWrapper_CompilerTarget::CT_I386_CLANG6
#endif
#if(HAVE_I386_CLANG7_COMPILER && HAVE_I386_CLANG7_M32)
      || ct == CompilerWrapper_CompilerTarget::CT_I386_CLANG7
#endif
#if(HAVE_I386_CLANG8_COMPILER && HAVE_I386_CLANG8_M32)
      || ct == CompilerWrapper_CompilerTarget::CT_I386_CLANG8
#endif
#if(HAVE_I386_CLANG9_COMPILER && HAVE_I386_CLANG9_M32)
      || ct == CompilerWrapper_CompilerTarget::CT_I386_CLANG9
#endif
#if(HAVE_I386_CLANG10_COMPILER && HAVE_I386_CLANG10_M32)
      || ct == CompilerWrapper_CompilerTarget::CT_I386_CLANG10
#endif
#if(HAVE_I386_CLANG11_COMPILER && HAVE_I386_CLANG11_M32)
      || ct == CompilerWrapper_CompilerTarget::CT_I386_CLANG11
#endif
#if(HAVE_I386_CLANG12_COMPILER && HAVE_I386_CLANG12_M32)
      || ct == CompilerWrapper_CompilerTarget::CT_I386_CLANG12
#endif
#if(HAVE_I386_CLANG13_COMPILER && HAVE_I386_CLANG13_M32)
      || ct == CompilerWrapper_CompilerTarget::CT_I386_CLANG13
#endif
#if(HAVE_I386_CLANGVVD_COMPILER && HAVE_I386_CLANGVVD_M32)
      || ct == CompilerWrapper_CompilerTarget::CT_I386_CLANGVVD
#endif
   )
   {
      return true;
   }
   else
   {
      return false;
   }
}

std::string CompilerWrapper::getCompilerVersion(int pc)
{
#if HAVE_I386_GCC45_COMPILER
   if(pc & static_cast<int>(CompilerWrapper_CompilerTarget::CT_I386_GCC45))
   {
      return I386_GCC45_VERSION;
   }
#endif
#if HAVE_I386_GCC46_COMPILER
   if(pc & static_cast<int>(CompilerWrapper_CompilerTarget::CT_I386_GCC46))
   {
      return I386_GCC46_VERSION;
   }
#endif
#if HAVE_I386_GCC47_COMPILER
   if(pc & static_cast<int>(CompilerWrapper_CompilerTarget::CT_I386_GCC47))
   {
      return I386_GCC47_VERSION;
   }
#endif
#if HAVE_I386_GCC48_COMPILER
   if(pc & static_cast<int>(CompilerWrapper_CompilerTarget::CT_I386_GCC48))
   {
      return I386_GCC48_VERSION;
   }
#endif
#if HAVE_I386_GCC49_COMPILER
   if(pc & static_cast<int>(CompilerWrapper_CompilerTarget::CT_I386_GCC49))
   {
      return I386_GCC49_VERSION;
   }
#endif
#if HAVE_I386_GCC5_COMPILER
   if(pc & static_cast<int>(CompilerWrapper_CompilerTarget::CT_I386_GCC5))
   {
      return I386_GCC5_VERSION;
   }
#endif
#if HAVE_I386_GCC6_COMPILER
   if(pc & static_cast<int>(CompilerWrapper_CompilerTarget::CT_I386_GCC6))
   {
      return I386_GCC6_VERSION;
   }
#endif
#if HAVE_I386_GCC7_COMPILER
   if(pc & static_cast<int>(CompilerWrapper_CompilerTarget::CT_I386_GCC7))
   {
      return I386_GCC7_VERSION;
   }
#endif
#if HAVE_I386_GCC8_COMPILER
   if(pc & static_cast<int>(CompilerWrapper_CompilerTarget::CT_I386_GCC8))
   {
      return I386_GCC8_VERSION;
   }
#endif
#if HAVE_I386_CLANG4_COMPILER
   if(pc & static_cast<int>(CompilerWrapper_CompilerTarget::CT_I386_CLANG4))
   {
      return I386_CLANG4_VERSION;
   }
#endif
#if HAVE_I386_CLANG5_COMPILER
   if(pc & static_cast<int>(CompilerWrapper_CompilerTarget::CT_I386_CLANG5))
   {
      return I386_CLANG5_VERSION;
   }
#endif
#if HAVE_I386_CLANG6_COMPILER
   if(pc & static_cast<int>(CompilerWrapper_CompilerTarget::CT_I386_CLANG6))
   {
      return I386_CLANG6_VERSION;
   }
#endif
#if HAVE_I386_CLANG7_COMPILER
   if(pc & static_cast<int>(CompilerWrapper_CompilerTarget::CT_I386_CLANG7))
   {
      return I386_CLANG7_VERSION;
   }
#endif
#if HAVE_I386_CLANG8_COMPILER
   if(pc & static_cast<int>(CompilerWrapper_CompilerTarget::CT_I386_CLANG8))
   {
      return I386_CLANG8_VERSION;
   }
#endif
#if HAVE_I386_CLANG9_COMPILER
   if(pc & static_cast<int>(CompilerWrapper_CompilerTarget::CT_I386_CLANG9))
   {
      return I386_CLANG9_VERSION;
   }
#endif
#if HAVE_I386_CLANG10_COMPILER
   if(pc & static_cast<int>(CompilerWrapper_CompilerTarget::CT_I386_CLANG10))
   {
      return I386_CLANG10_VERSION;
   }
#endif
#if HAVE_I386_CLANG11_COMPILER
   if(pc & static_cast<int>(CompilerWrapper_CompilerTarget::CT_I386_CLANG11))
   {
      return I386_CLANG11_VERSION;
   }
#endif
#if HAVE_I386_CLANG12_COMPILER
   if(pc & static_cast<int>(CompilerWrapper_CompilerTarget::CT_I386_CLANG12))
   {
      return I386_CLANG12_VERSION;
   }
#endif
#if HAVE_I386_CLANG13_COMPILER
   if(pc & static_cast<int>(CompilerWrapper_CompilerTarget::CT_I386_CLANG13))
   {
      return I386_CLANG13_VERSION;
   }
#endif
#if HAVE_I386_CLANGVVD_COMPILER
   if(pc & static_cast<int>(CompilerWrapper_CompilerTarget::CT_I386_CLANGVVD))
   {
      return I386_CLANGVVD_VERSION;
   }
#endif
#if HAVE_SPARC_COMPILER
   if(pc & (static_cast<int>(CompilerWrapper_CompilerTarget::CT_SPARC_GCC) |
            static_cast<int>(CompilerWrapper_CompilerTarget::CT_SPARC_ELF_GCC)))
   {
      return SPARC_GCC_VERSION;
   }
#endif
#if HAVE_ARM_COMPILER
   if(pc & static_cast<int>(CompilerWrapper_CompilerTarget::CT_ARM_GCC))
   {
      return ARM_GCC_VERSION;
   }
#endif
   THROW_ERROR("");
   return "";
}

std::string CompilerWrapper::load_plugin(const std::string& plugin_obj, CompilerWrapper_CompilerTarget target,
                                         int pass_type)
{
   std::string str;
   if(target == CompilerWrapper_CompilerTarget::CT_I386_CLANG13)
   {
      if(pass_type & CompilerWrapper_LLVMPassType::LLVMPT_Backend)
      {
         str += " -fpass-plugin=" + plugin_obj;
      }
      if(pass_type & CompilerWrapper_LLVMPassType::LLVMPT_Frontend)
      {
         str += " -Xclang -load -Xclang " + plugin_obj;
      }
   }
   else
   {
      str = " -fplugin " + plugin_obj;
   }
   return str;
}<|MERGE_RESOLUTION|>--- conflicted
+++ resolved
@@ -554,15 +554,6 @@
       real_file_name = temp_file_name;
       if(compiler.is_clang)
       {
-<<<<<<< HEAD
-         command += " -c -fplugin=" + compiler.empty_plugin_obj +
-                    " -mllvm -pandaGE-outputdir=" + Param->getOption<std::string>(OPT_output_temporary_directory) +
-                    " -mllvm -pandaGE-infile=" + real_file_name;
-         if(compiler.is_llvm_legacy)
-         {
-            command += " -flegacy-pass-manager";
-         }
-=======
          command +=
              " -c" +
              load_plugin(compiler.empty_plugin_obj,
@@ -570,7 +561,6 @@
                          CompilerWrapper_LLVMPassType::LLVMPT_Backend | CompilerWrapper_LLVMPassType::LLVMPT_Frontend) +
              " -mllvm -pandaGE-outputdir=" + Param->getOption<std::string>(OPT_output_temporary_directory) +
              " -mllvm -pandaGE-infile=" + real_file_name;
->>>>>>> 9459975e
       }
       else
       {
@@ -664,10 +654,6 @@
                                                           HLSFlowStep_Type::INFERRED_INTERFACE_GENERATION)
             {
                command += " -mllvm -add-noalias";
-               if(compiler.is_llvm_legacy)
-               {
-                  command += " -flegacy-pass-manager";
-               }
             }
             std::string extern_symbols;
             std::vector<std::string> xml_files;
@@ -786,10 +772,6 @@
             command += " -mllvm -panda-topfname=" + fname;
          }
          command += "  -emit-llvm";
-         if(compiler.is_llvm_legacy)
-         {
-            command += " -flegacy-pass-manager";
-         }
       }
       else
       {
@@ -3036,7 +3018,6 @@
    if(static_cast<int>(preferred_compiler) & static_cast<int>(CompilerWrapper_CompilerTarget::CT_I386_CLANG13))
    {
       compiler.is_clang = true;
-      compiler.is_llvm_legacy = true;
       compiler.gcc = flag_cpp ? relocate_compiler_path(I386_CLANGPP13_EXE) : relocate_compiler_path(I386_CLANG13_EXE);
       compiler.cpp = relocate_compiler_path(I386_CLANG_CPP13_EXE);
       compiler.extra_options =
