--- conflicted
+++ resolved
@@ -248,18 +248,9 @@
                     const std::string& parameters_line, bool multiple_files, CompilerWrapper_CompilerMode cm,
                     const std::string& costTable);
 
-   /**
-<<<<<<< HEAD
-=======
-    * Return the compiler for a given target
-    * @return a structure containing information about compiler
-    */
-   Compiler GetCompiler() const;
-
    std::string GetAnalyzeCompiler() const;
 
    /**
->>>>>>> 2e11ec21
     * Initialize the frontend compiler parameters line
     * @param OS is the optimizations set to be considered
     * @return the string with the parameters
