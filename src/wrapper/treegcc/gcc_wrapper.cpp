--- conflicted
+++ resolved
@@ -384,21 +384,6 @@
 #endif
    else if(cm == GccWrapper_CompilerMode::CM_STD)
    {
-<<<<<<< HEAD
-      std::string fname;
-      bool addTopFName = false;
-      if(isWholeProgram)
-      {
-         fname = "main";
-         addTopFName = compiler.is_clang;
-      }
-      else if(Param->isOption(OPT_top_functions_names))
-      {
-         const auto top_functions_names = Param->getOption<const std::list<std::string>>(OPT_top_functions_names);
-         addTopFName = top_functions_names.size() == 1;
-         fname = top_functions_names.front();
-      }
-=======
          std::string fname;
          bool addTopFName = false;
       if(isWholeProgram)
@@ -412,7 +397,6 @@
             addTopFName = top_functions_names.size() == 1;
             fname = top_functions_names.front();
          }
->>>>>>> 544f6753
       if(addTopFName && (isWholeProgram || Param->getOption<bool>(OPT_do_not_expose_globals)))
       {
          if(compiler.is_clang)
@@ -468,7 +452,6 @@
 
    /// manage optimization level
    auto local_parameters_line = parameters_line;
-<<<<<<< HEAD
    if(cm == GccWrapper_CompilerMode::CM_LTO)
    {
       boost::replace_all(local_parameters_line, "-O4", "");
@@ -477,8 +460,6 @@
       boost::replace_all(local_parameters_line, "-O1", "");
    }
 
-=======
->>>>>>> 544f6753
    if(!(Param->getOption<bool>(OPT_compute_size_of)))
       command += " -D\"" + std::string(STR_CST_panda_sizeof) + "(arg)=" + STR_CST_string_sizeof + "(#arg)\"";
    command += " " + local_parameters_line;
@@ -2778,7 +2759,7 @@
    return ret_value;
 }
 
-std::string GccWrapper::clang_recipes(const GccWrapper_OptimizationSet 
+std::string GccWrapper::clang_recipes(const GccWrapper_OptimizationSet
 #if HAVE_I386_CLANG4_COMPILER || HAVE_I386_CLANG5_COMPILER || HAVE_I386_CLANG6_COMPILER || HAVE_I386_CLANG7_COMPILER
                                           optimization_level
 #endif
@@ -2798,16 +2779,12 @@
                                           expandMemOps_plugin_name
 #endif
                                       ,
-<<<<<<< HEAD
                                       const std::string&
 #ifndef _WIN32
                                           GepiCanon_plugin_obj
 #endif
                                       ,
                                       const std::string&
-=======
-                                      const GccWrapper_CompilerTarget
->>>>>>> 544f6753
 #if HAVE_I386_CLANG4_COMPILER || HAVE_I386_CLANG5_COMPILER || HAVE_I386_CLANG6_COMPILER || HAVE_I386_CLANG7_COMPILER
                                           GepiCanon_plugin_name
 #endif
@@ -2822,29 +2799,6 @@
                                           CSROA_plugin_name
 #endif
                                       ,
-<<<<<<< HEAD
-=======
-                                      const std::string&
-#ifndef _WIN32
-                                          GepiCanon_plugin_obj
-#endif
-                                      ,
-                                      const std::string&
-#if HAVE_I386_CLANG4_COMPILER || HAVE_I386_CLANG5_COMPILER || HAVE_I386_CLANG6_COMPILER || HAVE_I386_CLANG7_COMPILER
-                                          GepiCanon_plugin_name
-#endif
-                                      ,
-                                      const std::string&
-#ifndef _WIN32
-                                          CSROA_plugin_obj
-#endif
-                                      ,
-                                      const std::string&
-#if HAVE_I386_CLANG4_COMPILER || HAVE_I386_CLANG5_COMPILER || HAVE_I386_CLANG6_COMPILER || HAVE_I386_CLANG7_COMPILER
-                                          CSROA_plugin_name
-#endif
-                                      ,
->>>>>>> 544f6753
                                       const std::string& fname)
 {
    std::string recipe = "";
@@ -2871,7 +2825,6 @@
       {
          std::string complex_recipe;
          complex_recipe += " -tti "
-<<<<<<< HEAD
                            "-targetlibinfo "
                            "-tbaa -scoped-noalias -assumption-cache-tracker -profile-summary-info -forceattrs -inferattrs "
                            "-" +
@@ -2909,223 +2862,6 @@
                            "D "
                            "-ipsccp -globalopt -dse -loop-unroll "
                            "-instcombine "
-                           "-libcalls-shrinkwrap "
-                           "-tailcallelim "
-                           "-simplifycfg "
-                           "-reassociate "
-                           "-domtree "
-                           "-loops "
-                           "-loop-simplify "
-                           "-lcssa-verification "
-                           "-lcssa "
-                           "-basicaa "
-                           "-aa "
-                           "-scalar-evolution "
-                           "-loop-rotate "
-                           "-licm "
-                           "-loop-unswitch "
-                           "-simplifycfg "
-                           "-domtree "
-                           "-basicaa "
-                           "-aa "
-                           "-dse -loop-unroll "
-                           "-instcombine "
-                           "-loops "
-                           "-loop-simplify "
-                           "-lcssa-verification "
-                           "-lcssa "
-                           "-scalar-evolution "
-                           "-indvars "
-                           "-loop-idiom "
-                           "-loop-deletion "
-                           "-loop-unroll "
-                           "-mldst-motion "
-                           "-aa "
-                           "-memdep "
-                           "-lazy-branch-prob "
-                           "-lazy-block-freq "
-                           "-opt-remark-emitter "
-                           "-gvn "
-                           "-basicaa "
-                           "-aa "
-                           "-memdep "
-                           "-memcpyopt "
-                           "-sccp "
-                           "-domtree "
-                           "-demanded-bits "
-                           "-bdce "
-                           "-basicaa "
-                           "-aa "
-                           "-dse -loop-unroll "
-                           "-instcombine "
-                           "-lazy-value-info "
-                           "-jump-threading "
-                           "-correlated-propagation "
-                           "-domtree "
-                           "-basicaa "
-                           "-aa "
-                           "-memdep "
-                           "-dse "
-                           "-loops "
-                           "-loop-simplify "
-                           "-lcssa-verification "
-                           "-lcssa "
-                           "-aa "
-                           "-scalar-evolution "
-                           "-licm "
-                           "-postdomtree "
-                           "-adce "
-                           "-simplifycfg "
-                           "-domtree "
-                           "-basicaa "
-                           "-aa "
-                           "-loop-unroll "
-                           "-instcombine "
-                           "-barrier "
-                           "-elim-avail-extern "
-                           "-basiccg "
-                           "-rpo-functionattrs "
-                           "-globals-aa "
-                           "-float2int "
-                           "-domtree "
-                           "-loops "
-                           "-loop-simplify "
-                           "-lcssa-verification "
-                           "-lcssa "
-                           "-basicaa "
-                           "-aa "
-                           "-scalar-evolution "
-                           "-loop-rotate "
-                           "-loop-accesses "
-                           "-lazy-branch-prob "
-                           "-lazy-block-freq "
-                           "-opt-remark-emitter "
-                           "-loop-distribute "
-                           "-loop-simplify "
-                           "-lcssa-verification "
-                           "-lcssa "
-                           "-branch-prob "
-                           "-block-freq "
-                           "-scalar-evolution "
-                           "-basicaa "
-                           "-aa "
-                           "-loop-accesses "
-                           "-demanded-bits "
-                           "-lazy-branch-prob "
-                           "-lazy-block-freq "
-                           "-opt-remark-emitter "
-                           "-loop-vectorize "
-                           "-loop-simplify "
-                           "-scalar-evolution "
-                           "-aa "
-                           "-loop-accesses "
-                           "-loop-load-elim "
-                           "-basicaa "
-                           "-aa "
-                           "-dse -loop-unroll "
-                           "-instcombine "
-                           "-simplifycfg "
-                           "-domtree "
-                           "-basicaa "
-                           "-aa "
-                           "-dse -loop-unroll "
-                           "-instcombine "
-                           "-loops "
-                           "-loop-simplify "
-                           "-lcssa-verification "
-                           "-lcssa "
-                           "-scalar-evolution "
-                           "-loop-unroll ";
-         complex_recipe += " -" + expandMemOps_plugin_name + " -" + CSROA_plugin_name + "WI " +
-                           "-domtree -basicaa -aa -memdep -dse -aa -memoryssa -early-cse-memssa -constprop -ipsccp -globaldce -domtree -mem2reg -deadargelim -basiccg -argpromotion -domtree -loops -loop-simplify -lcssa-verification -lcssa -basicaa -aa "
-                           "-scalar-evolution -loop-unroll "
-                           " -dse -loop-unroll "
-                           "-instcombine "
-                           "-loop-simplify "
-                           "-lcssa-verification "
-                           "-lcssa "
-                           "-scalar-evolution "
-                           "-licm "
-                           "-alignment-from-assumptions "
-                           "-strip-dead-prototypes "
-                           "-globaldce "
-                           "-constmerge "
-                           "-domtree "
-                           "-loops "
-                           "-branch-prob "
-                           "-block-freq "
-                           "-loop-simplify "
-                           "-lcssa-verification "
-                           "-lcssa "
-                           "-basicaa "
-                           "-aa "
-                           "-scalar-evolution "
-                           "-branch-prob "
-                           "-block-freq "
-                           "-loop-sink "
-                           "-instsimplify ";
-         // complex_recipe += complex_recipe;
-         recipe += complex_recipe;
-      }
-      else if(optimization_level == GccWrapper_OptimizationSet::O0)
-      {
-         recipe += " -tti "
-=======
-                           "-mem2reg "
-                           "-" +
-                           expandMemOps_plugin_name +
-                           " "
-                           "-" +
-                           GepiCanon_plugin_name +
-                           " "
-                           "-scalar-evolution "
-                           "-" +
-                           CSROA_plugin_name +
-                           "FV "
->>>>>>> 544f6753
-                   "-targetlibinfo "
-                   "-tbaa "
-                   "-scoped-noalias "
-                   "-assumption-cache-tracker "
-                   "-profile-summary-info "
-                   "-forceattrs "
-                   "-inferattrs "
-                   "-ipsccp "
-                   "-globalopt "
-                   "-domtree "
-                   "-mem2reg "
-                   "-deadargelim "
-                   "-domtree "
-                   "-basicaa "
-                   "-aa ";
-<<<<<<< HEAD
-=======
-         complex_recipe += " -dse -loop-unroll "
-                   /// "-instcombine "
-                   "-simplifycfg "
-                   "-pgo-icall-prom "
-                   "-basiccg "
-                   "-globals-aa "
-                   "-prune-eh "
-                   "-inline "
-                   "-functionattrs "
-                   "-argpromotion "
-                   "-domtree "
-                   "-sroa "
-                   "-early-cse "
-                   "-speculative-execution "
-                   "-lazy-value-info "
-                   "-jump-threading "
-                   "-correlated-propagation "
-                   "-simplifycfg "
-                   "-domtree "
-                   "-basicaa "
-                   "-aa ";
-         complex_recipe += "-" + expandMemOps_plugin_name + " "
-                   "-" + GepiCanon_plugin_name + " "
-                   "-" + CSROA_plugin_name+"D "
-                   " -dse -loop-unroll "
-                   /// "-instcombine "
                    "-libcalls-shrinkwrap "
                    "-tailcallelim "
                    "-simplifycfg "
@@ -3144,10 +2880,9 @@
                    "-simplifycfg "
                    "-domtree "
                    "-basicaa "
-                   "-aa ";
-         complex_recipe += " -" + expandMemOps_plugin_name +
+                           "-aa "
                    " -dse -loop-unroll "
-                   /// "-instcombine "
+                           "-instcombine "
                    "-loops "
                    "-loop-simplify "
                    "-lcssa-verification "
@@ -3173,10 +2908,9 @@
                    "-demanded-bits "
                    "-bdce "
                    "-basicaa "
-                   "-aa ";
-         complex_recipe += " -" + expandMemOps_plugin_name +
+                           "-aa "
                    " -dse -loop-unroll "
-                   /// "-instcombine "
+                           "-instcombine "
                    "-lazy-value-info "
                    "-jump-threading "
                    "-correlated-propagation "
@@ -3197,10 +2931,9 @@
                    "-simplifycfg "
                    "-domtree "
                    "-basicaa "
-                   "-aa ";
-         complex_recipe += " -" + expandMemOps_plugin_name +
+                           "-aa "
                    " -loop-unroll "
-                   /// "-instcombine "
+                           "-instcombine "
                    "-barrier "
                    "-elim-avail-extern "
                    "-basiccg "
@@ -3234,24 +2967,22 @@
                    "-lazy-branch-prob "
                    "-lazy-block-freq "
                    "-opt-remark-emitter "
-                   /// "-loop-vectorize "
+                           "-loop-vectorize "
                    "-loop-simplify "
                    "-scalar-evolution "
                    "-aa "
                    "-loop-accesses "
                    "-loop-load-elim "
                    "-basicaa "
-                   "-aa ";
-         complex_recipe += " -" + expandMemOps_plugin_name +
+                           "-aa "
                    " -dse -loop-unroll "
-                   /// "-instcombine "
+                           "-instcombine "
                    "-simplifycfg "
                    "-domtree "
                    "-basicaa "
-                   "-aa ";
-         complex_recipe += " -" + expandMemOps_plugin_name +
+                           "-aa "
                    " -dse -loop-unroll "
-                   /// "-instcombine "
+                           "-instcombine "
                    "-loops "
                    "-loop-simplify "
                    "-lcssa-verification "
@@ -3259,8 +2990,10 @@
                    "-scalar-evolution "
                    "-loop-unroll ";
          complex_recipe += " -" + expandMemOps_plugin_name  + " -" + CSROA_plugin_name+"WI" +
+                           "-domtree -basicaa -aa -memdep -dse -aa -memoryssa -early-cse-memssa -constprop -ipsccp -globaldce -domtree -mem2reg -deadargelim -basiccg -argpromotion -domtree -loops -loop-simplify -lcssa-verification -lcssa -basicaa -aa "
+                           "-scalar-evolution -loop-unroll "
                    " -dse -loop-unroll "
-                   /// "-instcombine "
+                           "-instcombine "
                    "-loop-simplify "
                    "-lcssa-verification "
                    "-lcssa "
@@ -3305,7 +3038,6 @@
                    "-domtree "
                    "-basicaa "
                    "-aa ";
->>>>>>> 544f6753
          recipe += " -" + expandMemOps_plugin_name + " -loop-unroll -simplifycfg ";
       }
       else
