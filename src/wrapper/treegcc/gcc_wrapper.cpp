--- conflicted
+++ resolved
@@ -402,11 +402,7 @@
          {
             command += " -fplugin=" + compiler.topfname_plugin_obj + " -mllvm -panda-TFN=" + fname;
             command += " -mllvm -panda-Internalize";
-<<<<<<< HEAD
-            if(Param->IsParameter("enable-CSROA") && !compiler.CSROA_plugin_obj.empty() && !compiler.expandMemOps_plugin_obj.empty())
-=======
             if(Param->IsParameter("enable-CSROA") && Param->GetParameter<int>("enable-CSROA") == 1 && !compiler.CSROA_plugin_obj.empty() && !compiler.expandMemOps_plugin_obj.empty())
->>>>>>> 2697ee7d
             {
                command += " -fplugin=" + compiler.expandMemOps_plugin_obj;
                if(!compiler.GepiCanon_plugin_obj.empty())
@@ -2770,11 +2766,7 @@
                                           expandMemOps_plugin_obj
 #endif
                                       ,
-<<<<<<< HEAD
-                                      const GccWrapper_CompilerTarget
-=======
                                       const std::string&
->>>>>>> 2697ee7d
 #if HAVE_I386_CLANG4_COMPILER || HAVE_I386_CLANG5_COMPILER || HAVE_I386_CLANG6_COMPILER || HAVE_I386_CLANG7_COMPILER
                                           expandMemOps_plugin_name
 #endif
@@ -2795,24 +2787,6 @@
 #endif
                                       ,
                                       const std::string&
-<<<<<<< HEAD
-#ifndef _WIN32
-                                          GepiCanon_plugin_obj
-#endif
-                                      ,
-                                      const std::string&
-#if HAVE_I386_CLANG4_COMPILER || HAVE_I386_CLANG5_COMPILER || HAVE_I386_CLANG6_COMPILER || HAVE_I386_CLANG7_COMPILER
-                                          GepiCanon_plugin_name
-#endif
-                                      ,
-                                      const std::string&
-#ifndef _WIN32
-                                          CSROA_plugin_obj
-#endif
-                                      ,
-                                      const std::string&
-=======
->>>>>>> 2697ee7d
 #if HAVE_I386_CLANG4_COMPILER || HAVE_I386_CLANG5_COMPILER || HAVE_I386_CLANG6_COMPILER || HAVE_I386_CLANG7_COMPILER
                                           CSROA_plugin_name
 #endif
@@ -2890,13 +2864,9 @@
                    "-domtree "
                    "-basicaa "
                    "-aa ";
-<<<<<<< HEAD
-         complex_recipe += " -" + CSROA_plugin_name + "D" +
-=======
          complex_recipe += "-" + expandMemOps_plugin_name + " "
                    "-" + GepiCanon_plugin_name + " "
                    "-" + CSROA_plugin_name+"D "
->>>>>>> 2697ee7d
                    " -dse -loop-unroll "
                    /// "-instcombine "
                    "-libcalls-shrinkwrap "
@@ -3031,11 +3001,7 @@
                    "-lcssa "
                    "-scalar-evolution "
                    "-loop-unroll ";
-<<<<<<< HEAD
-         complex_recipe += " -" + expandMemOps_plugin_name + " -" + CSROA_plugin_name + "WI" +
-=======
          complex_recipe += " -" + expandMemOps_plugin_name  + " -" + CSROA_plugin_name+"WI" +
->>>>>>> 2697ee7d
                    " -dse -loop-unroll "
                    /// "-instcombine "
                    "-loop-simplify "
@@ -3061,11 +3027,7 @@
                    "-block-freq "
                    "-loop-sink "
                    "-instsimplify ";
-<<<<<<< HEAD
-         // complex_recipe += complex_recipe;
-=======
          //complex_recipe += complex_recipe;
->>>>>>> 2697ee7d
          recipe += complex_recipe;
       }
       else if(optimization_level == GccWrapper_OptimizationSet::O0)
