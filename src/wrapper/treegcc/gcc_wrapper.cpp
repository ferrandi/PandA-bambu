--- conflicted
+++ resolved
@@ -2751,47 +2751,32 @@
    return ret_value;
 }
 
-std::string GccWrapper::clang_recipes(const GccWrapper_OptimizationSet
-<<<<<<< HEAD
+std::string GccWrapper::clang_recipes(const GccWrapper_OptimizationSet 
 #if HAVE_I386_CLANG4_COMPILER || HAVE_I386_CLANG5_COMPILER || HAVE_I386_CLANG6_COMPILER || HAVE_I386_CLANG7_COMPILER
-                                          optimization_level
+optimization_level
 #endif
                                       ,
                                       const GccWrapper_CompilerTarget
-=======
->>>>>>> e1078558
 #if HAVE_I386_CLANG4_COMPILER || HAVE_I386_CLANG5_COMPILER || HAVE_I386_CLANG6_COMPILER || HAVE_I386_CLANG7_COMPILER
-                                          compiler
+compiler
 #endif
                                       ,
                                       const std::string&
 #ifndef _WIN32
-                                          expandMemOps_plugin_obj
-#endif
-<<<<<<< HEAD
+expandMemOps_plugin_obj
+#endif
                                       ,
                                       const std::string&
-=======
-, const GccWrapper_CompilerTarget
->>>>>>> e1078558
 #if HAVE_I386_CLANG4_COMPILER || HAVE_I386_CLANG5_COMPILER || HAVE_I386_CLANG6_COMPILER || HAVE_I386_CLANG7_COMPILER
-                                          expandMemOps_plugin_name
-#endif
-<<<<<<< HEAD
+expandMemOps_plugin_name
+#endif
                                       ,
                                       const std::string&
-=======
-, const std::string&
->>>>>>> e1078558
 #ifndef _WIN32
                                           GepiCanon_plugin_obj
 #endif
-<<<<<<< HEAD
                                       ,
                                       const std::string&
-=======
-, const std::string&
->>>>>>> e1078558
 #if HAVE_I386_CLANG4_COMPILER || HAVE_I386_CLANG5_COMPILER || HAVE_I386_CLANG6_COMPILER || HAVE_I386_CLANG7_COMPILER
                                           GepiCanon_plugin_name
 #endif
