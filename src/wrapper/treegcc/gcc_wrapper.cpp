--- conflicted
+++ resolved
@@ -394,11 +394,7 @@
       else if(Param->isOption(OPT_top_functions_names))
       {
          const auto top_functions_names = Param->getOption<const std::list<std::string>>(OPT_top_functions_names);
-<<<<<<< HEAD
-         addTopFName = top_functions_names.size() == 1;
-=======
-         addPlugin = top_functions_names.size() == 1 && !Param->isOption(OPT_top_design_name);
->>>>>>> 2288e396
+         addTopFName = top_functions_names.size() == 1 && !Param->isOption(OPT_top_design_name);
          fname = top_functions_names.front();
       }
       if(addTopFName && (isWholeProgram || Param->getOption<bool>(OPT_do_not_expose_globals)))
@@ -467,10 +463,7 @@
       boost::replace_all(local_parameters_line, "-O3", "");
       boost::replace_all(local_parameters_line, "-O2", "");
       boost::replace_all(local_parameters_line, "-O1", "");
-<<<<<<< HEAD
       local_parameters_line += " -O1 ";
-=======
->>>>>>> 2288e396
    }
 
    if(!(Param->getOption<bool>(OPT_compute_size_of)))
