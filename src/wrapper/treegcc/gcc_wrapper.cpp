--- conflicted
+++ resolved
@@ -2759,36 +2759,24 @@
    return ret_value;
 }
 
-std::string GccWrapper::clang_recipes(const GccWrapper_OptimizationSet
+std::string GccWrapper::clang_recipes(const GccWrapper_OptimizationSet 
 #if HAVE_I386_CLANG4_COMPILER || HAVE_I386_CLANG5_COMPILER || HAVE_I386_CLANG6_COMPILER || HAVE_I386_CLANG7_COMPILER
-                                          optimization_level
-#endif
-<<<<<<< HEAD
+optimization_level
+#endif
                                       ,
                                       const GccWrapper_CompilerTarget
-=======
-, const GccWrapper_CompilerTarget
->>>>>>> d022dae8
 #if HAVE_I386_CLANG4_COMPILER || HAVE_I386_CLANG5_COMPILER || HAVE_I386_CLANG6_COMPILER || HAVE_I386_CLANG7_COMPILER
-                                          compiler
-#endif
-<<<<<<< HEAD
+compiler
+#endif
                                       ,
                                       const std::string&
-=======
-, const std::string&
->>>>>>> d022dae8
 #ifndef _WIN32
-                                          expandMemOps_plugin_obj
-#endif
-<<<<<<< HEAD
+expandMemOps_plugin_obj
+#endif
                                       ,
                                       const std::string&
-=======
-, const std::string&
->>>>>>> d022dae8
 #if HAVE_I386_CLANG4_COMPILER || HAVE_I386_CLANG5_COMPILER || HAVE_I386_CLANG6_COMPILER || HAVE_I386_CLANG7_COMPILER
-                                          expandMemOps_plugin_name
+expandMemOps_plugin_name
 #endif
                                       ,
                                       const std::string&
