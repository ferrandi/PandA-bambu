--- conflicted
+++ resolved
@@ -383,19 +383,19 @@
 #endif
    else if(cm == GccWrapper_CompilerMode::CM_STD)
    {
-      std::string fname;
-      bool addTopFName = false;
+         std::string fname;
+         bool addTopFName = false;
       if(isWholeProgram)
-      {
-         fname = "main";
+         {
+            fname = "main";
          addTopFName = compiler.is_clang;
-      }
-      else if(Param->isOption(OPT_top_functions_names))
-      {
-         const auto top_functions_names = Param->getOption<const std::list<std::string>>(OPT_top_functions_names);
-         addTopFName = top_functions_names.size() == 1;
-         fname = top_functions_names.front();
-      }
+         }
+         else if(Param->isOption(OPT_top_functions_names))
+         {
+            const auto top_functions_names = Param->getOption<const std::list<std::string>>(OPT_top_functions_names);
+            addTopFName = top_functions_names.size() == 1;
+            fname = top_functions_names.front();
+         }
       if(addTopFName && (isWholeProgram || Param->getOption<bool>(OPT_do_not_expose_globals)))
       {
          if(compiler.is_clang)
@@ -576,7 +576,7 @@
 #if HAVE_I386_CLANG7_COMPILER
    enable_LTO = enable_LTO || (GccWrapper_CompilerTarget::CT_I386_CLANG7 == Param->getOption<GccWrapper_CompilerTarget>(OPT_default_compiler));
 #endif
-       for(auto& source_file : source_files)
+   for(auto& source_file : source_files)
    {
       if(already_processed_files.find(source_file.first) != already_processed_files.end())
       {
@@ -2750,29 +2750,41 @@
    return ret_value;
 }
 
-<<<<<<< HEAD
-std::string GccWrapper::clang_recipes(const GccWrapper_OptimizationSet optimization_level, const GccWrapper_CompilerTarget compiler, const std::string& expandMemOps_plugin_obj, const std::string& expandMemOps_plugin_name,
-                                      const std::string& GepiCanon_plugin_obj, const std::string& GepiCanon_plugin_name,
-                                      const std::string& CSROA_plugin_obj, const std::string& CSROA_plugin_name, const std::string& fname)
-=======
-std::string GccWrapper::clang_recipes(const GccWrapper_OptimizationSet 
+std::string GccWrapper::clang_recipes(const GccWrapper_OptimizationSet
 #if HAVE_I386_CLANG4_COMPILER || HAVE_I386_CLANG5_COMPILER || HAVE_I386_CLANG6_COMPILER || HAVE_I386_CLANG7_COMPILER
-optimization_level
-#endif
-, const GccWrapper_CompilerTarget 
+                                          optimization_level
+#endif
+                                      , const GccWrapper_CompilerTarget
 #if HAVE_I386_CLANG4_COMPILER || HAVE_I386_CLANG5_COMPILER || HAVE_I386_CLANG6_COMPILER || HAVE_I386_CLANG7_COMPILER
-compiler
-#endif
-, const std::string& 
+                                          compiler
+#endif
+                                      , const std::string&
 #ifndef _WIN32
-expandMemOps_plugin_obj
-#endif
-, const std::string& 
+                                          expandMemOps_plugin_obj
+#endif
+                                      , const std::string&
 #if HAVE_I386_CLANG4_COMPILER || HAVE_I386_CLANG5_COMPILER || HAVE_I386_CLANG6_COMPILER || HAVE_I386_CLANG7_COMPILER
-expandMemOps_plugin_name
-#endif
-)
->>>>>>> 6a7751f3
+                                          expandMemOps_plugin_name
+#endif
+                                      ,
+                                      const std::string&
+#ifndef _WIN32
+                                          GepiCanon_plugin_obj
+#endif
+                                      , const std::string&
+#if HAVE_I386_CLANG4_COMPILER || HAVE_I386_CLANG5_COMPILER || HAVE_I386_CLANG6_COMPILER || HAVE_I386_CLANG7_COMPILER
+                                          GepiCanon_plugin_name
+#endif
+                                      ,
+                                      const std::string&
+#ifndef _WIN32
+                                          CSROA_plugin_obj
+#endif
+                                      , const std::string&
+#if HAVE_I386_CLANG4_COMPILER || HAVE_I386_CLANG5_COMPILER || HAVE_I386_CLANG6_COMPILER || HAVE_I386_CLANG7_COMPILER
+                                          CSROA_plugin_name
+#endif
+                                      , const std::string& fname)
 {
    std::string recipe = "";
 #ifndef _WIN32
@@ -2803,8 +2815,8 @@
                            "-" + GepiCanon_plugin_name + " "
                            "-scalar-evolution "
                            "-" + CSROA_plugin_name+"FV "
-                           "-targetlibinfo "
-                           "-tbaa "
+                   "-targetlibinfo "
+                   "-tbaa "
                    "-scoped-noalias "
                    "-assumption-cache-tracker "
                    "-profile-summary-info "
