/*
 *
 *                   _/_/_/    _/_/   _/    _/ _/_/_/    _/_/
 *                  _/   _/ _/    _/ _/_/  _/ _/   _/ _/    _/
 *                 _/_/_/  _/_/_/_/ _/  _/_/ _/   _/ _/_/_/_/
 *                _/      _/    _/ _/    _/ _/   _/ _/    _/
 *               _/      _/    _/ _/    _/ _/_/_/  _/    _/
 *
 *             ***********************************************
 *                              PandA Project
 *                     URL: http://panda.dei.polimi.it
 *                       Politecnico di Milano - DEIB
 *                        System Architectures Group
 *             ***********************************************
 *              Copyright (C) 2004-2019 Politecnico di Milano
 *
 *   This file is part of the PandA framework.
 *
 *   The PandA framework is free software; you can redistribute it and/or modify
 *   it under the terms of the GNU General Public License as published by
 *   the Free Software Foundation; either version 3 of the License, or
 *   (at your option) any later version.
 *
 *   This program is distributed in the hope that it will be useful,
 *   but WITHOUT ANY WARRANTY; without even the implied warranty of
 *   MERCHANTABILITY or FITNESS FOR A PARTICULAR PURPOSE.  See the
 *   GNU General Public License for more details.
 *
 *   You should have received a copy of the GNU General Public License
 *   along with this program.  If not, see <http://www.gnu.org/licenses/>.
 *
 */
/**
 * @file build_virtual_phi.cpp
 * @brief Analysis step building phi of vops
 *
 * @author Marco Lattuada <marco.lattuada@polimi.it>
 *
 */

/// Header include
#include "build_virtual_phi.hpp"

///. include
#include "Parameter.hpp"

/// algorithms/loops_detection include
#include "loop.hpp"
#include "loops.hpp"

/// behavior include
#include "application_manager.hpp"
#include "basic_block.hpp"
#include "cdfg_edge_info.hpp"
#include "function_behavior.hpp"

/// parser/treegcc include
#include "token_interface.hpp"

/// tree includes
#include "dbgPrintHelper.hpp"      // for DEBUG_LEVEL_
#include "string_manipulation.hpp" // for GET_CLASS
#include "tree_basic_block.hpp"
#include "tree_helper.hpp"
#include "tree_manager.hpp"
#include "tree_manipulation.hpp"
#include "tree_node.hpp"
#include "tree_reindex.hpp"

const std::unordered_set<std::pair<FrontendFlowStepType, FrontendFlowStep::FunctionRelationship>> BuildVirtualPhi::ComputeFrontendRelationships(const DesignFlowStep::RelationshipType relationship_type) const
{
   std::unordered_set<std::pair<FrontendFlowStepType, FunctionRelationship>> relationships;
   switch(relationship_type)
   {
      case(DEPENDENCE_RELATIONSHIP):
      {
         relationships.insert(std::pair<FrontendFlowStepType, FunctionRelationship>(BB_FEEDBACK_EDGES_IDENTIFICATION, SAME_FUNCTION));
         relationships.insert(std::pair<FrontendFlowStepType, FunctionRelationship>(DOM_POST_DOM_COMPUTATION, SAME_FUNCTION));
         relationships.insert(std::pair<FrontendFlowStepType, FunctionRelationship>(BB_REACHABILITY_COMPUTATION, SAME_FUNCTION));
         break;
      }
      case(INVALIDATION_RELATIONSHIP):
      {
         break;
      }
      case(PRECEDENCE_RELATIONSHIP):
      {
<<<<<<< HEAD
#if HAVE_EXPERIMENTAL && HAVE_FROM_PRAGMA_BUILT && HAVE_BAMBU_BUILT
         relationships.insert(std::pair<FrontendFlowStepType, FunctionRelationship>(EXTRACT_OMP_ATOMIC, SAME_FUNCTION));
=======
#if HAVE_FROM_PRAGMA_BUILT && HAVE_BAMBU_BUILT
         relationships.insert(std::pair<FrontendFlowStepType, FunctionRelationship> (EXTRACT_OMP_ATOMIC, SAME_FUNCTION));
>>>>>>> d09917d3
#endif
         relationships.insert(std::pair<FrontendFlowStepType, FunctionRelationship>(VECTORIZE, SAME_FUNCTION));
         relationships.insert(std::pair<FrontendFlowStepType, FunctionRelationship>(BASIC_BLOCKS_CFG_COMPUTATION, SAME_FUNCTION));
         break;
      }
      default:
      {
         THROW_UNREACHABLE("");
      }
   }
   return relationships;
}

BuildVirtualPhi::BuildVirtualPhi(const application_managerRef _AppM, unsigned int _function_id, const DesignFlowManagerConstRef _design_flow_manager, const ParameterConstRef _parameters)
    : FunctionFrontendFlowStep(_AppM, _function_id, BUILD_VIRTUAL_PHI, _design_flow_manager, _parameters), TM(_AppM->get_tree_manager())
{
   debug_level = parameters->get_class_debug_level(GET_CLASS(*this), DEBUG_LEVEL_NONE);
}

BuildVirtualPhi::~BuildVirtualPhi() = default;

DesignFlowStep_Status BuildVirtualPhi::InternalExec()
{
   const auto loops = function_behavior->CGetLoops();
   const auto bb_index_map = basic_block_graph->CGetBBGraphInfo()->bb_index_map;

   /// For each virtual operand its definition
   TreeNodeMap<tree_nodeConstRef> virtual_ssa_definitions;

   /// The set of nodes which overwrite a vop
   TreeNodeMap<TreeNodeSet> vovers;

   /// Computing definitions and overwriting
   VertexIterator basic_block, basic_block_end;
   INDENT_DBG_MEX(DEBUG_LEVEL_VERY_PEDANTIC, debug_level, "-->Computing definitions");
   for(boost::tie(basic_block, basic_block_end) = boost::vertices(*basic_block_graph); basic_block != basic_block_end; basic_block++)
   {
      INDENT_DBG_MEX(DEBUG_LEVEL_VERY_PEDANTIC, debug_level, "-->Analyzing BB" + STR(basic_block_graph->CGetBBNodeInfo(*basic_block)->block->number));
      const auto block_info = basic_block_graph->CGetBBNodeInfo(*basic_block)->block;
      for(const auto& stmt : block_info->CGetStmtList())
      {
         INDENT_DBG_MEX(DEBUG_LEVEL_VERY_PEDANTIC, debug_level, "-->Analyzing stmt " + STR(stmt));
         auto gn = GetPointer<gimple_node>(GET_NODE(stmt));
         if(gn->vdef)
         {
            THROW_ASSERT(virtual_ssa_definitions.find(gn->vdef) == virtual_ssa_definitions.end(), gn->vdef->ToString() + " is defined also in " + virtual_ssa_definitions.find(gn->vdef)->second->ToString());
            virtual_ssa_definitions[gn->vdef] = stmt;
         }
         gn->memdef = tree_nodeRef();
         if(gn->memuse)
         {
            GetPointer<ssa_name>(GET_NODE(gn->memuse))->RemoveUse(stmt);
            gn->memuse = tree_nodeRef();
         }
         const auto cur_bb_index = gn->bb_index;
         const auto cur_bb = bb_index_map.find(cur_bb_index)->second;
         if(gn->vdef && gn->vovers.find(gn->vdef) != gn->vovers.end() && !function_behavior->CheckBBReachability(cur_bb, cur_bb))
         {
            gn->vovers.erase(gn->vdef);
         }
         for(const auto& vover : gn->vovers)
         {
            vovers[vover].insert(stmt);
         }
         /// clean not reachable vuses
         std::list<tree_nodeRef> to_be_removed;
         for(const auto& vu : gn->vuses)
         {
            auto sn = GetPointer<ssa_name>(GET_NODE(vu));
            auto def_stmt = sn->CGetDefStmt();
            const auto use_bb_index = GetPointer<const gimple_node>(GET_NODE(def_stmt))->bb_index;
            const auto use_bb = bb_index_map.find(use_bb_index)->second;
            if(use_bb_index == cur_bb_index)
            {
               /// here we may have a Use-Def or a Def-Use. They are both perfectly fine.
            }
            else if(!function_behavior->CheckBBReachability(use_bb, cur_bb) && !function_behavior->CheckBBReachability(cur_bb, use_bb))
            {
               sn->RemoveUse(stmt);
               to_be_removed.push_back(vu);
               INDENT_DBG_MEX(DEBUG_LEVEL_VERY_PEDANTIC, debug_level, "---Removing " + STR(vu) + " from vuses of unreachable stmt: " + STR(sn));
            }
         }
         for(auto vu : to_be_removed)
            gn->vuses.erase(gn->vuses.find(vu));

         INDENT_DBG_MEX(DEBUG_LEVEL_VERY_PEDANTIC, debug_level, "<--Analyzed stmt " + STR(stmt));
      }
      INDENT_DBG_MEX(DEBUG_LEVEL_VERY_PEDANTIC, debug_level, "<--Analyzed BB" + STR(basic_block_graph->CGetBBNodeInfo(*basic_block)->block->number));
   }
   INDENT_DBG_MEX(DEBUG_LEVEL_VERY_PEDANTIC, debug_level, "<--Computed definitions");

   INDENT_DBG_MEX(DEBUG_LEVEL_VERY_PEDANTIC, debug_level, "-->Checking uses");
   /// Check uses
   for(const auto& virtual_ssa_definition : virtual_ssa_definitions)
   {
      INDENT_DBG_MEX(DEBUG_LEVEL_VERY_PEDANTIC, debug_level, "-->Considering ssa " + virtual_ssa_definition.first->ToString());
      auto sn = GetPointer<ssa_name>(GET_NODE(virtual_ssa_definition.first));
      INDENT_DBG_MEX(DEBUG_LEVEL_VERY_PEDANTIC, debug_level, "---Defined in " + virtual_ssa_definition.second->ToString());
      const auto definition = GetPointer<const gimple_node>(GET_CONST_NODE(virtual_ssa_definition.second));
      THROW_ASSERT(definition, GET_CONST_NODE(sn->CGetDefStmt())->ToString());
      const auto definition_bb_index = definition->bb_index;
      const auto definition_bb = bb_index_map.find(definition_bb_index)->second;
      THROW_ASSERT(sn, virtual_ssa_definition.first->ToString());

      /// The index of the loop to be considered (the most internal loops which contains the definition and all the uses
      auto loop_id = basic_block_graph->CGetBBNodeInfo(definition_bb)->loop_id;

      /// The depth of the loop to be considered
      auto depth = loops->CGetLoop(loop_id)->depth;

      /// The set of basic block uses
      CustomSet<vertex> use_bbs;

      /// The set of statement uses
      TreeNodeSet use_stmts;

      /// The set of false uses
      TreeNodeMap<size_t> transitive_uses;

      for(const auto& use_stmt : sn->CGetUseStmts())
      {
         INDENT_DBG_MEX(DEBUG_LEVEL_VERY_PEDANTIC, debug_level, "-->Considering use in " + STR(use_stmt.first));
         const auto use_bb_index = GetPointer<const gimple_node>(GET_NODE(use_stmt.first))->bb_index;
         const auto use_bb = bb_index_map.find(use_bb_index)->second;

         const auto gn = GetPointer<const gimple_node>(GET_NODE(use_stmt.first));

         /// Check if this use can be ignored because of transitive reduction
         bool skip = [&]() -> bool {
            if(definition_bb_index == use_bb_index)
               return false;
            if(vovers.find(virtual_ssa_definition.first) != vovers.end())
            {
               for(const auto& vover_stmt : vovers.find(virtual_ssa_definition.first)->second)
               {
                  const auto vover_bb_index = GetPointer<const gimple_node>(GET_NODE(vover_stmt))->bb_index;
                  const auto vover_bb = bb_index_map.find(vover_bb_index)->second;
                  if(function_behavior->CheckBBReachability(use_bb, vover_bb) or use_bb == vover_bb)
                  {
                     return false;
                  }
               }
            }
            for(const auto& other_use_stmt : sn->CGetUseStmts())
            {
               const auto other_use_bb_index = GetPointer<const gimple_node>(GET_NODE(other_use_stmt.first))->bb_index;
               const auto other_use_bb = bb_index_map.find(other_use_bb_index)->second;
               if(other_use_stmt.first->index != use_stmt.first->index and function_behavior->CheckBBReachability(other_use_bb, use_bb) and other_use_stmt.first->index != virtual_ssa_definition.second->index)
               {
                  INDENT_DBG_MEX(DEBUG_LEVEL_VERY_PEDANTIC, debug_level, "---Considered other use: " + STR(other_use_stmt.first->index) + " " + STR(other_use_stmt.first));
                  const auto other_gn = GetPointer<const gimple_node>(GET_NODE(other_use_stmt.first));
                  if(other_gn->vdef and gn->vuses.find(other_gn->vdef) != gn->vuses.end())
                  {
                     INDENT_DBG_MEX(DEBUG_LEVEL_VERY_PEDANTIC, debug_level, "---Defines " + STR(other_gn->vdef));
                     return true;
                  }
               }
            }
            return false;
         }();
         if(skip)
         {
            INDENT_DBG_MEX(DEBUG_LEVEL_VERY_PEDANTIC, debug_level, "<--Skipped because of transitivity");
            transitive_uses.insert(use_stmt);
            continue;
         }
         use_stmts.insert(use_stmt.first);
         use_bbs.insert(use_bb);

         auto use_loop_id = basic_block_graph->CGetBBNodeInfo(use_bb)->loop_id;
         auto use_depth = loops->CGetLoop(use_loop_id)->depth;

         /// Use is in the considered loop
         if(use_loop_id == loop_id)
         {
            INDENT_DBG_MEX(DEBUG_LEVEL_VERY_PEDANTIC, debug_level, "<--Use is in the same loop");
            continue;
         }
         INDENT_DBG_MEX(DEBUG_LEVEL_VERY_PEDANTIC, debug_level, "---Definition and use are in different loops");
         INDENT_DBG_MEX(DEBUG_LEVEL_VERY_PEDANTIC, debug_level, "---Current loop is " + STR(loop_id) + " (depth is " + STR(depth) + ") - Use loop is " + STR(use_loop_id) + " (depth " + STR(use_depth) + ")");
         /// Use is in a more nested loop
         while(use_depth > depth)
         {
            use_loop_id = loops->CGetLoop(use_loop_id)->Parent()->GetId();
            use_depth = loops->CGetLoop(use_loop_id)->depth;
         }
         /// Use is in a less nested loop
         while(use_depth < depth)
         {
            loop_id = loops->CGetLoop(loop_id)->Parent()->GetId();
            depth = loops->CGetLoop(loop_id)->depth;
         }
         while(use_loop_id != loop_id)
         {
            use_loop_id = loops->CGetLoop(use_loop_id)->Parent()->GetId();
            loop_id = loops->CGetLoop(loop_id)->Parent()->GetId();
            depth = loops->CGetLoop(loop_id)->depth;
         }
         INDENT_DBG_MEX(DEBUG_LEVEL_VERY_PEDANTIC, debug_level, "<--Loop to be considered updated to " + STR(loop_id));
      }
      for(const auto& transitive_use : transitive_uses)
      {
         for(size_t number_use = 0; number_use < transitive_use.second; number_use++)
         {
            sn->RemoveUse(transitive_use.first);
            GetPointer<gimple_node>(GET_NODE(transitive_use.first))->vuses.erase(virtual_ssa_definition.first);
            INDENT_DBG_MEX(DEBUG_LEVEL_VERY_PEDANTIC, debug_level, "---Removing " + STR(virtual_ssa_definition.first) + " from vuses of " + STR(transitive_use.first));
         }
      }

      /// It is possible that the use is not reachable; this is due to the gcc alias oracle
      if(use_bbs.empty())
      {
         INDENT_DBG_MEX(DEBUG_LEVEL_VERY_PEDANTIC, debug_level, "<--There is not any reachable use");
         continue;
      }

      INDENT_DBG_MEX(DEBUG_LEVEL_VERY_PEDANTIC, debug_level, "---Loop to be considered is " + STR(loop_id));

      // The set of header basic blocks where a phi has to be inserted
      CustomSet<vertex> phi_headers;
      auto current_loop = loops->CGetLoop(basic_block_graph->CGetBBNodeInfo(definition_bb)->loop_id);
      while(current_loop->GetId() != loop_id)
      {
         for(auto cur_pair : current_loop->get_sp_back_edges())
            phi_headers.insert(cur_pair.second);
         INDENT_DBG_MEX(DEBUG_LEVEL_VERY_PEDANTIC, debug_level, "---Phi has to be added in header of loop " + STR(current_loop->GetId()));
         current_loop = current_loop->Parent();
      }
      for(auto cur_pair : current_loop->get_sp_back_edges())
         phi_headers.insert(cur_pair.second);
      INDENT_DBG_MEX(DEBUG_LEVEL_VERY_PEDANTIC, debug_level, "---Phi has to be added in header of loop " + STR(current_loop->GetId()));

      /// Build the gimple nop where volatile ssa is defined
      std::map<TreeVocabularyTokenTypes_TokenEnum, std::string> nop_IR_schema;
      const auto nop_id = TM->new_tree_node_id();
      nop_IR_schema[TOK(TOK_SRCP)] = "<built-in>:0:0";
      TM->create_tree_node(nop_id, gimple_nop_K, nop_IR_schema);

      unsigned int ssa_vers = TM->get_next_vers();
      const auto volatile_id = TM->new_tree_node_id();
      std::map<TreeVocabularyTokenTypes_TokenEnum, std::string> ssa_IR_schema;
      ssa_IR_schema[TOK(TOK_TYPE)] = STR(tree_helper::get_type_index(TM, sn->index));
      ssa_IR_schema[TOK(TOK_VERS)] = STR(ssa_vers);
      if(sn->var)
         ssa_IR_schema[TOK(TOK_VAR)] = STR(sn->var->index);
      ssa_IR_schema[TOK(TOK_VOLATILE)] = STR(true);
      ssa_IR_schema[TOK(TOK_VIRTUAL)] = STR(true);
      TM->create_tree_node(volatile_id, ssa_name_K, ssa_IR_schema);
      const auto volatile_sn = TM->GetTreeReindex(volatile_id);
      GetPointer<ssa_name>(GET_NODE(volatile_sn))->SetDefStmt(TM->GetTreeReindex(nop_id));
      INDENT_DBG_MEX(DEBUG_LEVEL_VERY_PEDANTIC, debug_level, "---Created volatile ssa _" + STR(ssa_vers));

      /// Set of basic blocks belonging to the loop
      std::unordered_set<vertex> loop_basic_blocks;
      loops->CGetLoop(loop_id)->get_recursively_bb(loop_basic_blocks);

      /// Set of basic blocks to be analyzed
      const bb_vertex_order_by_map comp_i(function_behavior->get_bb_map_levels());
      std::set<vertex, bb_vertex_order_by_map> to_be_processed(comp_i);

      /// Loop 0 must be managed in a different way
      if(loop_id == 0)
      {
         reaching_defs[virtual_ssa_definition.first][basic_block_graph->CGetBBGraphInfo()->entry_vertex] = volatile_sn;
         OutEdgeIterator oe, oe_end;
         for(boost::tie(oe, oe_end) = boost::out_edges(basic_block_graph->CGetBBGraphInfo()->entry_vertex, *basic_block_graph); oe != oe_end; oe++)
         {
            const auto target = boost::target(*oe, *basic_block_graph);
            if(basic_block_graph->CGetBBGraphInfo()->exit_vertex != target)
            {
               to_be_processed.insert(target);
            }
         }

         /// Remove all basic blocks from which no use can be reached
         CustomSet<vertex> to_be_removed;
         for(const auto current : loop_basic_blocks)
         {
            bool reachable = false;
            for(const auto use_bb : use_bbs)
            {
               if(function_behavior->CheckBBFeedbackReachability(current, use_bb))
               {
                  INDENT_DBG_MEX(DEBUG_LEVEL_VERY_PEDANTIC, debug_level, "---BB" + STR(basic_block_graph->CGetBBNodeInfo(use_bb)->block->number) + " can be reached from BB" + STR(basic_block_graph->CGetBBNodeInfo(current)->block->number));
                  reachable = true;
                  break;
               }
               else if(current == use_bb)
               {
                  reachable = true;
                  break;
               }
            }
            if(not reachable)
            {
               to_be_removed.insert(current);
            }
         }
         for(const auto removable : to_be_removed)
         {
            INDENT_DBG_MEX(DEBUG_LEVEL_VERY_PEDANTIC, debug_level, "---Removing BB" + STR(basic_block_graph->CGetBBNodeInfo(removable)->block->number));
            loop_basic_blocks.erase(removable);
         }
      }
      else
      {
         std::unordered_set<vertex> loop_bbs;
         loops->CGetLoop(loop_id)->get_recursively_bb(loop_bbs);
         for(const auto& loop_bb : loop_bbs)
         {
            InEdgeIterator ei, ei_end;
            for(boost::tie(ei, ei_end) = boost::in_edges(loop_bb, *basic_block_graph); ei != ei_end; ei++)
            {
               const auto source = boost::source(*ei, *basic_block_graph);
               if(loop_bbs.find(source) == loop_bbs.end())
               {
                  reaching_defs[virtual_ssa_definition.first][source] = volatile_sn;
               }
            }
         }
         for(const auto& feedback_edge : loops->CGetLoop(loop_id)->get_sp_back_edges())
         {
            to_be_processed.insert(feedback_edge.second);
         }
      }

      while(to_be_processed.size())
      {
         const auto current = *(to_be_processed.begin());
         to_be_processed.erase(current);
         INDENT_DBG_MEX(DEBUG_LEVEL_VERY_PEDANTIC, debug_level, "-->Checking BB" + STR(basic_block_graph->CGetBBNodeInfo(current)->block->number));

         InEdgeIterator ie, ie_end;
         if(boost::in_degree(current, *basic_block_graph) == 1)
         {
            INDENT_DBG_MEX(DEBUG_LEVEL_VERY_PEDANTIC, debug_level, "---Single entry BB");
            boost::tie(ie, ie_end) = boost::in_edges(current, *basic_block_graph);
            const auto source = boost::source(*ie, *basic_block_graph);
            reaching_defs[virtual_ssa_definition.first][current] = reaching_defs[virtual_ssa_definition.first][source];
         }
         else
         {
            INDENT_DBG_MEX(DEBUG_LEVEL_VERY_PEDANTIC, debug_level, "---Multiple entries BB");
            /// The phi is necessary only if there are different reaching definition
            bool build_phi = false;
            TreeNodeSet local_reaching_defs;
            for(boost::tie(ie, ie_end) = boost::in_edges(current, *basic_block_graph); ie != ie_end; ie++)
            {
               const auto source = boost::source(*ie, *basic_block_graph);
               if((basic_block_graph->GetSelector(*ie) & FB_CFG_SELECTOR))
               {
                  if(phi_headers.find(current) != phi_headers.end())
                  {
                     /// Phi must always be built in header loop if definition is inside the loop
                     build_phi = true;
                     break;
                  }
                  else
                  {
                     /// Check if this is a irreducible loop
                     const auto current_loop_id = basic_block_graph->CGetBBNodeInfo(current)->loop_id;
                     if(not loops->CGetLoop(current_loop_id)->IsReducible())
                     {
                        /// If loop is irreducible, than we have to consider the definition coming from sp_back_edge since it can be different: different definitions can enter in the loop in the different enter points
                        build_phi = true;
                     }
                  }
               }
               else
               {
                  THROW_ASSERT(reaching_defs.find(virtual_ssa_definition.first) != reaching_defs.end() and reaching_defs.find(virtual_ssa_definition.first)->second.find(source) != reaching_defs.find(virtual_ssa_definition.first)->second.end(),
                               "Definition coming from BB" + STR(basic_block_graph->CGetBBNodeInfo(source)->block->number));
                  local_reaching_defs.insert(reaching_defs[virtual_ssa_definition.first][source]);
               }
            }
            if(local_reaching_defs.size() > 1)
            {
               build_phi = true;
            }

            if(build_phi)
            {
               INDENT_DBG_MEX(DEBUG_LEVEL_VERY_PEDANTIC, debug_level, "---PHI has to be built");
               unsigned int phi_ssa_vers = TM->get_next_vers();
               unsigned int phi_def_ssa_node_nid = TM->new_tree_node_id();
               std::map<TreeVocabularyTokenTypes_TokenEnum, std::string> IR_schema;
               IR_schema[TOK(TOK_TYPE)] = STR(tree_helper::get_type_index(TM, sn->index));
               IR_schema[TOK(TOK_VERS)] = STR(phi_ssa_vers);
               if(sn->var)
                  IR_schema[TOK(TOK_VAR)] = STR(sn->var->index);
               IR_schema[TOK(TOK_VOLATILE)] = STR(false);
               IR_schema[TOK(TOK_VIRTUAL)] = STR(true);
               TM->create_tree_node(phi_def_ssa_node_nid, ssa_name_K, IR_schema);
               INDENT_DBG_MEX(DEBUG_LEVEL_VERY_PEDANTIC, debug_level, "---Created ssa _" + STR(phi_ssa_vers));
               IR_schema.clear();
               tree_nodeRef phi_def_ssa_node = TM->GetTreeReindex(phi_def_ssa_node_nid);

               unsigned int phi_gimple_stmt_id = TM->new_tree_node_id();
               IR_schema[TOK(TOK_SRCP)] = "<built-in>:0:0";
               IR_schema[TOK(TOK_RES)] = boost::lexical_cast<std::string>(phi_def_ssa_node_nid);
               IR_schema[TOK(TOK_VIRTUAL)] = STR(true);
               TM->create_tree_node(phi_gimple_stmt_id, gimple_phi_K, IR_schema);
               auto new_gp = GetPointer<gimple_phi>(TM->get_tree_node_const(phi_gimple_stmt_id));
               new_gp->SetSSAUsesComputed();
               reaching_defs[virtual_ssa_definition.first][current] = TM->GetTreeReindex(phi_def_ssa_node_nid);

               for(boost::tie(ie, ie_end) = boost::in_edges(current, *basic_block_graph); ie != ie_end; ie++)
               {
                  if((basic_block_graph->GetSelector(*ie) & CFG_SELECTOR) != 0)
                  {
                     const auto source = boost::source(*ie, *basic_block_graph);
                     new_gp->AddDefEdge(TM, gimple_phi::DefEdge(reaching_defs[virtual_ssa_definition.first][source], basic_block_graph->CGetBBNodeInfo(source)->block->number));
                  }
               }
               basic_block_graph->GetBBNodeInfo(current)->block->AddPhi(TM->GetTreeReindex(phi_gimple_stmt_id));
               reaching_defs[virtual_ssa_definition.first][current] = TM->GetTreeReindex(phi_def_ssa_node_nid);
               added_phis[virtual_ssa_definition.first][current] = TM->GetTreeReindex(phi_gimple_stmt_id);
               INDENT_DBG_MEX(DEBUG_LEVEL_VERY_PEDANTIC, debug_level, "---Created phi " + new_gp->ToString());
            }
            else
            {
               INDENT_DBG_MEX(DEBUG_LEVEL_VERY_PEDANTIC, debug_level, "---PHI has not to be built");
               THROW_ASSERT(local_reaching_defs.size() == 1, "");
               reaching_defs[virtual_ssa_definition.first][current] = *(local_reaching_defs.begin());
            }
         }

         /// If this is the basic block definition or contains a use
         if(definition_bb == current or use_bbs.find(current) != use_bbs.end())
         {
            bool before_definition = definition_bb == current or function_behavior->CheckBBReachability(current, definition_bb);
            for(const auto& stmt : basic_block_graph->CGetBBNodeInfo(current)->block->CGetStmtList())
            {
               if(use_stmts.find(stmt) != use_stmts.end() and stmt->index != virtual_ssa_definition.second->index)
               {
                  if(before_definition)
                  {
                     INDENT_DBG_MEX(DEBUG_LEVEL_VERY_PEDANTIC, debug_level, "---Adding for anti dependence " + STR(reaching_defs[virtual_ssa_definition.first][current]) + " in " + STR(stmt));
                     THROW_ASSERT(not GetPointer<ssa_name>(GET_NODE(reaching_defs[virtual_ssa_definition.first][current]))->volatile_flag or not function_behavior->CheckBBFeedbackReachability(definition_bb, current), "");
                     GetPointer<gimple_node>(GET_NODE(stmt))->vuses.insert(reaching_defs[virtual_ssa_definition.first][current]);
                     GetPointer<ssa_name>(GET_NODE(reaching_defs[virtual_ssa_definition.first][current]))->AddUseStmt(stmt);
                  }
                  else
                  {
                     INDENT_DBG_MEX(DEBUG_LEVEL_VERY_PEDANTIC, debug_level, "---Replacing " + STR(virtual_ssa_definition.first) + " with " + STR(reaching_defs[virtual_ssa_definition.first][current]) + " in " + STR(stmt));
                     THROW_ASSERT(not GetPointer<ssa_name>(GET_NODE(reaching_defs[virtual_ssa_definition.first][current]))->volatile_flag or not function_behavior->CheckBBFeedbackReachability(definition_bb, current), "");
                     TM->ReplaceTreeNode(stmt, virtual_ssa_definition.first, reaching_defs[virtual_ssa_definition.first][current]);
                  }
               }
               if(stmt->index == virtual_ssa_definition.second->index)
               {
                  before_definition = false;
                  auto gn = GetPointer<gimple_node>(GET_NODE(stmt));
                  if(gn->vovers.find(virtual_ssa_definition.first) != gn->vovers.end())
                  {
                     GetPointer<gimple_node>(GET_NODE(stmt))->vovers.erase(virtual_ssa_definition.first);
                     GetPointer<gimple_node>(GET_NODE(stmt))->AddVover(reaching_defs[virtual_ssa_definition.first][current]);
                  }
                  reaching_defs[virtual_ssa_definition.first][current] = virtual_ssa_definition.first;
               }
            }
         }
         INDENT_DBG_MEX(DEBUG_LEVEL_VERY_PEDANTIC, debug_level, "---Reaching definition at the exit is " + STR(reaching_defs[virtual_ssa_definition.first][current]));

         INDENT_DBG_MEX(DEBUG_LEVEL_VERY_PEDANTIC, debug_level, "-->Checking successors");
         OutEdgeIterator oe, oe_end;
         for(boost::tie(oe, oe_end) = boost::out_edges(current, *basic_block_graph); oe != oe_end; oe++)
         {
            const auto target = boost::target(*oe, *basic_block_graph);
            if(loop_basic_blocks.find(target) != loop_basic_blocks.end())
            {
               INDENT_DBG_MEX(DEBUG_LEVEL_VERY_PEDANTIC, debug_level, "---Considering BB" + STR(basic_block_graph->CGetBBNodeInfo(target)->block->number));
               if((basic_block_graph->GetSelector(*oe) & FB_CFG_SELECTOR) != 0)
               {
                  if(phi_headers.find(target) != phi_headers.end())
                  {
                     THROW_ASSERT(added_phis.find(virtual_ssa_definition.first) != added_phis.end() and added_phis.find(virtual_ssa_definition.first)->second.find(target) != added_phis.find(virtual_ssa_definition.first)->second.end(),
                                  "Phi for " + STR(virtual_ssa_definition.first) + " was not created in BB" + STR(basic_block_graph->CGetBBNodeInfo(target)->block->number));
                     GetPointer<gimple_phi>(GET_NODE(added_phis.find(virtual_ssa_definition.first)->second.find(target)->second))
                         ->AddDefEdge(TM, gimple_phi::DefEdge(reaching_defs[virtual_ssa_definition.first][current], basic_block_graph->CGetBBNodeInfo(current)->block->number));
                     INDENT_DBG_MEX(DEBUG_LEVEL_VERY_PEDANTIC, debug_level, "---Updated phi " + STR(added_phis.find(virtual_ssa_definition.first)->second.find(target)->second));
                  }
                  else if(not loops->CGetLoop(basic_block_graph->CGetBBNodeInfo(target)->loop_id)->IsReducible())
                  {
                     THROW_ASSERT(added_phis.find(virtual_ssa_definition.first) != added_phis.end() and added_phis.find(virtual_ssa_definition.first)->second.find(target) != added_phis.find(virtual_ssa_definition.first)->second.end(),
                                  "Phi for " + STR(virtual_ssa_definition.first) + " was not created in BB" + STR(basic_block_graph->CGetBBNodeInfo(target)->block->number));
                     GetPointer<gimple_phi>(GET_NODE(added_phis.find(virtual_ssa_definition.first)->second.find(target)->second))
                         ->AddDefEdge(TM, gimple_phi::DefEdge(reaching_defs[virtual_ssa_definition.first][current], basic_block_graph->CGetBBNodeInfo(current)->block->number));
                     INDENT_DBG_MEX(DEBUG_LEVEL_VERY_PEDANTIC, debug_level, "---Updated phi " + STR(added_phis.find(virtual_ssa_definition.first)->second.find(target)->second));
                  }
                  else
                  {
                     TreeNodeSet local_reaching_defs;
                     /// Check if phi has to be created because of different definitions coming from outside the loop
                     for(boost::tie(ie, ie_end) = boost::in_edges(target, *basic_block_graph); ie != ie_end; ie++)
                     {
                        if((basic_block_graph->GetSelector(*ie) & FB_CFG_SELECTOR) == 0)
                        {
                           const auto source = boost::source(*ie, *basic_block_graph);
                           THROW_ASSERT(reaching_defs.find(virtual_ssa_definition.first) != reaching_defs.end() and reaching_defs.find(virtual_ssa_definition.first)->second.find(source) != reaching_defs.find(virtual_ssa_definition.first)->second.end(),
                                        "Definition coming from BB" + STR(basic_block_graph->CGetBBNodeInfo(source)->block->number));
                           local_reaching_defs.insert(reaching_defs[virtual_ssa_definition.first][source]);
                        }
                     }
                     if(local_reaching_defs.size() > 1)
                     {
                        THROW_ASSERT(added_phis.find(virtual_ssa_definition.first) != added_phis.end() and added_phis.find(virtual_ssa_definition.first)->second.find(target) != added_phis.find(virtual_ssa_definition.first)->second.end(),
                                     "Phi for " + STR(virtual_ssa_definition.first) + " was not created in BB" + STR(basic_block_graph->CGetBBNodeInfo(target)->block->number));
                        GetPointer<gimple_phi>(GET_NODE(added_phis.find(virtual_ssa_definition.first)->second.find(target)->second))
                            ->AddDefEdge(TM, gimple_phi::DefEdge(reaching_defs[virtual_ssa_definition.first][current], basic_block_graph->CGetBBNodeInfo(current)->block->number));
                        INDENT_DBG_MEX(DEBUG_LEVEL_VERY_PEDANTIC, debug_level, "---Updated phi " + STR(added_phis.find(virtual_ssa_definition.first)->second.find(target)->second));
                     }
                  }
               }
               else
               {
                  to_be_processed.insert(target);
               }
            }
         }
         INDENT_DBG_MEX(DEBUG_LEVEL_VERY_PEDANTIC, debug_level, "<--Checked successors");
         INDENT_DBG_MEX(DEBUG_LEVEL_VERY_PEDANTIC, debug_level, "<--Checked BB" + STR(basic_block_graph->CGetBBNodeInfo(current)->block->number));
      }
      INDENT_DBG_MEX(DEBUG_LEVEL_VERY_PEDANTIC, debug_level, "<--Considered ssa " + virtual_ssa_definition.first->ToString());
   }
   INDENT_DBG_MEX(DEBUG_LEVEL_VERY_PEDANTIC, debug_level, "<--Checked uses");
   function_behavior->UpdateBBVersion();
   if(parameters->getOption<bool>(OPT_print_dot))
   {
      function_behavior->GetBBGraph(FunctionBehavior::FBB)->WriteDot("BB_FCFG.dot");
   }
#ifndef NDEBUG
   if(debug_level >= DEBUG_LEVEL_VERY_PEDANTIC)
   {
      for(boost::tie(basic_block, basic_block_end) = boost::vertices(*basic_block_graph); basic_block != basic_block_end; basic_block++)
      {
         auto block = basic_block_graph->CGetBBNodeInfo(*basic_block)->block;
         auto& phi_list = block->CGetPhiList();
         for(const auto& phi : phi_list)
         {
            const auto gp = GetPointer<const gimple_phi>(GET_NODE(phi));
            if(gp->virtual_flag)
            {
               THROW_ASSERT(gp->CGetDefEdgesList().size() == boost::in_degree(*basic_block, *basic_block_graph),
                            STR(phi) + " of BB" + STR(block->number) + " has wrong number of inputs: " + STR(gp->CGetDefEdgesList().size()) + " vs " + STR(boost::in_degree(*basic_block, *basic_block_graph)));
            }
         }
      }
   }
#endif
   return DesignFlowStep_Status::SUCCESS;
}

void BuildVirtualPhi::Initialize()
{
   FunctionFrontendFlowStep::Initialize();
   basic_block_graph = function_behavior->GetBBGraph(FunctionBehavior::FBB);
   tree_man = tree_manipulationRef(new tree_manipulation(TM, parameters));
}

bool BuildVirtualPhi::HasToBeExecuted() const
{
   return bb_version == 0;
}<|MERGE_RESOLUTION|>--- conflicted
+++ resolved
@@ -85,13 +85,8 @@
       }
       case(PRECEDENCE_RELATIONSHIP):
       {
-<<<<<<< HEAD
-#if HAVE_EXPERIMENTAL && HAVE_FROM_PRAGMA_BUILT && HAVE_BAMBU_BUILT
-         relationships.insert(std::pair<FrontendFlowStepType, FunctionRelationship>(EXTRACT_OMP_ATOMIC, SAME_FUNCTION));
-=======
 #if HAVE_FROM_PRAGMA_BUILT && HAVE_BAMBU_BUILT
          relationships.insert(std::pair<FrontendFlowStepType, FunctionRelationship> (EXTRACT_OMP_ATOMIC, SAME_FUNCTION));
->>>>>>> d09917d3
 #endif
          relationships.insert(std::pair<FrontendFlowStepType, FunctionRelationship>(VECTORIZE, SAME_FUNCTION));
          relationships.insert(std::pair<FrontendFlowStepType, FunctionRelationship>(BASIC_BLOCKS_CFG_COMPUTATION, SAME_FUNCTION));
