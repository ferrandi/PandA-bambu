--- conflicted
+++ resolved
@@ -401,13 +401,6 @@
          if(attr == FunctionArchitecture::func_pipeline_style)
          {
             fd->set_pipelining(true);
-<<<<<<< HEAD
-=======
-            if(val == "frp")
-            {
-               fd->set_simple_pipeline(true);
-            }
->>>>>>> 73c37cab
          }
          else if(attr == FunctionArchitecture::func_pipeline_ii)
          {
