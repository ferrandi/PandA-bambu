--- conflicted
+++ resolved
@@ -409,21 +409,13 @@
                fd->set_pipelining(true);
                if(val == "frp")
                {
-<<<<<<< HEAD
-                  fd->set_simple_pipeline(true);
-=======
                   /// TO BE FIXED once the other pipeline styles are implemented
->>>>>>> 5916b834
                }
             }
          }
          else if(attr == FunctionArchitecture::func_pipeline_ii)
          {
-<<<<<<< HEAD
-            const auto pipeline_ii = std::stoi(val);
-=======
             const auto pipeline_ii = static_cast<unsigned>(std::stoul(val));
->>>>>>> 5916b834
             fd->set_initiation_time(pipeline_ii);
          }
       }
