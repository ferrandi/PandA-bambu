/*
 *
 *                   _/_/_/    _/_/   _/    _/ _/_/_/    _/_/
 *                  _/   _/ _/    _/ _/_/  _/ _/   _/ _/    _/
 *                 _/_/_/  _/_/_/_/ _/  _/_/ _/   _/ _/_/_/_/
 *                _/      _/    _/ _/    _/ _/   _/ _/    _/
 *               _/      _/    _/ _/    _/ _/_/_/  _/    _/
 *
 *             ***********************************************
 *                              PandA Project
 *                     URL: http://panda.dei.polimi.it
 *                       Politecnico di Milano - DEIB
 *                        System Architectures Group
 *             ***********************************************
 *              Copyright (C) 2018-2021 Politecnico di Milano
 *
 *   This file is part of the PandA framework.
 *
 *   The PandA framework is free software; you can redistribute it and/or modify
 *   it under the terms of the GNU General Public License as published by
 *   the Free Software Foundation; either version 3 of the License, or
 *   (at your option) any later version.
 *
 *   This program is distributed in the hope that it will be useful,
 *   but WITHOUT ANY WARRANTY; without even the implied warranty of
 *   MERCHANTABILITY or FITNESS FOR A PARTICULAR PURPOSE.  See the
 *   GNU General Public License for more details.
 *
 *   You should have received a copy of the GNU General Public License
 *   along with this program.  If not, see <http://www.gnu.org/licenses/>.
 *
 */
/**
 * @file commutative_expr_restructuring.cpp
 * @brief Analysis step restructuring tree of commutative expressions to reduce the critical path delay.
 *
 * @author Fabrizio Ferrandi <fabrizio.ferrandi@polimi.it>
 *
 */

/// Header include
#include "commutative_expr_restructuring.hpp"

///. include
#include "Parameter.hpp"

/// behavior include
#include "application_manager.hpp"

/// design_flows includes
#include "design_flow_graph.hpp"
#include "design_flow_manager.hpp"

/// HLS includes
#include "hls.hpp"
#include "hls_manager.hpp"
#include "hls_step.hpp"

/// HLS/binding/module
#include "fu_binding.hpp"

/// HLS/module_allocation
#include "allocation_information.hpp"

/// HLS/scheduling include
#include "schedule.hpp"

/// parser/compiler include
#include "token_interface.hpp"

/// tree includes
#include "dbgPrintHelper.hpp"      // for DEBUG_LEVEL_
#include "string_manipulation.hpp" // for GET_CLASS
#include "tree_basic_block.hpp"
#include "tree_helper.hpp"
#include "tree_manager.hpp"
#include "tree_manipulation.hpp"
#include "tree_node.hpp"
#include "tree_reindex.hpp"

#define EPSILON 0.0001

const CustomUnorderedSet<std::pair<FrontendFlowStepType, FrontendFlowStep::FunctionRelationship>> commutative_expr_restructuring::ComputeFrontendRelationships(const DesignFlowStep::RelationshipType relationship_type) const
{
   CustomUnorderedSet<std::pair<FrontendFlowStepType, FunctionRelationship>> relationships;
   switch(relationship_type)
   {
      case(DEPENDENCE_RELATIONSHIP):
      {
         break;
      }
      case(INVALIDATION_RELATIONSHIP):
      {
         /// Not executed
         if(GetStatus() != DesignFlowStep_Status::SUCCESS)
         {
            if(parameters->getOption<HLSFlowStep_Type>(OPT_scheduling_algorithm) == HLSFlowStep_Type::SDC_SCHEDULING and GetPointer<const HLS_manager>(AppM) and GetPointer<const HLS_manager>(AppM)->get_HLS(function_id) and
               GetPointer<const HLS_manager>(AppM)->get_HLS(function_id)->Rsch)
            {
               /// If schedule is not up to date, do not execute this step and invalidate UpdateSchedule
               const auto update_schedule = design_flow_manager.lock()->GetDesignFlowStep(FunctionFrontendFlowStep::ComputeSignature(FrontendFlowStepType::UPDATE_SCHEDULE, function_id));
               if(update_schedule)
               {
                  const DesignFlowGraphConstRef design_flow_graph = design_flow_manager.lock()->CGetDesignFlowGraph();
                  const DesignFlowStepRef design_flow_step = design_flow_graph->CGetDesignFlowStepInfo(update_schedule)->design_flow_step;
                  if(GetPointer<const FunctionFrontendFlowStep>(design_flow_step)->CGetBBVersion() != function_behavior->GetBBVersion())
                  {
                     relationships.insert(std::pair<FrontendFlowStepType, FunctionRelationship>(UPDATE_SCHEDULE, SAME_FUNCTION));
                     break;
                  }
               }
            }
         }
         break;
      }
      case(PRECEDENCE_RELATIONSHIP):
      {
         relationships.insert(std::pair<FrontendFlowStepType, FunctionRelationship>(MULTI_WAY_IF, SAME_FUNCTION));
         relationships.insert(std::pair<FrontendFlowStepType, FunctionRelationship>(SHORT_CIRCUIT_TAF, SAME_FUNCTION));
         relationships.insert(std::pair<FrontendFlowStepType, FunctionRelationship>(COMPLETE_BB_GRAPH, SAME_FUNCTION));
         break;
      }
      default:
      {
         THROW_UNREACHABLE("");
      }
   }
   return relationships;
}

commutative_expr_restructuring::commutative_expr_restructuring(const application_managerRef _AppM, unsigned int _function_id, const DesignFlowManagerConstRef _design_flow_manager, const ParameterConstRef _parameters)
    : FunctionFrontendFlowStep(_AppM, _function_id, COMMUTATIVE_EXPR_RESTRUCTURING, _design_flow_manager, _parameters)
{
   debug_level = parameters->get_class_debug_level(GET_CLASS(*this), DEBUG_LEVEL_NONE);
}

commutative_expr_restructuring::~commutative_expr_restructuring() = default;

bool commutative_expr_restructuring::IsCommExprGimple(const tree_nodeConstRef tn) const
{
   const auto ga = GetPointer<const gimple_assign>(GET_CONST_NODE(tn));
   if(not ga)
   {
      return false;
   }
   auto opKind = GET_NODE(ga->op1)->get_kind();
   auto Type = tree_helper::CGetType(GET_CONST_NODE(ga->op0));
   if(!GetPointer<const integer_type>(Type))
   {
      return false;
   }
   return opKind == mult_expr_K || opKind == widen_mult_expr_K || opKind == widen_sum_expr_K || opKind == bit_ior_expr_K || opKind == bit_xor_expr_K || opKind == bit_and_expr_K || opKind == eq_expr_K || opKind == ne_expr_K || opKind == plus_expr_K;
}

tree_nodeRef commutative_expr_restructuring::IsCommExprChain(const tree_nodeConstRef tn, const bool first, bool is_third_node) const
{
   const auto ga = GetPointer<const gimple_assign>(GET_CONST_NODE(tn));
   const auto be = GetPointer<const binary_expr>(GET_NODE(ga->op1));
   const auto operand = first ? GET_NODE(be->op0) : GET_NODE(be->op1);
   const auto other_operand = first ? GET_NODE(be->op1) : GET_NODE(be->op0);
   const auto sn = GetPointer<const ssa_name>(operand);
   if(tree_helper::is_constant(TM, other_operand->index))
   {
      return tree_nodeRef();
   }
   if(not sn)
   {
      return tree_nodeRef();
   }
   if(!is_third_node && sn->CGetNumberUses() > 1)
   {
      return tree_nodeRef();
   }
   const auto def = GetPointer<const gimple_assign>(GET_NODE(sn->CGetDefStmt()));
   if(not def)
   {
      return tree_nodeRef();
   }
   if(def->bb_index != ga->bb_index)
   {
      return tree_nodeRef();
   }
   if(GET_NODE(def->op1)->get_kind() != GET_NODE(ga->op1)->get_kind())
   {
      return tree_nodeRef();
   }
   if(schedule->GetStartingTime(ga->index) == schedule->GetEndingTime(def->index) or (schedule->get_cstep_end(def->index).second + 1) == schedule->get_cstep(ga->index).second)
   {
      return sn->CGetDefStmt();
   }
   else
   {
      return tree_nodeRef();
   }
}

DesignFlowStep_Status commutative_expr_restructuring::InternalExec()
{
   bool modified = false;
   static size_t counter = 0;

   const tree_manipulationConstRef tree_man = tree_manipulationConstRef(new tree_manipulation(TM, parameters, AppM));
   auto* fd = GetPointer<function_decl>(TM->get_tree_node_const(function_id));
   auto* sl = GetPointer<statement_list>(GET_NODE(fd->body));
   for(const auto& block : sl->list_of_bloc)
   {
      INDENT_DBG_MEX(DEBUG_LEVEL_VERY_PEDANTIC, debug_level, "-->Examining BB" + STR(block.first));
      const auto& list_of_stmt = block.second->CGetStmtList();
      for(auto stmt = list_of_stmt.begin(); stmt != list_of_stmt.end(); stmt++)
      {
         if(not AppM->ApplyNewTransformation())
         {
            break;
         }

         std::list<tree_nodeRef> new_tree_nodes;

         INDENT_DBG_MEX(DEBUG_LEVEL_VERY_PEDANTIC, debug_level, "-->Examining " + (*stmt)->ToString());
         auto next_stmt_ptr = std::next(stmt);
         tree_nodeRef next_stmt = std::next(stmt) != list_of_stmt.end() ? *(std::next(stmt)) : tree_nodeRef();
         tree_nodeRef first_stmt = *stmt;
         tree_nodeRef second_stmt = tree_nodeRef();
         tree_nodeRef third_stmt = tree_nodeRef();
         if(not IsCommExprGimple(*stmt))
         {
            INDENT_DBG_MEX(DEBUG_LEVEL_VERY_PEDANTIC, debug_level, "<--Not a commutative_expr");
            continue;
         }
         bool first_operand_of_first = true;
         bool first_operand_of_second = true;
         second_stmt = IsCommExprChain(*stmt, true, false);
         if(not second_stmt)
         {
            second_stmt = IsCommExprChain(*stmt, false, false);
            first_operand_of_first = false;
         }
         if(second_stmt)
         {
            INDENT_DBG_MEX(DEBUG_LEVEL_VERY_PEDANTIC, debug_level, "---Chained with a second commutative expression: " + STR(second_stmt));
            third_stmt = IsCommExprChain(second_stmt, true, true);
            if(not third_stmt)
            {
               third_stmt = IsCommExprChain(second_stmt, false, true);
               first_operand_of_second = false;
            }
         }
         if(not third_stmt)
         {
            INDENT_DBG_MEX(DEBUG_LEVEL_VERY_PEDANTIC, debug_level, "<--Not chained with two commutative expression");
            continue;
         }
         const auto first_ga = GetPointer<const gimple_assign>(GET_NODE(*stmt));
         auto comm_expr_kind = GET_NODE(first_ga->op1)->get_kind();
         auto comm_expr_kind_text = GET_NODE(first_ga->op1)->get_kind_text();
         const auto first_be = GetPointer<const binary_expr>(GET_NODE(first_ga->op1));

         const auto second_ga = GetPointer<const gimple_assign>(GET_NODE(second_stmt));
         THROW_ASSERT(GET_NODE(second_ga->op1)->get_kind() == comm_expr_kind, "unexpected condition");
         const auto second_be = GetPointer<const binary_expr>(GET_NODE(second_ga->op1));

         const auto third_ga = GetPointer<const gimple_assign>(GET_NODE(third_stmt));
         THROW_ASSERT(GET_NODE(third_ga->op1)->get_kind() == comm_expr_kind, "unexpected condition");
         const auto third_be = GetPointer<const binary_expr>(GET_NODE(third_ga->op1));

         const double old_time = schedule->GetEndingTime(first_ga->index);

         /// Check if new ending time would not be larger
         /// The time in which last operand is ready
         double operand_ready_time = 0.0;

         const auto other_operand_of_first = first_operand_of_first ? first_be->op1 : first_be->op0;
         const auto other_operand_of_second = first_operand_of_second ? second_be->op1 : second_be->op0;
         CustomSet<std::pair<tree_nodeRef, tree_nodeRef>> operands;
         operands.insert(std::pair<tree_nodeRef, tree_nodeRef>(other_operand_of_first, *stmt));
         operands.insert(std::pair<tree_nodeRef, tree_nodeRef>(other_operand_of_second, second_stmt));
         operands.insert(std::pair<tree_nodeRef, tree_nodeRef>(third_be->op0, third_stmt));
         operands.insert(std::pair<tree_nodeRef, tree_nodeRef>(third_be->op1, third_stmt));
         for(const auto& operand : operands)
         {
            INDENT_DBG_MEX(DEBUG_LEVEL_VERY_PEDANTIC, debug_level, "---Analyzing when " + STR(operand.first) + " used in " + STR(operand.second) + " is ready");
            const auto sn = GetPointer<const ssa_name>(GET_NODE(operand.first));
            if(sn)
            {
               const auto def_operand = GetPointer<const gimple_node>(GET_NODE(sn->CGetDefStmt()));
               if(def_operand->bb_index == block.first)
               {
                  const auto def_stmt = sn->CGetDefStmt();
                  const auto ending_time = schedule->GetEndingTime(def_stmt->index);
                  INDENT_DBG_MEX(DEBUG_LEVEL_VERY_PEDANTIC, debug_level, "---Ending time is " + STR(ending_time));
                  const auto connection_time = allocation_information->GetConnectionTime(def_stmt->index, operand.second->index, schedule->get_cstep(def_stmt->index));
                  INDENT_DBG_MEX(DEBUG_LEVEL_VERY_PEDANTIC, debug_level, "---Connection time is " + STR(connection_time));
                  const auto current_operand_ready_time = ending_time + connection_time;
                  operand_ready_time = std::max(operand_ready_time, current_operand_ready_time);
                  INDENT_DBG_MEX(DEBUG_LEVEL_VERY_PEDANTIC, debug_level, "---New ready time is " + STR(operand_ready_time));
               }
            }
         }

         const auto comm_expr_time1 = allocation_information->GetTimeLatency((*stmt)->index, fu_binding::UNKNOWN).first;
         INDENT_DBG_MEX(DEBUG_LEVEL_VERY_PEDANTIC, debug_level, "---Delay of first operation is " + STR(comm_expr_time1));
         const auto comm_expr_time2 = allocation_information->GetTimeLatency(second_stmt->index, fu_binding::UNKNOWN).first;
         INDENT_DBG_MEX(DEBUG_LEVEL_VERY_PEDANTIC, debug_level, "---Delay of second operation is " + STR(comm_expr_time2));
         const auto comm_expr_time3 = allocation_information->GetTimeLatency(third_stmt->index, fu_binding::UNKNOWN).first;
         INDENT_DBG_MEX(DEBUG_LEVEL_VERY_PEDANTIC, debug_level, "---Delay of third operation is " + STR(comm_expr_time3));
         const auto new_ending_time = operand_ready_time + std::max(comm_expr_time1, comm_expr_time3) + comm_expr_time2 + allocation_information->GetConnectionTime(third_ga->index, second_ga->index, schedule->get_cstep(third_ga->index));
         INDENT_DBG_MEX(DEBUG_LEVEL_VERY_PEDANTIC, debug_level, "---Operand ready time " + STR(operand_ready_time) + " - New ending time " + STR(new_ending_time) + " - Old ending time " + STR(old_time));
         if(new_ending_time + EPSILON >= old_time)
         {
            INDENT_DBG_MEX(DEBUG_LEVEL_VERY_PEDANTIC, debug_level, "<--Increased execution time");
            continue;
         }
         INDENT_DBG_MEX(DEBUG_LEVEL_VERY_PEDANTIC, debug_level, "---Chained with a third commutative expression");
         THROW_ASSERT(third_stmt and second_stmt, "");
         INDENT_DBG_MEX(DEBUG_LEVEL_VERY_PEDANTIC, debug_level, "---" + STR(third_stmt));
         INDENT_DBG_MEX(DEBUG_LEVEL_VERY_PEDANTIC, debug_level, "---" + STR(second_stmt));
         INDENT_DBG_MEX(DEBUG_LEVEL_VERY_PEDANTIC, debug_level, "---" + STR(*stmt));

         /// Inserting first commutative expression after the last one
         std::map<TreeVocabularyTokenTypes_TokenEnum, std::string> comm_expr_schema, gimple_assign_schema, ssa_schema;
         const auto type_index = tree_helper::get_type_index(TM, (*stmt)->index);
         const auto comm_expr_id = TM->new_tree_node_id();
         auto first_value = first_operand_of_second ? second_be->op1 : second_be->op0;
         auto second_value = first_operand_of_first ? first_be->op1 : first_be->op0;
         if(not first_operand_of_first)
         {
            std::swap(first_value, second_value);
         }
         comm_expr_schema[TOK(TOK_SRCP)] = BUILTIN_SRCP;
         comm_expr_schema[TOK(TOK_TYPE)] = boost::lexical_cast<std::string>(type_index);
         comm_expr_schema[TOK(TOK_OP0)] = boost::lexical_cast<std::string>(first_value->index);
         comm_expr_schema[TOK(TOK_OP1)] = boost::lexical_cast<std::string>(second_value->index);
         TM->create_tree_node(comm_expr_id, comm_expr_kind, comm_expr_schema);

         /// Create the ssa in the left part
         auto ssa_vers = TM->get_next_vers();
         auto ssa_node_nid = TM->new_tree_node_id();
         ssa_schema[TOK(TOK_TYPE)] = STR(type_index);
         ssa_schema[TOK(TOK_VERS)] = STR(ssa_vers);
         ssa_schema[TOK(TOK_VOLATILE)] = STR(false);
         ssa_schema[TOK(TOK_VIRTUAL)] = STR(false);
         if(GET_NODE(first_value)->get_kind() == ssa_name_K and GET_NODE(second_value)->get_kind() == ssa_name_K)
         {
            const auto sn1 = GetPointer<const ssa_name>(GET_NODE(first_value));
            const auto sn2 = GetPointer<const ssa_name>(GET_NODE(second_value));
            if(sn1->var and sn2->var and sn1->var->index == sn2->var->index)
            {
               ssa_schema[TOK(TOK_VAR)] = STR(sn1->var->index);
            }
         }
         TM->create_tree_node(ssa_node_nid, ssa_name_K, ssa_schema);

         /// Create the assign
         const auto gimple_node_id = TM->new_tree_node_id();
         gimple_assign_schema[TOK(TOK_SRCP)] = BUILTIN_SRCP;
         gimple_assign_schema[TOK(TOK_SCPE)] = STR(function_id);
         gimple_assign_schema[TOK(TOK_TYPE)] = STR(type_index);
         gimple_assign_schema[TOK(TOK_OP0)] = STR(ssa_node_nid);
         gimple_assign_schema[TOK(TOK_OP1)] = STR(comm_expr_id);
         TM->create_tree_node(gimple_node_id, gimple_assign_K, gimple_assign_schema);
         INDENT_DBG_MEX(DEBUG_LEVEL_VERY_PEDANTIC, debug_level, "---Created " + STR(TM->GetTreeReindex(gimple_node_id)));
         /// Set the bit value for the intermediate ssa to correctly update execution time
         GetPointer<ssa_name>(TM->get_tree_node_const(ssa_node_nid))->bit_values = GetPointer<ssa_name>(GET_NODE(first_ga->op0))->bit_values;
<<<<<<< HEAD
         block.second->PushBefore(TM->GetTreeReindex(gimple_node_id), *stmt);
=======
         GetPointer<gimple_assign>(TM->get_tree_node_const(gimple_node_id))->orig = *stmt;
         block.second->PushBefore(TM->GetTreeReindex(gimple_node_id), *stmt, AppM);
>>>>>>> d85bb389
         new_tree_nodes.push_back(TM->GetTreeReindex(gimple_node_id));

         /// Inserting last commutative expression
         comm_expr_schema.clear();
         const auto root_comm_expr_id = TM->new_tree_node_id();
         comm_expr_schema[TOK(TOK_SRCP)] = BUILTIN_SRCP;
         comm_expr_schema[TOK(TOK_TYPE)] = boost::lexical_cast<std::string>(type_index);
         comm_expr_schema[TOK(TOK_OP0)] = boost::lexical_cast<std::string>(first_operand_of_second ? second_be->op0->index : second_be->op1->index);
         comm_expr_schema[TOK(TOK_OP1)] = boost::lexical_cast<std::string>(ssa_node_nid);
         TM->create_tree_node(root_comm_expr_id, comm_expr_kind, comm_expr_schema);

         /// Create the assign
         const auto root_gimple_node_id = TM->new_tree_node_id();
         gimple_assign_schema[TOK(TOK_SRCP)] = BUILTIN_SRCP;
         gimple_assign_schema[TOK(TOK_SCPE)] = STR(function_id);
         gimple_assign_schema[TOK(TOK_TYPE)] = STR(type_index);
         gimple_assign_schema[TOK(TOK_OP0)] = STR(first_ga->op0->index);
         gimple_assign_schema[TOK(TOK_OP1)] = STR(root_comm_expr_id);
         TM->create_tree_node(root_gimple_node_id, gimple_assign_K, gimple_assign_schema);
         INDENT_DBG_MEX(DEBUG_LEVEL_VERY_PEDANTIC, debug_level, "---Created " + STR(TM->GetTreeReindex(root_gimple_node_id)));
<<<<<<< HEAD
         block.second->Replace(*stmt, TM->GetTreeReindex(root_gimple_node_id), true);
=======
         GetPointer<gimple_assign>(TM->get_tree_node_const(root_gimple_node_id))->orig = second_stmt;
         block.second->Replace(*stmt, TM->GetTreeReindex(root_gimple_node_id), true, AppM);
>>>>>>> d85bb389
         new_tree_nodes.push_back(TM->GetTreeReindex(root_gimple_node_id));
         AppM->RegisterTransformation(GetName(), TM->CGetTreeNode(root_gimple_node_id));

         /// Check that the second commutative expression is actually dead
         THROW_ASSERT(GetPointer<const ssa_name>(GET_CONST_NODE(second_ga->op0))->CGetUseStmts().size() == 0, "");

         /// Remove the intermediate commutative expression
         block.second->RemoveStmt(second_stmt, AppM);

         for(const auto& temp_stmt : list_of_stmt)
         {
            schedule->UpdateTime(temp_stmt->index);
         }

         if(debug_level >= DEBUG_LEVEL_VERY_PEDANTIC)
         {
            WriteBBGraphDot("BB_Inside_" + GetName() + "_" + STR(counter) + ".dot");
            INDENT_DBG_MEX(DEBUG_LEVEL_VERY_PEDANTIC, debug_level, "---Written BB_Inside_" + GetName() + "_" + STR(counter) + ".dot");
            counter++;
         }
         const double new_time = schedule->GetEndingTime(root_gimple_node_id);
         if(new_time + EPSILON > old_time)
         {
            INDENT_DBG_MEX(DEBUG_LEVEL_VERY_PEDANTIC, debug_level, "<--Error in estimation");
            /// Removing added statements
            for(const auto& to_be_removed : new_tree_nodes)
            {
               block.second->RemoveStmt(to_be_removed, AppM);
            }

            /// Adding old statements
            next_stmt ? block.second->PushBefore(second_stmt, next_stmt, AppM) : block.second->PushBack(second_stmt, AppM);
            next_stmt ? block.second->PushBefore(first_stmt, next_stmt, AppM) : block.second->PushBack(first_stmt, AppM);

            /// Recomputing schedule
            for(const auto& temp_stmt : list_of_stmt)
            {
               schedule->UpdateTime(temp_stmt->index);
            }

            /// Setting pointer to the previous element
            stmt = std::prev(next_stmt_ptr);
            continue;
         }
         INDENT_OUT_MEX(OUTPUT_LEVEL_VERBOSE, output_level, "-->Commutative expression restructuring applied on three " + comm_expr_kind_text + " operations");
         INDENT_OUT_MEX(OUTPUT_LEVEL_VERBOSE, output_level, "<--");
         /// Restarting
         modified = true;
         INDENT_DBG_MEX(DEBUG_LEVEL_VERY_PEDANTIC, debug_level, "<--Examined statement");
         stmt = list_of_stmt.begin();
      }
      INDENT_DBG_MEX(DEBUG_LEVEL_VERY_PEDANTIC, debug_level, "<--Examined BB" + STR(block.first));
   }

   if(modified)
   {
      function_behavior->UpdateBBVersion();
   }
   return modified ? DesignFlowStep_Status::SUCCESS : DesignFlowStep_Status::UNCHANGED;
}

void commutative_expr_restructuring::Initialize()
{
   FunctionFrontendFlowStep::Initialize();
   TM = AppM->get_tree_manager();
   if(GetPointer<HLS_manager>(AppM) and GetPointer<HLS_manager>(AppM)->get_HLS(function_id))
   {
      schedule = GetPointer<HLS_manager>(AppM)->get_HLS(function_id)->Rsch;
      allocation_information = GetPointer<HLS_manager>(AppM)->get_HLS(function_id)->allocation_information;
   }
}

bool commutative_expr_restructuring::HasToBeExecuted() const
{
   if(!FunctionFrontendFlowStep::HasToBeExecuted())
   {
      return false;
   }
#if HAVE_ILP_BUILT
   if(parameters->getOption<HLSFlowStep_Type>(OPT_scheduling_algorithm) == HLSFlowStep_Type::SDC_SCHEDULING and GetPointer<const HLS_manager>(AppM) and GetPointer<const HLS_manager>(AppM)->get_HLS(function_id) and
      GetPointer<const HLS_manager>(AppM)->get_HLS(function_id)->Rsch)
   {
      /// If schedule is not up to date, do not execute this step and invalidate UpdateSchedule
      const auto update_schedule = design_flow_manager.lock()->GetDesignFlowStep(FunctionFrontendFlowStep::ComputeSignature(FrontendFlowStepType::UPDATE_SCHEDULE, function_id));
      if(update_schedule)
      {
         const DesignFlowGraphConstRef design_flow_graph = design_flow_manager.lock()->CGetDesignFlowGraph();
         const DesignFlowStepRef design_flow_step = design_flow_graph->CGetDesignFlowStepInfo(update_schedule)->design_flow_step;
         if(GetPointer<const FunctionFrontendFlowStep>(design_flow_step)->CGetBBVersion() != function_behavior->GetBBVersion())
         {
            return false;
         }
         else
         {
            return true;
         }
      }
      else
      {
         return false;
      }
   }
   else
#endif
   {
      return false;
   }
}<|MERGE_RESOLUTION|>--- conflicted
+++ resolved
@@ -360,12 +360,7 @@
          INDENT_DBG_MEX(DEBUG_LEVEL_VERY_PEDANTIC, debug_level, "---Created " + STR(TM->GetTreeReindex(gimple_node_id)));
          /// Set the bit value for the intermediate ssa to correctly update execution time
          GetPointer<ssa_name>(TM->get_tree_node_const(ssa_node_nid))->bit_values = GetPointer<ssa_name>(GET_NODE(first_ga->op0))->bit_values;
-<<<<<<< HEAD
-         block.second->PushBefore(TM->GetTreeReindex(gimple_node_id), *stmt);
-=======
-         GetPointer<gimple_assign>(TM->get_tree_node_const(gimple_node_id))->orig = *stmt;
          block.second->PushBefore(TM->GetTreeReindex(gimple_node_id), *stmt, AppM);
->>>>>>> d85bb389
          new_tree_nodes.push_back(TM->GetTreeReindex(gimple_node_id));
 
          /// Inserting last commutative expression
@@ -386,12 +381,7 @@
          gimple_assign_schema[TOK(TOK_OP1)] = STR(root_comm_expr_id);
          TM->create_tree_node(root_gimple_node_id, gimple_assign_K, gimple_assign_schema);
          INDENT_DBG_MEX(DEBUG_LEVEL_VERY_PEDANTIC, debug_level, "---Created " + STR(TM->GetTreeReindex(root_gimple_node_id)));
-<<<<<<< HEAD
-         block.second->Replace(*stmt, TM->GetTreeReindex(root_gimple_node_id), true);
-=======
-         GetPointer<gimple_assign>(TM->get_tree_node_const(root_gimple_node_id))->orig = second_stmt;
          block.second->Replace(*stmt, TM->GetTreeReindex(root_gimple_node_id), true, AppM);
->>>>>>> d85bb389
          new_tree_nodes.push_back(TM->GetTreeReindex(root_gimple_node_id));
          AppM->RegisterTransformation(GetName(), TM->CGetTreeNode(root_gimple_node_id));
 
