--- conflicted
+++ resolved
@@ -1034,11 +1034,7 @@
       const auto kind = tn->get_kind();
       if(kind == ssa_name_K)
       {
-<<<<<<< HEAD
-         auto ssa = GetPointerS<ssa_name>(tn);
-=======
          auto* ssa = GetPointerS<ssa_name>(tn);
->>>>>>> 12d91156
          THROW_ASSERT(ssa, "not ssa");
          if(ssa->bit_values.empty() || ssa->bit_values.size() > b.second.size())
          {
@@ -1060,13 +1056,7 @@
             if((GET_NODE(def)->get_kind() == gimple_nop_K) || ssa->volatile_flag)
             {
                // ssa is the first version of a parameter
-<<<<<<< HEAD
-               THROW_ASSERT(ssa->bit_values.empty() || ssa->bit_values.size() <= b.second.size(), "old bit values string: " + STR(ssa->bit_values.size()) + "new bit value: " + STR(b.second.size()));
-               const tree_nodeRef p = GET_NODE(ssa->var);
-               const auto* pd = GetPointerS<const parm_decl>(p);
-=======
                THROW_ASSERT(ssa->bit_values.empty() or ssa->bit_values.size() <= b.second.size(), "old bit values string: " + STR(ssa->bit_values.size()) + "new bit value: " + STR(b.second.size()));
->>>>>>> 12d91156
                /*
                 * don't update the bit values of parm_decl here because it would
                 * change how the bitvalue of this function is seen from outside.
@@ -1081,14 +1071,8 @@
       }
       else if(kind == function_decl_K)
       {
-<<<<<<< HEAD
 #if HAVE_ASSERTS || !defined(NDEBUG)
          const auto* fd = GetPointerS<const function_decl>(tn);
-=======
-#if HAVE_ASSERTS
-         const auto* fd = GetPointerS<const function_decl>(tn);
-#endif
->>>>>>> 12d91156
          THROW_ASSERT(fd, "not a function_decl");
          THROW_ASSERT(fd->index == function_id, "unexpected function id");
          THROW_ASSERT(fd->bit_values.empty() || fd->bit_values.size() <= b.second.size(), "old bit values string: " + STR(fd->bit_values.size()) + "new bit value: " + STR(b.second.size()));
@@ -1170,13 +1154,8 @@
       {
          continue;
       }
-<<<<<<< HEAD
       auto* p = GetPointer<parm_decl>(GET_NODE(parm_decl_node));
       std::deque<bit_lattice> b = p->bit_values.empty() ? (p->range ? p->range->getBitValues(tree_helper::is_int(TM, parm_type->index)) : create_u_bitstring(BitLatticeManipulator::Size(GET_NODE(parm_decl_node)))) : string_to_bitstring(p->bit_values);
-=======
-      auto* p = GetPointerS<parm_decl>(GET_NODE(parm_decl_node));
-      std::deque<bit_lattice> b = p->bit_values.empty() ? create_u_bitstring(BitLatticeManipulator::Size(GET_NODE(parm_decl_node))) : string_to_bitstring(p->bit_values);
->>>>>>> 12d91156
       parm.insert(std::make_pair(p_decl_id, b));
       INDENT_DBG_MEX(DEBUG_LEVEL_PEDANTIC, debug_level, "Index node of parameter " + STR(GET_NODE(parm_decl_node)) + " inserted: " + STR(GET_INDEX_NODE(parm_decl_node)) + " bitstring: \"" + bitstring_to_string(b) + "\"");
    }
@@ -1565,14 +1544,9 @@
                         const tree_nodeRef ret_type_node = tree_helper::GetFunctionReturnType(fu_decl_node);
                         if(is_handled_by_bitvalue(ret_type_node->index))
                         {
-<<<<<<< HEAD
                            const auto* called_fd = GetPointer<const function_decl>(fu_decl_node);
                            const auto new_bitvalue = called_fd->bit_values.empty() ? (called_fd->range ? called_fd->range->getBitValues(tree_helper::is_int(TM, ret_type_node->index)) : create_u_bitstring(BitLatticeManipulator::Size(GET_NODE(ga->op0)))) :
                                                                                      string_to_bitstring(called_fd->bit_values);
-=======
-                           const auto* called_fd = GetPointerS<const function_decl>(fu_decl_node);
-                           const auto new_bitvalue = called_fd->bit_values.empty() ? create_u_bitstring(BitLatticeManipulator::Size(GET_NODE(ga->op0))) : string_to_bitstring(called_fd->bit_values);
->>>>>>> 12d91156
                            if(best[ssa_node_id].empty())
                            {
                               best[ssa_node_id] = new_bitvalue;
