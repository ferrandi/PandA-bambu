--- conflicted
+++ resolved
@@ -822,11 +822,7 @@
       {
          if(var and function_behavior->is_variable_mem(var))
          {
-<<<<<<< HEAD
-            unsigned int max_addr = hm->Rmem->get_base_address(var, function_id) + BitLatticeManipulator::size(TM, var) / 8;
-=======
-            unsigned long long int max_addr = hm->Rmem->get_base_address(var, function_id) + tree_helper::size(TM, var) / 8;
->>>>>>> 11a6bb2d
+            unsigned long long int max_addr = hm->Rmem->get_base_address(var, function_id) + BitLatticeManipulator::size(TM, var) / 8;
             INDENT_DBG_MEX(DEBUG_LEVEL_VERY_PEDANTIC, debug_level, "Maximum address is " + STR(max_addr - 1));
             for(address_bitsize = 1; max_addr > (1ull << address_bitsize); ++address_bitsize)
             {
