--- conflicted
+++ resolved
@@ -361,14 +361,9 @@
          while((res0.size() << 2) < tt.num_bits())
             res0 = "0" + res0;
       }
-<<<<<<< HEAD
       while((res0.size() << 2) > tt.num_bits())
          res0 = res0.substr(1);
-=======
-      while(res0.size() > ((1u << s.size()) / 4))
-         res0 = res0.substr(1);
-
->>>>>>> c34f61d3
+
       kitty::create_from_hex_string(tt, res0);
       return create_node(s, tt);
    }
