--- conflicted
+++ resolved
@@ -172,17 +172,10 @@
 {
    bb_modified = false;
    TM = AppM->get_tree_manager();
-<<<<<<< HEAD
-   tree_man = tree_manipulationRef(new tree_manipulation(TM, parameters));
+   tree_man = tree_manipulationRef(new tree_manipulation(TM, parameters, AppM));
    const auto temp = TM->CGetTreeNode(function_id);
    const auto fd = GetPointerS<const function_decl>(temp);
    sl = GetPointerS<statement_list>(GET_NODE(fd->body));
-=======
-   tree_man = tree_manipulationRef(new tree_manipulation(TM, parameters, AppM));
-   const auto temp = TM->get_tree_node_const(function_id);
-   auto fd = GetPointer<function_decl>(temp);
-   sl = GetPointer<statement_list>(GET_NODE(fd->body));
->>>>>>> d85bb389
 #if HAVE_ILP_BUILT
    if(parameters->getOption<HLSFlowStep_Type>(OPT_scheduling_algorithm) == HLSFlowStep_Type::SDC_SCHEDULING and GetPointer<const HLS_manager>(AppM) and GetPointer<const HLS_manager>(AppM)->get_HLS(function_id) and
       GetPointer<const HLS_manager>(AppM)->get_HLS(function_id)->Rsch)
@@ -427,26 +420,15 @@
    const auto old_gwi = GetPointerS<const gimple_multi_way_if>(GET_CONST_NODE(curr_bb->CGetStmtList().back()));
 
    /// Create ce_condition
-<<<<<<< HEAD
-   const auto ce_cond = tree_man->ExtractCondition(pred_bb->CGetStmtList().back(), pred_bb);
+   const auto ce_cond = tree_man->ExtractCondition(pred_bb->CGetStmtList().back(), pred_bb, function_id);
 
    /// Remove old gimple_cond
-   pred_bb->RemoveStmt(pred_bb->CGetStmtList().back());
-=======
-   auto ce_cond = tree_man->ExtractCondition(sl->list_of_bloc[pred_bb]->CGetStmtList().back(), sl->list_of_bloc[pred_bb], function_id);
-
-   /// Remove old gimple_cond
-   sl->list_of_bloc[pred_bb]->RemoveStmt(sl->list_of_bloc[pred_bb]->CGetStmtList().back(), AppM);
->>>>>>> d85bb389
+   pred_bb->RemoveStmt(pred_bb->CGetStmtList().back(), AppM);
 
    /// Remove old gimple multi way if
    while(curr_bb->CGetStmtList().size())
    {
-<<<<<<< HEAD
-      curr_bb->RemoveStmt(curr_bb->CGetStmtList().front());
-=======
-      sl->list_of_bloc[curr_bb]->RemoveStmt(sl->list_of_bloc[curr_bb]->CGetStmtList().front(), AppM);
->>>>>>> d85bb389
+      curr_bb->RemoveStmt(curr_bb->CGetStmtList().front(), AppM);
    }
 
    /// First case: second bb is on the true edge
@@ -457,11 +439,7 @@
       {
          if(old_cond.first)
          {
-<<<<<<< HEAD
-            const auto new_cond = tree_man->CreateAndExpr(ce_cond, old_cond.first, pred_bb);
-=======
-            const auto new_cond = tree_man->CreateAndExpr(ce_cond, old_cond.first, sl->list_of_bloc[pred_bb], function_id);
->>>>>>> d85bb389
+            const auto new_cond = tree_man->CreateAndExpr(ce_cond, old_cond.first, pred_bb, function_id);
             new_gwi->add_cond(new_cond, old_cond.second);
          }
          else
@@ -470,11 +448,7 @@
             /// Skipped default condition
          }
       }
-<<<<<<< HEAD
-      new_gwi->add_cond(tree_man->CreateNotExpr(ce_cond, pred_bb), pred_bb->false_edge);
-=======
-      new_gwi->add_cond(tree_man->CreateNotExpr(ce_cond, sl->list_of_bloc[pred_bb], function_id), sl->list_of_bloc[pred_bb]->false_edge);
->>>>>>> d85bb389
+      new_gwi->add_cond(tree_man->CreateNotExpr(ce_cond, pred_bb, function_id), pred_bb->false_edge);
       new_gwi->add_cond(tree_nodeRef(), default_bb);
    }
    /// Second case: second bb is on the false edge
@@ -483,25 +457,14 @@
       new_gwi->add_cond(ce_cond, pred_bb->true_edge);
       for(const auto& old_cond : old_gwi->list_of_cond)
       {
-<<<<<<< HEAD
-         const auto not_second = tree_man->CreateNotExpr(ce_cond, pred_bb);
-         const tree_nodeRef new_cond = old_cond.first ? tree_man->CreateAndExpr(old_cond.first, tree_man->CreateNotExpr(ce_cond, pred_bb), pred_bb) : tree_nodeRef();
+         const auto not_second = tree_man->CreateNotExpr(ce_cond, pred_bb, function_id);
+         const tree_nodeRef new_cond = old_cond.first ? tree_man->CreateAndExpr(old_cond.first, tree_man->CreateNotExpr(ce_cond, pred_bb, function_id), pred_bb, function_id) : tree_nodeRef();
          new_gwi->add_cond(new_cond, old_cond.second);
       }
    }
-   pred_bb->PushBack(TM->GetTreeReindex(gimple_multi_way_if_id));
+   pred_bb->PushBack(TM->GetTreeReindex(gimple_multi_way_if_id), AppM);
    pred_bb->false_edge = 0;
    pred_bb->true_edge = 0;
-=======
-         const auto not_second = tree_man->CreateNotExpr(ce_cond, sl->list_of_bloc[pred_bb], function_id);
-         const tree_nodeRef new_cond = old_cond.first ? tree_man->CreateAndExpr(old_cond.first, not_second, sl->list_of_bloc[pred_bb], function_id) : tree_nodeRef();
-         new_gwi->add_cond(new_cond, old_cond.second);
-      }
-   }
-   sl->list_of_bloc[pred_bb]->PushBack(TM->GetTreeReindex(gimple_multi_way_if_id), AppM);
-   sl->list_of_bloc[pred_bb]->false_edge = 0;
-   sl->list_of_bloc[pred_bb]->true_edge = 0;
->>>>>>> d85bb389
    INDENT_DBG_MEX(DEBUG_LEVEL_VERY_PEDANTIC, debug_level, "---Created " + new_gwi->ToString());
 }
 
@@ -522,20 +485,12 @@
    INDENT_DBG_MEX(DEBUG_LEVEL_VERY_PEDANTIC, debug_level, "---Second gimple multi way if is " + old_gwi2->ToString());
 
    /// Remove old gimple_cond
-<<<<<<< HEAD
-   pred_bb->RemoveStmt(pred_bb->CGetStmtList().back());
-=======
-   sl->list_of_bloc[pred_bb]->RemoveStmt(sl->list_of_bloc[pred_bb]->CGetStmtList().back(), AppM);
->>>>>>> d85bb389
+   pred_bb->RemoveStmt(pred_bb->CGetStmtList().back(), AppM);
 
    /// Remove old gimple multi way if
    while(curr_bb->CGetStmtList().size())
    {
-<<<<<<< HEAD
-      curr_bb->RemoveStmt(curr_bb->CGetStmtList().front());
-=======
-      sl->list_of_bloc[curr_bb]->RemoveStmt(sl->list_of_bloc[curr_bb]->CGetStmtList().front(), AppM);
->>>>>>> d85bb389
+      curr_bb->RemoveStmt(curr_bb->CGetStmtList().front(), AppM);
    }
 
    for(const auto& old_cond1 : old_gwi1->list_of_cond)
@@ -549,11 +504,7 @@
          {
             if(old_cond2.first)
             {
-<<<<<<< HEAD
-               const auto new_cond = tree_man->CreateAndExpr(old_cond1.first, old_cond2.first, pred_bb);
-=======
-               const auto new_cond = tree_man->CreateAndExpr(old_cond1.first, old_cond2.first, sl->list_of_bloc[pred_bb], function_id);
->>>>>>> d85bb389
+               const auto new_cond = tree_man->CreateAndExpr(old_cond1.first, old_cond2.first, pred_bb, function_id);
                new_gwi->add_cond(new_cond, old_cond2.second);
             }
             else
@@ -565,27 +516,15 @@
                   {
                      if(new_cond)
                      {
-<<<<<<< HEAD
-                        new_cond = tree_man->CreateAndExpr(new_cond, tree_man->CreateNotExpr(other_old_cond2.first, pred_bb), pred_bb);
+                        new_cond = tree_man->CreateAndExpr(new_cond, tree_man->CreateNotExpr(other_old_cond2.first, pred_bb, function_id), pred_bb, function_id);
                      }
                      else
                      {
-                        new_cond = tree_man->CreateNotExpr(other_old_cond2.first, pred_bb);
+                        new_cond = tree_man->CreateNotExpr(other_old_cond2.first, pred_bb, function_id);
                      }
                   }
                }
-               new_cond = tree_man->CreateAndExpr(new_cond, old_cond1.first, pred_bb);
-=======
-                        new_cond = tree_man->CreateAndExpr(new_cond, tree_man->CreateNotExpr(other_old_cond2.first, sl->list_of_bloc[pred_bb], function_id), sl->list_of_bloc[pred_bb], function_id);
-                     }
-                     else
-                     {
-                        new_cond = tree_man->CreateNotExpr(other_old_cond2.first, sl->list_of_bloc[pred_bb], function_id);
-                     }
-                  }
-               }
-               new_cond = tree_man->CreateAndExpr(new_cond, old_cond1.first, sl->list_of_bloc[pred_bb], function_id);
->>>>>>> d85bb389
+               new_cond = tree_man->CreateAndExpr(new_cond, old_cond1.first, pred_bb, function_id);
                new_gwi->add_cond(new_cond, old_cond2.second);
             }
          }
@@ -608,31 +547,19 @@
             {
                if(not_cond)
                {
-<<<<<<< HEAD
-                  not_cond = tree_man->CreateAndExpr(not_cond, tree_man->CreateNotExpr(other_old_cond1.first, pred_bb), pred_bb);
+                  not_cond = tree_man->CreateAndExpr(not_cond, tree_man->CreateNotExpr(other_old_cond1.first, pred_bb, function_id), pred_bb, function_id);
                }
                else
                {
-                  not_cond = tree_man->CreateNotExpr(other_old_cond1.first, pred_bb);
-=======
-                  not_cond = tree_man->CreateAndExpr(not_cond, tree_man->CreateNotExpr(other_old_cond1.first, sl->list_of_bloc[pred_bb], function_id), sl->list_of_bloc[pred_bb], function_id);
+                  not_cond = tree_man->CreateNotExpr(other_old_cond1.first, pred_bb, function_id);
                }
-               else
-               {
-                  not_cond = tree_man->CreateNotExpr(other_old_cond1.first, sl->list_of_bloc[pred_bb], function_id);
->>>>>>> d85bb389
-               }
             }
          }
          for(const auto& old_cond2 : old_gwi2->list_of_cond)
          {
             if(old_cond2.first)
             {
-<<<<<<< HEAD
-               const auto new_cond = tree_man->CreateAndExpr(not_cond, old_cond2.first, pred_bb);
-=======
-               const auto new_cond = tree_man->CreateAndExpr(not_cond, old_cond2.first, sl->list_of_bloc[pred_bb], function_id);
->>>>>>> d85bb389
+               const auto new_cond = tree_man->CreateAndExpr(not_cond, old_cond2.first, pred_bb, function_id);
                new_gwi->add_cond(new_cond, old_cond2.second);
             }
             else
@@ -649,11 +576,7 @@
       }
       INDENT_DBG_MEX(DEBUG_LEVEL_VERY_PEDANTIC, debug_level, "<--Considered condition " + (old_cond1.first ? old_cond1.first->ToString() : " default"));
    }
-<<<<<<< HEAD
-   pred_bb->PushBack(TM->GetTreeReindex(gimple_multi_way_if_id));
-=======
-   sl->list_of_bloc[pred_bb]->PushBack(TM->GetTreeReindex(gimple_multi_way_if_id), AppM);
->>>>>>> d85bb389
+   pred_bb->PushBack(TM->GetTreeReindex(gimple_multi_way_if_id), AppM);
    INDENT_DBG_MEX(DEBUG_LEVEL_VERY_PEDANTIC, debug_level, "---Created " + new_gwi->ToString());
 }
 
@@ -674,45 +597,25 @@
    INDENT_DBG_MEX(DEBUG_LEVEL_VERY_PEDANTIC, debug_level, "---Gimple cond " + old_ce->ToString());
 
    /// Remove old gimple_multi_way_if
-<<<<<<< HEAD
-   pred_bb->RemoveStmt(pred_bb->CGetStmtList().back());
-=======
-   sl->list_of_bloc[pred_bb]->RemoveStmt(sl->list_of_bloc[pred_bb]->CGetStmtList().back(), AppM);
->>>>>>> d85bb389
+   pred_bb->RemoveStmt(pred_bb->CGetStmtList().back(), AppM);
 
    /// Remove old gimple_cond
    while(curr_bb->CGetStmtList().size())
    {
-<<<<<<< HEAD
-      curr_bb->RemoveStmt(curr_bb->CGetStmtList().front());
+      curr_bb->RemoveStmt(curr_bb->CGetStmtList().front(), AppM);
    }
 
    /// Create condition
-   const auto ce_cond = tree_man->ExtractCondition(old_ce, pred_bb);
+   const auto ce_cond = tree_man->ExtractCondition(old_ce, pred_bb, function_id);
    for(const auto& old_cond : old_gwi->list_of_cond)
-=======
-      sl->list_of_bloc[curr_bb]->RemoveStmt(sl->list_of_bloc[curr_bb]->CGetStmtList().front(), AppM);
-   }
-
-   /// Create condition
-   auto ce_cond = tree_man->ExtractCondition(old_ce, sl->list_of_bloc[pred_bb], function_id);
-   for(auto old_cond : old_gwi->list_of_cond)
->>>>>>> d85bb389
    {
       /// Non default and succ is on this edge
       if(old_cond.first && old_cond.second == curr_bb->number)
       {
-<<<<<<< HEAD
-         const auto true_cond = tree_man->CreateAndExpr(old_cond.first, ce_cond, pred_bb);
+         const auto true_cond = tree_man->CreateAndExpr(old_cond.first, ce_cond, pred_bb, function_id);
          new_gwi->add_cond(true_cond, curr_bb->true_edge);
-         const auto false_cond = tree_man->CreateAndExpr(old_cond.first, tree_man->CreateNotExpr(ce_cond, pred_bb), pred_bb);
+         const auto false_cond = tree_man->CreateAndExpr(old_cond.first, tree_man->CreateNotExpr(ce_cond, pred_bb, function_id), pred_bb, function_id);
          new_gwi->add_cond(false_cond, curr_bb->false_edge);
-=======
-         const tree_nodeRef true_cond = tree_man->CreateAndExpr(old_cond.first, ce_cond, sl->list_of_bloc[pred_bb], function_id);
-         new_gwi->add_cond(true_cond, sl->list_of_bloc[curr_bb]->true_edge);
-         const tree_nodeRef false_cond = tree_man->CreateAndExpr(old_cond.first, tree_man->CreateNotExpr(ce_cond, sl->list_of_bloc[pred_bb], function_id), sl->list_of_bloc[pred_bb], function_id);
-         new_gwi->add_cond(false_cond, sl->list_of_bloc[curr_bb]->false_edge);
->>>>>>> d85bb389
       }
       /// Non default and succ is not on this edge
       else if(old_cond.first)
@@ -730,31 +633,17 @@
             {
                if(not_cond)
                {
-<<<<<<< HEAD
-                  not_cond = tree_man->CreateAndExpr(not_cond, tree_man->CreateNotExpr(other_old_cond.first, pred_bb), pred_bb);
+                  not_cond = tree_man->CreateAndExpr(not_cond, tree_man->CreateNotExpr(other_old_cond.first, pred_bb, function_id), pred_bb, function_id);
                }
                else
                {
-                  not_cond = tree_man->CreateNotExpr(other_old_cond.first, pred_bb);
+                  not_cond = tree_man->CreateNotExpr(other_old_cond.first, pred_bb, function_id);
                }
             }
          }
-         const auto true_cond = tree_man->CreateAndExpr(not_cond, ce_cond, pred_bb);
+         const auto true_cond = tree_man->CreateAndExpr(not_cond, ce_cond, pred_bb, function_id);
          new_gwi->add_cond(true_cond, curr_bb->true_edge);
          new_gwi->add_cond(tree_nodeRef(), curr_bb->false_edge);
-=======
-                  not_cond = tree_man->CreateAndExpr(not_cond, tree_man->CreateNotExpr(other_old_cond.first, sl->list_of_bloc[pred_bb], function_id), sl->list_of_bloc[pred_bb], function_id);
-               }
-               else
-               {
-                  not_cond = tree_man->CreateNotExpr(other_old_cond.first, sl->list_of_bloc[pred_bb], function_id);
-               }
-            }
-         }
-         const auto true_cond = tree_man->CreateAndExpr(not_cond, ce_cond, sl->list_of_bloc[pred_bb], function_id);
-         new_gwi->add_cond(true_cond, sl->list_of_bloc[curr_bb]->true_edge);
-         new_gwi->add_cond(tree_nodeRef(), sl->list_of_bloc[curr_bb]->false_edge);
->>>>>>> d85bb389
       }
       /// Default and second is not on this edge
       else
@@ -762,45 +651,25 @@
          new_gwi->add_cond(tree_nodeRef(), old_cond.second);
       }
    }
-<<<<<<< HEAD
-   pred_bb->PushBack(TM->GetTreeReindex(gimple_multi_way_if_id));
-=======
-   sl->list_of_bloc[pred_bb]->PushBack(TM->GetTreeReindex(gimple_multi_way_if_id), AppM);
->>>>>>> d85bb389
+   pred_bb->PushBack(TM->GetTreeReindex(gimple_multi_way_if_id), AppM);
    INDENT_DBG_MEX(DEBUG_LEVEL_VERY_PEDANTIC, debug_level, "---Created " + new_gwi->ToString());
 }
 
 void multi_way_if::MergeCondCond(const blocRef& pred_bb, const blocRef& curr_bb)
 {
    /// identify the first gimple_cond
-<<<<<<< HEAD
    const auto list_of_stmt_cond1 = pred_bb->CGetStmtList();
    THROW_ASSERT(GET_CONST_NODE(list_of_stmt_cond1.back())->get_kind() == gimple_cond_K, "a gimple_cond is expected");
    const auto cond1_statement = list_of_stmt_cond1.back();
-   pred_bb->RemoveStmt(cond1_statement);
-   const auto ssa1_node = tree_man->ExtractCondition(cond1_statement, pred_bb);
+   pred_bb->RemoveStmt(cond1_statement, AppM);
+   const auto ssa1_node = tree_man->ExtractCondition(cond1_statement, pred_bb, function_id);
 
    /// identify the second gimple_cond
    const auto list_of_stmt_cond2 = curr_bb->CGetStmtList();
    THROW_ASSERT(GET_CONST_NODE(list_of_stmt_cond2.back())->get_kind() == gimple_cond_K, "a gimple_cond is expected");
    const auto cond2_statement = list_of_stmt_cond2.back();
-   curr_bb->RemoveStmt(cond2_statement);
-   const auto ssa2_node = tree_man->ExtractCondition(cond2_statement, pred_bb);
-=======
-   const auto pred_block = sl->list_of_bloc[pred];
-   const auto list_of_stmt_cond1 = pred_block->CGetStmtList();
-   THROW_ASSERT(GET_NODE(list_of_stmt_cond1.back())->get_kind() == gimple_cond_K, "a gimple_cond is expected");
-   tree_nodeRef cond1_statement = list_of_stmt_cond1.back();
-   pred_block->RemoveStmt(cond1_statement, AppM);
-   const auto ssa1_node = tree_man->ExtractCondition(cond1_statement, pred_block, function_id);
-
-   /// identify the second gimple_cond
-   const auto list_of_stmt_cond2 = sl->list_of_bloc[curr_bb]->CGetStmtList();
-   THROW_ASSERT(GET_NODE(list_of_stmt_cond2.back())->get_kind() == gimple_cond_K, "a gimple_cond is expected");
-   tree_nodeRef cond2_statement = list_of_stmt_cond2.back();
-   sl->list_of_bloc[curr_bb]->RemoveStmt(cond2_statement, AppM);
-   const auto ssa2_node = tree_man->ExtractCondition(cond2_statement, pred_block, function_id);
->>>>>>> d85bb389
+   curr_bb->RemoveStmt(cond2_statement, AppM);
+   const auto ssa2_node = tree_man->ExtractCondition(cond2_statement, pred_bb, function_id);
 
    /// create the gimple_multi_way_if node
    std::map<TreeVocabularyTokenTypes_TokenEnum, std::string> IR_schema;
@@ -814,48 +683,22 @@
    gmwi->bb_index = pred_bb->number;
    if(pred_bb->false_edge == curr_bb->number)
    {
-<<<<<<< HEAD
       gmwi->add_cond(ssa1_node, pred_bb->true_edge);
-      const auto res_and = tree_man->CreateAndExpr(ssa2_node, tree_man->CreateNotExpr(ssa1_node, pred_bb), pred_bb);
+      const auto res_and = tree_man->CreateAndExpr(ssa2_node, tree_man->CreateNotExpr(ssa1_node, pred_bb, function_id), pred_bb, function_id);
       gmwi->add_cond(res_and, curr_bb->true_edge);
       gmwi->add_cond(tree_nodeRef(), curr_bb->false_edge);
    }
    else
    {
-      const auto res_not = tree_man->CreateNotExpr(ssa1_node, pred_bb);
+      const auto res_not = tree_man->CreateNotExpr(ssa1_node, pred_bb, function_id);
       gmwi->add_cond(res_not, pred_bb->false_edge);
-      const auto res_and2 = tree_man->CreateAndExpr(ssa1_node, ssa2_node, pred_bb);
+      const auto res_and2 = tree_man->CreateAndExpr(ssa1_node, ssa2_node, pred_bb, function_id);
       gmwi->add_cond(res_and2, curr_bb->true_edge);
       gmwi->add_cond(tree_nodeRef(), curr_bb->false_edge);
    }
-   pred_bb->PushBack(gimple_multi_way_if_stmt);
+   pred_bb->PushBack(gimple_multi_way_if_stmt, AppM);
    pred_bb->false_edge = 0;
    pred_bb->true_edge = 0;
-=======
-      std::pair<tree_nodeRef, unsigned int> cond1(ssa1_node, pred_block->true_edge);
-      gmwi->list_of_cond.push_back(cond1);
-      const auto res_and = tree_man->CreateAndExpr(ssa2_node, tree_man->CreateNotExpr(ssa1_node, pred_block, function_id), pred_block, function_id);
-      std::pair<tree_nodeRef, unsigned int> cond2(res_and, sl->list_of_bloc[curr_bb]->true_edge);
-      gmwi->list_of_cond.push_back(cond2);
-      std::pair<tree_nodeRef, unsigned int> cond3(tree_nodeRef(), sl->list_of_bloc[curr_bb]->false_edge);
-      gmwi->list_of_cond.push_back(cond3);
-   }
-   else
-   {
-      const auto res_not = tree_man->CreateNotExpr(ssa1_node, pred_block, function_id);
-      std::pair<tree_nodeRef, unsigned int> cond1(res_not, sl->list_of_bloc[pred]->false_edge);
-      gmwi->list_of_cond.push_back(cond1);
-      const auto res_and2 = tree_man->CreateAndExpr(ssa1_node, ssa2_node, sl->list_of_bloc[pred], function_id);
-      std::pair<tree_nodeRef, unsigned int> cond2(res_and2, sl->list_of_bloc[curr_bb]->true_edge);
-      gmwi->list_of_cond.push_back(cond2);
-
-      std::pair<tree_nodeRef, unsigned int> cond3(tree_nodeRef(), sl->list_of_bloc[curr_bb]->false_edge);
-      gmwi->list_of_cond.push_back(cond3);
-   }
-   pred_block->PushBack(gimple_multi_way_if_stmt, AppM);
-   sl->list_of_bloc[pred]->false_edge = 0;
-   sl->list_of_bloc[pred]->true_edge = 0;
->>>>>>> d85bb389
    INDENT_DBG_MEX(DEBUG_LEVEL_VERY_PEDANTIC, debug_level, "---Created " + gmwi->ToString());
 }
 
@@ -925,12 +768,7 @@
 
 bool multi_way_if::HasToBeExecuted() const
 {
-<<<<<<< HEAD
-#if HAVE_ILP_BUILT
-   if((parameters->getOption<HLSFlowStep_Type>(OPT_scheduling_algorithm) == HLSFlowStep_Type::SDC_SCHEDULING) && GetPointer<const HLS_manager>(AppM) && !GetPointer<const HLS_manager>(AppM)->get_HLS(function_id))
-=======
    if(!FunctionFrontendFlowStep::HasToBeExecuted())
->>>>>>> d85bb389
    {
       return false;
    }
