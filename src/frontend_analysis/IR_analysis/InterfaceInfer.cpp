/*
 *
 *                   _/_/_/    _/_/   _/    _/ _/_/_/    _/_/
 *                  _/   _/ _/    _/ _/_/  _/ _/   _/ _/    _/
 *                 _/_/_/  _/_/_/_/ _/  _/_/ _/   _/ _/_/_/_/
 *                _/      _/    _/ _/    _/ _/   _/ _/    _/
 *               _/      _/    _/ _/    _/ _/_/_/  _/    _/
 *
 *             ***********************************************
 *                              PandA Project
 *                     URL: http://panda.dei.polimi.it
 *                       Politecnico di Milano - DEIB
 *                        System Architectures Group
 *             ***********************************************
 *              Copyright (C) 2022-2023 Politecnico di Milano
 *
 *   This file is part of the PandA framework.
 *
 *   The PandA framework is free software; you can redistribute it and/or modify
 *   it under the terms of the GNU General Public License as published by
 *   the Free Software Foundation; either version 3 of the License, or
 *   (at your option) any later version.
 *
 *   This program is distributed in the hope that it will be useful,
 *   but WITHOUT ANY WARRANTY; without even the implied warranty of
 *   MERCHANTABILITY or FITNESS FOR A PARTICULAR PURPOSE.  See the
 *   GNU General Public License for more details.
 *
 *   You should have received a copy of the GNU General Public License
 *   along with this program.  If not, see <http://www.gnu.org/licenses/>.
 *
 */
/**
 * @file InterfaceInfer.cpp
 * @brief Load parsed protocol interface attributes
 *
 * @author Michele Fiorito <michele.fiorito@polimi.it>
 * @author Fabrizio Ferrandi <fabrizio.ferrandi@polimi.it>
 * @author Claudio Barone <claudio.barone@polimi.it>
 */
#include "InterfaceInfer.hpp"

#include "config_PANDA_DATA_INSTALLDIR.hpp"

#include "Parameter.hpp"
#include "application_manager.hpp"
#include "area_model.hpp"
#include "behavioral_helper.hpp"
#include "call_graph.hpp"
#include "call_graph_manager.hpp"
#include "compiler_wrapper.hpp"
#include "constant_strings.hpp"
#include "copyrights_strings.hpp"
#include "dbgPrintHelper.hpp" // for DEBUG_LEVEL_
#include "design_flow_graph.hpp"
#include "design_flow_manager.hpp"
#include "function_behavior.hpp"
#include "hls_manager.hpp"
#include "hls_step.hpp"
#include "hls_target.hpp"
#include "language_writer.hpp"
#include "library_manager.hpp"
#include "math_function.hpp"
#include "polixml.hpp"
#include "string_manipulation.hpp" // for GET_CLASS
#include "structural_manager.hpp"
#include "structural_objects.hpp"
#include "technology_flow_step.hpp"
#include "technology_flow_step_factory.hpp"
#include "technology_manager.hpp"
#include "technology_node.hpp"
#include "time_model.hpp"
#include "token_interface.hpp"
#include "tree_basic_block.hpp"
#include "tree_helper.hpp"
#include "tree_manager.hpp"
#include "tree_manipulation.hpp"
#include "tree_node.hpp"
#include "tree_reindex.hpp"
#include "xml_dom_parser.hpp"
#include "xml_helper.hpp"

#include <boost/lexical_cast/try_lexical_convert.hpp>
#include <boost/regex.hpp>

#define EPSILON 0.000000001
#define ENCODE_FDNAME(arg_name, MODE, interface_type) \
   ((arg_name) + STR_CST_interface_parameter_keyword + (MODE) + (interface_type))

InterfaceInfer::interface_info::interface_info() : name(""), alignment(1U), bitwidth(1ULL), type(datatype::generic)
{
}

void InterfaceInfer::interface_info::update(const tree_nodeRef& tn, std::string type_name, ParameterConstRef parameters)
{
   const auto ptd_type = tree_helper::CGetPointedType(tree_helper::CGetType(tn));
   bool is_signed = tree_helper::IsSignedIntegerType(ptd_type);
   bool is_fixed = false;
   type_name = boost::regex_replace(type_name, boost::regex("(ac_channel|stream|hls::stream)<(.*)>"), "$2");
   const auto ac_bitwidth = ac_type_bitwidth(type_name, is_signed, is_fixed);
   const auto _type = ac_bitwidth != 0ULL ? datatype::ac_type :
                                            (tree_helper::IsRealType(ptd_type) ? datatype::real : datatype::generic);
   if(type != datatype::ac_type)
   {
      const auto _bitwidth = [&]() {
         if(_type == datatype::ac_type)
         {
            return ac_bitwidth;
         }
         else if(tree_helper::IsArrayEquivType(ptd_type))
         {
            return tree_helper::GetArrayElementSize(ptd_type);
         }
         else if(tree_helper::IsPointerType(ptd_type) || tree_helper::IsStructType(ptd_type))
         {
            return static_cast<unsigned long long>(CompilerWrapper::CGetPointerSize(parameters));
         }
         return tree_helper::Size(ptd_type);
      }();
      const auto _alignment = static_cast<unsigned>(
          (_type == datatype::ac_type ? get_aligned_ac_bitsize(_bitwidth) : get_aligned_bitsize(_bitwidth)) >> 3);
      alignment = std::max(alignment, _alignment);
      bitwidth = std::max(bitwidth, _bitwidth);
      type = (_type == datatype::ac_type || _type == type) ? _type : datatype::generic;
   }
}

InterfaceInfer::InterfaceInfer(const application_managerRef _AppM, const DesignFlowManagerConstRef _design_flow_manager,
                               const ParameterConstRef _parameters)
    : ApplicationFrontendFlowStep(_AppM, INTERFACE_INFER, _design_flow_manager, _parameters), already_executed(false)
{
   debug_level = parameters->get_class_debug_level(GET_CLASS(*this));
}

InterfaceInfer::~InterfaceInfer() = default;

const CustomUnorderedSet<std::pair<FrontendFlowStepType, FrontendFlowStep::FunctionRelationship>>
InterfaceInfer::ComputeFrontendRelationships(const DesignFlowStep::RelationshipType relationship_type) const
{
   CustomUnorderedSet<std::pair<FrontendFlowStepType, FunctionRelationship>> relationships;
   switch(relationship_type)
   {
      case(DEPENDENCE_RELATIONSHIP):
      {
         relationships.insert(std::make_pair(IR_LOWERING, ALL_FUNCTIONS));
         relationships.insert(std::make_pair(USE_COUNTING, ALL_FUNCTIONS));
         relationships.insert(std::make_pair(PARM2SSA, ALL_FUNCTIONS));
         break;
      }
      case(INVALIDATION_RELATIONSHIP):
      {
         break;
      }
      case(PRECEDENCE_RELATIONSHIP):
      {
         break;
      }
      default:
      {
         THROW_UNREACHABLE("");
      }
   }
   return relationships;
}

void InterfaceInfer::ComputeRelationships(DesignFlowStepSet& relationship,
                                          const DesignFlowStep::RelationshipType relationship_type)
{
   switch(relationship_type)
   {
      case(PRECEDENCE_RELATIONSHIP):
      {
         break;
      }
      case DEPENDENCE_RELATIONSHIP:
      {
         const auto design_flow_graph = design_flow_manager.lock()->CGetDesignFlowGraph();
         const auto technology_flow_step_factory = GetPointer<const TechnologyFlowStepFactory>(
             design_flow_manager.lock()->CGetDesignFlowStepFactory("Technology"));
         const auto technology_flow_signature =
             TechnologyFlowStep::ComputeSignature(TechnologyFlowStep_Type::LOAD_TECHNOLOGY);
         const auto technology_flow_step = design_flow_manager.lock()->GetDesignFlowStep(technology_flow_signature);
         const auto technology_design_flow_step =
             technology_flow_step ?
                 design_flow_graph->CGetDesignFlowStepInfo(technology_flow_step)->design_flow_step :
                 technology_flow_step_factory->CreateTechnologyFlowStep(TechnologyFlowStep_Type::LOAD_TECHNOLOGY);
         relationship.insert(technology_design_flow_step);
         break;
      }
      case INVALIDATION_RELATIONSHIP:
      {
         break;
      }
      default:
         THROW_UNREACHABLE("");
   }
   ApplicationFrontendFlowStep::ComputeRelationships(relationship, relationship_type);
}

static const boost::regex signature_param_typename("((?:\\w+\\s*)+(?:<[^>]*>)?\\s*[\\*&]?\\s*)");

bool InterfaceInfer::HasToBeExecuted() const
{
   return !already_executed;
}

void InterfaceInfer::Initialize()
{
   const auto HLSMgr = GetPointer<HLS_manager>(AppM);
   THROW_ASSERT(HLSMgr, "");
   const auto parseInterfaceXML = [&](const std::string& XMLfilename, bool check) {
      if(boost::filesystem::exists(boost::filesystem::path(XMLfilename)))
      {
         INDENT_DBG_MEX(DEBUG_LEVEL_VERY_PEDANTIC, debug_level, "-->parsing " + XMLfilename);
         XMLDomParser parser(XMLfilename);
         parser.Exec();
         if(parser)
         {
            // Walk the tree:
            const auto node = parser.get_document()->get_root_node(); // deleted by DomParser.
            for(const auto& iter : node->get_children())
            {
               const auto Enode = GetPointer<const xml_element>(iter);
               if(!Enode)
               {
                  continue;
               }
               if(Enode->get_name() == "function")
               {
                  std::string fname;
                  for(const auto& attr : Enode->get_attributes())
                  {
                     const auto key = attr->get_name();
                     const auto value = attr->get_value();
                     if(key == "id")
                     {
                        fname = value;
                     }
                  }
                  if(fname == "")
                  {
                     THROW_ERROR("malformed interface file");
                  }
                  for(const auto& iterArg : Enode->get_children())
                  {
                     const auto EnodeArg = GetPointer<const xml_element>(iterArg);
                     if(!EnodeArg)
                     {
                        continue;
                     }
                     if(EnodeArg->get_name() == "arg")
                     {
                        std::string argName;
                        std::string interface_type;
                        std::string interfaceSize;
                        std::string offset;
                        std::string bundleName;
                        bool bundle_p = false;
                        std::string interface_typename;
                        std::string interface_typenameOrig;
                        std::string interface_typenameInclude;
                        std::string way_lines;
                        bool way_lines_p = false;
                        std::string line_size;
                        bool line_size_p = false;
                        std::string bus_size;
                        bool bus_size_p = false;
                        std::string ways;
                        bool ways_p = false;
                        std::string buf_size;
                        bool buf_size_p = false;
                        std::string rep_pol;
                        bool rep_pol_p = false;
                        std::string wr_pol;
                        bool wr_pol_p = false;
                        for(const auto& attrArg : EnodeArg->get_attributes())
                        {
                           const auto key = attrArg->get_name();
                           const auto value = attrArg->get_value();
                           if(key == "id")
                           {
                              argName = value;
                           }
                           if(key == "interface_type")
                           {
                              interface_type = value;
                           }
                           if(key == "size")
                           {
                              interfaceSize = value;
                           }
                           if(key == "offset")
                           {
                              offset = value;
                           }
                           if(key == "bundle_name")
                           {
                              bundleName = value;
                              bundle_p = true;
                           }
                           if(key == "way_size")
                           {
                              way_lines = value;
                              way_lines_p = true;
                           }
                           if(key == "line_size")
                           {
                              line_size = value;
                              line_size_p = true;
                           }
                           if(key == "bus_size")
                           {
                              bus_size = value;
                              bus_size_p = true;
                           }
                           if(key == "n_ways")
                           {
                              ways = value;
                              ways_p = true;
                           }
                           if(key == "buffer_size")
                           {
                              buf_size = value;
                              buf_size_p = true;
                           }
                           if(key == "rep_pol")
                           {
                              rep_pol = value;
                              rep_pol_p = true;
                           }
                           if(key == "write_pol")
                           {
                              wr_pol = value;
                              wr_pol_p = true;
                           }
                           if(key == "interface_typename")
                           {
                              interface_typename = value;
                              xml_node::convert_escaped(interface_typename);
                           }
                           if(key == "interface_typename_orig")
                           {
                              interface_typenameOrig = value;
                              xml_node::convert_escaped(interface_typenameOrig);
                           }
                           if(key == "interface_typename_include")
                           {
                              interface_typenameInclude = value;
                           }
                        }
                        if(argName == "")
                        {
                           THROW_ERROR("malformed interface file");
                        }
                        if(parameters->getOption<HLSFlowStep_Type>(OPT_interface_type) ==
                           HLSFlowStep_Type::INFERRED_INTERFACE_GENERATION)
                        {
                           if(interface_type == "")
                           {
                              THROW_ERROR("malformed interface file");
                           }
                           INDENT_DBG_MEX(DEBUG_LEVEL_PEDANTIC, debug_level,
                                          "---|" + argName + "|" + interface_type + "|\n");
                           HLSMgr->design_attributes[fname][argName][attr_interface_type] = interface_type;
                           if(interface_type == "array")
                           {
                              HLSMgr->design_attributes[fname][argName][attr_size] = interfaceSize;
                           }
                           if(interface_type == "m_axi")
                           {
                              HLSMgr->design_attributes[fname][argName][attr_offset] = offset;
                           }
                           if((interface_type == "m_axi" || interface_type == "array") && bundle_p)
                           {
                              HLSMgr->design_attributes[fname][argName][attr_bundle_name] = bundleName;
                           }
                           if(interface_type == "m_axi")
                           {
                              if(way_lines_p)
                              {
                                 HLSMgr->design_attributes[fname][argName][attr_way_lines] = way_lines;
                              }
                              if(line_size_p)
                              {
                                 HLSMgr->design_attributes[fname][argName][attr_line_size] = line_size;
                              }
                              if(bus_size_p)
                              {
                                 HLSMgr->design_attributes[fname][argName][attr_bus_size] = bus_size;
                              }
                              if(ways_p)
                              {
                                 HLSMgr->design_attributes[fname][argName][attr_n_ways] = ways;
                              }
                              if(buf_size_p)
                              {
                                 HLSMgr->design_attributes[fname][argName][attr_buf_size] = buf_size;
                              }
                              if(rep_pol_p)
                              {
                                 HLSMgr->design_attributes[fname][argName][attr_rep_pol] = rep_pol;
                              }
                              if(wr_pol_p)
                              {
                                 HLSMgr->design_attributes[fname][argName][attr_wr_pol] = wr_pol;
                              }
                           }
                        }

                        HLSMgr->design_attributes[fname][argName][attr_typename] = interface_typename;
                        HLSMgr->design_interface_typename_signature[fname].push_back(interface_typename);
                        HLSMgr->design_interface_typename_orig_signature[fname].push_back(interface_typenameOrig);
                        if((interface_typenameOrig.find("ap_int<") != std::string::npos ||
                            interface_typenameOrig.find("ap_uint<") != std::string::npos) &&
                           interface_typenameInclude.find("ac_int.h") != std::string::npos)
                        {
                           boost::replace_all(interface_typenameInclude, "ac_int.h", "ap_int.h");
                        }
                        if((interface_typenameOrig.find("ap_fixed<") != std::string::npos ||
                            interface_typenameOrig.find("ap_ufixed<") != std::string::npos) &&
                           interface_typenameInclude.find("ac_fixed.h") != std::string::npos)
                        {
                           boost::replace_all(interface_typenameInclude, "ac_fixed.h", "ap_fixed.h");
                        }
                        if((interface_typenameOrig.find("hls::stream<") != std::string::npos ||
                            interface_typenameOrig.find("stream<") != std::string::npos) &&
                           interface_typenameInclude.find("ac_channel.h") != std::string::npos)
                        {
                           boost::replace_all(interface_typenameInclude, "ac_channel.h", "hls_stream.h");
                        }
                        HLSMgr->design_interface_typenameinclude[fname][argName] = interface_typenameInclude;
                     }
                  }
               }
            }
         }
         INDENT_DBG_MEX(DEBUG_LEVEL_VERY_PEDANTIC, debug_level, "<--parsed file " + XMLfilename);
      }
      else if(check)
      {
         THROW_ERROR("The file " + XMLfilename + " passed to --interface-xml-filename option does not exist");
      }
   };
   if(parameters->isOption(OPT_interface_xml_filename))
   {
      parseInterfaceXML(parameters->getOption<std::string>(OPT_interface_xml_filename), true);
   }
   else
   {
      /// load xml interface specification file
      for(const auto& source_file : AppM->input_files)
      {
         const auto output_temporary_directory = parameters->getOption<std::string>(OPT_output_temporary_directory);
         const std::string leaf_name = source_file.second == "-" ? "stdin-" : GetLeafFileName(source_file.second);
         const auto XMLfilename = output_temporary_directory + "/" + leaf_name + ".interface.xml";
         parseInterfaceXML(XMLfilename, false);
      }
   }
}

DesignFlowStep_Status InterfaceInfer::Exec()
{
   const auto top_functions = AppM->CGetCallGraphManager()->GetRootFunctions();
   const auto HLSMgr = GetPointer<HLS_manager>(AppM);
   THROW_ASSERT(HLSMgr, "");
   const auto TM = AppM->get_tree_manager();
   std::set<unsigned int> modified;
   const auto add_to_modified = [&](const tree_nodeRef& tn) {
      modified.insert(GET_INDEX_CONST_NODE(GetPointer<gimple_node>(GET_CONST_NODE(tn))->scpe));
   };
   for(const auto& top_id : top_functions)
   {
      const auto fnode = TM->CGetTreeNode(top_id);
      const auto fd = GetPointer<const function_decl>(fnode);
      const auto fname = tree_helper::GetMangledFunctionName(fd);
      /* Check if there is a typename corresponding to fname */
      bool typename_found = false;
      if(HLSMgr->design_attributes.find(fname) != HLSMgr->design_attributes.end())
      {
         for(auto& par : HLSMgr->design_attributes.at(fname))
         {
            if(par.second.find(attr_typename) != par.second.end())
            {
               typename_found = true;
            }
         }
      }
      if(!typename_found)
      {
         const auto dfname = string_demangle(fname);
         if(!dfname.empty())
         {
            INDENT_DBG_MEX(DEBUG_LEVEL_VERY_PEDANTIC, debug_level, "Extracting interface from signature " + fname);
            INDENT_DBG_MEX(DEBUG_LEVEL_VERY_PEDANTIC, debug_level, "---Demangled as " + dfname);
            boost::sregex_token_iterator typename_it(dfname.begin(), dfname.end(), signature_param_typename, 0), end;
            ++typename_it; // First match is the function name
            auto& top_design_interface_typename_signature = HLSMgr->design_interface_typename_signature[fname];
            auto& top_design_interface_typename_orig_signature =
                HLSMgr->design_interface_typename_orig_signature[fname];
            INDENT_DBG_MEX(DEBUG_LEVEL_VERY_PEDANTIC, debug_level, "Iterating arguments:");
            INDENT_DBG_MEX(DEBUG_LEVEL_VERY_PEDANTIC, debug_level, "-->");
            for(const auto& arg : fd->list_of_args)
            {
               THROW_ASSERT(typename_it != end, "");
               const auto pname = [&]() {
                  std::stringstream ss;
                  ss << arg;
                  return ss.str();
               }();
               INDENT_DBG_MEX(DEBUG_LEVEL_VERY_PEDANTIC, debug_level, "Argument " + pname);
               const std::string tname(*typename_it);
               INDENT_DBG_MEX(DEBUG_LEVEL_VERY_PEDANTIC, debug_level, "---Typename " + tname);
               HLSMgr->design_attributes[fname][pname][attr_typename] = tname;
               top_design_interface_typename_signature.push_back(tname);
               top_design_interface_typename_orig_signature.push_back(tname);
               if(tname.find("_fixed<") != std::string::npos)
               {
                  HLSMgr->design_interface_typenameinclude[fname][pname] +=
                      STR(PANDA_DATA_INSTALLDIR "/panda/ac_types/include/" + tname.substr(0, 2) + "_fixed.h");
               }
               if(tname.find("_int<") != std::string::npos)
               {
                  HLSMgr->design_interface_typenameinclude[fname][pname] +=
                      STR(PANDA_DATA_INSTALLDIR "/panda/ac_types/include/" + tname.substr(0, 2) + "_int.h");
               }
               if(tname.find("ac_channel<") != std::string::npos)
               {
                  HLSMgr->design_interface_typenameinclude[fname][pname] +=
                      STR(PANDA_DATA_INSTALLDIR "/panda/ac_types/include/ac_channel.h");
               }
               ++typename_it;
            }
            INDENT_DBG_MEX(DEBUG_LEVEL_VERY_PEDANTIC, debug_level, "<--");
         }
      }

      if(parameters->getOption<HLSFlowStep_Type>(OPT_interface_type) == HLSFlowStep_Type::INFERRED_INTERFACE_GENERATION)
      {
         /* Check if there is at least one interface type associated to fname */
         bool type_found = false;
         for(auto& par : HLSMgr->design_attributes[fname])
         {
            if(par.second.find(attr_interface_type) != par.second.end())
            {
               type_found = true;
            }
         }
         if(type_found)
         {
            const tree_manipulationRef tree_man(new tree_manipulation(TM, parameters, AppM));

            INDENT_OUT_MEX(OUTPUT_LEVEL_MINIMUM, output_level, "-->Analyzing function " + fname);
            auto& DesignAttributes = HLSMgr->design_attributes.at(fname);
            for(const auto& arg : fd->list_of_args)
            {
               const auto arg_pd = GetPointerS<const parm_decl>(GET_CONST_NODE(arg));
               const auto arg_id = GET_INDEX_NODE(arg);
               const auto& arg_type = arg_pd->type;
               THROW_ASSERT(GetPointer<const identifier_node>(GET_CONST_NODE(arg_pd->name)), "unexpected condition");
               const auto& arg_name = GetPointerS<const identifier_node>(GET_CONST_NODE(arg_pd->name))->strg;
               INDENT_DBG_MEX(DEBUG_LEVEL_PEDANTIC, debug_level, "---Parameter @" + STR(arg_id) + " " + arg_name);
               THROW_ASSERT(DesignAttributes.count(arg_name) &&
                                DesignAttributes.at(arg_name).count(attr_interface_type),
                            "Not matched parameter name: " + arg_name);
               auto& interface_type = DesignAttributes.at(arg_name).at(attr_interface_type);
               if(interface_type != "default")
               {
                  const auto arg_ssa_id = AppM->getSSAFromParm(top_id, arg_id);
                  const auto arg_ssa = TM->GetTreeReindex(arg_ssa_id);
                  THROW_ASSERT(GET_CONST_NODE(arg_ssa)->get_kind() == ssa_name_K, "");
                  if(GetPointerS<const ssa_name>(GET_CONST_NODE(arg_ssa))->CGetUseStmts().empty())
                  {
                     THROW_WARNING("Parameter '" + arg_name + "' not used by any statement");
                     if(tree_helper::IsPointerType(arg_type))
                     {
                        interface_type = "none";
                     }
                     else
                     {
                        THROW_ERROR("parameter not used: specified interface does not make sense - " + interface_type);
                     }
                     continue;
                  }
                  if(interface_type == "bus") /// TO BE FIXED
                  {
                     interface_type = "default";
                     continue;
                  }
                  if(tree_helper::IsPointerType(arg_type))
                  {
                     INDENT_DBG_MEX(DEBUG_LEVEL_PEDANTIC, debug_level, "---Is a pointer type");
                     interface_info info;
                     info.update(arg_ssa, HLSMgr->design_attributes.at(fname).at(arg_name).at(attr_typename),
                                 parameters);

                     std::list<tree_nodeRef> writeStmt;
                     std::list<tree_nodeRef> readStmt;
                     ChasePointerInterface(arg_ssa, writeStmt, readStmt, info);
                     const auto isRead = !readStmt.empty();
                     const auto isWrite = !writeStmt.empty();

                     if(!isRead && !isWrite)
                     {
                        THROW_ERROR("Parameter '" + arg_name + "' cannot have interface type '" + interface_type +
                                    "' since no load/store is associated with it");
                     }

                     info.name = [&]() -> std::string {
                        if(isRead && isWrite)
                        {
                           INDENT_DBG_MEX(DEBUG_LEVEL_PEDANTIC, debug_level, "---I/O interface");
                           if(interface_type == "ptrdefault")
                           {
                              if(parameters->IsParameter("none-ptrdefault") &&
                                 parameters->GetParameter<int>("none-ptrdefault") == 1)
                              {
                                 return "none";
                              }
                              else if(parameters->IsParameter("none-registered-ptrdefault") &&
                                      parameters->GetParameter<int>("none-registered-ptrdefault") == 1)
                              {
                                 return "none_registered";
                              }
                              return "ovalid";
                           }
                           else if(interface_type == "fifo" || interface_type == "axis")
                           {
                              THROW_ERROR("parameter " + arg_name + " cannot have interface " + interface_type +
                                          " because it cannot be read and write at the same time");
                           }
                        }
                        else if(isRead)
                        {
                           INDENT_DBG_MEX(DEBUG_LEVEL_PEDANTIC, debug_level, "---Read-only interface");
                           if(interface_type == "ptrdefault")
                           {
                              return "none";
                           }
                           else if(interface_type == "ovalid")
                           {
                              THROW_ERROR("parameter " + arg_name + " cannot have interface " + interface_type +
                                          " because it is read only");
                           }
                        }
                        else if(isWrite)
                        {
                           INDENT_DBG_MEX(DEBUG_LEVEL_PEDANTIC, debug_level, "---Write-only interface");
                           if(interface_type == "ptrdefault")
                           {
                              if(parameters->IsParameter("none-ptrdefault") &&
                                 parameters->GetParameter<int>("none-ptrdefault") == 1)
                              {
                                 return "none";
                              }
                              else if(parameters->IsParameter("none-registered-ptrdefault") &&
                                      parameters->GetParameter<int>("none-registered-ptrdefault") == 1)
                              {
                                 return "none_registered";
                              }
                              return "valid";
                           }
                        }
                        return interface_type;
                     }();
                     interface_type = info.name;

                     INDENT_OUT_MEX(OUTPUT_LEVEL_MINIMUM, output_level, "-->Interface specification:");
                     INDENT_OUT_MEX(OUTPUT_LEVEL_MINIMUM, output_level, "---Protocol  : " + interface_type);
                     INDENT_OUT_MEX(OUTPUT_LEVEL_MINIMUM, output_level, "---Bitwidth  : " + STR(info.bitwidth));
                     INDENT_OUT_MEX(OUTPUT_LEVEL_MINIMUM, output_level, "---Alignment : " + STR(info.alignment));
                     INDENT_OUT_MEX(OUTPUT_LEVEL_MINIMUM, output_level, "<--");

                     std::set<std::string> operationsR, operationsW;
                     const auto interface_datatype = tree_man->GetCustomIntegerType(info.bitwidth, true);
                     const auto commonRWSignature = interface_type == "array" || interface_type == "m_axi";
                     for(const auto& stmt : readStmt)
                     {
                        setReadInterface(stmt, arg_name, operationsR, commonRWSignature, interface_datatype, tree_man,
                                         TM);
                        add_to_modified(stmt);
                     }
                     for(const auto& stmt : writeStmt)
                     {
                        setWriteInterface(stmt, arg_name, operationsW, commonRWSignature, interface_datatype, tree_man,
                                          TM);
                        add_to_modified(stmt);
                     }
                     create_resource(operationsR, operationsW, arg_name, info, fname, top_id);
                  }
                  else if(interface_type == "none")
                  {
                     THROW_ERROR("Interface type '" + interface_type + "' for parameter '" + arg_name + "' unexpected");
                  }
                  else
                  {
                     THROW_ERROR("Interface type '" + interface_type + "' for parameter '" + arg_name +
                                 "' is not supported");
                  }
               }
            }
            /* Add cache flush operation */
            std::set<std::string> bundle_names;
            for(const auto& par : HLSMgr->design_attributes.at(fname))
            {
               if(par.second.find(attr_bundle_name) != par.second.end())
               {
                  const auto name = par.second.at(attr_bundle_name);
                  /* Only check once per bundle */
                  if(bundle_names.insert(name).second)
                  {
                     const auto interface_type = par.second.at(attr_interface_type);
                     if(interface_type == "m_axi" && par.second.find(attr_way_lines) != par.second.end() &&
                        boost::lexical_cast<unsigned>(par.second.at(attr_way_lines)) > 0)
                     {
                        const auto instanceFname = ENCODE_FDNAME(name, "_Flush_", interface_type);

                        const auto stmt_sl = GetPointerS<statement_list>(GET_NODE(fd->body));

                        const auto boolean_type = tree_man->GetBooleanType();
                        const auto bitsize_type = tree_man->GetUnsignedIntegerType();

                        const auto function_decl_node = [&]() {
                           std::vector<tree_nodeConstRef> argsT;
                           argsT.push_back(boolean_type);
                           argsT.push_back(bitsize_type);
                           return tree_man->create_function_decl(instanceFname, fd->scpe, argsT,
                                                                 tree_man->GetVoidType(), BUILTIN_SRCP, false);
                        }();

                        // Cache flush is indicated by a write of size 0.
                        std::vector<tree_nodeRef> args;
                        args.push_back(TM->CreateUniqueIntegerCst(1, boolean_type));
                        args.push_back(TM->CreateUniqueIntegerCst(0, bitsize_type));
                        for(const auto& bb : stmt_sl->list_of_bloc)
                        {
                           if(bb.first != BB_ENTRY)
                           {
                              if(std::find(bb.second->list_of_succ.begin(), bb.second->list_of_succ.end(), BB_EXIT) !=
                                 bb.second->list_of_succ.end())
                              {
                                 const auto gc = tree_man->create_gimple_call(function_decl_node, args,
                                                                              GET_INDEX_NODE(fd->scpe), BUILTIN_SRCP);
                                 THROW_ASSERT(stmt_sl->list_of_bloc.find(bb.first) != stmt_sl->list_of_bloc.end(),
                                              "BB not found in statement list");
                                 THROW_ASSERT(stmt_sl->list_of_bloc.at(bb.first)->CGetStmtList().size() > 0,
                                              "No statements in BB");
                                 const auto return_stmt = stmt_sl->list_of_bloc.at(bb.first)->CGetStmtList().back();
                                 stmt_sl->list_of_bloc.at(bb.first)->PushBefore(gc, return_stmt, AppM);
                              }
                           }
                        }
                     }
                  }
               }
            }

            INDENT_OUT_MEX(OUTPUT_LEVEL_MINIMUM, output_level, "<--Analyzed function " + fname);
         }
      }
   }
   already_executed = true;
   if(modified.size())
   {
      for(const auto& f_id : modified)
      {
         AppM->GetFunctionBehavior(f_id)->UpdateBBVersion();
      }
      return DesignFlowStep_Status::SUCCESS;
   }
   return DesignFlowStep_Status::UNCHANGED;
}

void InterfaceInfer::ChasePointerInterfaceRecurse(CustomOrderedSet<unsigned>& Visited, tree_nodeRef ssa_node,
                                                  std::list<tree_nodeRef>& writeStmt, std::list<tree_nodeRef>& readStmt,
                                                  interface_info& info)
{
   const auto TM = AppM->get_tree_manager();
   enum call_type
   {
<<<<<<< HEAD
      Iforward,
      Iread,
      Iwrite
=======
      ct_forward,
      ct_read,
      ct_write
>>>>>>> 9f345016
   };
   const auto propagate_arg_use = [&](tree_nodeRef arg_var, size_t use_count, tree_nodeRef fd_node,
                                      const std::vector<tree_nodeRef>& call_args) -> call_type {
      THROW_ASSERT(arg_var && fd_node, "unexpected condition");
      const auto call_fd = [&]() {
         const auto fd_kind = GET_CONST_NODE(fd_node)->get_kind();
         auto& fn = fd_node;
         if(fd_kind == addr_expr_K)
         {
            fn = GetPointerS<const addr_expr>(GET_CONST_NODE(fd_node))->op;
         }
         THROW_ASSERT(GET_CONST_NODE(fn)->get_kind() == function_decl_K,
                      "unexpected condition: " + GET_CONST_NODE(fn)->get_kind_text());
         return GetPointerS<const function_decl>(GET_CONST_NODE(fn));
      }();
      if(!call_fd->body)
      {
         const auto called_fname = string_demangle(tree_helper::print_function_name(TM, call_fd));
         if(called_fname.find("ac_channel") != std::string::npos)
         {
            if(called_fname.find("::_read") != std::string::npos)
            {
<<<<<<< HEAD
               return call_type::Iread;
            }
            else if(called_fname.find("::_write") != std::string::npos)
            {
               return call_type::Iwrite;
=======
               return call_type::ct_read;
            }
            else if(called_fname.find("::_write") != std::string::npos)
            {
               return call_type::ct_write;
>>>>>>> 9f345016
            }
            THROW_UNREACHABLE("AC channel method not supported: " + called_fname);
         }
         THROW_UNREACHABLE("Hardware function interfacing not supported.");
      }

      size_t par_index = 0U;
      for(auto use_idx = 0U; use_idx < use_count; ++use_idx, ++par_index)
      {
         // look for the actual vs formal parameter binding
         par_index = [&](size_t start_idx) {
            for(auto idx = start_idx; idx < call_args.size(); ++idx)
            {
               if(GET_INDEX_CONST_NODE(call_args[idx]) == GET_INDEX_CONST_NODE(arg_var))
               {
                  return idx;
               }
            }
            THROW_ERROR("Use of " + arg_var->ToString() + " not found.");
            return static_cast<size_t>(-1);
         }(par_index);
         THROW_ASSERT(call_fd->list_of_args.size() > par_index, "unexpected condition");
         const auto call_arg_id = GET_INDEX_CONST_NODE(call_fd->list_of_args[par_index]);

         const auto call_arg_ssa_id = AppM->getSSAFromParm(call_fd->index, call_arg_id);
         const auto call_arg_ssa = TM->CGetTreeReindex(call_arg_ssa_id);
         THROW_ASSERT(GET_CONST_NODE(call_arg_ssa)->get_kind() == ssa_name_K, "");
         if(GetPointerS<const ssa_name>(GET_CONST_NODE(call_arg_ssa))->CGetUseStmts().size())
         {
            /// propagate design interfaces
            INDENT_DBG_MEX(DEBUG_LEVEL_PEDANTIC, debug_level, "-->Pointer forwarded as function argument");
            ChasePointerInterfaceRecurse(Visited, call_arg_ssa, writeStmt, readStmt, info);
            INDENT_DBG_MEX(DEBUG_LEVEL_PEDANTIC, debug_level, "<--Sub-function done");
         }
      }
<<<<<<< HEAD
      return call_type::Iforward;
=======
      return call_type::ct_forward;
>>>>>>> 9f345016
   };

   std::queue<tree_nodeRef> pointer_ssa;
   pointer_ssa.push(ssa_node);
   while(pointer_ssa.size())
   {
      const auto ptr_node = pointer_ssa.front();
      const auto ptr_ssa = GetPointer<const ssa_name>(GET_CONST_NODE(ptr_node));
      pointer_ssa.pop();
      INDENT_DBG_MEX(DEBUG_LEVEL_PEDANTIC, debug_level,
                     "-->SSA VARIABLE: " + ptr_ssa->ToString() + " with " + STR(ptr_ssa->CGetUseStmts().size()) +
                         " use statements");
      THROW_ASSERT(tree_helper::IsPointerType(ptr_node), "unexpected condition");
      if(Visited.size())
      {
         info.update(ptr_node, "", parameters);
      }
      for(const auto& stmt_count : ptr_ssa->CGetUseStmts())
      {
         const auto use_stmt = GET_CONST_NODE(stmt_count.first);
         const auto& use_count = stmt_count.second;
         if(!Visited.insert(GET_INDEX_CONST_NODE(stmt_count.first)).second)
         {
            INDENT_DBG_MEX(DEBUG_LEVEL_PEDANTIC, debug_level, "---SKIPPED STMT: " + use_stmt->ToString());
            continue;
         }
         INDENT_DBG_MEX(DEBUG_LEVEL_PEDANTIC, debug_level, "---STMT: " + use_stmt->ToString());
         if(const auto ga = GetPointer<const gimple_assign>(use_stmt))
         {
            const auto op0_kind = GET_CONST_NODE(ga->op0)->get_kind();
            const auto op1_kind = GET_CONST_NODE(ga->op1)->get_kind();
            if(op0_kind == mem_ref_K)
            {
               if(op1_kind == mem_ref_K)
               {
                  THROW_ERROR("Pattern currently not supported: *x=*y; " + use_stmt->ToString());
               }
               else
               {
                  THROW_ASSERT(op1_kind == ssa_name_K || GetPointer<const cst_node>(GET_CONST_NODE(ga->op1)),
                               "unexpected condition");
                  if(GetPointer<const cst_node>(GET_CONST_NODE(ga->op1)) ||
                     GetPointer<const ssa_name>(GET_CONST_NODE(ga->op1)) != ptr_ssa)
                  {
                     writeStmt.push_back(stmt_count.first);
                  }
               }
            }
            else if(op1_kind == mem_ref_K)
            {
               readStmt.push_back(stmt_count.first);
               if(tree_helper::IsPointerType(ga->op0))
               {
                  INDENT_DBG_MEX(DEBUG_LEVEL_PEDANTIC, debug_level, "---Pointer to pointer interface propagation");
                  pointer_ssa.push(ga->op0);
               }
            }
            else if(op1_kind == call_expr_K)
            {
               const auto ce = GetPointerS<const call_expr>(GET_CONST_NODE(ga->op1));
               const auto return_type = tree_helper::CGetType(ga->op0);
               if(tree_helper::IsPointerType(return_type))
               {
                  THROW_ERROR("unexpected pattern");
               }
               const auto ct = propagate_arg_use(ptr_node, use_count, ce->fn, ce->args);
<<<<<<< HEAD
               if(ct == call_type::Iread)
               {
                  readStmt.push_back(stmt_count.first);
               }
               else if(ct == call_type::Iwrite)
=======
               if(ct == call_type::ct_read)
               {
                  readStmt.push_back(stmt_count.first);
               }
               else if(ct == call_type::ct_write)
>>>>>>> 9f345016
               {
                  writeStmt.push_back(stmt_count.first);
               }
            }
            else if(tree_helper::IsPointerType(ga->op0) &&
                    (op1_kind == nop_expr_K || op1_kind == view_convert_expr_K || op1_kind == ssa_name_K ||
                     op1_kind == pointer_plus_expr_K || op1_kind == cond_expr_K))
            {
               ChasePointerInterfaceRecurse(Visited, ga->op0, writeStmt, readStmt, info);
            }
            else
            {
               THROW_WARNING("Pattern potentially not supported: parameter used in a non-supported statement " +
                             use_stmt->ToString() + ":" + GET_CONST_NODE(ga->op1)->get_kind_text());
            }
         }
         else if(const auto gc = GetPointer<const gimple_call>(use_stmt))
         {
            THROW_ASSERT(gc->fn, "unexpected condition");
            const auto fn_node = GET_CONST_NODE(gc->fn);
            if(fn_node->get_kind() == addr_expr_K)
            {
               const auto ae = GetPointerS<const addr_expr>(fn_node);
               const auto ae_op = GET_CONST_NODE(ae->op);
               if(ae_op->get_kind() == function_decl_K)
               {
                  const auto ct = propagate_arg_use(ptr_node, use_count, ae->op, gc->args);
<<<<<<< HEAD
                  if(ct == call_type::Iread)
                  {
                     readStmt.push_back(stmt_count.first);
                  }
                  else if(ct == call_type::Iwrite)
=======
                  if(ct == call_type::ct_read)
                  {
                     readStmt.push_back(stmt_count.first);
                  }
                  else if(ct == call_type::ct_write)
>>>>>>> 9f345016
                  {
                     writeStmt.push_back(stmt_count.first);
                  }
               }
               else
               {
                  THROW_ERROR("unexpected pattern: " + ae_op->ToString());
               }
            }
            else if(fn_node)
            {
               THROW_ERROR("unexpected pattern: " + fn_node->ToString());
            }
            else
            {
               THROW_ERROR("unexpected pattern");
            }
         }
         else if(const auto gp = GetPointer<const gimple_phi>(use_stmt))
         {
            THROW_ASSERT(ptr_ssa, "unexpected condition");
            THROW_ASSERT(!ptr_ssa->virtual_flag, "unexpected condition");
            ChasePointerInterfaceRecurse(Visited, gp->res, writeStmt, readStmt, info);
         }
         else
         {
            THROW_ERROR("USE PATTERN unexpected" + use_stmt->ToString());
         }
      }
      INDENT_DBG_MEX(DEBUG_LEVEL_PEDANTIC, debug_level, "<--");
   }
}

void InterfaceInfer::ChasePointerInterface(tree_nodeRef ptr_ssa, std::list<tree_nodeRef>& writeStmt,
                                           std::list<tree_nodeRef>& readStmt, interface_info& info)
{
   CustomOrderedSet<unsigned> Visited;
   INDENT_DBG_MEX(DEBUG_LEVEL_PEDANTIC, debug_level, "-->Parameter uses:");
   ChasePointerInterfaceRecurse(Visited, ptr_ssa, writeStmt, readStmt, info);
   INDENT_DBG_MEX(DEBUG_LEVEL_PEDANTIC, debug_level, "<--");
}

void InterfaceInfer::setReadInterface(tree_nodeRef stmt, const std::string& arg_name,
                                      std::set<std::string>& operationsR, bool commonRWSignature,
                                      tree_nodeConstRef interface_datatype, const tree_manipulationRef tree_man,
                                      const tree_managerRef TM)
{
   const auto gn = GetPointerS<gimple_node>(GET_NODE(stmt));
   THROW_ASSERT(gn->scpe && GET_CONST_NODE(gn->scpe)->get_kind() == function_decl_K, "expected a function_decl scope");
   const auto fd = GetPointerS<function_decl>(GET_CONST_NODE(gn->scpe));
   const auto fname = tree_helper::GetMangledFunctionName(fd);
   INDENT_DBG_MEX(DEBUG_LEVEL_PEDANTIC, debug_level, "-->LOAD from " + fname + ":");
   INDENT_DBG_MEX(DEBUG_LEVEL_PEDANTIC, debug_level, "---BEFORE: " + stmt->ToString());

   THROW_ASSERT(fd->body, "expected a body");
   const auto sl = GetPointerS<statement_list>(GET_NODE(fd->body));
   const auto curr_bb = sl->list_of_bloc.at(gn->bb_index);
   const auto ret_call = GET_NODE(stmt)->get_kind() == gimple_assign_K &&
                         GET_NODE(GetPointerS<gimple_assign>(GET_NODE(stmt))->op1)->get_kind() == call_expr_K;
   const auto ref_call = GET_NODE(stmt)->get_kind() == gimple_call_K;
   if(ret_call || ref_call)
   {
      tree_nodeRef data_ptr;
      tree_nodeRef valid_var;
      if(ret_call)
      {
         const auto ga = GetPointerS<const gimple_assign>(GET_CONST_NODE(stmt));
         const auto ce = GetPointerS<const call_expr>(GET_CONST_NODE(ga->op1));
         THROW_ASSERT(ce->args.size() == 2, "unexpected condition");
         data_ptr = ce->args.at(1);
         valid_var = ga->op0;
      }
      else
      {
         const auto gc = GetPointerS<const gimple_call>(GET_CONST_NODE(stmt));
         THROW_ASSERT(gc->args.size() == 2, "unexpected condition");
         data_ptr = gc->args.at(1);
         valid_var = nullptr;
      }
      THROW_ASSERT(!gn->memdef && !gn->memuse, "");
      THROW_ASSERT(gn->vdef, "");
      const auto vdef = gn->vdef;

      const auto ptr_type = tree_helper::CGetType(data_ptr);
      THROW_ASSERT(tree_helper::IsPointerType(ptr_type), "");
      const auto data_type = tree_helper::CGetPointedType(ptr_type);
      const auto data_size = tree_helper::Size(data_type);
      const auto sel_type = tree_man->GetBooleanType();
      const auto ret_type = tree_man->GetCustomIntegerType(data_size + 1, true);
      const auto out_type = tree_man->GetCustomIntegerType(data_size, true);
      const auto out_ptr_type = tree_man->GetPointerType(out_type);
      const auto fdecl_node = [&]() {
         const auto interface_fname = ENCODE_FDNAME(arg_name, valid_var ? "_ReadAsync" : "_Read", "Channel");
         operationsR.insert(interface_fname);
         std::vector<tree_nodeConstRef> argsT;
         argsT.push_back(sel_type);
         return tree_man->create_function_decl(interface_fname, fd->scpe, argsT, ret_type, BUILTIN_SRCP, false);
      }();

      std::vector<tree_nodeRef> args;
      args.push_back(TM->CreateUniqueIntegerCst(valid_var != nullptr, sel_type));
      const auto ce = tree_man->CreateCallExpr(fdecl_node, args, BUILTIN_SRCP);
      const auto ga = tree_man->CreateGimpleAssign(ret_type, nullptr, nullptr, ce, fd->index, BUILTIN_SRCP);
      curr_bb->PushAfter(ga, stmt, AppM);
      curr_bb->RemoveStmt(stmt, AppM);
      const auto retval = GetPointerS<const gimple_assign>(GET_CONST_NODE(ga))->op0;
      INDENT_DBG_MEX(DEBUG_LEVEL_PEDANTIC, debug_level, "--- AFTER: " + ga->ToString());

      // Mask and cast read data
      const auto be_mask = tree_man->create_binary_operation(
          ret_type, retval, TM->CreateUniqueIntegerCst((APInt(1) << data_size) - 1, ret_type), BUILTIN_SRCP,
          bit_and_expr_K);
      const auto ga_mask = tree_man->CreateGimpleAssign(ret_type, nullptr, nullptr, be_mask, fd->index, BUILTIN_SRCP);
      curr_bb->PushAfter(ga_mask, ga, AppM);
      INDENT_DBG_MEX(DEBUG_LEVEL_PEDANTIC, debug_level, "---  MASK: " + ga_mask->ToString());
      const auto data_mask = GetPointerS<const gimple_assign>(GET_CONST_NODE(ga_mask))->op0;
      const auto ga_data = tree_man->CreateNopExpr(data_mask, out_type, nullptr, nullptr, fd->index);
      curr_bb->PushAfter(ga_data, ga_mask, AppM);
      INDENT_DBG_MEX(DEBUG_LEVEL_PEDANTIC, debug_level, "---  CAST: " + ga_data->ToString());
      const auto data_var = GetPointerS<const gimple_assign>(GET_CONST_NODE(ga_data))->op0;
      const auto ga_ptr = tree_man->CreateNopExpr(data_ptr, out_ptr_type, nullptr, nullptr, fd->index);
      curr_bb->PushAfter(ga_ptr, ga_data, AppM);
      INDENT_DBG_MEX(DEBUG_LEVEL_PEDANTIC, debug_level, "--- PCAST: " + ga_ptr->ToString());
      const auto out_data_ptr = GetPointerS<const gimple_assign>(GET_CONST_NODE(ga_ptr))->op0;
      const auto data_ref = tree_man->create_binary_operation(
          out_type, out_data_ptr, TM->CreateUniqueIntegerCst(0, out_ptr_type), BUILTIN_SRCP, mem_ref_K);
      const auto ga_store = tree_man->create_gimple_modify_stmt(data_ref, data_var, fd->index, BUILTIN_SRCP);
      GetPointerS<gimple_assign>(GET_NODE(ga_store))->vdef = vdef;
      curr_bb->PushAfter(ga_store, ga_ptr, AppM);
      INDENT_DBG_MEX(DEBUG_LEVEL_PEDANTIC, debug_level, "--- STORE: " + ga_store->ToString());

      if(valid_var)
      {
         // Mask and cast valid bit
         const auto be_vshift = tree_man->create_binary_operation(
             ret_type, retval, TM->CreateUniqueIntegerCst(data_size, ret_type), BUILTIN_SRCP, rshift_expr_K);
         const auto ga_vshift =
             tree_man->CreateGimpleAssign(ret_type, nullptr, nullptr, be_vshift, fd->index, BUILTIN_SRCP);
         curr_bb->PushAfter(ga_vshift, ga_data, AppM);
         INDENT_DBG_MEX(DEBUG_LEVEL_PEDANTIC, debug_level, "---VSHIFT: " + ga_vshift->ToString());
         const auto v_shift = GetPointerS<const gimple_assign>(GET_CONST_NODE(ga_vshift))->op0;
         const auto be_vmask = tree_man->create_binary_operation(
             ret_type, v_shift, TM->CreateUniqueIntegerCst(1, ret_type), BUILTIN_SRCP, bit_and_expr_K);
         const auto ga_vmask =
             tree_man->CreateGimpleAssign(ret_type, nullptr, nullptr, be_vmask, fd->index, BUILTIN_SRCP);
         curr_bb->PushAfter(ga_vmask, ga_vshift, AppM);
         INDENT_DBG_MEX(DEBUG_LEVEL_PEDANTIC, debug_level, "--- VMASK: " + ga_vmask->ToString());
         const auto v_mask = GetPointerS<const gimple_assign>(GET_CONST_NODE(ga_vmask))->op0;
         const auto v_nop =
             tree_man->create_unary_operation(tree_helper::CGetType(valid_var), v_mask, BUILTIN_SRCP, nop_expr_K);
         const auto ga_v = tree_man->create_gimple_modify_stmt(valid_var, v_nop, fd->index, BUILTIN_SRCP);
         curr_bb->PushAfter(ga_v, ga_vmask, AppM);
         INDENT_DBG_MEX(DEBUG_LEVEL_PEDANTIC, debug_level, "--- VALID: " + ga_v->ToString());
      }
   }
   else
   {
      THROW_ASSERT(stmt && GET_NODE(stmt)->get_kind() == gimple_assign_K, "unexpected condition");
      const auto ga = GetPointerS<gimple_assign>(GET_NODE(stmt));
      THROW_ASSERT(GET_NODE(ga->op1)->get_kind() == mem_ref_K, "unexpected condition");

      /// create the function_decl
      const auto actual_type = tree_helper::CGetType(ga->op0);
      const auto bit_size_type = tree_man->GetUnsignedIntegerType();
      const auto boolean_type = tree_man->GetBooleanType();
      const auto fdecl_node = [&]() {
         const auto interface_fname = ENCODE_FDNAME(arg_name, "_Read", "");
         operationsR.insert(interface_fname);
         std::vector<tree_nodeConstRef> argsT;
         if(commonRWSignature)
         {
            argsT.push_back(boolean_type);
            argsT.push_back(bit_size_type);
            argsT.push_back(interface_datatype);
         }
         argsT.push_back(tree_helper::CGetType(ga->op1));
         return tree_man->create_function_decl(interface_fname, fd->scpe, argsT, interface_datatype, BUILTIN_SRCP,
                                               false);
      }();
      std::vector<tree_nodeRef> args;
      if(commonRWSignature)
      {
         const auto sel_value = TM->CreateUniqueIntegerCst(0, boolean_type);
         const auto size_value =
             TM->CreateUniqueIntegerCst(static_cast<long long>(tree_helper::Size(actual_type)), bit_size_type);
         const auto data_value = [&]() -> tree_nodeRef {
            if(tree_helper::IsEnumType(interface_datatype) || tree_helper::IsPointerType(interface_datatype) ||
               GET_CONST_NODE(interface_datatype)->get_kind() == integer_type_K)
            {
               return TM->CreateUniqueIntegerCst(0, interface_datatype);
            }
            else if(tree_helper::IsRealType(interface_datatype))
            {
               return TM->CreateUniqueRealCst(0.l, interface_datatype);
            }
            THROW_ERROR("unexpected data type");
            return nullptr;
         }();
         args.push_back(sel_value);
         args.push_back(size_value);
         args.push_back(data_value);
      }

      THROW_ASSERT(GET_CONST_NODE(ga->op1)->get_kind() == mem_ref_K, "unexpected condition");
      const auto mr = GetPointerS<const mem_ref>(GET_CONST_NODE(ga->op1));
      args.push_back(mr->op0);

      const auto ce = tree_man->CreateCallExpr(fdecl_node, args, BUILTIN_SRCP);
      if(tree_helper::IsSameType(interface_datatype, actual_type))
      {
         TM->ReplaceTreeNode(stmt, ga->op1, ce);
         CustomUnorderedSet<unsigned int> AV;
         CallGraphManager::addCallPointAndExpand(AV, AppM, GET_INDEX_CONST_NODE(ga->scpe),
                                                 GET_INDEX_CONST_NODE(fdecl_node), GET_INDEX_CONST_NODE(stmt),
                                                 FunctionEdgeInfo::CallType::direct_call, DEBUG_LEVEL_NONE);
         GetPointer<HLS_manager>(AppM)->design_interface_io[fname][ga->bb_index][arg_name].push_back(
             GET_INDEX_CONST_NODE(stmt));
         INDENT_DBG_MEX(DEBUG_LEVEL_PEDANTIC, debug_level, "--- AFTER: " + stmt->ToString());
      }
      else
      {
         const auto is_real = tree_helper::IsRealType(actual_type);
         const auto tmp_type =
             is_real ? tree_man->GetCustomIntegerType(tree_helper::Size(actual_type), true) : interface_datatype;
         const auto tmp_ssa = tree_man->create_ssa_name(nullptr, tmp_type, nullptr, nullptr);
         const auto gc = tree_man->create_gimple_modify_stmt(tmp_ssa, ce, fd->index, BUILTIN_SRCP);
         curr_bb->Replace(stmt, gc, true, AppM);
         const auto vc = tree_man->create_unary_operation(actual_type, tmp_ssa, BUILTIN_SRCP,
                                                          is_real ? view_convert_expr_K : nop_expr_K);
         const auto cast = tree_man->create_gimple_modify_stmt(ga->op0, vc, fd->index, BUILTIN_SRCP);
         curr_bb->PushAfter(cast, gc, AppM);
         GetPointer<HLS_manager>(AppM)->design_interface_io[fname][curr_bb->number][arg_name].push_back(
             GET_INDEX_CONST_NODE(gc));

         INDENT_DBG_MEX(DEBUG_LEVEL_PEDANTIC, debug_level, "--- AFTER: " + gc->ToString());
         INDENT_DBG_MEX(DEBUG_LEVEL_PEDANTIC, debug_level, "---   NOP: " + stmt->ToString());
      }
   }
   INDENT_DBG_MEX(DEBUG_LEVEL_PEDANTIC, debug_level, "<--");
}

void InterfaceInfer::setWriteInterface(tree_nodeRef stmt, const std::string& arg_name,
                                       std::set<std::string>& operationsW, bool commonRWSignature,
                                       tree_nodeConstRef interface_datatype, const tree_manipulationRef tree_man,
                                       const tree_managerRef TM)
{
   const auto gn = GetPointerS<gimple_node>(GET_NODE(stmt));
   THROW_ASSERT(gn->scpe && GET_CONST_NODE(gn->scpe)->get_kind() == function_decl_K, "expected a function_decl scope");
   const auto fd = GetPointerS<function_decl>(GET_CONST_NODE(gn->scpe));
   const auto fname = tree_helper::GetMangledFunctionName(fd);
   INDENT_DBG_MEX(DEBUG_LEVEL_PEDANTIC, debug_level, "-->STORE from " + fname + ":");
   INDENT_DBG_MEX(DEBUG_LEVEL_PEDANTIC, debug_level, "---BEFORE: " + stmt->ToString());

   THROW_ASSERT(fd->body, "expected a body");
   const auto sl = GetPointerS<statement_list>(GET_NODE(fd->body));
   const auto curr_bb = sl->list_of_bloc.at(gn->bb_index);
   const auto ret_call = GET_NODE(stmt)->get_kind() == gimple_assign_K &&
                         GET_NODE(GetPointerS<gimple_assign>(GET_NODE(stmt))->op1)->get_kind() == call_expr_K;
   const auto ref_call = GET_NODE(stmt)->get_kind() == gimple_call_K;
   if(ret_call || ref_call)
   {
      tree_nodeRef data_ptr;
      tree_nodeRef valid_var;
      if(ret_call)
      {
         const auto ga = GetPointerS<const gimple_assign>(GET_CONST_NODE(stmt));
         const auto ce = GetPointerS<const call_expr>(GET_CONST_NODE(ga->op1));
         THROW_ASSERT(ce->args.size() == 2, "unexpected condition");
         data_ptr = ce->args.at(1);
         valid_var = ga->op0;
      }
      else
      {
         const auto gc = GetPointerS<const gimple_call>(GET_CONST_NODE(stmt));
         THROW_ASSERT(gc->args.size() == 2, "unexpected condition");
         data_ptr = gc->args.at(1);
         valid_var = nullptr;
      }

      const auto ptr_type = tree_helper::CGetType(data_ptr);
      THROW_ASSERT(tree_helper::IsPointerType(ptr_type), "");
      const auto data_type = tree_helper::CGetPointedType(ptr_type);
      const auto data_size = tree_helper::Size(data_type);
      const auto sel_type = tree_man->GetBooleanType();
      const auto out_type = tree_man->GetCustomIntegerType(data_size, true);
      const auto out_ptr_type = tree_man->GetPointerType(out_type);
      const auto fdecl_node = [&]() {
         const auto interface_fname = ENCODE_FDNAME(arg_name, valid_var ? "_WriteAsync" : "_Write", "Channel");
         operationsW.insert(interface_fname);
         std::vector<tree_nodeConstRef> argsT;
         argsT.push_back(sel_type);
         argsT.push_back(data_type);
         return tree_man->create_function_decl(interface_fname, fd->scpe, argsT, sel_type, BUILTIN_SRCP, false);
      }();

      const auto ga_ptr = tree_man->CreateNopExpr(data_ptr, out_ptr_type, nullptr, nullptr, fd->index);
      curr_bb->PushBefore(ga_ptr, stmt, AppM);
      INDENT_DBG_MEX(DEBUG_LEVEL_PEDANTIC, debug_level, "--- PCAST: " + ga_ptr->ToString());
      const auto out_data_ptr = GetPointerS<const gimple_assign>(GET_CONST_NODE(ga_ptr))->op0;
      const auto data_ref = tree_man->create_binary_operation(
          out_type, out_data_ptr, TM->CreateUniqueIntegerCst(0, out_ptr_type), BUILTIN_SRCP, mem_ref_K);
      const auto ga_load = tree_man->CreateGimpleAssign(out_type, nullptr, nullptr, data_ref, fd->index, BUILTIN_SRCP);
      curr_bb->Replace(stmt, ga_load, true, AppM);
      INDENT_DBG_MEX(DEBUG_LEVEL_PEDANTIC, debug_level, "---  LOAD: " + ga_load->ToString());
      const auto data_value = GetPointerS<const gimple_assign>(GET_CONST_NODE(ga_load))->op0;

      std::vector<tree_nodeRef> args;
      args.push_back(TM->CreateUniqueIntegerCst(valid_var != nullptr, sel_type));
      args.push_back(data_value);
      if(valid_var)
      {
         const auto ce = tree_man->CreateCallExpr(fdecl_node, args, BUILTIN_SRCP);
         const auto ga_call = tree_man->CreateGimpleAssign(sel_type, nullptr, nullptr, ce, fd->index, BUILTIN_SRCP);
         curr_bb->PushAfter(ga_call, ga_load, AppM);
         INDENT_DBG_MEX(DEBUG_LEVEL_PEDANTIC, debug_level, "--- AFTER: " + ga_call->ToString());
         const auto out_valid = GetPointerS<const gimple_assign>(GET_CONST_NODE(ga_call))->op0;
         const auto nop =
             tree_man->create_unary_operation(tree_helper::CGetType(valid_var), out_valid, BUILTIN_SRCP, nop_expr_K);
         const auto ga = tree_man->create_gimple_modify_stmt(
             GetPointerS<const gimple_assign>(GET_CONST_NODE(stmt))->op0, nop, fd->index, BUILTIN_SRCP);
         curr_bb->PushAfter(ga, ga_call, AppM);
         INDENT_DBG_MEX(DEBUG_LEVEL_PEDANTIC, debug_level, "--- VCAST: " + ga->ToString());
      }
      else
      {
         const auto gc = tree_man->create_gimple_call(fdecl_node, args, fd->index, BUILTIN_SRCP);
         curr_bb->PushAfter(gc, ga_load, AppM);
         INDENT_DBG_MEX(DEBUG_LEVEL_PEDANTIC, debug_level, "--- AFTER: " + gc->ToString());
      }
   }
   else
   {
      THROW_ASSERT(stmt && GET_NODE(stmt)->get_kind() == gimple_assign_K, "unexpected condition");
      const auto ga = GetPointerS<gimple_assign>(GET_NODE(stmt));
      THROW_ASSERT(GET_NODE(ga->op0)->get_kind() == mem_ref_K, "unexpected condition");

      auto value_node = ga->op1;
      auto actual_type = tree_helper::CGetType(value_node);
      if(tree_helper::IsSameType(interface_datatype, actual_type))
      {
         tree_nodeRef nop;
         if(tree_helper::IsRealType(actual_type))
         {
            const auto int_type = tree_man->GetCustomIntegerType(tree_helper::Size(actual_type), true);
            const auto vc = tree_man->create_unary_operation(int_type, value_node, BUILTIN_SRCP, view_convert_expr_K);
            value_node = tree_man->create_ssa_name(nullptr, int_type, nullptr, nullptr);
            nop = tree_man->create_gimple_modify_stmt(value_node, vc, fd->index, BUILTIN_SRCP);
         }
         else
         {
            nop = tree_man->CreateNopExpr(value_node, interface_datatype, nullptr, nullptr,
                                          GET_INDEX_CONST_NODE(ga->scpe));
            value_node = GetPointerS<const gimple_assign>(GET_CONST_NODE(nop))->op0;
         }
         curr_bb->PushBefore(nop, stmt, AppM);
         INDENT_DBG_MEX(DEBUG_LEVEL_PEDANTIC, debug_level, "---   NOP: " + nop->ToString());
      }
      const auto boolean_type = tree_man->GetBooleanType();
      const auto bit_size_type = tree_man->GetUnsignedIntegerType();

      /// create the function_decl
      const auto fdecl_node = [&]() {
         const auto interface_fname = ENCODE_FDNAME(arg_name, "_Write", "");
         operationsW.insert(interface_fname);
         std::vector<tree_nodeConstRef> argsT;
         if(commonRWSignature)
         {
            argsT.push_back(boolean_type);
         }
         argsT.push_back(bit_size_type);
         argsT.push_back(interface_datatype);
         argsT.push_back(tree_helper::CGetType(ga->op0));

         return tree_man->create_function_decl(interface_fname, fd->scpe, argsT, tree_man->GetVoidType(), BUILTIN_SRCP,
                                               false);
      }();

      std::vector<tree_nodeRef> args;
      if(commonRWSignature)
      {
         args.push_back(TM->CreateUniqueIntegerCst(1, boolean_type));
      }
      args.push_back(TM->CreateUniqueIntegerCst(static_cast<long long>(tree_helper::Size(actual_type)), bit_size_type));
      args.push_back(value_node);
      const auto mr = GetPointerS<const mem_ref>(GET_CONST_NODE(ga->op0));
      args.push_back(mr->op0);

      const auto gc = tree_man->create_gimple_call(fdecl_node, args, GET_INDEX_NODE(ga->scpe), BUILTIN_SRCP);
      curr_bb->Replace(stmt, gc, true, AppM);
      GetPointer<HLS_manager>(AppM)->design_interface_io[fname][curr_bb->number][arg_name].push_back(
          GET_INDEX_CONST_NODE(gc));

      INDENT_DBG_MEX(DEBUG_LEVEL_PEDANTIC, debug_level, "--- AFTER: " + gc->ToString());
   }
   INDENT_DBG_MEX(DEBUG_LEVEL_PEDANTIC, debug_level, "<--");
}

void InterfaceInfer::create_resource_Read_simple(const std::set<std::string>& operations, const std::string& arg_name,
                                                 const interface_info& info, bool IO_port, unsigned int top_id) const
{
   if(operations.empty())
   {
      return;
   }
   const std::string ResourceName = ENCODE_FDNAME(arg_name, "_Read_", info.name);
   const auto HLSMgr = GetPointer<HLS_manager>(AppM);
   const auto HLS_T = HLSMgr->get_HLS_target();
   const auto TechMan = HLS_T->get_technology_manager();
   if(!TechMan->is_library_manager(INTERFACE_LIBRARY) ||
      !TechMan->get_library_manager(INTERFACE_LIBRARY)->is_fu(ResourceName))
   {
      INDENT_DBG_MEX(DEBUG_LEVEL_PEDANTIC, debug_level,
                     "-->Creating interface resource: " + INTERFACE_LIBRARY + ":" + ResourceName);
      structural_managerRef CM(new structural_manager(parameters));
      structural_type_descriptorRef module_type(new structural_type_descriptor(ResourceName));
      CM->set_top_info(ResourceName, module_type);
      const auto interface_top = CM->get_circ();
      /// add description and license
      GetPointerS<module>(interface_top)->set_description("Interface module for function: " + ResourceName);
      GetPointerS<module>(interface_top)->set_copyright(GENERATED_COPYRIGHT);
      GetPointerS<module>(interface_top)->set_authors("Component automatically generated by bambu");
      GetPointerS<module>(interface_top)->set_license(GENERATED_LICENSE);
      GetPointerS<module>(interface_top)->set_multi_unit_multiplicity(1U);
      const auto if_name = info.name == "ovalid" ? "none" : info.name;
      const auto is_unbounded = if_name == "valid" || if_name == "handshake" || if_name == "fifo" || if_name == "axis";

      const auto address_bitsize = HLSMgr->get_address_bitsize();
      structural_type_descriptorRef addrType(new structural_type_descriptor("bool", address_bitsize));
      structural_type_descriptorRef dataType(new structural_type_descriptor("bool", info.bitwidth));
      const auto out_bitsize = if_name == "fifo" ? (info.bitwidth + 1U) : info.bitwidth;
      structural_type_descriptorRef outType(new structural_type_descriptor("bool", out_bitsize));
      structural_type_descriptorRef bool_type(new structural_type_descriptor("bool", 0));
      if(is_unbounded)
      {
         CM->add_port(CLOCK_PORT_NAME, port_o::IN, interface_top, bool_type);
         CM->add_port(RESET_PORT_NAME, port_o::IN, interface_top, bool_type);
         CM->add_port_vector(DONE_PORT_NAME, port_o::OUT, 1U, interface_top, bool_type);
      }
      if(is_unbounded || info.name == "acknowledge")
      {
         CM->add_port_vector(START_PORT_NAME, port_o::IN, 1U, interface_top, bool_type);
      }
      const auto addrPort = CM->add_port("in1", port_o::IN, interface_top, addrType);
      GetPointerS<port_o>(addrPort)->set_is_addr_bus(true);
      CM->add_port("out1", port_o::OUT, interface_top, outType);

      std::string port_data_name;
      if(if_name == "axis")
      {
         port_data_name = "_s_axis_" + arg_name + "_TDATA";
      }
      else
      {
         port_data_name = "_" + arg_name + (if_name == "fifo" ? "_dout" : (IO_port ? "_i" : ""));
      }
      const auto inPort = CM->add_port(port_data_name, port_o::IN, interface_top, dataType);
      GetPointerS<port_o>(inPort)->set_port_alignment(info.alignment);
      GetPointerS<port_o>(inPort)->set_port_interface((if_name == "axis" || if_name == "fifo") ?
                                                          port_o::port_interface::PI_FDOUT :
                                                          port_o::port_interface::PI_RNONE);
      if(if_name == "acknowledge" || if_name == "handshake")
      {
         const auto inPort_o_ack =
             CM->add_port("_" + arg_name + (IO_port ? "_i" : "") + "_ack", port_o::OUT, interface_top, bool_type);
         GetPointerS<port_o>(inPort_o_ack)->set_port_interface(port_o::port_interface::PI_RACK);
      }
      if(if_name == "valid" || if_name == "handshake")
      {
         const auto inPort_o_vld =
             CM->add_port("_" + arg_name + (IO_port ? "_i" : "") + "_vld", port_o::IN, interface_top, bool_type);
         GetPointerS<port_o>(inPort_o_vld)->set_port_interface(port_o::port_interface::PI_RVALID);
      }
      if(if_name == "fifo")
      {
         const auto inPort_empty_n = CM->add_port("_" + arg_name + "_empty_n", port_o::IN, interface_top, bool_type);
         GetPointerS<port_o>(inPort_empty_n)->set_port_interface(port_o::port_interface::PI_EMPTY_N);
         const auto inPort_read = CM->add_port("_" + arg_name + "_read", port_o::OUT, interface_top, bool_type);
         GetPointerS<port_o>(inPort_read)->set_port_interface(port_o::port_interface::PI_READ);
      }
      if(if_name == "axis")
      {
         const auto inPort_empty_n =
             CM->add_port("_s_axis_" + arg_name + "_TVALID", port_o::IN, interface_top, bool_type);
         GetPointerS<port_o>(inPort_empty_n)->set_port_interface(port_o::port_interface::PI_S_AXIS_TVALID);
         const auto inPort_read =
             CM->add_port("_s_axis_" + arg_name + "_TREADY", port_o::OUT, interface_top, bool_type);
         GetPointerS<port_o>(inPort_read)->set_port_interface(port_o::port_interface::PI_S_AXIS_TREADY);
      }

      CM->add_NP_functionality(interface_top, NP_functionality::LIBRARY, "in1 out1");
      CM->add_NP_functionality(interface_top, NP_functionality::VERILOG_GENERATOR,
                               "Read_" + if_name + "ModuleGenerator");
      TechMan->add_resource(INTERFACE_LIBRARY, ResourceName, CM);
      for(const auto& fdName : operations)
      {
         TechMan->add_operation(INTERFACE_LIBRARY, ResourceName, fdName);
      }
      auto fu = GetPointerS<functional_unit>(TechMan->get_fu(ResourceName, INTERFACE_LIBRARY));
      const auto device = HLS_T->get_target_device();
      fu->area_m = area_model::create_model(device->get_type(), parameters);
      fu->area_m->set_area_value(0);
      if(!is_unbounded)
      {
         fu->logical_type = functional_unit::COMBINATIONAL;
      }

      for(const auto& fdName : operations)
      {
         const auto op = GetPointer<operation>(fu->get_operation(fdName));
         op->time_m = time_model::create_model(device->get_type(), parameters);
         if(if_name == "fifo")
         {
            op->bounded = fdName.find("Async") != std::string::npos;
            const auto exec_time =
                (!op->bounded ? HLS_T->get_technology_manager()->CGetSetupHoldTime() : 0.0) + EPSILON;
            const auto cycles = op->bounded ? 1U : 0U;
            op->time_m->set_execution_time(exec_time, cycles);
         }
         else
         {
            op->bounded = !is_unbounded;
            const auto exec_time =
                (is_unbounded ? HLS_T->get_technology_manager()->CGetSetupHoldTime() : 0.0) + EPSILON;
            const auto cycles = if_name == "acknowledge" ? 1U : 0U;
            op->time_m->set_execution_time(exec_time, cycles);
         }
         op->time_m->set_synthesis_dependent(true);
      }
      HLSMgr->design_interface_constraints[top_id][INTERFACE_LIBRARY][ResourceName] = 1U;
      /// otherwise no constraints are required for this resource
      INDENT_DBG_MEX(DEBUG_LEVEL_PEDANTIC, debug_level, "<--Interface resource created");
   }
}

void InterfaceInfer::create_resource_Write_simple(const std::set<std::string>& operations, const std::string& arg_name,
                                                  const interface_info& info, bool IO_port, unsigned int top_id) const
{
   if(operations.empty())
   {
      return;
   }
   const std::string ResourceName = ENCODE_FDNAME(arg_name, "_Write_", info.name);
   const auto HLSMgr = GetPointer<HLS_manager>(AppM);
   const auto HLS_T = HLSMgr->get_HLS_target();
   const auto TechMan = HLS_T->get_technology_manager();
   if(!operations.empty() && !(TechMan->is_library_manager(INTERFACE_LIBRARY) &&
                               TechMan->get_library_manager(INTERFACE_LIBRARY)->is_fu(ResourceName)))
   {
      INDENT_DBG_MEX(DEBUG_LEVEL_PEDANTIC, debug_level,
                     "-->Creating interface resource: " + INTERFACE_LIBRARY + ":" + ResourceName);
      structural_managerRef CM(new structural_manager(parameters));
      structural_type_descriptorRef module_type(new structural_type_descriptor(ResourceName));
      CM->set_top_info(ResourceName, module_type);
      const auto interface_top = CM->get_circ();
      /// add description and license
      GetPointerS<module>(interface_top)->set_description("Interface module for function: " + ResourceName);
      GetPointerS<module>(interface_top)->set_copyright(GENERATED_COPYRIGHT);
      GetPointerS<module>(interface_top)->set_authors("Component automatically generated by bambu");
      GetPointerS<module>(interface_top)->set_license(GENERATED_LICENSE);
      GetPointerS<module>(interface_top)->set_multi_unit_multiplicity(1U);
      const auto if_name = info.name == "ovalid" ? "valid" : info.name;
      const auto is_unbounded =
          if_name == "acknowledge" || if_name == "handshake" || if_name == "fifo" || if_name == "axis";

      const auto address_bitsize = HLSMgr->get_address_bitsize();
      structural_type_descriptorRef addrType(new structural_type_descriptor("bool", address_bitsize));
      structural_type_descriptorRef dataType(new structural_type_descriptor("bool", info.bitwidth));
      if(info.type == datatype::real)
      {
         dataType->type = structural_type_descriptor::REAL;
      }
      const auto nbitDataSize = 64u - static_cast<unsigned>(__builtin_clzll(info.bitwidth));
      structural_type_descriptorRef rwsize(new structural_type_descriptor("bool", nbitDataSize));
      structural_type_descriptorRef rwtype(new structural_type_descriptor("bool", info.bitwidth));
      structural_type_descriptorRef bool_type(new structural_type_descriptor("bool", 0));
      if(is_unbounded || if_name == "none_registered")
      {
         CM->add_port(CLOCK_PORT_NAME, port_o::IN, interface_top, bool_type);
         CM->add_port(RESET_PORT_NAME, port_o::IN, interface_top, bool_type);
      }
      if(is_unbounded || if_name == "valid" || if_name == "none_registered")
      {
         CM->add_port_vector(START_PORT_NAME, port_o::IN, 1U, interface_top, bool_type);
      }
      if(is_unbounded)
      {
         CM->add_port_vector(DONE_PORT_NAME, port_o::OUT, 1U, interface_top, bool_type);
      }
      CM->add_port("in1", port_o::IN, interface_top, rwsize);
      CM->add_port("in2", port_o::IN, interface_top, rwtype);
      const auto addrPort = CM->add_port("in3", port_o::IN, interface_top, addrType);
      GetPointerS<port_o>(addrPort)->set_is_addr_bus(true);
      std::string port_data_name;
      if(if_name == "axis")
      {
         port_data_name = "_m_axis_" + arg_name + "_TDATA";
      }
      else
      {
         port_data_name = "_" + arg_name + (if_name == "fifo" ? "_din" : (IO_port ? "_o" : ""));
      }
      if(if_name == "fifo")
      {
         CM->add_port("out1", port_o::OUT, interface_top, bool_type);
      }
      const auto inPort_o = CM->add_port(port_data_name, port_o::OUT, interface_top, dataType);
      GetPointerS<port_o>(inPort_o)->set_port_interface((if_name == "axis" || if_name == "fifo") ?
                                                            port_o::port_interface::PI_FDIN :
                                                            port_o::port_interface::PI_WNONE);
      if(if_name == "acknowledge" || if_name == "handshake")
      {
         const auto inPort_o_ack =
             CM->add_port("_" + arg_name + (IO_port ? "_o" : "") + "_ack", port_o::IN, interface_top, bool_type);
         GetPointerS<port_o>(inPort_o_ack)->set_port_interface(port_o::port_interface::PI_WACK);
      }
      if(if_name == "valid" || if_name == "handshake")
      {
         const auto inPort_o_vld =
             CM->add_port("_" + arg_name + (IO_port ? "_o" : "") + "_vld", port_o::OUT, interface_top, bool_type);
         GetPointerS<port_o>(inPort_o_vld)->set_port_interface(port_o::port_interface::PI_WVALID);
      }
      if(if_name == "fifo")
      {
         const auto inPort_full_n = CM->add_port("_" + arg_name + "_full_n", port_o::IN, interface_top, bool_type);
         GetPointerS<port_o>(inPort_full_n)->set_port_interface(port_o::port_interface::PI_FULL_N);
         const auto inPort_read = CM->add_port("_" + arg_name + "_write", port_o::OUT, interface_top, bool_type);
         GetPointerS<port_o>(inPort_read)->set_port_interface(port_o::port_interface::PI_WRITE);
      }
      if(if_name == "axis")
      {
         const auto inPort_full_n =
             CM->add_port("_m_axis_" + arg_name + "_TREADY", port_o::IN, interface_top, bool_type);
         GetPointerS<port_o>(inPort_full_n)->set_port_interface(port_o::port_interface::PI_M_AXIS_TREADY);
         const auto inPort_read =
             CM->add_port("_m_axis_" + arg_name + "_TVALID", port_o::OUT, interface_top, bool_type);
         GetPointerS<port_o>(inPort_read)->set_port_interface(port_o::port_interface::PI_M_AXIS_TVALID);
      }

      CM->add_NP_functionality(interface_top, NP_functionality::LIBRARY, "in1 in2 in3");
      const auto writer = static_cast<HDLWriter_Language>(parameters->getOption<unsigned int>(OPT_writer_language));
      if((if_name == "none" || if_name == "none_registered") && writer == HDLWriter_Language::VHDL)
      {
         CM->add_NP_functionality(interface_top, NP_functionality::VHDL_GENERATOR,
                                  "Write_" + if_name + "ModuleGenerator");
      }
      else
      {
         CM->add_NP_functionality(interface_top, NP_functionality::VERILOG_GENERATOR,
                                  "Write_" + if_name + "ModuleGenerator");
      }
      TechMan->add_resource(INTERFACE_LIBRARY, ResourceName, CM);
      for(const auto& fdName : operations)
      {
         TechMan->add_operation(INTERFACE_LIBRARY, ResourceName, fdName);
      }
      auto fu = GetPointerS<functional_unit>(TechMan->get_fu(ResourceName, INTERFACE_LIBRARY));
      const auto device = HLS_T->get_target_device();
      fu->area_m = area_model::create_model(device->get_type(), parameters);
      fu->area_m->set_area_value(0);
      if(!is_unbounded)
      {
         fu->logical_type = functional_unit::COMBINATIONAL;
      }

      for(const auto& fdName : operations)
      {
         const auto op_bounded = fdName.find("Async") != std::string::npos || !is_unbounded;
         const auto exec_time = (!op_bounded ? HLS_T->get_technology_manager()->CGetSetupHoldTime() : 0.0) + EPSILON;
         const auto cycles = [&]() {
            if(if_name == "none_registered")
            {
               return 2U;
            }
            else if(if_name == "none" || (if_name == "fifo" && op_bounded))
            {
               return 1U;
            }
            return 0U;
         }();

         const auto op = GetPointerS<operation>(fu->get_operation(fdName));
         op->time_m = time_model::create_model(device->get_type(), parameters);
         op->bounded = op_bounded;
         op->time_m->set_execution_time(exec_time, cycles);
         if(if_name == "none_registered")
         {
            op->time_m->set_stage_period(HLS_T->get_technology_manager()->CGetSetupHoldTime() + EPSILON);
            op->time_m->set_initiation_time(ControlStep(1U));
         }
         op->time_m->set_synthesis_dependent(true);
      }
      HLSMgr->design_interface_constraints[top_id][INTERFACE_LIBRARY][ResourceName] = 1U;
      INDENT_DBG_MEX(DEBUG_LEVEL_PEDANTIC, debug_level, "<--Interface resource created");
   }
}

void InterfaceInfer::create_resource_array(const std::set<std::string>& operationsR,
                                           const std::set<std::string>& operationsW, const std::string& bundle_name,
                                           const interface_info& info, unsigned int arraySize,
                                           unsigned int top_id) const
{
   const auto n_channels = parameters->getOption<unsigned int>(OPT_channels_number);
   const auto isDP = info.bitwidth <= 64ULL && n_channels == 2;
   const auto n_resources = isDP ? 2U : 1U;
   const auto read_write_string = (isDP ? std::string("ReadWriteDP_") : std::string("ReadWrite_"));
   const auto ResourceName = ENCODE_FDNAME(bundle_name, "", "");
   const auto HLSMgr = GetPointerS<HLS_manager>(AppM);
   const auto HLS_T = HLSMgr->get_HLS_target();
   const auto device_type = HLS_T->get_target_device()->get_type();
   const auto TechMan = HLS_T->get_technology_manager();
   if(!TechMan->is_library_manager(INTERFACE_LIBRARY) ||
      !TechMan->get_library_manager(INTERFACE_LIBRARY)->is_fu(ResourceName))
   {
      INDENT_DBG_MEX(DEBUG_LEVEL_PEDANTIC, debug_level,
                     "-->Creating interface resource: " + INTERFACE_LIBRARY + ":" + ResourceName +
                         " (multi: " + STR(n_resources) + ")");
      structural_objectRef interface_top;
      const structural_managerRef CM(new structural_manager(parameters));
      const structural_type_descriptorRef module_type(new structural_type_descriptor(ResourceName));
      CM->set_top_info(ResourceName, module_type);
      interface_top = CM->get_circ();
      /// add description and license
      GetPointerS<module>(interface_top)->set_description("Interface module for function: " + ResourceName);
      GetPointerS<module>(interface_top)->set_copyright(GENERATED_COPYRIGHT);
      GetPointerS<module>(interface_top)->set_authors("Component automatically generated by bambu");
      GetPointerS<module>(interface_top)->set_license(GENERATED_LICENSE);
      GetPointerS<module>(interface_top)->set_multi_unit_multiplicity(n_resources);

      const auto nbitAddress = 64u - static_cast<unsigned>(__builtin_clzll(arraySize * info.alignment - 1U));
      const auto address_bitsize = HLSMgr->get_address_bitsize();
      const auto nbit = 64u - static_cast<unsigned>(__builtin_clzll(arraySize - 1U));
      const auto nbitDataSize = 64u - static_cast<unsigned>(__builtin_clzll(info.bitwidth));
      const structural_type_descriptorRef addrType(new structural_type_descriptor("bool", address_bitsize));
      const structural_type_descriptorRef address_interface_datatype(new structural_type_descriptor("bool", nbit));
      const structural_type_descriptorRef dataType(new structural_type_descriptor("bool", info.bitwidth));
      if(info.type == datatype::real)
      {
         dataType->type = structural_type_descriptor::REAL;
      }
      const structural_type_descriptorRef size1(new structural_type_descriptor("bool", 1));
      const structural_type_descriptorRef rwsize(new structural_type_descriptor("bool", nbitDataSize));
      const structural_type_descriptorRef rwtype(new structural_type_descriptor("bool", info.bitwidth));
      const structural_type_descriptorRef bool_type(new structural_type_descriptor("bool", 0));

      CM->add_port(CLOCK_PORT_NAME, port_o::IN, interface_top, bool_type);
      CM->add_port(RESET_PORT_NAME, port_o::IN, interface_top, bool_type);
      CM->add_port_vector(START_PORT_NAME, port_o::IN, n_resources, interface_top, bool_type);

      CM->add_port_vector("in1", port_o::IN, n_resources, interface_top,
                          size1); // when 0 is a read otherwise is a write
      CM->add_port_vector("in2", port_o::IN, n_resources, interface_top,
                          rwsize); // bit-width size of the written or read data
      const auto dataPort = CM->add_port_vector("in3", port_o::IN, n_resources, interface_top,
                                                rwtype); // value written when the first operand is 1, 0 otherwise
      const auto addrPort = CM->add_port_vector("in4", port_o::IN, n_resources, interface_top, addrType); // address
      GetPointerS<port_o>(dataPort)->set_port_alignment(nbitAddress);

      GetPointerS<port_o>(addrPort)->set_is_addr_bus(true);
      // GetPointer<port_o>(addrPort)->set_is_var_args(true); /// required to activate the module generation

      CM->add_port_vector("out1", port_o::OUT, n_resources, interface_top, rwtype);

      const auto inPort_address =
          CM->add_port("_" + bundle_name + "_address0", port_o::OUT, interface_top, address_interface_datatype);
      GetPointerS<port_o>(inPort_address)->set_port_interface(port_o::port_interface::PI_ADDRESS);
      GetPointerS<port_o>(inPort_address)->set_port_alignment(info.alignment);
      if(isDP)
      {
         const auto inPort_address1 =
             CM->add_port("_" + bundle_name + "_address1", port_o::OUT, interface_top, address_interface_datatype);
         GetPointerS<port_o>(inPort_address1)->set_port_interface(port_o::port_interface::PI_ADDRESS);
         GetPointerS<port_o>(inPort_address1)->set_port_alignment(info.alignment);
      }

      const auto inPort_ce = CM->add_port("_" + bundle_name + "_ce0", port_o::OUT, interface_top, bool_type);
      GetPointerS<port_o>(inPort_ce)->set_port_interface(port_o::port_interface::PI_CHIPENABLE);
      if(isDP)
      {
         const auto inPort_ce1 = CM->add_port("_" + bundle_name + "_ce1", port_o::OUT, interface_top, bool_type);
         GetPointerS<port_o>(inPort_ce1)->set_port_interface(port_o::port_interface::PI_CHIPENABLE);
      }

      if(!operationsW.empty())
      {
         const auto inPort_we = CM->add_port("_" + bundle_name + "_we0", port_o::OUT, interface_top, bool_type);
         GetPointerS<port_o>(inPort_we)->set_port_interface(port_o::port_interface::PI_WRITEENABLE);
         if(isDP)
         {
            const auto inPort_we1 = CM->add_port("_" + bundle_name + "_we1", port_o::OUT, interface_top, bool_type);
            GetPointerS<port_o>(inPort_we1)->set_port_interface(port_o::port_interface::PI_WRITEENABLE);
         }
      }
      if(!operationsR.empty())
      {
         const auto inPort_din = CM->add_port("_" + bundle_name + "_q0", port_o::IN, interface_top, dataType);
         GetPointerS<port_o>(inPort_din)->set_port_interface(port_o::port_interface::PI_DIN);
         if(isDP)
         {
            const auto inPort_din1 = CM->add_port("_" + bundle_name + "_q1", port_o::IN, interface_top, dataType);
            GetPointerS<port_o>(inPort_din1)->set_port_interface(port_o::port_interface::PI_DIN);
         }
      }
      if(!operationsW.empty())
      {
         const auto inPort_dout = CM->add_port("_" + bundle_name + "_d0", port_o::OUT, interface_top, dataType);
         GetPointerS<port_o>(inPort_dout)->set_port_interface(port_o::port_interface::PI_DOUT);
         if(isDP)
         {
            const auto inPort_dout1 = CM->add_port("_" + bundle_name + "_d1", port_o::OUT, interface_top, dataType);
            GetPointerS<port_o>(inPort_dout1)->set_port_interface(port_o::port_interface::PI_DOUT);
         }
      }

      CM->add_NP_functionality(interface_top, NP_functionality::LIBRARY, "in1 in2 in3 in4 out1");
      CM->add_NP_functionality(interface_top, NP_functionality::VERILOG_GENERATOR,
                               read_write_string + info.name + "ModuleGenerator");
      TechMan->add_resource(INTERFACE_LIBRARY, ResourceName, CM);
      const auto fu = GetPointerS<functional_unit>(TechMan->get_fu(ResourceName, INTERFACE_LIBRARY));
      fu->area_m = area_model::create_model(device_type, parameters);
      fu->area_m->set_area_value(0);

      /// add constraint on resource
      HLSMgr->design_interface_constraints[top_id][INTERFACE_LIBRARY][ResourceName] = n_resources;
      INDENT_DBG_MEX(DEBUG_LEVEL_PEDANTIC, debug_level, "<--Interface resource created");
   }
   for(const auto& fdName : operationsR)
   {
      TechMan->add_operation(INTERFACE_LIBRARY, ResourceName, fdName);
   }
   for(const auto& fdName : operationsW)
   {
      TechMan->add_operation(INTERFACE_LIBRARY, ResourceName, fdName);
   }
   const auto fu = GetPointerS<functional_unit>(TechMan->get_fu(ResourceName, INTERFACE_LIBRARY));
   const auto bram_f_unit = TechMan->get_fu(isDP ? ARRAY_1D_STD_BRAM_NN_SDS : ARRAY_1D_STD_BRAM_SDS, LIBRARY_STD_FU);
   const auto bram_fu = GetPointerS<functional_unit>(bram_f_unit);
   const auto load_op_node = bram_fu->get_operation("LOAD");
   const auto load_op = GetPointerS<operation>(load_op_node);
   const auto load_delay = load_op->time_m->get_execution_time();
   const auto load_cycles = load_op->time_m->get_cycles();
   const auto load_ii = load_op->time_m->get_initiation_time();
   const auto load_sp = load_op->time_m->get_stage_period();
   for(const auto& fdName : operationsR)
   {
      const auto op = GetPointerS<operation>(fu->get_operation(fdName));
      op->time_m = time_model::create_model(device_type, parameters);
      op->bounded = true;
      op->time_m->set_execution_time(load_delay, load_cycles);
      op->time_m->set_initiation_time(load_ii);
      op->time_m->set_stage_period(load_sp);
      op->time_m->set_synthesis_dependent(true);
   }
   const auto store_op_node = bram_fu->get_operation("STORE");
   const auto store_op = GetPointerS<operation>(store_op_node);
   const auto store_delay = store_op->time_m->get_execution_time();
   const auto store_cycles = store_op->time_m->get_cycles();
   const auto store_ii = store_op->time_m->get_initiation_time();
   const auto store_sp = store_op->time_m->get_stage_period();
   for(const auto& fdName : operationsW)
   {
      const auto op = GetPointerS<operation>(fu->get_operation(fdName));
      op->time_m = time_model::create_model(device_type, parameters);
      op->bounded = true;
      op->time_m->set_execution_time(store_delay, store_cycles);
      op->time_m->set_initiation_time(store_ii);
      op->time_m->set_stage_period(store_sp);
      op->time_m->set_synthesis_dependent(true);
   }
}

void InterfaceInfer::create_resource_m_axi(const std::set<std::string>& operationsR,
                                           const std::set<std::string>& operationsW, const std::string& arg_name,
                                           const std::string& bundle_name, const interface_info& info, m_axi_type mat,
                                           unsigned int top_id,
                                           const std::map<interface_attributes, std::string>& bundle_attr_map) const
{
   const auto ResourceName = ENCODE_FDNAME(bundle_name, "", "");
   THROW_ASSERT(GetPointer<HLS_manager>(AppM), "");
   const auto HLSMgr = GetPointerS<HLS_manager>(AppM);
   const auto HLS_T = HLSMgr->get_HLS_target();
   const auto TechMan = HLS_T->get_technology_manager();
   unsigned way_lines = 0;

   if(!TechMan->is_library_manager(INTERFACE_LIBRARY) ||
      !TechMan->get_library_manager(INTERFACE_LIBRARY)->is_fu(ResourceName))
   {
      INDENT_DBG_MEX(DEBUG_LEVEL_PEDANTIC, debug_level,
                     "-->Creating interface resource: " + INTERFACE_LIBRARY + ":" + ResourceName);
      const structural_managerRef CM(new structural_manager(parameters));
      const structural_type_descriptorRef module_type(new structural_type_descriptor(ResourceName));
      CM->set_top_info(ResourceName, module_type);
      const auto interface_top = CM->get_circ();
      /// add description and license
      GetPointerS<module>(interface_top)->set_description("Interface module for function: " + ResourceName);
      GetPointerS<module>(interface_top)->set_copyright(GENERATED_COPYRIGHT);
      GetPointerS<module>(interface_top)->set_authors("Component automatically generated by bambu");
      GetPointerS<module>(interface_top)->set_license(GENERATED_LICENSE);
      GetPointerS<module>(interface_top)->set_multi_unit_multiplicity(1U);

      const auto address_bitsize = HLSMgr->get_address_bitsize();
      const auto nbitDataSize = 64u - static_cast<unsigned>(__builtin_clzll(info.bitwidth));

      long long unsigned backEndBitsize = info.bitwidth;
      if(bundle_attr_map.find(attr_bus_size) != bundle_attr_map.end() && bundle_attr_map.at(attr_bus_size) != "")
      {
         backEndBitsize = boost::lexical_cast<long long unsigned>(bundle_attr_map.at(attr_bus_size));
      }

      const structural_type_descriptorRef address_interface_datatype(
          new structural_type_descriptor("bool", address_bitsize));
      const structural_type_descriptorRef size1(new structural_type_descriptor("bool", 1));
      const structural_type_descriptorRef rwsize(new structural_type_descriptor("bool", nbitDataSize));
      const structural_type_descriptorRef rwtypeIn(new structural_type_descriptor("bool", info.bitwidth));
      const structural_type_descriptorRef rwtypeOut(new structural_type_descriptor("bool", backEndBitsize));
      const structural_type_descriptorRef idType(new structural_type_descriptor("bool", 1));
      const structural_type_descriptorRef lenType(new structural_type_descriptor("bool", 8));
      const structural_type_descriptorRef sizeType(new structural_type_descriptor("bool", 3));
      const structural_type_descriptorRef burstType(new structural_type_descriptor("bool", 2));
      const structural_type_descriptorRef lockType(new structural_type_descriptor("bool", 1));
      const structural_type_descriptorRef cacheType(new structural_type_descriptor("bool", 4));
      const structural_type_descriptorRef protType(new structural_type_descriptor("bool", 3));
      const structural_type_descriptorRef qosType(new structural_type_descriptor("bool", 4));
      const structural_type_descriptorRef regionType(new structural_type_descriptor("bool", 4));
      const structural_type_descriptorRef userType(new structural_type_descriptor("bool", 1));
      const structural_type_descriptorRef strbType(new structural_type_descriptor("bool", backEndBitsize / 8ULL));
      const structural_type_descriptorRef respType(new structural_type_descriptor("bool", 2));
      const structural_type_descriptorRef bool_type(new structural_type_descriptor("bool", 0));

      CM->add_port(CLOCK_PORT_NAME, port_o::IN, interface_top, bool_type);
      CM->add_port(RESET_PORT_NAME, port_o::IN, interface_top, bool_type);
      CM->add_port_vector(START_PORT_NAME, port_o::IN, 1U, interface_top, bool_type);

      // when 0 is a read otherwise is a write
      CM->add_port("in1", port_o::IN, interface_top, size1);
      // bit-width size of the written or read data
      CM->add_port("in2", port_o::IN, interface_top, rwsize);
      // value written when the first operand is 1, 0 otherwise
      CM->add_port("in3", port_o::IN, interface_top, rwtypeIn);

      const auto addrPort = CM->add_port("in4", port_o::IN, interface_top, address_interface_datatype);
      GetPointerS<port_o>(addrPort)->set_is_addr_bus(true);

      const auto awready = CM->add_port("_m_axi_" + bundle_name + "_AWREADY", port_o::IN, interface_top, bool_type);
      GetPointerS<port_o>(awready)->set_port_interface(port_o::port_interface::M_AXI_AWREADY);

      const auto wready = CM->add_port("_m_axi_" + bundle_name + "_WREADY", port_o::IN, interface_top, bool_type);
      GetPointerS<port_o>(wready)->set_port_interface(port_o::port_interface::M_AXI_WREADY);

      const auto bid = CM->add_port_vector("_m_axi_" + bundle_name + "_BID", port_o::IN, 1, interface_top, idType);
      GetPointerS<port_o>(bid)->set_port_interface(port_o::port_interface::M_AXI_BID);

      const auto bresp = CM->add_port("_m_axi_" + bundle_name + "_BRESP", port_o::IN, interface_top, respType);
      GetPointerS<port_o>(bresp)->set_port_interface(port_o::port_interface::M_AXI_BRESP);

      const auto buser =
          CM->add_port_vector("_m_axi_" + bundle_name + "_BUSER", port_o::IN, 1, interface_top, userType);
      GetPointerS<port_o>(buser)->set_port_interface(port_o::port_interface::M_AXI_BUSER);

      const auto bvalid = CM->add_port("_m_axi_" + bundle_name + "_BVALID", port_o::IN, interface_top, bool_type);
      GetPointerS<port_o>(bvalid)->set_port_interface(port_o::port_interface::M_AXI_BVALID);

      const auto arready = CM->add_port("_m_axi_" + bundle_name + "_ARREADY", port_o::IN, interface_top, bool_type);
      GetPointerS<port_o>(arready)->set_port_interface(port_o::port_interface::M_AXI_ARREADY);

      const auto rid = CM->add_port_vector("_m_axi_" + bundle_name + "_RID", port_o::IN, 1, interface_top, idType);
      GetPointerS<port_o>(rid)->set_port_interface(port_o::port_interface::M_AXI_RID);

      const auto rdata = CM->add_port("_m_axi_" + bundle_name + "_RDATA", port_o::IN, interface_top, rwtypeOut);
      GetPointerS<port_o>(rdata)->set_port_interface(port_o::port_interface::M_AXI_RDATA);

      const auto rresp = CM->add_port("_m_axi_" + bundle_name + "_RRESP", port_o::IN, interface_top, respType);
      GetPointerS<port_o>(rresp)->set_port_interface(port_o::port_interface::M_AXI_RRESP);

      const auto rlast = CM->add_port("_m_axi_" + bundle_name + "_RLAST", port_o::IN, interface_top, bool_type);
      GetPointerS<port_o>(rlast)->set_port_interface(port_o::port_interface::M_AXI_RLAST);

      const auto ruser =
          CM->add_port_vector("_m_axi_" + bundle_name + "_RUSER", port_o::IN, 1, interface_top, userType);
      GetPointerS<port_o>(ruser)->set_port_interface(port_o::port_interface::M_AXI_RUSER);

      const auto rvalid = CM->add_port("_m_axi_" + bundle_name + "_RVALID", port_o::IN, interface_top, bool_type);
      GetPointerS<port_o>(rvalid)->set_port_interface(port_o::port_interface::M_AXI_RVALID);

      CM->add_port(DONE_PORT_NAME, port_o::OUT, interface_top, bool_type);
      CM->add_port("out1", port_o::OUT, interface_top, rwtypeIn);

      const auto awid = CM->add_port_vector("_m_axi_" + bundle_name + "_AWID", port_o::OUT, 1, interface_top, idType);
      GetPointerS<port_o>(awid)->set_port_interface(port_o::port_interface::M_AXI_AWID);

      const auto awaddr =
          CM->add_port("_m_axi_" + bundle_name + "_AWADDR", port_o::OUT, interface_top, address_interface_datatype);
      GetPointerS<port_o>(awaddr)->set_port_interface(port_o::port_interface::M_AXI_AWADDR);

      const auto awlen = CM->add_port("_m_axi_" + bundle_name + "_AWLEN", port_o::OUT, interface_top, lenType);
      GetPointerS<port_o>(awlen)->set_port_interface(port_o::port_interface::M_AXI_AWLEN);

      const auto awsize = CM->add_port("_m_axi_" + bundle_name + "_AWSIZE", port_o::OUT, interface_top, sizeType);
      GetPointerS<port_o>(awsize)->set_port_interface(port_o::port_interface::M_AXI_AWSIZE);

      const auto awburst = CM->add_port("_m_axi_" + bundle_name + "_AWBURST", port_o::OUT, interface_top, burstType);
      GetPointerS<port_o>(awburst)->set_port_interface(port_o::port_interface::M_AXI_AWBURST);

      const auto awlock =
          CM->add_port_vector("_m_axi_" + bundle_name + "_AWLOCK", port_o::OUT, 1, interface_top, lockType);
      GetPointerS<port_o>(awlock)->set_port_interface(port_o::port_interface::M_AXI_AWLOCK);

      const auto awcache = CM->add_port("_m_axi_" + bundle_name + "_AWCACHE", port_o::OUT, interface_top, cacheType);
      GetPointerS<port_o>(awcache)->set_port_interface(port_o::port_interface::M_AXI_AWCACHE);

      const auto awprot = CM->add_port("_m_axi_" + bundle_name + "_AWPROT", port_o::OUT, interface_top, protType);
      GetPointerS<port_o>(awprot)->set_port_interface(port_o::port_interface::M_AXI_AWPROT);

      const auto awqos = CM->add_port("_m_axi_" + bundle_name + "_AWQOS", port_o::OUT, interface_top, qosType);
      GetPointerS<port_o>(awqos)->set_port_interface(port_o::port_interface::M_AXI_AWQOS);

      const auto awregion = CM->add_port("_m_axi_" + bundle_name + "_AWREGION", port_o::OUT, interface_top, regionType);
      GetPointerS<port_o>(awregion)->set_port_interface(port_o::port_interface::M_AXI_AWREGION);

      const auto awuser =
          CM->add_port_vector("_m_axi_" + bundle_name + "_AWUSER", port_o::OUT, 1, interface_top, userType);
      GetPointerS<port_o>(awuser)->set_port_interface(port_o::port_interface::M_AXI_AWUSER);

      const auto awvalid = CM->add_port("_m_axi_" + bundle_name + "_AWVALID", port_o::OUT, interface_top, bool_type);
      GetPointerS<port_o>(awvalid)->set_port_interface(port_o::port_interface::M_AXI_AWVALID);

      const auto wid = CM->add_port_vector("_m_axi_" + bundle_name + "_WID", port_o::OUT, 1, interface_top, idType);
      GetPointerS<port_o>(wid)->set_port_interface(port_o::port_interface::M_AXI_WID);

      const auto wdata = CM->add_port("_m_axi_" + bundle_name + "_WDATA", port_o::OUT, interface_top, rwtypeOut);
      GetPointerS<port_o>(wdata)->set_port_interface(port_o::port_interface::M_AXI_WDATA);

      const auto wstrb =
          CM->add_port_vector("_m_axi_" + bundle_name + "_WSTRB", port_o::OUT, 1, interface_top, strbType);
      GetPointerS<port_o>(wstrb)->set_port_interface(port_o::port_interface::M_AXI_WSTRB);

      const auto wlast = CM->add_port("_m_axi_" + bundle_name + "_WLAST", port_o::OUT, interface_top, bool_type);
      GetPointerS<port_o>(wlast)->set_port_interface(port_o::port_interface::M_AXI_WLAST);

      const auto wuser =
          CM->add_port_vector("_m_axi_" + bundle_name + "_WUSER", port_o::OUT, 1, interface_top, userType);
      GetPointerS<port_o>(wuser)->set_port_interface(port_o::port_interface::M_AXI_WUSER);

      const auto wvalid = CM->add_port("_m_axi_" + bundle_name + "_WVALID", port_o::OUT, interface_top, bool_type);
      GetPointerS<port_o>(wvalid)->set_port_interface(port_o::port_interface::M_AXI_WVALID);

      const auto bready = CM->add_port("_m_axi_" + bundle_name + "_BREADY", port_o::OUT, interface_top, bool_type);
      GetPointerS<port_o>(bready)->set_port_interface(port_o::port_interface::M_AXI_BREADY);

      const auto arid = CM->add_port_vector("_m_axi_" + bundle_name + "_ARID", port_o::OUT, 1, interface_top, idType);
      GetPointerS<port_o>(arid)->set_port_interface(port_o::port_interface::M_AXI_ARID);

      const auto araddr =
          CM->add_port("_m_axi_" + bundle_name + "_ARADDR", port_o::OUT, interface_top, address_interface_datatype);
      GetPointerS<port_o>(araddr)->set_port_interface(port_o::port_interface::M_AXI_ARADDR);

      const auto arlen = CM->add_port("_m_axi_" + bundle_name + "_ARLEN", port_o::OUT, interface_top, lenType);
      GetPointerS<port_o>(arlen)->set_port_interface(port_o::port_interface::M_AXI_ARLEN);

      const auto arsize = CM->add_port("_m_axi_" + bundle_name + "_ARSIZE", port_o::OUT, interface_top, sizeType);
      GetPointerS<port_o>(arsize)->set_port_interface(port_o::port_interface::M_AXI_ARSIZE);

      const auto arburst = CM->add_port("_m_axi_" + bundle_name + "_ARBURST", port_o::OUT, interface_top, burstType);
      GetPointerS<port_o>(arburst)->set_port_interface(port_o::port_interface::M_AXI_ARBURST);

      const auto arlock =
          CM->add_port_vector("_m_axi_" + bundle_name + "_ARLOCK", port_o::OUT, 1, interface_top, lockType);
      GetPointerS<port_o>(arlock)->set_port_interface(port_o::port_interface::M_AXI_ARLOCK);

      const auto arcache = CM->add_port("_m_axi_" + bundle_name + "_ARCACHE", port_o::OUT, interface_top, cacheType);
      GetPointerS<port_o>(arcache)->set_port_interface(port_o::port_interface::M_AXI_ARCACHE);

      const auto arprot = CM->add_port("_m_axi_" + bundle_name + "_ARPROT", port_o::OUT, interface_top, protType);
      GetPointerS<port_o>(arprot)->set_port_interface(port_o::port_interface::M_AXI_ARPROT);

      const auto arqos = CM->add_port("_m_axi_" + bundle_name + "_ARQOS", port_o::OUT, interface_top, qosType);
      GetPointerS<port_o>(arqos)->set_port_interface(port_o::port_interface::M_AXI_ARQOS);

      const auto arregion = CM->add_port("_m_axi_" + bundle_name + "_ARREGION", port_o::OUT, interface_top, regionType);
      GetPointerS<port_o>(arregion)->set_port_interface(port_o::port_interface::M_AXI_ARREGION);

      const auto aruser =
          CM->add_port_vector("_m_axi_" + bundle_name + "_ARUSER", port_o::OUT, 1, interface_top, userType);
      GetPointerS<port_o>(aruser)->set_port_interface(port_o::port_interface::M_AXI_ARUSER);

      const auto arvalid = CM->add_port("_m_axi_" + bundle_name + "_ARVALID", port_o::OUT, interface_top, bool_type);
      GetPointerS<port_o>(arvalid)->set_port_interface(port_o::port_interface::M_AXI_ARVALID);

      const auto rready = CM->add_port("_m_axi_" + bundle_name + "_RREADY", port_o::OUT, interface_top, bool_type);
      GetPointerS<port_o>(rready)->set_port_interface(port_o::port_interface::M_AXI_RREADY);

      if(mat == m_axi_type::axi_slave)
      {
         const auto s_awvalid = CM->add_port("_s_axi_AXILiteS_AWVALID", port_o::IN, interface_top, bool_type);
         GetPointerS<port_o>(s_awvalid)->set_port_interface(port_o::port_interface::S_AXIL_AWVALID);
         const auto s_awaddr =
             CM->add_port("_s_axi_AXILiteS_AWADDR", port_o::IN, interface_top, address_interface_datatype);
         GetPointerS<port_o>(s_awaddr)->set_port_interface(port_o::port_interface::S_AXIL_AWADDR);
         const auto s_wvalid = CM->add_port("_s_axi_AXILiteS_WVALID", port_o::IN, interface_top, bool_type);
         GetPointerS<port_o>(s_wvalid)->set_port_interface(port_o::port_interface::S_AXIL_WVALID);
         const auto s_wdata = CM->add_port("_s_axi_AXILiteS_WDATA", port_o::IN, interface_top, rwtypeOut);
         GetPointerS<port_o>(s_wdata)->set_port_interface(port_o::port_interface::S_AXIL_WDATA);
         const auto s_wstrb = CM->add_port("_s_axi_AXILiteS_WSTRB", port_o::IN, interface_top, strbType);
         GetPointerS<port_o>(s_wstrb)->set_port_interface(port_o::port_interface::S_AXIL_WSTRB);
         const auto s_arvalid = CM->add_port("_s_axi_AXILiteS_ARVALID", port_o::IN, interface_top, bool_type);
         GetPointerS<port_o>(s_arvalid)->set_port_interface(port_o::port_interface::S_AXIL_ARVALID);
         const auto s_araddr =
             CM->add_port("_s_axi_AXILiteS_ARADDR", port_o::IN, interface_top, address_interface_datatype);
         GetPointerS<port_o>(s_araddr)->set_port_interface(port_o::port_interface::S_AXIL_ARADDR);
         const auto s_rready = CM->add_port("_s_axi_AXILiteS_RREADY", port_o::IN, interface_top, bool_type);
         GetPointerS<port_o>(s_rready)->set_port_interface(port_o::port_interface::S_AXIL_RREADY);
         const auto s_bready = CM->add_port("_s_axi_AXILiteS_BREADY", port_o::IN, interface_top, bool_type);
         GetPointerS<port_o>(s_bready)->set_port_interface(port_o::port_interface::S_AXIL_BREADY);

         const auto s_awready = CM->add_port("_s_axi_AXILiteS_AWREADY", port_o::OUT, interface_top, bool_type);
         GetPointerS<port_o>(s_awready)->set_port_interface(port_o::port_interface::S_AXIL_AWREADY);
         const auto s_wready = CM->add_port("_s_axi_AXILiteS_WREADY", port_o::OUT, interface_top, bool_type);
         GetPointerS<port_o>(s_wready)->set_port_interface(port_o::port_interface::S_AXIL_WREADY);
         const auto s_arready = CM->add_port("_s_axi_AXILiteS_ARREADY", port_o::OUT, interface_top, bool_type);
         GetPointerS<port_o>(s_arready)->set_port_interface(port_o::port_interface::S_AXIL_ARREADY);
         const auto s_rvalid = CM->add_port("_s_axi_AXILiteS_RVALID", port_o::OUT, interface_top, bool_type);
         GetPointerS<port_o>(s_rvalid)->set_port_interface(port_o::port_interface::S_AXIL_RVALID);
         const auto s_rdata = CM->add_port("_s_axi_AXILiteS_RDATA", port_o::OUT, interface_top, rwtypeIn);
         GetPointerS<port_o>(s_rdata)->set_port_interface(port_o::port_interface::S_AXIL_RDATA);
         const auto s_rresp = CM->add_port("_s_axi_AXILiteS_RRESP", port_o::OUT, interface_top, respType);
         GetPointerS<port_o>(s_rresp)->set_port_interface(port_o::port_interface::S_AXIL_RRESP);
         const auto s_bvalid = CM->add_port("_s_axi_AXILiteS_BVALID", port_o::OUT, interface_top, bool_type);
         GetPointerS<port_o>(s_bvalid)->set_port_interface(port_o::port_interface::S_AXIL_BVALID);
         const auto s_bresp = CM->add_port("_s_axi_AXILiteS_BRESP", port_o::OUT, interface_top, respType);
         GetPointerS<port_o>(s_bresp)->set_port_interface(port_o::port_interface::S_AXIL_BRESP);
      }

      CM->add_NP_functionality(interface_top, NP_functionality::LIBRARY, "in1 in2 in3 in4 out1");
      CM->add_NP_functionality(interface_top, NP_functionality::VERILOG_GENERATOR,
                               "ReadWrite_" + info.name + "ModuleGenerator");
      if(bundle_attr_map.find(attr_way_lines) != bundle_attr_map.end())
      {
         way_lines = boost::lexical_cast<unsigned>(bundle_attr_map.at(attr_way_lines));
      }
      /* Add the dependency to the IOB_cache module if there is a cache */
      if(way_lines > 0)
      {
         CM->add_NP_functionality(interface_top, NP_functionality::IP_COMPONENT, "IOB_cache_axi");
         auto mod = GetPointerS<module>(CM->get_circ());

         mod->AddParameter("WAY_LINES", STR(way_lines));
         if(bundle_attr_map.find(attr_line_size) != bundle_attr_map.end() && bundle_attr_map.at(attr_line_size) != "")
         {
            mod->AddParameter("LINE_SIZE", bundle_attr_map.at(attr_line_size));
         }
         if(bundle_attr_map.find(attr_bus_size) != bundle_attr_map.end() && bundle_attr_map.at(attr_bus_size) != "")
         {
            mod->AddParameter("BUS_SIZE", bundle_attr_map.at(attr_bus_size));
         }
         if(bundle_attr_map.find(attr_n_ways) != bundle_attr_map.end() && bundle_attr_map.at(attr_n_ways) != "")
         {
            mod->AddParameter("N_WAYS", bundle_attr_map.at(attr_n_ways));
         }
         if(bundle_attr_map.find(attr_buf_size) != bundle_attr_map.end() && bundle_attr_map.at(attr_buf_size) != "")
         {
            mod->AddParameter("BUF_SIZE", bundle_attr_map.at(attr_buf_size));
         }
         if(bundle_attr_map.find(attr_rep_pol) != bundle_attr_map.end() && bundle_attr_map.at(attr_rep_pol) != "")
         {
            mod->AddParameter("REP_POL", bundle_attr_map.at(attr_rep_pol) == "lru"  ? "0" :
                                         bundle_attr_map.at(attr_rep_pol) == "mru"  ? "1" :
                                         bundle_attr_map.at(attr_rep_pol) == "tree" ? "2" :
                                                                                      bundle_attr_map.at(attr_rep_pol));
         }

         if(bundle_attr_map.find(attr_wr_pol) != bundle_attr_map.end() && bundle_attr_map.at(attr_wr_pol) != "")
         {
            mod->AddParameter("WR_POL", bundle_attr_map.at(attr_wr_pol) == "wt" ? "0" :
                                        bundle_attr_map.at(attr_wr_pol) == "wb" ? "1" :
                                                                                  bundle_attr_map.at(attr_wr_pol));
         }
      }
      TechMan->add_resource(INTERFACE_LIBRARY, ResourceName, CM);

      const auto fu = GetPointerS<functional_unit>(TechMan->get_fu(ResourceName, INTERFACE_LIBRARY));
      const auto device = HLS_T->get_target_device();
      fu->area_m = area_model::create_model(device->get_type(), parameters);
      fu->area_m->set_area_value(0);

      HLSMgr->design_interface_constraints[top_id][INTERFACE_LIBRARY][ResourceName] = 1U;
      INDENT_DBG_MEX(DEBUG_LEVEL_PEDANTIC, debug_level, "<--Interface resource created");
   }

   for(const auto& fdName : operationsR)
   {
      TechMan->add_operation(INTERFACE_LIBRARY, ResourceName, fdName);
   }
   for(const auto& fdName : operationsW)
   {
      TechMan->add_operation(INTERFACE_LIBRARY, ResourceName, fdName);
   }

   /* Flush Op */
   const auto flushName = ENCODE_FDNAME(bundle_name, "_Flush_", "m_axi");
   if(way_lines > 0)
   {
      TechMan->add_operation(INTERFACE_LIBRARY, ResourceName, flushName);
   }
   const auto fu = GetPointerS<functional_unit>(TechMan->get_fu(ResourceName, INTERFACE_LIBRARY));
   const auto device = HLS_T->get_target_device();

   for(const auto& fdName : operationsR)
   {
      const auto op = GetPointerS<operation>(fu->get_operation(fdName));
      op->time_m = time_model::create_model(device->get_type(), parameters);
      op->bounded = false;
      op->time_m->set_execution_time(HLS_T->get_technology_manager()->CGetSetupHoldTime() + EPSILON, 0);
      op->time_m->set_synthesis_dependent(true);
   }
   for(const auto& fdName : operationsW)
   {
      const auto op = GetPointer<operation>(fu->get_operation(fdName));
      op->time_m = time_model::create_model(device->get_type(), parameters);
      op->bounded = false;
      op->time_m->set_execution_time(HLS_T->get_technology_manager()->CGetSetupHoldTime() + EPSILON, 0);
      op->time_m->set_synthesis_dependent(true);
   }

   if(way_lines > 0)
   {
      const auto op = GetPointer<operation>(fu->get_operation(flushName));
      op->time_m = time_model::create_model(device->get_type(), parameters);
      op->bounded = false;
      op->time_m->set_execution_time(HLS_T->get_technology_manager()->CGetSetupHoldTime() + EPSILON, 0);
      op->time_m->set_synthesis_dependent(true);
   }
   const auto address_bitsize = HLSMgr->get_address_bitsize();
   const structural_type_descriptorRef address_interface_datatype(
       new structural_type_descriptor("bool", address_bitsize));
   const auto interface_top = fu->CM->get_circ();
   const auto inPort_m_axi = fu->CM->add_port("_" + arg_name, port_o::IN, interface_top, address_interface_datatype);
   if(mat == m_axi_type::none || mat == m_axi_type::axi_slave)
   {
      GetPointerS<port_o>(inPort_m_axi)->set_port_interface(port_o::port_interface::PI_M_AXI_OFF);
   }
   else
   {
      GetPointerS<port_o>(inPort_m_axi)->set_port_interface(port_o::port_interface::PI_M_AXI_DIRECT);
   }
}

void InterfaceInfer::create_resource(const std::set<std::string>& operationsR, const std::set<std::string>& operationsW,
                                     const std::string& arg_name, const interface_info& info, const std::string& fname,
                                     unsigned int top_id) const
{
   if(info.name == "none" || info.name == "none_registered" || info.name == "acknowledge" || info.name == "valid" ||
      info.name == "ovalid" || info.name == "handshake" || info.name == "fifo" || info.name == "axis")
   {
      THROW_ASSERT(!operationsR.empty() || !operationsW.empty(), "unexpected condition");
      const auto IO_P = !operationsR.empty() && !operationsW.empty();
      create_resource_Read_simple(operationsR, arg_name, info, IO_P, top_id);
      create_resource_Write_simple(operationsW, arg_name, info, IO_P, top_id);
   }
   else if(info.name == "array")
   {
      const auto HLSMgr = GetPointer<HLS_manager>(AppM);
      THROW_ASSERT(HLSMgr->design_attributes.find(fname) != HLSMgr->design_attributes.end() &&
                       HLSMgr->design_attributes.find(fname)->second.find(arg_name) !=
                           HLSMgr->design_attributes.find(fname)->second.end() &&
                       HLSMgr->design_attributes.find(fname)->second.find(arg_name)->second.find(attr_size) !=
                           HLSMgr->design_attributes.find(fname)->second.find(arg_name)->second.end(),
                   "unexpected condition");
      const auto arraySizeSTR = HLSMgr->design_attributes.at(fname).at(arg_name).at(attr_size);
      const auto arraySize = boost::lexical_cast<unsigned>(arraySizeSTR);
      if(arraySize == 0)
      {
         THROW_ERROR("array size equal to zero");
      }

      auto bundle_name = arg_name;
      if(HLSMgr->design_attributes.find(fname) != HLSMgr->design_attributes.end() &&
         HLSMgr->design_attributes.at(fname).find(arg_name) != HLSMgr->design_attributes.at(fname).end() &&
         HLSMgr->design_attributes.find(fname)->second.find(arg_name)->second.find(attr_bundle_name) !=
             HLSMgr->design_attributes.find(fname)->second.find(arg_name)->second.end())
      {
         bundle_name = HLSMgr->design_attributes.at(fname).at(arg_name).at(attr_bundle_name);
      }

      create_resource_array(operationsR, operationsW, bundle_name, info, arraySize, top_id);
   }
   else if(info.name == "m_axi")
   {
      auto mat = m_axi_type::none;
      const auto HLSMgr = GetPointerS<HLS_manager>(AppM);
      auto bundle_name = arg_name;

      std::map<interface_attributes, std::string> bundle_attr_map;

      if(HLSMgr->design_attributes.find(fname) != HLSMgr->design_attributes.end() &&
         HLSMgr->design_attributes.at(fname).find(arg_name) != HLSMgr->design_attributes.at(fname).end() &&
         HLSMgr->design_attributes.at(fname).at(arg_name).find(attr_offset) !=
             HLSMgr->design_attributes.at(fname).at(arg_name).end())
      {
         const auto& matString = HLSMgr->design_attributes.at(fname).at(arg_name).at(attr_offset);
         if(matString == "none")
         {
            mat = m_axi_type::none;
         }
         else if(matString == "direct")
         {
            mat = m_axi_type::direct;
            bundle_name = "gmem";
         }
         else if(matString == "axi_slave")
         {
            mat = m_axi_type::axi_slave;
            bundle_name = "gmem";
         }
         else
         {
            THROW_ERROR("non-supported m_axi attribute or malformed pragma");
         }
      }
      if(HLSMgr->design_attributes.find(fname) != HLSMgr->design_attributes.end() &&
         HLSMgr->design_attributes.at(fname).find(arg_name) != HLSMgr->design_attributes.at(fname).end() &&
         HLSMgr->design_attributes.at(fname).at(arg_name).find(attr_bundle_name) !=
             HLSMgr->design_attributes.at(fname).at(arg_name).end())
      {
         bundle_name = HLSMgr->design_attributes.at(fname).at(arg_name).at(attr_bundle_name);
      }
      if(HLSMgr->design_attributes.find(fname) != HLSMgr->design_attributes.end())
      {
         for(auto& par : HLSMgr->design_attributes.at(fname))
         {
            if(par.second.find(attr_bundle_name) != par.second.end() && par.second.at(attr_bundle_name) == bundle_name)
            {
               /* Fill bundle attributes map. Always check that parameters of the same bundle are the same */

               if(bundle_attr_map.find(attr_way_lines) != bundle_attr_map.end())
               {
                  THROW_ASSERT(par.second.find(attr_way_lines) != par.second.end() &&
                                   par.second.at(attr_way_lines) == bundle_attr_map.at(attr_way_lines),
                               "Different cache lines for the same bundle");
               }
               else if(par.second.find(attr_way_lines) != par.second.end())
               {
                  bundle_attr_map[attr_way_lines] = par.second.at(attr_way_lines);
               }
               if(bundle_attr_map.find(attr_line_size) != bundle_attr_map.end())
               {
                  THROW_ASSERT(par.second.find(attr_line_size) != par.second.end() &&
                                   par.second.at(attr_line_size) == bundle_attr_map.at(attr_line_size),
                               "Different line sizes for the same bundle");
               }
               else if(par.second.find(attr_line_size) != par.second.end())
               {
                  bundle_attr_map[attr_line_size] = par.second.at(attr_line_size);
               }
               if(bundle_attr_map.find(attr_bus_size) != bundle_attr_map.end())
               {
                  THROW_ASSERT(par.second.find(attr_bus_size) != par.second.end() &&
                                   par.second.at(attr_bus_size) == bundle_attr_map.at(attr_bus_size),
                               "Different bus size for the same bundle");
               }
               else if(par.second.find(attr_bus_size) != par.second.end())
               {
                  bundle_attr_map[attr_bus_size] = par.second.at(attr_bus_size);
               }
               if(bundle_attr_map.find(attr_n_ways) != bundle_attr_map.end())
               {
                  THROW_ASSERT(par.second.find(attr_n_ways) != par.second.end() &&
                                   par.second.at(attr_n_ways) == bundle_attr_map.at(attr_n_ways),
                               "Different number of ways for the same bundle");
               }
               else if(par.second.find(attr_n_ways) != par.second.end())
               {
                  bundle_attr_map[attr_n_ways] = par.second.at(attr_n_ways);
               }
               if(bundle_attr_map.find(attr_buf_size) != bundle_attr_map.end())
               {
                  THROW_ASSERT(par.second.find(attr_buf_size) != par.second.end() &&
                                   par.second.at(attr_buf_size) == bundle_attr_map.at(attr_buf_size),
                               "Different buffer size for the same bundle");
               }
               else if(par.second.find(attr_buf_size) != par.second.end())
               {
                  bundle_attr_map[attr_buf_size] = par.second.at(attr_buf_size);
               }
               if(bundle_attr_map.find(attr_rep_pol) != bundle_attr_map.end())
               {
                  THROW_ASSERT(par.second.find(attr_rep_pol) != par.second.end() &&
                                   par.second.at(attr_rep_pol) == bundle_attr_map.at(attr_rep_pol),
                               "Different replacement policies for the same bundle");
               }
               else if(par.second.find(attr_rep_pol) != par.second.end())
               {
                  bundle_attr_map[attr_rep_pol] = par.second.at(attr_rep_pol);
               }
               if(bundle_attr_map.find(attr_wr_pol) != bundle_attr_map.end())
               {
                  THROW_ASSERT(par.second.find(attr_wr_pol) != par.second.end() &&
                                   par.second.at(attr_wr_pol) == bundle_attr_map.at(attr_wr_pol),
                               "Different write policies for the same bundle");
               }
               else if(par.second.find(attr_wr_pol) != par.second.end())
               {
                  bundle_attr_map[attr_wr_pol] = par.second.at(attr_wr_pol);
               }
            }
         }
      }
      create_resource_m_axi(operationsR, operationsW, arg_name, bundle_name, info, mat, top_id, bundle_attr_map);
   }
   else
   {
      THROW_ERROR("interface not supported: " + info.name);
   }
}<|MERGE_RESOLUTION|>--- conflicted
+++ resolved
@@ -777,15 +777,9 @@
    const auto TM = AppM->get_tree_manager();
    enum call_type
    {
-<<<<<<< HEAD
-      Iforward,
-      Iread,
-      Iwrite
-=======
       ct_forward,
       ct_read,
       ct_write
->>>>>>> 9f345016
    };
    const auto propagate_arg_use = [&](tree_nodeRef arg_var, size_t use_count, tree_nodeRef fd_node,
                                       const std::vector<tree_nodeRef>& call_args) -> call_type {
@@ -808,19 +802,11 @@
          {
             if(called_fname.find("::_read") != std::string::npos)
             {
-<<<<<<< HEAD
-               return call_type::Iread;
-            }
-            else if(called_fname.find("::_write") != std::string::npos)
-            {
-               return call_type::Iwrite;
-=======
                return call_type::ct_read;
             }
             else if(called_fname.find("::_write") != std::string::npos)
             {
                return call_type::ct_write;
->>>>>>> 9f345016
             }
             THROW_UNREACHABLE("AC channel method not supported: " + called_fname);
          }
@@ -856,11 +842,7 @@
             INDENT_DBG_MEX(DEBUG_LEVEL_PEDANTIC, debug_level, "<--Sub-function done");
          }
       }
-<<<<<<< HEAD
-      return call_type::Iforward;
-=======
       return call_type::ct_forward;
->>>>>>> 9f345016
    };
 
    std::queue<tree_nodeRef> pointer_ssa;
@@ -927,19 +909,11 @@
                   THROW_ERROR("unexpected pattern");
                }
                const auto ct = propagate_arg_use(ptr_node, use_count, ce->fn, ce->args);
-<<<<<<< HEAD
-               if(ct == call_type::Iread)
+               if(ct == call_type::ct_read)
                {
                   readStmt.push_back(stmt_count.first);
                }
-               else if(ct == call_type::Iwrite)
-=======
-               if(ct == call_type::ct_read)
-               {
-                  readStmt.push_back(stmt_count.first);
-               }
                else if(ct == call_type::ct_write)
->>>>>>> 9f345016
                {
                   writeStmt.push_back(stmt_count.first);
                }
@@ -967,19 +941,11 @@
                if(ae_op->get_kind() == function_decl_K)
                {
                   const auto ct = propagate_arg_use(ptr_node, use_count, ae->op, gc->args);
-<<<<<<< HEAD
-                  if(ct == call_type::Iread)
-                  {
-                     readStmt.push_back(stmt_count.first);
-                  }
-                  else if(ct == call_type::Iwrite)
-=======
                   if(ct == call_type::ct_read)
                   {
                      readStmt.push_back(stmt_count.first);
                   }
                   else if(ct == call_type::ct_write)
->>>>>>> 9f345016
                   {
                      writeStmt.push_back(stmt_count.first);
                   }
