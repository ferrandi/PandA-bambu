/*
 *
 *                   _/_/_/    _/_/   _/    _/ _/_/_/    _/_/
 *                  _/   _/ _/    _/ _/_/  _/ _/   _/ _/    _/
 *                 _/_/_/  _/_/_/_/ _/  _/_/ _/   _/ _/_/_/_/
 *                _/      _/    _/ _/    _/ _/   _/ _/    _/
 *               _/      _/    _/ _/    _/ _/_/_/  _/    _/
 *
 *             ***********************************************
 *                              PandA Project
 *                     URL: http://panda.dei.polimi.it
 *                       Politecnico di Milano - DEIB
 *                        System Architectures Group
 *             ***********************************************
 *              Copyright (C) 2022-2022 Politecnico di Milano
 *
 *   This file is part of the PandA framework.
 *
 *   The PandA framework is free software; you can redistribute it and/or modify
 *   it under the terms of the GNU General Public License as published by
 *   the Free Software Foundation; either version 3 of the License, or
 *   (at your option) any later version.
 *
 *   This program is distributed in the hope that it will be useful,
 *   but WITHOUT ANY WARRANTY; without even the implied warranty of
 *   MERCHANTABILITY or FITNESS FOR A PARTICULAR PURPOSE.  See the
 *   GNU General Public License for more details.
 *
 *   You should have received a copy of the GNU General Public License
 *   along with this program.  If not, see <http://www.gnu.org/licenses/>.
 *
 */
/**
 * @file InterfaceInfer.cpp
 * @brief Load parsed protocol interface attributes
 *
 * @author Michele Fiorito <michele.fiorito@polimi.it>
 * @author Fabrizio Ferrandi <fabrizio.ferrandi@polimi.it>
 *
 */
#include "InterfaceInfer.hpp"

#include "Parameter.hpp"

#include "compiler_wrapper.hpp"

/// design_flows includes
#include "design_flow_graph.hpp"
#include "design_flow_manager.hpp"

/// design_flows/technology includes
#include "technology_flow_step.hpp"
#include "technology_flow_step_factory.hpp"

#include "application_manager.hpp"
#include "behavioral_helper.hpp"
#include "call_graph.hpp"
#include "call_graph_manager.hpp"
#include "function_behavior.hpp"
#include "hls_manager.hpp"
#include "hls_step.hpp"
#include "hls_target.hpp"

/// parser/compiler include
#include "token_interface.hpp"

/// tree includes
#include "dbgPrintHelper.hpp"      // for DEBUG_LEVEL_
#include "string_manipulation.hpp" // for GET_CLASS
#include "tree_basic_block.hpp"
#include "tree_helper.hpp"
#include "tree_manager.hpp"
#include "tree_manipulation.hpp"
#include "tree_node.hpp"
#include "tree_reindex.hpp"

/// XML includes used for writing and reading the configuration file
#include "polixml.hpp"
#include "xml_dom_parser.hpp"
#include "xml_helper.hpp"

#include "area_model.hpp"
#include "library_manager.hpp"
#include "technology_manager.hpp"
#include "technology_node.hpp"
#include "time_model.hpp"

#include "structural_manager.hpp"
#include "structural_objects.hpp"

#include "constant_strings.hpp"
#include "copyrights_strings.hpp"

#include "language_writer.hpp"

#include "hls_step.hpp" // for HLSFlowStep_Type

#include "config_PANDA_DATA_INSTALLDIR.hpp"
#include <boost/lexical_cast/try_lexical_convert.hpp>
#include <boost/regex.hpp>

#define EPSILON 0.000000001
#define ENCODE_FDNAME(arg_name, MODE, interface_type) \
   ((arg_name) + STR_CST_interface_parameter_keyword + (MODE) + (interface_type))

InterfaceInfer::interface_info::interface_info()
    : name(""), n_resources(1U), alignment(1U), bitwidth(1U), type(datatype::generic)
{
}

void InterfaceInfer::interface_info::update(const tree_nodeRef& tn, const std::string& type_name,
                                            ParameterConstRef parameters)
{
   const auto ptd_type = tree_helper::CGetPointedType(tree_helper::CGetType(tn));
   bool is_signed = tree_helper::IsSignedIntegerType(ptd_type);
   bool is_fixed = false;
   const auto ac_bitwidth = ac_type_bitwidth(type_name, is_signed, is_fixed);
   const auto _type =
       ac_bitwidth != 0 ? datatype::ac_type : (tree_helper::IsRealType(ptd_type) ? datatype::real : datatype::generic);
   if(type != datatype::ac_type)
   {
      const auto _bitwidth = [&]()
      {
         if(_type == datatype::ac_type)
         {
            return ac_bitwidth;
         }
         else if(tree_helper::IsArrayType(ptd_type))
         {
            return tree_helper::GetArrayElementSize(ptd_type);
         }
         else if(tree_helper::IsPointerType(ptd_type) || tree_helper::IsStructType(ptd_type))
         {
            return static_cast<unsigned>(CompilerWrapper::CGetPointerSize(parameters));
         }
         return tree_helper::Size(ptd_type);
      }();
      const auto _n_resources = [&]()
      {
         if(_bitwidth > 64U && _bitwidth <= 128U)
         {
            return 2U;
         }
         else if(_bitwidth > 128U)
         {
            const auto n = _bitwidth / 32U + (_bitwidth % 32U ? 1U : 0U);
            if(!is_signed && _bitwidth % 32U == 0U && !is_fixed)
            {
               return n + 1U;
            }
            return n;
         }
         return 1U;
      }();
      const auto _alignment = [&]()
      {
         if(_bitwidth <= 8U)
         {
            return _type != datatype::ac_type ? 1U : 4U;
         }
         else if(_bitwidth <= 16U)
         {
            return _type != datatype::ac_type ? 2U : 4U;
         }
         else if(_bitwidth <= 32U)
         {
            return 4U;
         }
         else if(_bitwidth <= 64U)
         {
            return 8U;
         }
         else if(_bitwidth <= 128U)
         {
            return 16U;
         }
         else
         {
            const auto a = (_bitwidth / 32U) + 4U * (_bitwidth % 32U ? 1U : 0U);
            if(!is_signed && _bitwidth % 32U == 0U && !is_fixed)
            {
               return a + 4U;
            }
            return a;
         }
         return 1U;
      }();
      n_resources = std::max(n_resources, _n_resources);
      alignment = std::max(alignment, _alignment);
      bitwidth = std::max(bitwidth, _bitwidth);
      type = (_type == datatype::ac_type || _type == type) ? _type : datatype::generic;
   }
}

InterfaceInfer::InterfaceInfer(const application_managerRef _AppM, const DesignFlowManagerConstRef _design_flow_manager,
                               const ParameterConstRef _parameters)
    : ApplicationFrontendFlowStep(_AppM, INTERFACE_INFER, _design_flow_manager, _parameters), already_executed(false)
{
   debug_level = parameters->get_class_debug_level(GET_CLASS(*this));
}

InterfaceInfer::~InterfaceInfer() = default;

const CustomUnorderedSet<std::pair<FrontendFlowStepType, FrontendFlowStep::FunctionRelationship>>
InterfaceInfer::ComputeFrontendRelationships(const DesignFlowStep::RelationshipType relationship_type) const
{
   CustomUnorderedSet<std::pair<FrontendFlowStepType, FunctionRelationship>> relationships;
   switch(relationship_type)
   {
      case(DEPENDENCE_RELATIONSHIP):
      {
         relationships.insert(std::make_pair(IR_LOWERING, ALL_FUNCTIONS));
         relationships.insert(std::make_pair(USE_COUNTING, ALL_FUNCTIONS));
         relationships.insert(std::make_pair(PARM2SSA, ALL_FUNCTIONS));
         break;
      }
      case(INVALIDATION_RELATIONSHIP):
      {
         break;
      }
      case(PRECEDENCE_RELATIONSHIP):
      {
         break;
      }
      default:
      {
         THROW_UNREACHABLE("");
      }
   }
   return relationships;
}

void InterfaceInfer::ComputeRelationships(DesignFlowStepSet& relationship,
                                          const DesignFlowStep::RelationshipType relationship_type)
{
   switch(relationship_type)
   {
      case(PRECEDENCE_RELATIONSHIP):
      {
         break;
      }
      case DEPENDENCE_RELATIONSHIP:
      {
         const auto design_flow_graph = design_flow_manager.lock()->CGetDesignFlowGraph();
         const auto technology_flow_step_factory = GetPointer<const TechnologyFlowStepFactory>(
             design_flow_manager.lock()->CGetDesignFlowStepFactory("Technology"));
         const auto technology_flow_signature =
             TechnologyFlowStep::ComputeSignature(TechnologyFlowStep_Type::LOAD_TECHNOLOGY);
         const auto technology_flow_step = design_flow_manager.lock()->GetDesignFlowStep(technology_flow_signature);
         const auto technology_design_flow_step =
             technology_flow_step ?
                 design_flow_graph->CGetDesignFlowStepInfo(technology_flow_step)->design_flow_step :
                 technology_flow_step_factory->CreateTechnologyFlowStep(TechnologyFlowStep_Type::LOAD_TECHNOLOGY);
         relationship.insert(technology_design_flow_step);
         break;
      }
      case INVALIDATION_RELATIONSHIP:
      {
         break;
      }
      default:
         THROW_UNREACHABLE("");
   }
   ApplicationFrontendFlowStep::ComputeRelationships(relationship, relationship_type);
}

static const boost::regex signature_param_typename("((?:\\w+\\s*)+(?:<[^>]*>)?\\s*[\\*&]?\\s*)");

bool InterfaceInfer::HasToBeExecuted() const
{
   return !already_executed;
}

void InterfaceInfer::Initialize()
{
   const auto HLSMgr = GetPointer<HLS_manager>(AppM);
   THROW_ASSERT(HLSMgr, "");
   const auto parseInterfaceXML = [&](const std::string& XMLfilename)
   {
      if(boost::filesystem::exists(boost::filesystem::path(XMLfilename)))
      {
         INDENT_DBG_MEX(DEBUG_LEVEL_VERY_PEDANTIC, debug_level, "-->parsing " + XMLfilename);
         XMLDomParser parser(XMLfilename);
         parser.Exec();
         if(parser)
         {
            // Walk the tree:
            const auto node = parser.get_document()->get_root_node(); // deleted by DomParser.
            for(const auto& iter : node->get_children())
            {
               const auto Enode = GetPointer<const xml_element>(iter);
               if(!Enode)
               {
                  continue;
               }
               if(Enode->get_name() == "function")
               {
                  std::string fname;
                  for(const auto& attr : Enode->get_attributes())
                  {
                     const auto key = attr->get_name();
                     const auto value = attr->get_value();
                     if(key == "id")
                     {
                        fname = value;
                     }
                  }
                  if(fname == "")
                  {
                     THROW_ERROR("malformed interface file");
                  }
                  for(const auto& iterArg : Enode->get_children())
                  {
                     const auto EnodeArg = GetPointer<const xml_element>(iterArg);
                     if(!EnodeArg)
                     {
                        continue;
                     }
                     if(EnodeArg->get_name() == "arg")
                     {
                        std::string argName;
                        std::string interface_type;
                        std::string interfaceSize;
                        std::string interfaceAttribute2;
                        bool interfaceAttribute2_p = false;
                        std::string interfaceAttribute3;
                        bool interfaceAttribute3_p = false;
                        std::string interface_typename;
                        std::string interface_typenameOrig;
                        std::string interface_typenameInclude;
                        for(const auto& attrArg : EnodeArg->get_attributes())
                        {
                           const auto key = attrArg->get_name();
                           const auto value = attrArg->get_value();
                           if(key == "id")
                           {
                              argName = value;
                           }
                           if(key == "interface_type")
                           {
                              interface_type = value;
                           }
                           if(key == "size")
                           {
                              interfaceSize = value;
                           }
                           if(key == "attribute2")
                           {
                              interfaceAttribute2 = value;
                              interfaceAttribute2_p = true;
                           }
                           if(key == "attribute3")
                           {
                              interfaceAttribute3 = value;
                              interfaceAttribute3_p = true;
                           }
                           if(key == "interface_typename")
                           {
                              interface_typename = value;
                              xml_node::convert_escaped(interface_typename);
                           }
                           if(key == "interface_typename_orig")
                           {
                              interface_typenameOrig = value;
                              xml_node::convert_escaped(interface_typenameOrig);
                           }
                           if(key == "interface_typename_include")
                           {
                              interface_typenameInclude = value;
                           }
                        }
                        if(argName == "")
                        {
                           THROW_ERROR("malformed interface file");
                        }
                        if(parameters->getOption<HLSFlowStep_Type>(OPT_interface_type) ==
                           HLSFlowStep_Type::INFERRED_INTERFACE_GENERATION)
                        {
                           if(interface_type == "")
                           {
                              THROW_ERROR("malformed interface file");
                           }
                           INDENT_DBG_MEX(DEBUG_LEVEL_PEDANTIC, debug_level,
                                          "---|" + argName + "|" + interface_type + "|\n");
                           HLSMgr->design_interface[fname][argName] = interface_type;
                           if(interface_type == "array")
                           {
                              HLSMgr->design_interface_arraysize[fname][argName] = interfaceSize;
                           }
                           if(interface_type == "m_axi" && interfaceAttribute2_p)
                           {
                              HLSMgr->design_interface_attribute2[fname][argName] = interfaceAttribute2;
                           }
                           if((interface_type == "m_axi" || interface_type == "array") && interfaceAttribute3_p)
                           {
                              HLSMgr->design_interface_attribute3[fname][argName] = interfaceAttribute3;
                           }
                        }

                        HLSMgr->design_interface_typename[fname][argName] = interface_typename;
                        HLSMgr->design_interface_typename_signature[fname].push_back(interface_typename);
                        HLSMgr->design_interface_typename_orig_signature[fname].push_back(interface_typenameOrig);
                        if((interface_typenameOrig.find("ap_int<") != std::string::npos ||
                            interface_typenameOrig.find("ap_uint<") != std::string::npos) &&
                           interface_typenameInclude.find("ac_int.h") != std::string::npos)
                        {
                           boost::replace_all(interface_typenameInclude, "ac_int.h", "ap_int.h");
                        }
                        if((interface_typenameOrig.find("ap_fixed<") != std::string::npos ||
                            interface_typenameOrig.find("ap_ufixed<") != std::string::npos) &&
                           interface_typenameInclude.find("ac_fixed.h") != std::string::npos)
                        {
                           boost::replace_all(interface_typenameInclude, "ac_fixed.h", "ap_fixed.h");
                        }
                        HLSMgr->design_interface_typenameinclude[fname][argName] = interface_typenameInclude;
                     }
                  }
               }
            }
         }
         INDENT_DBG_MEX(DEBUG_LEVEL_VERY_PEDANTIC, debug_level, "<--parsed file " + XMLfilename);
      }
   };
   if(parameters->isOption(OPT_interface_xml_filename))
   {
      parseInterfaceXML(parameters->getOption<std::string>(OPT_interface_xml_filename));
   }
   else
   {
      /// load xml interface specification file
      for(const auto& source_file : AppM->input_files)
      {
         const auto output_temporary_directory = parameters->getOption<std::string>(OPT_output_temporary_directory);
         const std::string leaf_name = source_file.second == "-" ? "stdin-" : GetLeafFileName(source_file.second);
         const auto XMLfilename = output_temporary_directory + "/" + leaf_name + ".interface.xml";
         parseInterfaceXML(XMLfilename);
      }
   }
}

DesignFlowStep_Status InterfaceInfer::Exec()
{
   const auto top_functions = AppM->CGetCallGraphManager()->GetRootFunctions();
   const auto HLSMgr = GetPointer<HLS_manager>(AppM);
   THROW_ASSERT(HLSMgr, "");
   const auto TM = AppM->get_tree_manager();
   std::set<unsigned int> modified;
   const auto add_to_modified = [&](const tree_nodeRef& tn)
   { modified.insert(GET_INDEX_CONST_NODE(GetPointer<gimple_node>(GET_CONST_NODE(tn))->scpe)); };
   for(const auto& top_id : top_functions)
   {
      const auto fnode = TM->CGetTreeNode(top_id);
      const auto fd = GetPointer<const function_decl>(fnode);
      const auto fname = tree_helper::GetMangledFunctionName(fd);
      if(HLSMgr->design_interface_typename.find(fname) == HLSMgr->design_interface_typename.end())
      {
         const auto dfname = string_demangle(fname);
         if(!dfname.empty())
         {
            INDENT_DBG_MEX(DEBUG_LEVEL_VERY_PEDANTIC, debug_level, "Extracting interface from signature " + fname);
            INDENT_DBG_MEX(DEBUG_LEVEL_VERY_PEDANTIC, debug_level, "---Demangled as " + dfname);
            boost::sregex_token_iterator typename_it(dfname.begin(), dfname.end(), signature_param_typename, 0), end;
            ++typename_it; // First match is the function name
            auto& top_design_interface_typename = HLSMgr->design_interface_typename[fname];
            auto& top_design_interface_typename_signature = HLSMgr->design_interface_typename_signature[fname];
            auto& top_design_interface_typename_orig_signature =
                HLSMgr->design_interface_typename_orig_signature[fname];
            INDENT_DBG_MEX(DEBUG_LEVEL_VERY_PEDANTIC, debug_level, "Iterating arguments:");
            INDENT_DBG_MEX(DEBUG_LEVEL_VERY_PEDANTIC, debug_level, "-->");
            for(const auto& arg : fd->list_of_args)
            {
               THROW_ASSERT(typename_it != end, "");
               const auto pname = [&]()
               {
                  std::stringstream ss;
                  ss << arg;
                  return ss.str();
               }();
               INDENT_DBG_MEX(DEBUG_LEVEL_VERY_PEDANTIC, debug_level, "Argument " + pname);
               const std::string tname(*typename_it);
               INDENT_DBG_MEX(DEBUG_LEVEL_VERY_PEDANTIC, debug_level, "---Typename " + tname);
               top_design_interface_typename[pname] = tname;
               top_design_interface_typename_signature.push_back(tname);
               top_design_interface_typename_orig_signature.push_back(tname);
               if(tname.find("fixed<") != std::string::npos)
               {
                  HLSMgr->design_interface_typenameinclude[fname][pname] =
                      std::string(PANDA_DATA_INSTALLDIR "/panda/ac_types/include/" + tname.substr(0, 2) + "_fixed.h");
               }
               if(tname.find("int<") != std::string::npos)
               {
                  HLSMgr->design_interface_typenameinclude[fname][pname] =
                      std::string(PANDA_DATA_INSTALLDIR "/panda/ac_types/include/" + tname.substr(0, 2) + "_int.h");
               }
               ++typename_it;
            }
            INDENT_DBG_MEX(DEBUG_LEVEL_VERY_PEDANTIC, debug_level, "<--");
         }
      }

      if(parameters->getOption<HLSFlowStep_Type>(OPT_interface_type) == HLSFlowStep_Type::INFERRED_INTERFACE_GENERATION)
      {
         if(HLSMgr->design_interface.count(fname))
         {
            const tree_manipulationRef tree_man(new tree_manipulation(TM, parameters, AppM));

            INDENT_DBG_MEX(DEBUG_LEVEL_VERY_PEDANTIC, debug_level, "-->Analyzing function " + fname);
            auto& DesignInterfaceArgs = HLSMgr->design_interface.at(fname);
            auto& DesignInterfaceTypenameArgs = HLSMgr->design_interface_typename.at(fname);
            for(const auto& arg : fd->list_of_args)
            {
               const auto arg_pd = GetPointerS<const parm_decl>(GET_CONST_NODE(arg));
               const auto arg_id = GET_INDEX_NODE(arg);
               const auto& arg_type = arg_pd->type;
               THROW_ASSERT(GetPointer<const identifier_node>(GET_CONST_NODE(arg_pd->name)), "unexpected condition");
               const auto& arg_name = GetPointerS<const identifier_node>(GET_CONST_NODE(arg_pd->name))->strg;
               INDENT_DBG_MEX(DEBUG_LEVEL_PEDANTIC, debug_level, "---Parameter @" + STR(arg_id) + " " + arg_name);
               THROW_ASSERT(DesignInterfaceArgs.count(arg_name), "Not matched parameter name: " + arg_name);
               auto& interface_type = DesignInterfaceArgs.at(arg_name);
               if(interface_type != "default")
               {
                  const auto arg_ssa_id = AppM->getSSAFromParm(top_id, arg_id);
                  const auto arg_ssa = TM->GetTreeReindex(arg_ssa_id);
                  THROW_ASSERT(GET_CONST_NODE(arg_ssa)->get_kind() == ssa_name_K, "");
                  if(GetPointerS<const ssa_name>(GET_CONST_NODE(arg_ssa))->CGetUseStmts().empty())
                  {
                     THROW_WARNING("Parameter '" + arg_name + "' not used by any statement");
                     if(tree_helper::IsPointerType(arg_type))
                     {
                        interface_type = "none";
                     }
                     else
                     {
                        THROW_ERROR("parameter not used: specified interface does not make sense - " + interface_type);
                     }
                     continue;
                  }
                  if(interface_type == "bus") /// TO BE FIXED
                  {
                     interface_type = "default";
                     continue;
                  }
                  if(tree_helper::IsPointerType(arg_type))
                  {
                     INDENT_DBG_MEX(DEBUG_LEVEL_PEDANTIC, debug_level, "---Is a pointer type");
<<<<<<< HEAD
                     interface_info info;
                     info.update(arg_ssa, DesignInterfaceTypenameArgs.at(arg_name), parameters);
=======
                     INDENT_DBG_MEX(DEBUG_LEVEL_PEDANTIC, debug_level, "---Parameter uses:");
                     const auto ptd_type = tree_helper::CGetPointedType(arg_type);
                     bool is_signed = tree_helper::IsSignedIntegerType(ptd_type);
                     bool is_fixed = false;
                     const auto acType_bw =
                         ac_type_bitwidth(DesignInterfaceTypenameArgs.at(arg_name), is_signed, is_fixed);
                     const auto is_acType = acType_bw != 0;
                     const auto input_bw = [&]()
                     {
                        if(is_acType)
                        {
                           return acType_bw;
                        }
                        else if(tree_helper::IsArrayType(ptd_type))
                        {
                           return tree_helper::GetArrayElementSize(ptd_type);
                        }
                        return tree_helper::Size(ptd_type);
                     }();
                     THROW_ASSERT(input_bw, "unexpected condition");
                     unsigned int n_resources;
                     unsigned int alignment;
                     ComputeResourcesAlignment(n_resources, alignment, input_bw, is_acType, is_signed, is_fixed);
>>>>>>> 67da4e63

                     std::list<tree_nodeRef> writeStmt;
                     std::list<tree_nodeRef> readStmt;
                     ChasePointerInterface(arg_ssa, writeStmt, readStmt, info);
                     const auto isRead = !readStmt.empty();
                     const auto isWrite = !writeStmt.empty();

                     INDENT_DBG_MEX(DEBUG_LEVEL_PEDANTIC, debug_level, "-->Interface specification:");
                     INDENT_DBG_MEX(DEBUG_LEVEL_PEDANTIC, debug_level, "---Bitwidth  : " + STR(info.bitwidth));
                     INDENT_DBG_MEX(DEBUG_LEVEL_PEDANTIC, debug_level, "---Alignment : " + STR(info.alignment));
                     INDENT_DBG_MEX(DEBUG_LEVEL_PEDANTIC, debug_level, "---Resources : " + STR(info.n_resources));
                     INDENT_DBG_MEX(DEBUG_LEVEL_PEDANTIC, debug_level, "<--");

                     const auto interface_datatype = tree_man->GetCustomIntegerType(info.bitwidth, true);

                     if(!isRead && !isWrite)
                     {
                        THROW_ERROR("Parameter '" + arg_name + "' cannot have interface type '" + interface_type +
                                    "' since no load/store is associated with it");
                     }

                     info.name = [&]() -> std::string
                     {
                        if(isRead && isWrite)
                        {
                           INDENT_DBG_MEX(DEBUG_LEVEL_PEDANTIC, debug_level, "---I/O interface");
                           if(interface_type == "ptrdefault")
                           {
                              if(parameters->IsParameter("none-ptrdefault") &&
                                 parameters->GetParameter<int>("none-ptrdefault") == 1)
                              {
                                 return "none";
                              }
                              else if(parameters->IsParameter("none-registered-ptrdefault") &&
                                      parameters->GetParameter<int>("none-registered-ptrdefault") == 1)
                              {
                                 return "none_registered";
                              }
                              return "ovalid";
                           }
                           else if(interface_type == "fifo" || interface_type == "axis")
                           {
                              THROW_ERROR("parameter " + arg_name + " cannot have interface " + interface_type +
                                          " because it cannot be read and write at the same time");
                           }
                        }
                        else if(isRead)
                        {
                           INDENT_DBG_MEX(DEBUG_LEVEL_PEDANTIC, debug_level, "---Read-only interface");
                           if(interface_type == "ptrdefault")
                           {
                              return "none";
                           }
                           else if(interface_type == "ovalid")
                           {
                              THROW_ERROR("parameter " + arg_name + " cannot have interface " + interface_type +
                                          " because it is read only");
                           }
                        }
                        else if(isWrite)
                        {
                           INDENT_DBG_MEX(DEBUG_LEVEL_PEDANTIC, debug_level, "---Write-only interface");
                           if(interface_type == "ptrdefault")
                           {
                              if(parameters->IsParameter("none-ptrdefault") &&
                                 parameters->GetParameter<int>("none-ptrdefault") == 1)
                              {
                                 return "none";
                              }
                              else if(parameters->IsParameter("none-registered-ptrdefault") &&
                                      parameters->GetParameter<int>("none-registered-ptrdefault") == 1)
                              {
                                 return "none_registered";
                              }
                              return "valid";
                           }
                        }
                        return interface_type;
                     }();
                     interface_type = info.name;

                     bool isDiffSize = false;
                     unsigned long long rwsize = 1U;
                     std::set<std::string> operationsR, operationsW;
                     const auto commonRWSignature = interface_type == "array" || interface_type == "m_axi";
                     if(isRead)
                     {
                        unsigned int IdIndex = 0;
                        for(const auto& stmt : readStmt)
                        {
                           const auto instanceFname =
                               ENCODE_FDNAME(arg_name, "_Read_" + (info.n_resources == 1 ? "" : (STR(IdIndex++) + "_")),
                                             interface_type);
                           operationsR.insert(instanceFname);
                           const auto ga = GetPointer<const gimple_assign>(GET_CONST_NODE(stmt));
                           const auto op1_type = tree_helper::CGetType(ga->op1);
                           rwsize = std::max(rwsize, tree_helper::Size(op1_type));
                           setReadInterface(stmt, arg_name, instanceFname, interface_datatype, tree_man, TM,
                                            commonRWSignature);
                           add_to_modified(stmt);
                        }
                     }
                     if(isWrite)
                     {
                        unsigned int IdIndex = 0;
<<<<<<< HEAD
                        unsigned int WrittenSize = 0;
                        for(const auto& stmt : writeStmt)
=======
                        unsigned long long WrittenSize = 0;
                        for(const auto& ws : writeStmt)
>>>>>>> 67da4e63
                        {
                           const auto instanceFname = ENCODE_FDNAME(
                               arg_name, "_Write_" + (info.n_resources == 1 ? "" : (STR(IdIndex++) + "_")),
                               (interface_type == "ovalid" ? "valid" : interface_type));
                           operationsW.insert(instanceFname);
                           const auto ga = GetPointer<gimple_assign>(GET_CONST_NODE(stmt));
                           if(WrittenSize == 0)
                           {
                              WrittenSize = tree_helper::Size(ga->op1);
                              if(WrittenSize < info.bitwidth)
                              {
                                 isDiffSize = true;
                              }
                           }
                           else if(WrittenSize != tree_helper::Size(ga->op1) || WrittenSize < info.bitwidth)
                           {
                              isDiffSize = true;
                           }
                           rwsize = std::max(rwsize, tree_helper::Size(ga->op1));
                           setWriteInterface(stmt, arg_name, instanceFname, interface_datatype, tree_man, TM,
                                             commonRWSignature);
                           add_to_modified(stmt);
                        }
                     }

                     create_resource(operationsR, operationsW, arg_name, info, isDiffSize, fname, rwsize, top_id);
                  }
                  else if(interface_type == "none")
                  {
                     THROW_ERROR("Interface type '" + interface_type + "' for parameter '" + arg_name + "' unexpected");
                  }
                  else
                  {
                     THROW_ERROR("Interface type '" + interface_type + "' for parameter '" + arg_name +
                                 "' is not supported");
                  }
               }
            }

            INDENT_DBG_MEX(DEBUG_LEVEL_VERY_PEDANTIC, debug_level, "<--Analyzed function " + fname);
         }
      }
   }
   already_executed = true;
   if(modified.size())
   {
      for(const auto& f_id : modified)
      {
         AppM->GetFunctionBehavior(f_id)->UpdateBBVersion();
      }
      return DesignFlowStep_Status::SUCCESS;
   }
   return DesignFlowStep_Status::UNCHANGED;
}

void InterfaceInfer::ChasePointerInterfaceRecurse(CustomOrderedSet<unsigned>& Visited, tree_nodeRef ssa_node,
                                                  std::list<tree_nodeRef>& writeStmt, std::list<tree_nodeRef>& readStmt,
                                                  interface_info& info)
{
   const auto TM = AppM->get_tree_manager();
   const auto propagate_arg_use =
       [&](tree_nodeRef arg_var, size_t use_count, tree_nodeRef fd_node, const std::vector<tree_nodeRef>& call_args)
   {
      THROW_ASSERT(arg_var && fd_node, "unexpected condition");
      const auto call_fd = [&]()
      {
         const auto fd_kind = GET_CONST_NODE(fd_node)->get_kind();
         auto& fn = fd_node;
         if(fd_kind == addr_expr_K)
         {
            fn = GetPointerS<const addr_expr>(GET_CONST_NODE(fd_node))->op;
         }
         THROW_ASSERT(GET_CONST_NODE(fn)->get_kind() == function_decl_K,
                      "unexpected condition: " + GET_CONST_NODE(fn)->get_kind_text());
         return GetPointerS<const function_decl>(GET_CONST_NODE(fn));
      }();
      THROW_ASSERT(call_fd->body, "unexpected condition");
      size_t par_index = 0U;
      for(auto use_idx = 0U; use_idx < use_count; ++use_idx, ++par_index)
      {
         // look for the actual vs formal parameter binding
         par_index = [&](size_t start_idx)
         {
            for(auto idx = start_idx; idx < call_args.size(); ++idx)
            {
               if(GET_INDEX_CONST_NODE(call_args[idx]) == GET_INDEX_CONST_NODE(arg_var))
               {
                  return idx;
               }
            }
            THROW_ERROR("Use of " + arg_var->ToString() + " not found.");
            return static_cast<size_t>(-1);
         }(par_index);
         THROW_ASSERT(call_fd->list_of_args.size() > par_index, "unexpected condition");
         const auto call_arg_id = GET_INDEX_CONST_NODE(call_fd->list_of_args[par_index]);

         const auto call_arg_ssa_id = AppM->getSSAFromParm(call_fd->index, call_arg_id);
         const auto call_arg_ssa = TM->CGetTreeReindex(call_arg_ssa_id);
         THROW_ASSERT(GET_CONST_NODE(call_arg_ssa)->get_kind() == ssa_name_K, "");
         if(GetPointerS<const ssa_name>(GET_CONST_NODE(call_arg_ssa))->CGetUseStmts().size())
         {
            /// propagate design interfaces
            INDENT_DBG_MEX(DEBUG_LEVEL_PEDANTIC, debug_level, "-->Pointer forwarded as function argument");
            ChasePointerInterfaceRecurse(Visited, call_arg_ssa, writeStmt, readStmt, info);
            INDENT_DBG_MEX(DEBUG_LEVEL_PEDANTIC, debug_level, "<--Sub-function done");
         }
      }
   };

   std::queue<tree_nodeRef> pointer_ssa;
   pointer_ssa.push(ssa_node);
   while(pointer_ssa.size())
   {
      const auto ptr_node = pointer_ssa.front();
      const auto ptr_ssa = GetPointer<const ssa_name>(GET_CONST_NODE(ptr_node));
      pointer_ssa.pop();
      INDENT_DBG_MEX(DEBUG_LEVEL_PEDANTIC, debug_level,
                     "-->SSA VARIABLE: " + ptr_ssa->ToString() + " with " + STR(ptr_ssa->CGetUseStmts().size()) +
                         " use statements");
      THROW_ASSERT(tree_helper::IsPointerType(ptr_node), "unexpected condition");
      if(Visited.size())
      {
         info.update(ptr_node, "", parameters);
      }
      for(const auto& stmt_count : ptr_ssa->CGetUseStmts())
      {
         const auto use_stmt = GET_CONST_NODE(stmt_count.first);
         const auto& use_count = stmt_count.second;
         if(!Visited.insert(GET_INDEX_CONST_NODE(stmt_count.first)).second)
         {
            INDENT_DBG_MEX(DEBUG_LEVEL_PEDANTIC, debug_level, "---SKIPPED STMT: " + use_stmt->ToString());
            continue;
         }
         INDENT_DBG_MEX(DEBUG_LEVEL_PEDANTIC, debug_level, "---STMT: " + use_stmt->ToString());
         if(const auto ga = GetPointer<const gimple_assign>(use_stmt))
         {
            const auto op0_kind = GET_CONST_NODE(ga->op0)->get_kind();
            const auto op1_kind = GET_CONST_NODE(ga->op1)->get_kind();
            if(op0_kind == mem_ref_K)
            {
               if(op1_kind == mem_ref_K)
               {
                  THROW_ERROR("Pattern currently not supported: *x=*y; " + use_stmt->ToString());
               }
               else
               {
                  THROW_ASSERT(op1_kind == ssa_name_K || GetPointer<const cst_node>(GET_CONST_NODE(ga->op1)),
                               "unexpected condition");
                  if(GetPointer<const cst_node>(GET_CONST_NODE(ga->op1)) ||
                     GetPointer<const ssa_name>(GET_CONST_NODE(ga->op1)) != ptr_ssa)
                  {
                     writeStmt.push_back(stmt_count.first);
                  }
               }
            }
            else if(op1_kind == mem_ref_K)
            {
               readStmt.push_back(stmt_count.first);
               if(tree_helper::IsPointerType(ga->op0))
               {
                  INDENT_DBG_MEX(DEBUG_LEVEL_PEDANTIC, debug_level, "---Pointer to pointer interface propagation");
                  pointer_ssa.push(ga->op0);
               }
            }
            else if(op1_kind == call_expr_K)
            {
               const auto ce = GetPointerS<const call_expr>(GET_CONST_NODE(ga->op1));
               const auto return_type = tree_helper::CGetType(ga->op0);
               if(tree_helper::IsPointerType(return_type))
               {
                  THROW_ERROR("unexpected pattern");
               }
               propagate_arg_use(ptr_node, use_count, ce->fn, ce->args);
            }
            else if(tree_helper::IsPointerType(ga->op0) &&
                    (op1_kind == nop_expr_K || op1_kind == view_convert_expr_K || op1_kind == ssa_name_K ||
                     op1_kind == pointer_plus_expr_K || op1_kind == cond_expr_K))
            {
               ChasePointerInterfaceRecurse(Visited, ga->op0, writeStmt, readStmt, info);
            }
            else
            {
               THROW_WARNING("Pattern potentially not supported: parameter used in a non-supported statement " +
                             use_stmt->ToString() + ":" + GET_CONST_NODE(ga->op1)->get_kind_text());
            }
         }
         else if(const auto gc = GetPointer<const gimple_call>(use_stmt))
         {
            THROW_ASSERT(gc->fn, "unexpected condition");
            const auto fn_node = GET_CONST_NODE(gc->fn);
            if(fn_node->get_kind() == addr_expr_K)
            {
               const auto ae = GetPointerS<const addr_expr>(fn_node);
               const auto ae_op = GET_CONST_NODE(ae->op);
               if(ae_op->get_kind() == function_decl_K)
               {
                  propagate_arg_use(ptr_node, use_count, ae->op, gc->args);
               }
               else
               {
                  THROW_ERROR("unexpected pattern: " + ae_op->ToString());
               }
            }
            else if(fn_node)
            {
               THROW_ERROR("unexpected pattern: " + fn_node->ToString());
            }
            else
            {
               THROW_ERROR("unexpected pattern");
            }
         }
         else if(const auto gp = GetPointer<const gimple_phi>(use_stmt))
         {
            THROW_ASSERT(ptr_ssa, "unexpected condition");
            THROW_ASSERT(!ptr_ssa->virtual_flag, "unexpected condition");
            ChasePointerInterfaceRecurse(Visited, gp->res, writeStmt, readStmt, info);
         }
         else
         {
            THROW_ERROR("USE PATTERN unexpected" + use_stmt->ToString());
         }
      }
      INDENT_DBG_MEX(DEBUG_LEVEL_PEDANTIC, debug_level, "<--");
   }
}

void InterfaceInfer::ChasePointerInterface(tree_nodeRef ptr_ssa, std::list<tree_nodeRef>& writeStmt,
                                           std::list<tree_nodeRef>& readStmt, interface_info& info)
{
   CustomOrderedSet<unsigned> Visited;
   INDENT_DBG_MEX(DEBUG_LEVEL_PEDANTIC, debug_level, "-->Parameter uses:");
   ChasePointerInterfaceRecurse(Visited, ptr_ssa, writeStmt, readStmt, info);
   INDENT_DBG_MEX(DEBUG_LEVEL_PEDANTIC, debug_level, "<--");
}

void InterfaceInfer::setReadInterface(tree_nodeRef stmt, const std::string& arg_name,
                                      const std::string& interface_fname, tree_nodeConstRef interface_datatype,
                                      const tree_manipulationRef tree_man, const tree_managerRef TM,
                                      bool commonRWSignature)
{
   THROW_ASSERT(stmt && GET_NODE(stmt)->get_kind() == gimple_assign_K, "unexpected condition");
   const auto ga = GetPointerS<gimple_assign>(GET_NODE(stmt));
   THROW_ASSERT(ga->scpe && GET_CONST_NODE(ga->scpe)->get_kind() == function_decl_K, "expected a function_decl scope");
   const auto fd = GetPointerS<function_decl>(GET_CONST_NODE(ga->scpe));
   const auto fname = tree_helper::GetMangledFunctionName(fd);
   INDENT_DBG_MEX(DEBUG_LEVEL_PEDANTIC, debug_level, "-->LOAD from " + fname + ":");
   INDENT_DBG_MEX(DEBUG_LEVEL_PEDANTIC, debug_level, "---BEFORE: " + stmt->ToString());

   /// create the function_decl
   const auto actual_type = tree_helper::CGetType(ga->op0);
   const auto bit_size_type = tree_man->GetUnsignedIntegerType();
   const auto boolean_type = tree_man->GetBooleanType();
   const auto function_decl_node = [&]()
   {
      std::vector<tree_nodeConstRef> argsT;
      if(commonRWSignature)
      {
         argsT.push_back(boolean_type);
         argsT.push_back(bit_size_type);
         argsT.push_back(interface_datatype);
      }
      argsT.push_back(tree_helper::CGetType(ga->op1));
      return tree_man->create_function_decl(interface_fname, fd->scpe, argsT, interface_datatype, BUILTIN_SRCP, false);
   }();
   std::vector<tree_nodeRef> args;
   if(commonRWSignature)
   {
      const auto sel_value = TM->CreateUniqueIntegerCst(0, boolean_type);
<<<<<<< HEAD
      const auto size_value = TM->CreateUniqueIntegerCst(tree_helper::Size(actual_type), bit_size_type);
      const auto data_value = [&]() -> tree_nodeRef
=======
      args.push_back(sel_value);
      const auto size_value =
          TM->CreateUniqueIntegerCst(static_cast<long long>(tree_helper::Size(readType)), bit_size_type);
      args.push_back(size_value);
      tree_nodeRef data_value;
      if(GET_NODE(readType)->get_kind() == integer_type_K || GET_NODE(readType)->get_kind() == enumeral_type_K ||
         GET_NODE(readType)->get_kind() == pointer_type_K || GET_NODE(readType)->get_kind() == reference_type_K)
      {
         data_value = TM->CreateUniqueIntegerCst(0, readType);
      }
      else if(tree_helper::IsRealType(readType))
      {
         data_value = TM->CreateUniqueRealCst(0.l, readType);
      }
      else
>>>>>>> 67da4e63
      {
         if(tree_helper::IsEnumType(interface_datatype) || tree_helper::IsPointerType(interface_datatype) ||
            GET_CONST_NODE(interface_datatype)->get_kind() == integer_type_K)
         {
            return TM->CreateUniqueIntegerCst(0, interface_datatype);
         }
         else if(tree_helper::IsRealType(interface_datatype))
         {
            return TM->CreateUniqueRealCst(0.l, interface_datatype);
         }
         THROW_ERROR("unexpected data type");
         return nullptr;
      }();
      args.push_back(sel_value);
      args.push_back(size_value);
      args.push_back(data_value);
   }

   THROW_ASSERT(GET_CONST_NODE(ga->op1)->get_kind() == mem_ref_K, "unexpected condition");
   const auto mr = GetPointerS<const mem_ref>(GET_CONST_NODE(ga->op1));
   args.push_back(mr->op0);

   const auto ce = tree_man->CreateCallExpr(function_decl_node, args, BUILTIN_SRCP);
   if(tree_helper::IsSameType(interface_datatype, actual_type))
   {
      TM->ReplaceTreeNode(stmt, ga->op1, ce);
      CustomUnorderedSet<unsigned int> AV;
      CallGraphManager::addCallPointAndExpand(AV, AppM, GET_INDEX_CONST_NODE(ga->scpe),
                                              GET_INDEX_CONST_NODE(function_decl_node), GET_INDEX_CONST_NODE(stmt),
                                              FunctionEdgeInfo::CallType::direct_call, DEBUG_LEVEL_NONE);
      GetPointer<HLS_manager>(AppM)->design_interface_loads[fname][ga->bb_index][arg_name].push_back(
          GET_INDEX_CONST_NODE(stmt));
      INDENT_DBG_MEX(DEBUG_LEVEL_PEDANTIC, debug_level, "--- AFTER: " + stmt->ToString());
   }
   else
   {
      THROW_ASSERT(fd->body, "expected a body");
      const auto sl = GetPointerS<statement_list>(GET_NODE(fd->body));

      const auto is_real = tree_helper::IsRealType(actual_type);
      const auto tmp_type =
          is_real ? tree_man->GetCustomIntegerType(tree_helper::Size(actual_type), true) : interface_datatype;
      const auto tmp_ssa = tree_man->create_ssa_name(nullptr, tmp_type, nullptr, nullptr);
      const auto gc = tree_man->create_gimple_modify_stmt(tmp_ssa, ce, fd->index, BUILTIN_SRCP, ga->bb_index);
      sl->list_of_bloc.at(ga->bb_index)->PushBefore(gc, stmt, AppM);
      const auto vc = tree_man->create_unary_operation(actual_type, tmp_ssa, BUILTIN_SRCP,
                                                       is_real ? view_convert_expr_K : nop_expr_K);
      TM->ReplaceTreeNode(stmt, ga->op1, vc);
      FixReadWriteCall(stmt, gc, tree_man, TM);
      GetPointer<HLS_manager>(AppM)->design_interface_loads[fname][ga->bb_index][arg_name].push_back(
          GET_INDEX_CONST_NODE(gc));

      INDENT_DBG_MEX(DEBUG_LEVEL_PEDANTIC, debug_level, "--- AFTER: " + gc->ToString());
      INDENT_DBG_MEX(DEBUG_LEVEL_PEDANTIC, debug_level, "---   NOP: " + stmt->ToString());
   }
   INDENT_DBG_MEX(DEBUG_LEVEL_PEDANTIC, debug_level, "<--");
}

void InterfaceInfer::setWriteInterface(tree_nodeRef stmt, const std::string& arg_name,
                                       const std::string& interface_fname, tree_nodeConstRef interface_datatype,
                                       const tree_manipulationRef tree_man, const tree_managerRef TM,
                                       bool commonRWSignature)
{
   THROW_ASSERT(stmt && GET_NODE(stmt)->get_kind() == gimple_assign_K, "unexpected condition");
   const auto ga = GetPointerS<gimple_assign>(GET_NODE(stmt));
   THROW_ASSERT(GET_NODE(ga->op0)->get_kind() == mem_ref_K, "unexpected condition");
   THROW_ASSERT(ga->scpe && GET_CONST_NODE(ga->scpe)->get_kind() == function_decl_K, "expected a function_decl");
   const auto fd = GetPointerS<const function_decl>(GET_CONST_NODE(ga->scpe));
   const auto fname = tree_helper::GetMangledFunctionName(fd);
   INDENT_DBG_MEX(DEBUG_LEVEL_PEDANTIC, debug_level, "-->STORE from " + fname + ":");
   INDENT_DBG_MEX(DEBUG_LEVEL_PEDANTIC, debug_level, "---BEFORE: " + stmt->ToString());
   THROW_ASSERT(fd->body, "expected a body");
   const auto sl = GetPointerS<statement_list>(GET_NODE(fd->body));
<<<<<<< HEAD
=======
   std::string fname;
   tree_helper::get_mangled_fname(fd, fname);
   tree_nodeRef boolean_type;
   const auto bit_size_type = tree_man->GetUnsignedIntegerType();
   const auto size_value =
       TM->CreateUniqueIntegerCst(static_cast<long long>(tree_helper::Size(writeType)), bit_size_type);
>>>>>>> 67da4e63

   auto value_node = ga->op1;
   auto actual_type = tree_helper::CGetType(value_node);
   if(tree_helper::IsSameType(interface_datatype, actual_type))
   {
      tree_nodeRef nop;
      if(tree_helper::IsRealType(actual_type))
      {
         const auto int_type = tree_man->GetCustomIntegerType(tree_helper::Size(actual_type), true);
         const auto vc = tree_man->create_unary_operation(int_type, value_node, BUILTIN_SRCP, view_convert_expr_K);
         value_node = tree_man->create_ssa_name(nullptr, int_type, nullptr, nullptr);
         nop = tree_man->create_gimple_modify_stmt(value_node, vc, fd->index, BUILTIN_SRCP, ga->bb_index);
      }
      else
      {
         nop =
             tree_man->CreateNopExpr(value_node, interface_datatype, nullptr, nullptr, GET_INDEX_CONST_NODE(ga->scpe));
         value_node = GetPointerS<const gimple_assign>(GET_CONST_NODE(nop))->op0;
      }
      sl->list_of_bloc.at(ga->bb_index)->PushBefore(nop, stmt, AppM);
      INDENT_DBG_MEX(DEBUG_LEVEL_PEDANTIC, debug_level, "---   NOP: " + nop->ToString());
   }
   const auto boolean_type = tree_man->GetBooleanType();
   const auto bit_size_type = tree_man->GetUnsignedIntegerType();

   /// create the function_decl
   const auto function_decl_node = [&]()
   {
      std::vector<tree_nodeConstRef> argsT;
      if(commonRWSignature)
      {
         argsT.push_back(boolean_type);
      }
      argsT.push_back(bit_size_type);
      argsT.push_back(interface_datatype);
      argsT.push_back(tree_helper::CGetType(ga->op0));

      return tree_man->create_function_decl(interface_fname, fd->scpe, argsT, tree_man->GetVoidType(), BUILTIN_SRCP,
                                            false);
   }();

   std::vector<tree_nodeRef> args;
   if(commonRWSignature)
   {
      args.push_back(TM->CreateUniqueIntegerCst(1, boolean_type));
   }
   args.push_back(TM->CreateUniqueIntegerCst(tree_helper::Size(actual_type), bit_size_type));
   args.push_back(value_node);
   const auto mr = GetPointerS<const mem_ref>(GET_CONST_NODE(ga->op0));
   args.push_back(mr->op0);

   const auto gc =
       tree_man->create_gimple_call(function_decl_node, args, GET_INDEX_NODE(ga->scpe), BUILTIN_SRCP, ga->bb_index);
   sl->list_of_bloc.at(ga->bb_index)->PushBefore(gc, stmt, AppM);

   FixReadWriteCall(stmt, gc, tree_man, TM);
   GetPointer<HLS_manager>(AppM)->design_interface_loads[fname][ga->bb_index][arg_name].push_back(GET_INDEX_NODE(gc));
   sl->list_of_bloc[ga->bb_index]->RemoveStmt(stmt, AppM);
   INDENT_DBG_MEX(DEBUG_LEVEL_PEDANTIC, debug_level, "--- AFTER: " + gc->ToString());
   INDENT_DBG_MEX(DEBUG_LEVEL_PEDANTIC, debug_level, "<--");
}

void InterfaceInfer::create_resource_Read_simple(const std::set<std::string>& operations, const std::string& arg_name,
<<<<<<< HEAD
                                                 const interface_info& info, bool IO_port, unsigned rwBWsize,
=======
                                                 const std::string& interfaceType, unsigned long long input_bw,
                                                 bool IO_port, unsigned int n_resources, unsigned long long rwBWsize,
>>>>>>> 67da4e63
                                                 unsigned int top_id) const
{
   const std::string ResourceName = ENCODE_FDNAME(arg_name, "_Read_", info.name);
   auto HLSMgr = GetPointer<HLS_manager>(AppM);
   auto HLS_T = HLSMgr->get_HLS_target();
   auto TechMan = HLS_T->get_technology_manager();
   if(!TechMan->is_library_manager(INTERFACE_LIBRARY) ||
      !TechMan->get_library_manager(INTERFACE_LIBRARY)->is_fu(ResourceName))
   {
      INDENT_DBG_MEX(DEBUG_LEVEL_PEDANTIC, debug_level,
                     "-->Creating interface resource: " + INTERFACE_LIBRARY + ":" + ResourceName +
                         " (multi: " + STR(info.n_resources) + ")");
      structural_objectRef interface_top;
      structural_managerRef CM = structural_managerRef(new structural_manager(parameters));
      structural_type_descriptorRef module_type =
          structural_type_descriptorRef(new structural_type_descriptor(ResourceName));
      CM->set_top_info(ResourceName, module_type);
      interface_top = CM->get_circ();
      /// add description and license
      GetPointer<module>(interface_top)->set_description("Interface module for function: " + ResourceName);
      GetPointer<module>(interface_top)->set_copyright(GENERATED_COPYRIGHT);
      GetPointer<module>(interface_top)->set_authors("Component automatically generated by bambu");
      GetPointer<module>(interface_top)->set_license(GENERATED_LICENSE);
      const auto isMultipleResource = info.name == "acknowledge" || info.name == "valid" || info.name == "handshake" ||
                                      info.name == "fifo" || info.name == "axis";
      if(isMultipleResource)
      {
         GetPointer<module>(interface_top)->set_multi_unit_multiplicity(info.n_resources);
      }

      auto address_bitsize = HLSMgr->get_address_bitsize();
      structural_type_descriptorRef addrType =
          structural_type_descriptorRef(new structural_type_descriptor("bool", address_bitsize));
      structural_type_descriptorRef dataType =
          structural_type_descriptorRef(new structural_type_descriptor("bool", info.bitwidth));
      structural_type_descriptorRef bool_type =
          structural_type_descriptorRef(new structural_type_descriptor("bool", 0));
      structural_type_descriptorRef rwtype =
          structural_type_descriptorRef(new structural_type_descriptor("bool", rwBWsize));
      if(info.name == "valid" || info.name == "handshake" || info.name == "fifo" || info.name == "axis")
      {
         CM->add_port(CLOCK_PORT_NAME, port_o::IN, interface_top, bool_type);
         CM->add_port(RESET_PORT_NAME, port_o::IN, interface_top, bool_type);
      }
      if(isMultipleResource)
      {
         CM->add_port_vector(START_PORT_NAME, port_o::IN, info.n_resources, interface_top, bool_type);
      }
      structural_objectRef addrPort;
      if(isMultipleResource)
      {
         addrPort = CM->add_port_vector("in1", port_o::IN, info.n_resources, interface_top, addrType);
      }
      else
      {
         addrPort = CM->add_port("in1", port_o::IN, interface_top, addrType); // this port has a fixed name
      }
      GetPointer<port_o>(addrPort)->set_is_addr_bus(true);
      // GetPointer<port_o>(addrPort)->set_is_var_args(true); /// required to activate the module generation
      if(info.name == "valid" || info.name == "handshake" || info.name == "fifo" || info.name == "axis")
      {
         CM->add_port_vector(DONE_PORT_NAME, port_o::OUT, info.n_resources, interface_top, bool_type);
      }
      if(isMultipleResource)
      {
         CM->add_port_vector("out1", port_o::OUT, info.n_resources, interface_top, rwtype);
      }
      else
      {
         CM->add_port("out1", port_o::OUT, interface_top, rwtype);
      }

      std::string port_data_name;
      if(info.name == "axis")
      {
         port_data_name = "_s_axis_" + arg_name + "_TDATA";
      }
      else
      {
         port_data_name = "_" + arg_name + (info.name == "fifo" ? "_dout" : (IO_port ? "_i" : ""));
      }
      auto inPort = CM->add_port(port_data_name, port_o::IN, interface_top, dataType);
      GetPointer<port_o>(inPort)->set_port_interface((info.name == "axis" || info.name == "fifo") ?
                                                         port_o::port_interface::PI_FDOUT :
                                                         port_o::port_interface::PI_RNONE);
      if(info.name == "acknowledge" || info.name == "handshake")
      {
         auto inPort_o_ack =
             CM->add_port("_" + arg_name + (IO_port ? "_i" : "") + "_ack", port_o::OUT, interface_top, bool_type);
         GetPointer<port_o>(inPort_o_ack)->set_port_interface(port_o::port_interface::PI_RACK);
      }
      if(info.name == "valid" || info.name == "handshake")
      {
         auto inPort_o_vld =
             CM->add_port("_" + arg_name + (IO_port ? "_i" : "") + "_vld", port_o::IN, interface_top, bool_type);
         GetPointer<port_o>(inPort_o_vld)->set_port_interface(port_o::port_interface::PI_RVALID);
      }
      if(info.name == "fifo")
      {
         auto inPort_empty_n = CM->add_port("_" + arg_name + "_empty_n", port_o::IN, interface_top, bool_type);
         GetPointer<port_o>(inPort_empty_n)->set_port_interface(port_o::port_interface::PI_EMPTY_N);
         auto inPort_read = CM->add_port("_" + arg_name + "_read", port_o::OUT, interface_top, bool_type);
         GetPointer<port_o>(inPort_read)->set_port_interface(port_o::port_interface::PI_READ);
      }
      if(info.name == "axis")
      {
         auto inPort_empty_n = CM->add_port("_s_axis_" + arg_name + "_TVALID", port_o::IN, interface_top, bool_type);
         GetPointer<port_o>(inPort_empty_n)->set_port_interface(port_o::port_interface::PI_S_AXIS_TVALID);
         auto inPort_read = CM->add_port("_s_axis_" + arg_name + "_TREADY", port_o::OUT, interface_top, bool_type);
         GetPointer<port_o>(inPort_read)->set_port_interface(port_o::port_interface::PI_S_AXIS_TREADY);
      }

      CM->add_NP_functionality(interface_top, NP_functionality::LIBRARY, "in1 out1");
      CM->add_NP_functionality(interface_top, NP_functionality::VERILOG_GENERATOR,
                               "Read_" + info.name + "ModuleGenerator");
      TechMan->add_resource(INTERFACE_LIBRARY, ResourceName, CM);
      for(const auto& fdName : operations)
      {
         TechMan->add_operation(INTERFACE_LIBRARY, ResourceName, fdName);
      }
      auto* fu = GetPointer<functional_unit>(TechMan->get_fu(ResourceName, INTERFACE_LIBRARY));
      const target_deviceRef device = HLS_T->get_target_device();
      fu->area_m = area_model::create_model(device->get_type(), parameters);
      fu->area_m->set_area_value(0);
      if(!isMultipleResource)
      {
         fu->logical_type = functional_unit::COMBINATIONAL;
      }

      for(const auto& fdName : operations)
      {
         auto* op = GetPointer<operation>(fu->get_operation(fdName));
         op->time_m = time_model::create_model(device->get_type(), parameters);
         if(info.name == "valid" || info.name == "handshake" || info.name == "fifo" || info.name == "axis")
         {
            op->bounded = false;
            op->time_m->set_execution_time(HLS_T->get_technology_manager()->CGetSetupHoldTime() + EPSILON, 0);
         }
         else
         {
            op->bounded = true;
            op->time_m->set_execution_time(EPSILON, 0);
            op->time_m->set_stage_period(0.0);
         }
         op->time_m->set_synthesis_dependent(true);
      }
      if(isMultipleResource)
      {
         HLSMgr->design_interface_constraints[top_id][INTERFACE_LIBRARY][ResourceName] = info.n_resources;
      }
      /// otherwise no constraints are required for this resource
      INDENT_DBG_MEX(DEBUG_LEVEL_PEDANTIC, debug_level, "<--Interface resource created");
   }
}

void InterfaceInfer::create_resource_Write_simple(const std::set<std::string>& operations, const std::string& arg_name,
<<<<<<< HEAD
                                                  const interface_info& info, bool IO_port, bool isDiffSize,
                                                  unsigned rwBWsize, unsigned int top_id) const
=======
                                                  const std::string& interfaceType, unsigned long long input_bw,
                                                  bool IO_port, bool isDiffSize, unsigned int n_resources, bool is_real,
                                                  unsigned long long rwBWsize, unsigned int top_id) const
>>>>>>> 67da4e63
{
   const std::string ResourceName = ENCODE_FDNAME(arg_name, "_Write_", info.name);
   auto HLSMgr = GetPointer<HLS_manager>(AppM);
   auto HLS_T = HLSMgr->get_HLS_target();
   auto TechMan = HLS_T->get_technology_manager();
   if(!TechMan->is_library_manager(INTERFACE_LIBRARY) ||
      !TechMan->get_library_manager(INTERFACE_LIBRARY)->is_fu(ResourceName))
   {
      INDENT_DBG_MEX(DEBUG_LEVEL_PEDANTIC, debug_level,
                     "-->Creating interface resource: " + INTERFACE_LIBRARY + ":" + ResourceName +
                         " (multi: " + STR(info.n_resources) + ")");
      structural_objectRef interface_top;
      structural_managerRef CM = structural_managerRef(new structural_manager(parameters));
      structural_type_descriptorRef module_type =
          structural_type_descriptorRef(new structural_type_descriptor(ResourceName));
      CM->set_top_info(ResourceName, module_type);
      interface_top = CM->get_circ();
      /// add description and license
      GetPointer<module>(interface_top)->set_description("Interface module for function: " + ResourceName);
      GetPointer<module>(interface_top)->set_copyright(GENERATED_COPYRIGHT);
      GetPointer<module>(interface_top)->set_authors("Component automatically generated by bambu");
      GetPointer<module>(interface_top)->set_license(GENERATED_LICENSE);
      const auto isAVH = info.name == "acknowledge" || info.name == "valid" || info.name == "handshake" ||
                         info.name == "fifo" || info.name == "axis" || info.name == "none_registered";
      const auto isMultipleResource = isDiffSize || isAVH;

      if(isMultipleResource)
      {
         GetPointer<module>(interface_top)->set_multi_unit_multiplicity(info.n_resources);
      }

      const auto address_bitsize = HLSMgr->get_address_bitsize();
      structural_type_descriptorRef addrType =
          structural_type_descriptorRef(new structural_type_descriptor("bool", address_bitsize));
      structural_type_descriptorRef dataType =
          structural_type_descriptorRef(new structural_type_descriptor("bool", info.bitwidth));
      if(info.type == datatype::real)
      {
         dataType->type = structural_type_descriptor::REAL;
      }
      auto nbitDataSize = 64u - static_cast<unsigned>(__builtin_clzll(rwBWsize));
      structural_type_descriptorRef rwsize =
          structural_type_descriptorRef(new structural_type_descriptor("bool", nbitDataSize));
      structural_type_descriptorRef rwtype =
          structural_type_descriptorRef(new structural_type_descriptor("bool", rwBWsize));
      structural_type_descriptorRef bool_type =
          structural_type_descriptorRef(new structural_type_descriptor("bool", 0));
      if(info.name == "none_registered" || info.name == "acknowledge" || info.name == "handshake" ||
         info.name == "fifo" || info.name == "axis")
      {
         CM->add_port(CLOCK_PORT_NAME, port_o::IN, interface_top, bool_type);
         CM->add_port(RESET_PORT_NAME, port_o::IN, interface_top, bool_type);
      }
      if(isMultipleResource)
      {
         CM->add_port_vector(START_PORT_NAME, port_o::IN, info.n_resources, interface_top, bool_type);
      }
      structural_objectRef addrPort;
      if(isMultipleResource)
      {
         CM->add_port_vector("in1", port_o::IN, info.n_resources, interface_top, rwsize);
         CM->add_port_vector("in2", port_o::IN, info.n_resources, interface_top, rwtype);
         addrPort = CM->add_port_vector("in3", port_o::IN, info.n_resources, interface_top, addrType);
      }
      else
      {
         CM->add_port("in1", port_o::IN, interface_top, rwsize);
         CM->add_port("in2", port_o::IN, interface_top, rwtype);
         addrPort = CM->add_port("in3", port_o::IN, interface_top, addrType);
      }
      GetPointer<port_o>(addrPort)->set_is_addr_bus(true);
      // GetPointer<port_o>(addrPort)->set_is_var_args(true); /// required to activate the module generation
      if(info.name == "none_registered" || info.name == "acknowledge" || info.name == "handshake" ||
         info.name == "fifo" || info.name == "axis")
      {
         CM->add_port_vector(DONE_PORT_NAME, port_o::OUT, info.n_resources, interface_top, bool_type);
      }
      std::string port_data_name;
      if(info.name == "axis")
      {
         port_data_name = "_m_axis_" + arg_name + "_TDATA";
      }
      else
      {
         port_data_name = "_" + arg_name + (info.name == "fifo" ? "_din" : (IO_port ? "_o" : ""));
      }
      auto inPort_o = CM->add_port(port_data_name, port_o::OUT, interface_top, dataType);
      GetPointer<port_o>(inPort_o)->set_port_interface((info.name == "axis" || info.name == "fifo") ?
                                                           port_o::port_interface::PI_FDIN :
                                                           port_o::port_interface::PI_WNONE);
      if(info.name == "acknowledge" || info.name == "handshake")
      {
         auto inPort_o_ack =
             CM->add_port("_" + arg_name + (IO_port ? "_o" : "") + "_ack", port_o::IN, interface_top, bool_type);
         GetPointer<port_o>(inPort_o_ack)->set_port_interface(port_o::port_interface::PI_WACK);
      }
      if(info.name == "valid" || info.name == "handshake")
      {
         auto inPort_o_vld =
             CM->add_port("_" + arg_name + (IO_port ? "_o" : "") + "_vld", port_o::OUT, interface_top, bool_type);
         GetPointer<port_o>(inPort_o_vld)->set_port_interface(port_o::port_interface::PI_WVALID);
      }
      if(info.name == "fifo")
      {
         auto inPort_full_n = CM->add_port("_" + arg_name + "_full_n", port_o::IN, interface_top, bool_type);
         GetPointer<port_o>(inPort_full_n)->set_port_interface(port_o::port_interface::PI_FULL_N);
         auto inPort_read = CM->add_port("_" + arg_name + "_write", port_o::OUT, interface_top, bool_type);
         GetPointer<port_o>(inPort_read)->set_port_interface(port_o::port_interface::PI_WRITE);
      }
      if(info.name == "axis")
      {
         auto inPort_full_n = CM->add_port("_m_axis_" + arg_name + "_TREADY", port_o::IN, interface_top, bool_type);
         GetPointer<port_o>(inPort_full_n)->set_port_interface(port_o::port_interface::PI_M_AXIS_TREADY);
         auto inPort_read = CM->add_port("_m_axis_" + arg_name + "_TVALID", port_o::OUT, interface_top, bool_type);
         GetPointer<port_o>(inPort_read)->set_port_interface(port_o::port_interface::PI_M_AXIS_TVALID);
      }

      CM->add_NP_functionality(interface_top, NP_functionality::LIBRARY, "in1 in2 in3");
      const auto writer = static_cast<HDLWriter_Language>(parameters->getOption<unsigned int>(OPT_writer_language));
      if((info.name == "none" || info.name == "none_registered") && !(isDiffSize && !isAVH) &&
         writer == HDLWriter_Language::VHDL)
      {
         CM->add_NP_functionality(interface_top, NP_functionality::VHDL_GENERATOR,
                                  "Write_" + info.name + ((isDiffSize && !isAVH) ? "DS" : "") + "ModuleGenerator");
      }
      else
      {
         CM->add_NP_functionality(interface_top, NP_functionality::VERILOG_GENERATOR,
                                  "Write_" + info.name + ((isDiffSize && !isAVH) ? "DS" : "") + "ModuleGenerator");
      }
      TechMan->add_resource(INTERFACE_LIBRARY, ResourceName, CM);
      for(const auto& fdName : operations)
      {
         TechMan->add_operation(INTERFACE_LIBRARY, ResourceName, fdName);
      }
      auto* fu = GetPointer<functional_unit>(TechMan->get_fu(ResourceName, INTERFACE_LIBRARY));
      const target_deviceRef device = HLS_T->get_target_device();
      fu->area_m = area_model::create_model(device->get_type(), parameters);
      fu->area_m->set_area_value(0);
      if(!isMultipleResource)
      {
         fu->logical_type = functional_unit::COMBINATIONAL;
      }

      for(const auto& fdName : operations)
      {
         auto* op = GetPointer<operation>(fu->get_operation(fdName));
         op->time_m = time_model::create_model(device->get_type(), parameters);
         if(info.name == "acknowledge" || info.name == "handshake" || info.name == "fifo" || info.name == "axis")
         {
            op->bounded = false;
            op->time_m->set_execution_time(HLS_T->get_technology_manager()->CGetSetupHoldTime() + EPSILON, 0);
         }
         else if(info.name == "none_registered")
         {
            op->bounded = true;
            op->time_m->set_execution_time(EPSILON, 2);
            op->time_m->set_stage_period(HLS_T->get_technology_manager()->CGetSetupHoldTime() + EPSILON);
            const ControlStep ii_cs(1);
            op->time_m->set_initiation_time(ii_cs);
         }
         else
         {
            op->bounded = true;
            op->time_m->set_execution_time(EPSILON, 0);
            op->time_m->set_stage_period(0.0);
         }
         op->time_m->set_synthesis_dependent(true);
      }
      /// add constraint on resource
      HLSMgr->design_interface_constraints[top_id][INTERFACE_LIBRARY][ResourceName] = info.n_resources;
      INDENT_DBG_MEX(DEBUG_LEVEL_PEDANTIC, debug_level, "<--Interface resource created");
   }
}

void InterfaceInfer::create_resource_array(const std::set<std::string>& operationsR,
                                           const std::set<std::string>& operationsW, const std::string& bundle_name,
<<<<<<< HEAD
                                           const interface_info& info, unsigned int arraySize, unsigned rwBWsize,
                                           unsigned int top_id) const
=======
                                           const std::string& interfaceType, unsigned long long input_bw,
                                           unsigned int arraySize, unsigned n_resources, unsigned int alignment,
                                           bool is_real, unsigned long long rwBWsize, unsigned int top_id) const
>>>>>>> 67da4e63
{
   const auto n_channels = parameters->getOption<unsigned int>(OPT_channels_number);
   const auto isDP = info.bitwidth <= 64 && info.n_resources == 1 && n_channels == 2;
   const auto n_resources = isDP ? 2 : info.n_resources;
   const auto read_write_string = (isDP ? std::string("ReadWriteDP_") : std::string("ReadWrite_"));
   const auto ResourceName = ENCODE_FDNAME(bundle_name, "", "");
   const auto HLSMgr = GetPointerS<HLS_manager>(AppM);
   const auto HLS_T = HLSMgr->get_HLS_target();
   const auto device_type = HLS_T->get_target_device()->get_type();
   const auto TechMan = HLS_T->get_technology_manager();
   if(!TechMan->is_library_manager(INTERFACE_LIBRARY) ||
      !TechMan->get_library_manager(INTERFACE_LIBRARY)->is_fu(ResourceName))
   {
      INDENT_DBG_MEX(DEBUG_LEVEL_PEDANTIC, debug_level,
                     "-->Creating interface resource: " + INTERFACE_LIBRARY + ":" + ResourceName +
                         " (multi: " + STR(n_resources) + ")");
      structural_objectRef interface_top;
      const structural_managerRef CM(new structural_manager(parameters));
      const structural_type_descriptorRef module_type(new structural_type_descriptor(ResourceName));
      CM->set_top_info(ResourceName, module_type);
      interface_top = CM->get_circ();
      /// add description and license
      GetPointerS<module>(interface_top)->set_description("Interface module for function: " + ResourceName);
      GetPointerS<module>(interface_top)->set_copyright(GENERATED_COPYRIGHT);
      GetPointerS<module>(interface_top)->set_authors("Component automatically generated by bambu");
      GetPointerS<module>(interface_top)->set_license(GENERATED_LICENSE);
      GetPointerS<module>(interface_top)->set_multi_unit_multiplicity(n_resources);

<<<<<<< HEAD
      const auto nbitAddres = 32u - static_cast<unsigned>(__builtin_clz(arraySize * info.alignment - 1));
=======
      const auto nbitAddres = 64u - static_cast<unsigned>(__builtin_clzll(arraySize * alignment - 1));
>>>>>>> 67da4e63
      const auto address_bitsize = HLSMgr->get_address_bitsize();
      const auto nbit = 64u - static_cast<unsigned>(__builtin_clzll(arraySize - 1));
      const auto nbitDataSize = 64u - static_cast<unsigned>(__builtin_clzll(rwBWsize));
      const structural_type_descriptorRef addrType(new structural_type_descriptor("bool", address_bitsize));
      const structural_type_descriptorRef address_interface_datatype(new structural_type_descriptor("bool", nbit));
      const structural_type_descriptorRef dataType(new structural_type_descriptor("bool", info.bitwidth));
      if(info.type == datatype::real)
      {
         dataType->type = structural_type_descriptor::REAL;
      }
      const structural_type_descriptorRef size1(new structural_type_descriptor("bool", 1));
      const structural_type_descriptorRef rwsize(new structural_type_descriptor("bool", nbitDataSize));
      const structural_type_descriptorRef rwtype(new structural_type_descriptor("bool", rwBWsize));
      const structural_type_descriptorRef bool_type(new structural_type_descriptor("bool", 0));

      CM->add_port(CLOCK_PORT_NAME, port_o::IN, interface_top, bool_type);
      CM->add_port(RESET_PORT_NAME, port_o::IN, interface_top, bool_type);
      CM->add_port_vector(START_PORT_NAME, port_o::IN, n_resources, interface_top, bool_type);

      CM->add_port_vector("in1", port_o::IN, n_resources, interface_top,
                          size1); // when 0 is a read otherwise is a write
      CM->add_port_vector("in2", port_o::IN, n_resources, interface_top,
                          rwsize); // bit-width size of the written or read data
      const auto dataPort = CM->add_port_vector("in3", port_o::IN, n_resources, interface_top,
                                                rwtype); // value written when the first operand is 1, 0 otherwise
      const auto addrPort = CM->add_port_vector("in4", port_o::IN, n_resources, interface_top, addrType); // address
      GetPointerS<port_o>(dataPort)->set_port_alignment(nbitAddres);

      GetPointerS<port_o>(addrPort)->set_is_addr_bus(true);
      // GetPointer<port_o>(addrPort)->set_is_var_args(true); /// required to activate the module generation

      CM->add_port_vector("out1", port_o::OUT, n_resources, interface_top, rwtype);

      const auto inPort_address =
          CM->add_port("_" + bundle_name + "_address0", port_o::OUT, interface_top, address_interface_datatype);
      GetPointerS<port_o>(inPort_address)->set_port_interface(port_o::port_interface::PI_ADDRESS);
      GetPointerS<port_o>(inPort_address)->set_port_alignment(info.alignment);
      if(isDP)
      {
         const auto inPort_address1 =
             CM->add_port("_" + bundle_name + "_address1", port_o::OUT, interface_top, address_interface_datatype);
         GetPointerS<port_o>(inPort_address1)->set_port_interface(port_o::port_interface::PI_ADDRESS);
         GetPointerS<port_o>(inPort_address1)->set_port_alignment(info.alignment);
      }

      const auto inPort_ce = CM->add_port("_" + bundle_name + "_ce0", port_o::OUT, interface_top, bool_type);
      GetPointerS<port_o>(inPort_ce)->set_port_interface(port_o::port_interface::PI_CHIPENABLE);
      if(isDP)
      {
         const auto inPort_ce1 = CM->add_port("_" + bundle_name + "_ce1", port_o::OUT, interface_top, bool_type);
         GetPointerS<port_o>(inPort_ce1)->set_port_interface(port_o::port_interface::PI_CHIPENABLE);
      }

      if(!operationsW.empty())
      {
         const auto inPort_we = CM->add_port("_" + bundle_name + "_we0", port_o::OUT, interface_top, bool_type);
         GetPointerS<port_o>(inPort_we)->set_port_interface(port_o::port_interface::PI_WRITEENABLE);
         if(isDP)
         {
            const auto inPort_we1 = CM->add_port("_" + bundle_name + "_we1", port_o::OUT, interface_top, bool_type);
            GetPointerS<port_o>(inPort_we1)->set_port_interface(port_o::port_interface::PI_WRITEENABLE);
         }
      }
      if(!operationsR.empty())
      {
         const auto inPort_din = CM->add_port("_" + bundle_name + "_q0", port_o::IN, interface_top, dataType);
         GetPointerS<port_o>(inPort_din)->set_port_interface(port_o::port_interface::PI_DIN);
         if(isDP)
         {
            const auto inPort_din1 = CM->add_port("_" + bundle_name + "_q1", port_o::IN, interface_top, dataType);
            GetPointerS<port_o>(inPort_din1)->set_port_interface(port_o::port_interface::PI_DIN);
         }
      }
      if(!operationsW.empty())
      {
         const auto inPort_dout = CM->add_port("_" + bundle_name + "_d0", port_o::OUT, interface_top, dataType);
         GetPointerS<port_o>(inPort_dout)->set_port_interface(port_o::port_interface::PI_DOUT);
         if(isDP)
         {
            const auto inPort_dout1 = CM->add_port("_" + bundle_name + "_d1", port_o::OUT, interface_top, dataType);
            GetPointerS<port_o>(inPort_dout1)->set_port_interface(port_o::port_interface::PI_DOUT);
         }
      }

      CM->add_NP_functionality(interface_top, NP_functionality::LIBRARY, "in1 in2 in3 in4 out1");
      CM->add_NP_functionality(interface_top, NP_functionality::VERILOG_GENERATOR,
                               read_write_string + info.name + "ModuleGenerator");
      TechMan->add_resource(INTERFACE_LIBRARY, ResourceName, CM);
      const auto fu = GetPointerS<functional_unit>(TechMan->get_fu(ResourceName, INTERFACE_LIBRARY));
      fu->area_m = area_model::create_model(device_type, parameters);
      fu->area_m->set_area_value(0);

      /// add constraint on resource
      HLSMgr->design_interface_constraints[top_id][INTERFACE_LIBRARY][ResourceName] = n_resources;
      INDENT_DBG_MEX(DEBUG_LEVEL_PEDANTIC, debug_level, "<--Interface resource created");
   }
   for(const auto& fdName : operationsR)
   {
      TechMan->add_operation(INTERFACE_LIBRARY, ResourceName, fdName);
   }
   for(const auto& fdName : operationsW)
   {
      TechMan->add_operation(INTERFACE_LIBRARY, ResourceName, fdName);
   }
   const auto fu = GetPointerS<functional_unit>(TechMan->get_fu(ResourceName, INTERFACE_LIBRARY));
   const auto bram_f_unit = TechMan->get_fu(isDP ? ARRAY_1D_STD_BRAM_NN_SDS : ARRAY_1D_STD_BRAM_SDS, LIBRARY_STD_FU);
   const auto bram_fu = GetPointerS<functional_unit>(bram_f_unit);
   const auto load_op_node = bram_fu->get_operation("LOAD");
   const auto load_op = GetPointerS<operation>(load_op_node);
   const auto load_delay = load_op->time_m->get_execution_time();
   const auto load_cycles = load_op->time_m->get_cycles();
   const auto load_ii = load_op->time_m->get_initiation_time();
   const auto load_sp = load_op->time_m->get_stage_period();
   for(const auto& fdName : operationsR)
   {
      const auto op = GetPointerS<operation>(fu->get_operation(fdName));
      op->time_m = time_model::create_model(device_type, parameters);
      op->bounded = true;
      op->time_m->set_execution_time(load_delay, load_cycles);
      op->time_m->set_initiation_time(load_ii);
      op->time_m->set_stage_period(load_sp);
      op->time_m->set_synthesis_dependent(true);
   }
   const auto store_op_node = bram_fu->get_operation("STORE");
   const auto store_op = GetPointerS<operation>(store_op_node);
   const auto store_delay = store_op->time_m->get_execution_time();
   const auto store_cycles = store_op->time_m->get_cycles();
   const auto store_ii = store_op->time_m->get_initiation_time();
   const auto store_sp = store_op->time_m->get_stage_period();
   for(const auto& fdName : operationsW)
   {
      const auto op = GetPointerS<operation>(fu->get_operation(fdName));
      op->time_m = time_model::create_model(device_type, parameters);
      op->bounded = true;
      op->time_m->set_execution_time(store_delay, store_cycles);
      op->time_m->set_initiation_time(store_ii);
      op->time_m->set_stage_period(store_sp);
      op->time_m->set_synthesis_dependent(true);
   }
}

void InterfaceInfer::create_resource_m_axi(const std::set<std::string>& operationsR,
                                           const std::set<std::string>& operationsW, const std::string& arg_name,
<<<<<<< HEAD
                                           const std::string& bundle_name, const interface_info& info, m_axi_type mat,
                                           unsigned rwBWsize, unsigned int top_id) const
=======
                                           const std::string& bundle_name, const std::string& interfaceType,
                                           unsigned long long input_bw, unsigned int n_resources, m_axi_type mat,
                                           unsigned long long rwBWsize, unsigned int top_id) const
>>>>>>> 67da4e63
{
   const auto ResourceName = ENCODE_FDNAME(bundle_name, "", "");
   THROW_ASSERT(GetPointer<HLS_manager>(AppM), "");
   const auto HLSMgr = GetPointerS<HLS_manager>(AppM);
   const auto HLS_T = HLSMgr->get_HLS_target();
   const auto TechMan = HLS_T->get_technology_manager();
   if(!TechMan->is_library_manager(INTERFACE_LIBRARY) ||
      !TechMan->get_library_manager(INTERFACE_LIBRARY)->is_fu(ResourceName))
   {
      INDENT_DBG_MEX(DEBUG_LEVEL_PEDANTIC, debug_level,
                     "-->Creating interface resource: " + INTERFACE_LIBRARY + ":" + ResourceName +
                         " (multi: " + STR(info.n_resources) + ")");
      const structural_managerRef CM(new structural_manager(parameters));
      const structural_type_descriptorRef module_type(new structural_type_descriptor(ResourceName));
      CM->set_top_info(ResourceName, module_type);
      const auto interface_top = CM->get_circ();
      /// add description and license
      GetPointerS<module>(interface_top)->set_description("Interface module for function: " + ResourceName);
      GetPointerS<module>(interface_top)->set_copyright(GENERATED_COPYRIGHT);
      GetPointerS<module>(interface_top)->set_authors("Component automatically generated by bambu");
      GetPointerS<module>(interface_top)->set_license(GENERATED_LICENSE);
      GetPointerS<module>(interface_top)->set_multi_unit_multiplicity(info.n_resources);

      const auto address_bitsize = HLSMgr->get_address_bitsize();
<<<<<<< HEAD
      const auto nbitDataSize = 32u - static_cast<unsigned>(__builtin_clz(rwBWsize));
      const structural_type_descriptorRef address_interface_datatype(
=======
      const auto nbitDataSize = 64u - static_cast<unsigned>(__builtin_clzll(rwBWsize));
      const structural_type_descriptorRef address_interface_type(
>>>>>>> 67da4e63
          new structural_type_descriptor("bool", address_bitsize));
      const structural_type_descriptorRef Intype(new structural_type_descriptor("bool", info.bitwidth));
      const structural_type_descriptorRef size1(new structural_type_descriptor("bool", 1));
      const structural_type_descriptorRef rwsize(new structural_type_descriptor("bool", nbitDataSize));
      const structural_type_descriptorRef rwtype(new structural_type_descriptor("bool", rwBWsize));
      const structural_type_descriptorRef idType(new structural_type_descriptor("bool", 1));
      const structural_type_descriptorRef lenType(new structural_type_descriptor("bool", 8));
      const structural_type_descriptorRef sizeType(new structural_type_descriptor("bool", 3));
      const structural_type_descriptorRef burstType(new structural_type_descriptor("bool", 2));
      const structural_type_descriptorRef lockType(new structural_type_descriptor("bool", 1));
      const structural_type_descriptorRef cacheType(new structural_type_descriptor("bool", 4));
      const structural_type_descriptorRef protType(new structural_type_descriptor("bool", 3));
      const structural_type_descriptorRef qosType(new structural_type_descriptor("bool", 4));
      const structural_type_descriptorRef regionType(new structural_type_descriptor("bool", 4));
      const structural_type_descriptorRef userType(new structural_type_descriptor("bool", 1));
      const structural_type_descriptorRef strbType(new structural_type_descriptor("bool", info.bitwidth / 8));
      const structural_type_descriptorRef respType(new structural_type_descriptor("bool", 2));
      const structural_type_descriptorRef bool_type(new structural_type_descriptor("bool", 0));
      std::string param_ports;

      CM->add_port(CLOCK_PORT_NAME, port_o::IN, interface_top, bool_type);
      CM->add_port(RESET_PORT_NAME, port_o::IN, interface_top, bool_type);
      CM->add_port_vector(START_PORT_NAME, port_o::IN, info.n_resources, interface_top, bool_type);

      // when 0 is a read otherwise is a write
      CM->add_port_vector("in1", port_o::IN, info.n_resources, interface_top, size1);
      // bit-width size of the written or read data
      CM->add_port_vector("in2", port_o::IN, info.n_resources, interface_top, rwsize);
      // value written when the first operand is 1, 0 otherwise
      CM->add_port_vector("in3", port_o::IN, info.n_resources, interface_top, rwtype);

      const auto addrPort =
          CM->add_port_vector("in4", port_o::IN, info.n_resources, interface_top, address_interface_datatype);
      GetPointerS<port_o>(addrPort)->set_is_addr_bus(true);

      const auto Port_awready =
          CM->add_port("_m_axi_" + bundle_name + "_AWREADY", port_o::IN, interface_top, bool_type);
      GetPointerS<port_o>(Port_awready)->set_port_interface(port_o::port_interface::M_AXI_AWREADY);

      const auto Port_wready = CM->add_port("_m_axi_" + bundle_name + "_WREADY", port_o::IN, interface_top, bool_type);
      GetPointerS<port_o>(Port_wready)->set_port_interface(port_o::port_interface::M_AXI_WREADY);

      const auto Port_bid = CM->add_port_vector("_m_axi_" + bundle_name + "_BID", port_o::IN, 1, interface_top, idType);
      GetPointerS<port_o>(Port_bid)->set_port_interface(port_o::port_interface::M_AXI_BID);

      const auto Port_bresp = CM->add_port("_m_axi_" + bundle_name + "_BRESP", port_o::IN, interface_top, respType);
      GetPointerS<port_o>(Port_bresp)->set_port_interface(port_o::port_interface::M_AXI_BRESP);

      const auto Port_buser =
          CM->add_port_vector("_m_axi_" + bundle_name + "_BUSER", port_o::IN, 1, interface_top, userType);
      GetPointerS<port_o>(Port_buser)->set_port_interface(port_o::port_interface::M_AXI_BUSER);

      const auto Port_bvalid = CM->add_port("_m_axi_" + bundle_name + "_BVALID", port_o::IN, interface_top, bool_type);
      GetPointerS<port_o>(Port_bvalid)->set_port_interface(port_o::port_interface::M_AXI_BVALID);

      const auto Port_arready =
          CM->add_port("_m_axi_" + bundle_name + "_ARREADY", port_o::IN, interface_top, bool_type);
      GetPointerS<port_o>(Port_arready)->set_port_interface(port_o::port_interface::M_AXI_ARREADY);

      const auto Port_rid = CM->add_port_vector("_m_axi_" + bundle_name + "_RID", port_o::IN, 1, interface_top, idType);
      GetPointerS<port_o>(Port_rid)->set_port_interface(port_o::port_interface::M_AXI_RID);

      const auto Port_rdata = CM->add_port("_m_axi_" + bundle_name + "_RDATA", port_o::IN, interface_top, Intype);
      GetPointerS<port_o>(Port_rdata)->set_port_interface(port_o::port_interface::M_AXI_RDATA);

      const auto Port_rresp = CM->add_port("_m_axi_" + bundle_name + "_RRESP", port_o::IN, interface_top, respType);
      GetPointerS<port_o>(Port_rresp)->set_port_interface(port_o::port_interface::M_AXI_RRESP);

      const auto Port_rlast = CM->add_port("_m_axi_" + bundle_name + "_RLAST", port_o::IN, interface_top, bool_type);
      GetPointerS<port_o>(Port_rlast)->set_port_interface(port_o::port_interface::M_AXI_RLAST);

      const auto Port_ruser =
          CM->add_port_vector("_m_axi_" + bundle_name + "_RUSER", port_o::IN, 1, interface_top, userType);
      GetPointerS<port_o>(Port_ruser)->set_port_interface(port_o::port_interface::M_AXI_RUSER);

      const auto Port_rvalid = CM->add_port("_m_axi_" + bundle_name + "_RVALID", port_o::IN, interface_top, bool_type);
      GetPointerS<port_o>(Port_rvalid)->set_port_interface(port_o::port_interface::M_AXI_RVALID);

      CM->add_port_vector(DONE_PORT_NAME, port_o::OUT, info.n_resources, interface_top, bool_type);
      CM->add_port_vector("out1", port_o::OUT, info.n_resources, interface_top, rwtype);

      const auto Port_awid =
          CM->add_port_vector("_m_axi_" + bundle_name + "_AWID", port_o::OUT, 1, interface_top, idType);
      GetPointerS<port_o>(Port_awid)->set_port_interface(port_o::port_interface::M_AXI_AWID);

      const auto Port_awaddr =
          CM->add_port("_m_axi_" + bundle_name + "_AWADDR", port_o::OUT, interface_top, address_interface_datatype);
      GetPointerS<port_o>(Port_awaddr)->set_port_interface(port_o::port_interface::M_AXI_AWADDR);

      const auto Port_awlen = CM->add_port("_m_axi_" + bundle_name + "_AWLEN", port_o::OUT, interface_top, lenType);
      GetPointerS<port_o>(Port_awlen)->set_port_interface(port_o::port_interface::M_AXI_AWLEN);

      const auto Port_awsize = CM->add_port("_m_axi_" + bundle_name + "_AWSIZE", port_o::OUT, interface_top, sizeType);
      GetPointerS<port_o>(Port_awsize)->set_port_interface(port_o::port_interface::M_AXI_AWSIZE);

      const auto Port_awburst =
          CM->add_port("_m_axi_" + bundle_name + "_AWBURST", port_o::OUT, interface_top, burstType);
      GetPointerS<port_o>(Port_awburst)->set_port_interface(port_o::port_interface::M_AXI_AWBURST);

      const auto Port_awlock =
          CM->add_port_vector("_m_axi_" + bundle_name + "_AWLOCK", port_o::OUT, 1, interface_top, lockType);
      GetPointerS<port_o>(Port_awlock)->set_port_interface(port_o::port_interface::M_AXI_AWLOCK);

      const auto Port_awcache =
          CM->add_port("_m_axi_" + bundle_name + "_AWCACHE", port_o::OUT, interface_top, cacheType);
      GetPointerS<port_o>(Port_awcache)->set_port_interface(port_o::port_interface::M_AXI_AWCACHE);

      const auto Port_awprot = CM->add_port("_m_axi_" + bundle_name + "_AWPROT", port_o::OUT, interface_top, protType);
      GetPointerS<port_o>(Port_awprot)->set_port_interface(port_o::port_interface::M_AXI_AWPROT);

      const auto Port_awqos = CM->add_port("_m_axi_" + bundle_name + "_AWQOS", port_o::OUT, interface_top, qosType);
      GetPointerS<port_o>(Port_awqos)->set_port_interface(port_o::port_interface::M_AXI_AWQOS);

      const auto Port_awregion =
          CM->add_port("_m_axi_" + bundle_name + "_AWREGION", port_o::OUT, interface_top, regionType);
      GetPointerS<port_o>(Port_awregion)->set_port_interface(port_o::port_interface::M_AXI_AWREGION);

      const auto Port_awuser =
          CM->add_port_vector("_m_axi_" + bundle_name + "_AWUSER", port_o::OUT, 1, interface_top, userType);
      GetPointerS<port_o>(Port_awuser)->set_port_interface(port_o::port_interface::M_AXI_AWUSER);

      const auto Port_awvalid =
          CM->add_port("_m_axi_" + bundle_name + "_AWVALID", port_o::OUT, interface_top, bool_type);
      GetPointerS<port_o>(Port_awvalid)->set_port_interface(port_o::port_interface::M_AXI_AWVALID);

      const auto Port_wid =
          CM->add_port_vector("_m_axi_" + bundle_name + "_WID", port_o::OUT, 1, interface_top, idType);
      GetPointerS<port_o>(Port_wid)->set_port_interface(port_o::port_interface::M_AXI_WID);

      const auto Port_wdata = CM->add_port("_m_axi_" + bundle_name + "_WDATA", port_o::OUT, interface_top, Intype);
      GetPointerS<port_o>(Port_wdata)->set_port_interface(port_o::port_interface::M_AXI_WDATA);

      const auto Port_wstrb =
          CM->add_port_vector("_m_axi_" + bundle_name + "_WSTRB", port_o::OUT, 1, interface_top, strbType);
      GetPointerS<port_o>(Port_wstrb)->set_port_interface(port_o::port_interface::M_AXI_WSTRB);

      const auto Port_wlast = CM->add_port("_m_axi_" + bundle_name + "_WLAST", port_o::OUT, interface_top, bool_type);
      GetPointerS<port_o>(Port_wlast)->set_port_interface(port_o::port_interface::M_AXI_WLAST);

      const auto Port_wuser =
          CM->add_port_vector("_m_axi_" + bundle_name + "_WUSER", port_o::OUT, 1, interface_top, userType);
      GetPointerS<port_o>(Port_wuser)->set_port_interface(port_o::port_interface::M_AXI_WUSER);

      const auto Port_wvalid = CM->add_port("_m_axi_" + bundle_name + "_WVALID", port_o::OUT, interface_top, bool_type);
      GetPointerS<port_o>(Port_wvalid)->set_port_interface(port_o::port_interface::M_AXI_WVALID);

      const auto Port_bready = CM->add_port("_m_axi_" + bundle_name + "_BREADY", port_o::OUT, interface_top, bool_type);
      GetPointerS<port_o>(Port_bready)->set_port_interface(port_o::port_interface::M_AXI_BREADY);

      const auto Port_arid =
          CM->add_port_vector("_m_axi_" + bundle_name + "_ARID", port_o::OUT, 1, interface_top, idType);
      GetPointerS<port_o>(Port_arid)->set_port_interface(port_o::port_interface::M_AXI_ARID);

      const auto Port_araddr =
          CM->add_port("_m_axi_" + bundle_name + "_ARADDR", port_o::OUT, interface_top, address_interface_datatype);
      GetPointerS<port_o>(Port_araddr)->set_port_interface(port_o::port_interface::M_AXI_ARADDR);

      const auto Port_arlen = CM->add_port("_m_axi_" + bundle_name + "_ARLEN", port_o::OUT, interface_top, lenType);
      GetPointerS<port_o>(Port_arlen)->set_port_interface(port_o::port_interface::M_AXI_ARLEN);

      const auto Port_arsize = CM->add_port("_m_axi_" + bundle_name + "_ARSIZE", port_o::OUT, interface_top, sizeType);
      GetPointerS<port_o>(Port_arsize)->set_port_interface(port_o::port_interface::M_AXI_ARSIZE);

      const auto Port_arburst =
          CM->add_port("_m_axi_" + bundle_name + "_ARBURST", port_o::OUT, interface_top, burstType);
      GetPointerS<port_o>(Port_arburst)->set_port_interface(port_o::port_interface::M_AXI_ARBURST);

      const auto Port_arlock =
          CM->add_port_vector("_m_axi_" + bundle_name + "_ARLOCK", port_o::OUT, 1, interface_top, lockType);
      GetPointerS<port_o>(Port_arlock)->set_port_interface(port_o::port_interface::M_AXI_ARLOCK);

      const auto Port_arcache =
          CM->add_port("_m_axi_" + bundle_name + "_ARCACHE", port_o::OUT, interface_top, cacheType);
      GetPointerS<port_o>(Port_arcache)->set_port_interface(port_o::port_interface::M_AXI_ARCACHE);

      const auto Port_arprot = CM->add_port("_m_axi_" + bundle_name + "_ARPROT", port_o::OUT, interface_top, protType);
      GetPointerS<port_o>(Port_arprot)->set_port_interface(port_o::port_interface::M_AXI_ARPROT);

      const auto Port_arqos = CM->add_port("_m_axi_" + bundle_name + "_ARQOS", port_o::OUT, interface_top, qosType);
      GetPointerS<port_o>(Port_arqos)->set_port_interface(port_o::port_interface::M_AXI_ARQOS);

      const auto Port_arregion =
          CM->add_port("_m_axi_" + bundle_name + "_ARREGION", port_o::OUT, interface_top, regionType);
      GetPointerS<port_o>(Port_arregion)->set_port_interface(port_o::port_interface::M_AXI_ARREGION);

      const auto Port_aruser =
          CM->add_port_vector("_m_axi_" + bundle_name + "_ARUSER", port_o::OUT, 1, interface_top, userType);
      GetPointerS<port_o>(Port_aruser)->set_port_interface(port_o::port_interface::M_AXI_ARUSER);

      const auto Port_arvalid =
          CM->add_port("_m_axi_" + bundle_name + "_ARVALID", port_o::OUT, interface_top, bool_type);
      GetPointerS<port_o>(Port_arvalid)->set_port_interface(port_o::port_interface::M_AXI_ARVALID);

      const auto Port_rready = CM->add_port("_m_axi_" + bundle_name + "_RREADY", port_o::OUT, interface_top, bool_type);
      GetPointerS<port_o>(Port_rready)->set_port_interface(port_o::port_interface::M_AXI_RREADY);

      if(mat == m_axi_type::axi_slave)
      {
         const auto Port_LSawvalid = CM->add_port("_s_axi_AXILiteS_AWVALID", port_o::IN, interface_top, bool_type);
         GetPointerS<port_o>(Port_LSawvalid)->set_port_interface(port_o::port_interface::S_AXIL_AWVALID);
         CM->add_port("_s_axi_AXILiteS_AWREADY", port_o::OUT, interface_top, bool_type);
         GetPointerS<port_o>(Port_LSawvalid)->set_port_interface(port_o::port_interface::S_AXIL_AWREADY);
         CM->add_port("_s_axi_AXILiteS_AWADDR", port_o::IN, interface_top, address_interface_datatype);
         GetPointerS<port_o>(Port_LSawvalid)->set_port_interface(port_o::port_interface::S_AXIL_AWADDR);
         CM->add_port("_s_axi_AXILiteS_WVALID", port_o::IN, interface_top, bool_type);
         CM->add_port("_s_axi_AXILiteS_WREADY", port_o::OUT, interface_top, bool_type);
         CM->add_port("_s_axi_AXILiteS_WDATA", port_o::IN, interface_top, Intype);
         CM->add_port("_s_axi_AXILiteS_WSTRB", port_o::IN, interface_top, strbType);
         CM->add_port("_s_axi_AXILiteS_ARVALID", port_o::IN, interface_top, bool_type);
         CM->add_port("_s_axi_AXILiteS_ARREADY", port_o::OUT, interface_top, bool_type);
         CM->add_port("_s_axi_AXILiteS_ARADDR", port_o::IN, interface_top, address_interface_datatype);
         CM->add_port("_s_axi_AXILiteS_RVALID", port_o::OUT, interface_top, bool_type);
         CM->add_port("_s_axi_AXILiteS_RREADY", port_o::IN, interface_top, bool_type);
         CM->add_port("_s_axi_AXILiteS_RDATA", port_o::OUT, interface_top, Intype);
         CM->add_port("_s_axi_AXILiteS_RRESP", port_o::OUT, interface_top, respType);
         CM->add_port("_s_axi_AXILiteS_BVALID", port_o::OUT, interface_top, bool_type);
         CM->add_port("_s_axi_AXILiteS_BREADY", port_o::IN, interface_top, bool_type);
         CM->add_port("_s_axi_AXILiteS_BRESP", port_o::OUT, interface_top, respType);
      }

      CM->add_NP_functionality(interface_top, NP_functionality::LIBRARY, "in1 in2 in3 in4 out1" + param_ports);
      CM->add_NP_functionality(interface_top, NP_functionality::VERILOG_GENERATOR,
                               "ReadWrite_" + info.name + "ModuleGenerator");
      TechMan->add_resource(INTERFACE_LIBRARY, ResourceName, CM);

      const auto fu = GetPointerS<functional_unit>(TechMan->get_fu(ResourceName, INTERFACE_LIBRARY));
      const auto device = HLS_T->get_target_device();
      fu->area_m = area_model::create_model(device->get_type(), parameters);
      fu->area_m->set_area_value(0);

      /// add constraint on resource
      HLSMgr->design_interface_constraints[top_id][INTERFACE_LIBRARY][ResourceName] = info.n_resources;
      INDENT_DBG_MEX(DEBUG_LEVEL_PEDANTIC, debug_level, "<--Interface resource created");
   }

   for(const auto& fdName : operationsR)
   {
      TechMan->add_operation(INTERFACE_LIBRARY, ResourceName, fdName);
   }
   for(const auto& fdName : operationsW)
   {
      TechMan->add_operation(INTERFACE_LIBRARY, ResourceName, fdName);
   }
   const auto fu = GetPointerS<functional_unit>(TechMan->get_fu(ResourceName, INTERFACE_LIBRARY));
   const auto device = HLS_T->get_target_device();

   for(const auto& fdName : operationsR)
   {
      const auto op = GetPointerS<operation>(fu->get_operation(fdName));
      op->time_m = time_model::create_model(device->get_type(), parameters);
      op->bounded = false;
      op->time_m->set_execution_time(HLS_T->get_technology_manager()->CGetSetupHoldTime() + EPSILON, 0);
      op->time_m->set_synthesis_dependent(true);
   }
   for(const auto& fdName : operationsW)
   {
      const auto op = GetPointer<operation>(fu->get_operation(fdName));
      op->time_m = time_model::create_model(device->get_type(), parameters);
      op->bounded = false;
      op->time_m->set_execution_time(HLS_T->get_technology_manager()->CGetSetupHoldTime() + EPSILON, 0);
      op->time_m->set_synthesis_dependent(true);
   }
   const auto address_bitsize = HLSMgr->get_address_bitsize();
   const structural_type_descriptorRef address_interface_datatype(
       new structural_type_descriptor("bool", address_bitsize));
   const auto interface_top = fu->CM->get_circ();
   const auto inPort_m_axi = fu->CM->add_port("_" + arg_name, port_o::IN, interface_top, address_interface_datatype);
   if(mat == m_axi_type::none || mat == m_axi_type::axi_slave)
   {
      GetPointerS<port_o>(inPort_m_axi)->set_port_interface(port_o::port_interface::PI_M_AXI_OFF);
   }
   else
   {
      GetPointerS<port_o>(inPort_m_axi)->set_port_interface(port_o::port_interface::PI_M_AXI_DIRECT);
   }
}

void InterfaceInfer::create_resource(const std::set<std::string>& operationsR, const std::set<std::string>& operationsW,
<<<<<<< HEAD
                                     const std::string& arg_name, const interface_info& info, bool isDiffSize,
                                     const std::string& fname, unsigned rwBWsize, unsigned int top_id) const
=======
                                     const std::string& arg_name, const std::string& interfaceType,
                                     unsigned long long input_bw, bool isDiffSize, const std::string& fname,
                                     unsigned int n_resources, unsigned int alignment, bool isReal,
                                     unsigned long long rwBWsize, unsigned int top_id) const
>>>>>>> 67da4e63
{
   if(info.name == "none" || info.name == "none_registered" || info.name == "acknowledge" || info.name == "valid" ||
      info.name == "ovalid" || info.name == "handshake" || info.name == "fifo" || info.name == "axis")
   {
      THROW_ASSERT(!operationsR.empty() || !operationsW.empty(), "unexpected condition");
      bool IO_P = !operationsR.empty() && !operationsW.empty();
      if(!operationsR.empty())
      {
         const auto read_info = [&]()
         {
            if(info.name == "ovalid")
            {
               auto info_patch = info;
               info_patch.name = "none";
               return info_patch;
            }
            return info;
         }();
         create_resource_Read_simple(operationsR, arg_name, read_info, IO_P, rwBWsize, top_id);
      }
      if(!operationsW.empty())
      {
         const auto write_info = [&]()
         {
            if(info.name == "ovalid")
            {
               auto info_patch = info;
               info_patch.name = "valid";
               return info_patch;
            }
            return info;
         }();
         create_resource_Write_simple(operationsW, arg_name, write_info, IO_P, isDiffSize, rwBWsize, top_id);
      }
   }
   else if(info.name == "array")
   {
      const auto HLSMgr = GetPointer<HLS_manager>(AppM);
      THROW_ASSERT(HLSMgr->design_interface_arraysize.find(fname) != HLSMgr->design_interface_arraysize.end() &&
                       HLSMgr->design_interface_arraysize.find(fname)->second.find(arg_name) !=
                           HLSMgr->design_interface_arraysize.find(fname)->second.end(),
                   "unexpected condition");
      const auto arraySizeSTR = HLSMgr->design_interface_arraysize.at(fname).at(arg_name);
      const auto arraySize = boost::lexical_cast<unsigned>(arraySizeSTR);
      if(arraySize == 0)
      {
         THROW_ERROR("array size equal to zero");
      }

      auto bundle_name = arg_name;
      if(HLSMgr->design_interface_attribute3.find(fname) != HLSMgr->design_interface_attribute3.end() &&
         HLSMgr->design_interface_attribute3.at(fname).find(arg_name) !=
             HLSMgr->design_interface_attribute3.at(fname).end())
      {
         bundle_name = HLSMgr->design_interface_attribute3.at(fname).at(arg_name);
      }

      create_resource_array(operationsR, operationsW, bundle_name, info, arraySize, rwBWsize, top_id);
   }
   else if(info.name == "m_axi")
   {
      auto mat = m_axi_type::none;
      const auto HLSMgr = GetPointerS<HLS_manager>(AppM);
      auto bundle_name = arg_name;

      if(HLSMgr->design_interface_attribute2.find(fname) != HLSMgr->design_interface_attribute2.end() &&
         HLSMgr->design_interface_attribute2.at(fname).find(arg_name) !=
             HLSMgr->design_interface_attribute2.at(fname).end())
      {
         const auto& matString = HLSMgr->design_interface_attribute2.at(fname).at(arg_name);
         if(matString == "none")
         {
            mat = m_axi_type::none;
         }
         else if(matString == "direct")
         {
            mat = m_axi_type::direct;
            bundle_name = "gmem";
         }
         else if(matString == "axi_slave")
         {
            mat = m_axi_type::axi_slave;
            bundle_name = "gmem";
         }
         else
         {
            THROW_ERROR("non-supported m_axi attribute or malformed pragma");
         }
      }
      if(HLSMgr->design_interface_attribute3.find(fname) != HLSMgr->design_interface_attribute3.end() &&
         HLSMgr->design_interface_attribute3.at(fname).find(arg_name) !=
             HLSMgr->design_interface_attribute3.at(fname).end())
      {
         bundle_name = HLSMgr->design_interface_attribute3.at(fname).at(arg_name);
      }
      create_resource_m_axi(operationsR, operationsW, arg_name, bundle_name, info, mat, rwBWsize, top_id);
   }
   else
   {
<<<<<<< HEAD
      THROW_ERROR("interface not supported: " + info.name);
=======
      THROW_ERROR("interface not supported: " + interfaceType);
   }
}

void InterfaceInfer::ComputeResourcesAlignment(unsigned int& n_resources, unsigned int& alignment,
                                               unsigned long long input_bw, bool is_acType, bool is_signed,
                                               bool is_fixed)
{
   n_resources = 1;
   if(input_bw > 64 && input_bw <= 128)
   {
      n_resources = 2;
   }
   else if(input_bw > 128)
   {
      n_resources = static_cast<unsigned>(input_bw / 32 + (input_bw % 32 ? 1 : 0));
      if(!is_signed && input_bw % 32 == 0 && !is_fixed)
      {
         ++n_resources;
      }
   }
   /// compute alignment
   alignment = 1;
   if(input_bw <= 8)
   {
      alignment = !is_acType ? 1 : 4;
   }
   else if(input_bw <= 16)
   {
      alignment = !is_acType ? 2 : 4;
   }
   else if(input_bw <= 32)
   {
      alignment = 4;
   }
   else if(input_bw <= 64)
   {
      alignment = 8;
   }
   else if(input_bw <= 128)
   {
      alignment = 16;
   }
   else
   {
      alignment = static_cast<unsigned int>((input_bw / 32) + 4 * (input_bw % 32 ? 1 : 0));
      if(!is_signed && input_bw % 32 == 0 && !is_fixed)
      {
         alignment += 4;
      }
>>>>>>> 67da4e63
   }
}

void InterfaceInfer::FixReadWriteCall(tree_nodeRef stmt, tree_nodeRef new_stmt, const tree_manipulationRef tree_man,
                                      const tree_managerRef TM) const
{
   auto gn = GetPointerS<gimple_node>(GET_NODE(stmt));
   auto new_gn = GetPointerS<gimple_node>(GET_NODE(new_stmt));
   new_gn->memdef = gn->memdef;
   gn->memdef = nullptr;
   new_gn->memuse = gn->memuse;
   gn->memuse = nullptr;
   if(gn->vdef)
   {
      auto ssaVDefVar = GetPointer<ssa_name>(GET_NODE(gn->vdef));
      THROW_ASSERT(ssaVDefVar, "unexpected condition");
      auto newSSAVdef =
          tree_man->create_ssa_name(ssaVDefVar->var, ssaVDefVar->type, tree_nodeRef(), tree_nodeRef(), false, true);
      new_gn->vdef = newSSAVdef;
      GetPointerS<ssa_name>(GET_NODE(new_gn->vdef))->SetDefStmt(new_stmt);
      const auto StmtVdefUses = ssaVDefVar->CGetUseStmts();
      for(const auto& used : StmtVdefUses)
      {
         TM->ReplaceTreeNode(used.first, gn->vdef, newSSAVdef);
      }
      gn->vdef = nullptr;
   }
   for(const auto& vUse : gn->vuses)
   {
      auto sn = GetPointer<ssa_name>(GET_NODE(vUse));
      if(new_gn->AddVuse(vUse))
      {
         sn->AddUseStmt(new_stmt);
      }
   }
   gn->vuses.clear();
   for(const auto& vOver : gn->vovers)
   {
      auto sn = GetPointer<ssa_name>(GET_NODE(vOver));
      if(new_gn->AddVover(vOver))
      {
         sn->AddUseStmt(new_stmt);
      }
   }
   gn->vovers.clear();
}<|MERGE_RESOLUTION|>--- conflicted
+++ resolved
@@ -104,7 +104,7 @@
    ((arg_name) + STR_CST_interface_parameter_keyword + (MODE) + (interface_type))
 
 InterfaceInfer::interface_info::interface_info()
-    : name(""), n_resources(1U), alignment(1U), bitwidth(1U), type(datatype::generic)
+    : name(""), n_resources(1U), alignment(1U), bitwidth(1ULL), type(datatype::generic)
 {
 }
 
@@ -115,8 +115,8 @@
    bool is_signed = tree_helper::IsSignedIntegerType(ptd_type);
    bool is_fixed = false;
    const auto ac_bitwidth = ac_type_bitwidth(type_name, is_signed, is_fixed);
-   const auto _type =
-       ac_bitwidth != 0 ? datatype::ac_type : (tree_helper::IsRealType(ptd_type) ? datatype::real : datatype::generic);
+   const auto _type = ac_bitwidth != 0ULL ? datatype::ac_type :
+                                            (tree_helper::IsRealType(ptd_type) ? datatype::real : datatype::generic);
    if(type != datatype::ac_type)
    {
       const auto _bitwidth = [&]()
@@ -131,20 +131,20 @@
          }
          else if(tree_helper::IsPointerType(ptd_type) || tree_helper::IsStructType(ptd_type))
          {
-            return static_cast<unsigned>(CompilerWrapper::CGetPointerSize(parameters));
+            return static_cast<unsigned long long>(CompilerWrapper::CGetPointerSize(parameters));
          }
          return tree_helper::Size(ptd_type);
       }();
       const auto _n_resources = [&]()
       {
-         if(_bitwidth > 64U && _bitwidth <= 128U)
+         if(_bitwidth > 64ULL && _bitwidth <= 128ULL)
          {
             return 2U;
          }
-         else if(_bitwidth > 128U)
-         {
-            const auto n = _bitwidth / 32U + (_bitwidth % 32U ? 1U : 0U);
-            if(!is_signed && _bitwidth % 32U == 0U && !is_fixed)
+         else if(_bitwidth > 128ULL)
+         {
+            const auto n = static_cast<unsigned>(_bitwidth / 32ULL) + (_bitwidth % 32ULL ? 1U : 0U);
+            if(!is_signed && _bitwidth % 32ULL == 0ULL && !is_fixed)
             {
                return n + 1U;
             }
@@ -154,30 +154,30 @@
       }();
       const auto _alignment = [&]()
       {
-         if(_bitwidth <= 8U)
+         if(_bitwidth <= 8ULL)
          {
             return _type != datatype::ac_type ? 1U : 4U;
          }
-         else if(_bitwidth <= 16U)
+         else if(_bitwidth <= 16ULL)
          {
             return _type != datatype::ac_type ? 2U : 4U;
          }
-         else if(_bitwidth <= 32U)
+         else if(_bitwidth <= 32ULL)
          {
             return 4U;
          }
-         else if(_bitwidth <= 64U)
+         else if(_bitwidth <= 64ULL)
          {
             return 8U;
          }
-         else if(_bitwidth <= 128U)
+         else if(_bitwidth <= 128ULL)
          {
             return 16U;
          }
          else
          {
-            const auto a = (_bitwidth / 32U) + 4U * (_bitwidth % 32U ? 1U : 0U);
-            if(!is_signed && _bitwidth % 32U == 0U && !is_fixed)
+            const auto a = static_cast<unsigned>(_bitwidth / 32ULL) + (_bitwidth % 32ULL ? 4U : 0U);
+            if(!is_signed && _bitwidth % 32ULL == 0ULL && !is_fixed)
             {
                return a + 4U;
             }
@@ -543,34 +543,8 @@
                   if(tree_helper::IsPointerType(arg_type))
                   {
                      INDENT_DBG_MEX(DEBUG_LEVEL_PEDANTIC, debug_level, "---Is a pointer type");
-<<<<<<< HEAD
                      interface_info info;
                      info.update(arg_ssa, DesignInterfaceTypenameArgs.at(arg_name), parameters);
-=======
-                     INDENT_DBG_MEX(DEBUG_LEVEL_PEDANTIC, debug_level, "---Parameter uses:");
-                     const auto ptd_type = tree_helper::CGetPointedType(arg_type);
-                     bool is_signed = tree_helper::IsSignedIntegerType(ptd_type);
-                     bool is_fixed = false;
-                     const auto acType_bw =
-                         ac_type_bitwidth(DesignInterfaceTypenameArgs.at(arg_name), is_signed, is_fixed);
-                     const auto is_acType = acType_bw != 0;
-                     const auto input_bw = [&]()
-                     {
-                        if(is_acType)
-                        {
-                           return acType_bw;
-                        }
-                        else if(tree_helper::IsArrayType(ptd_type))
-                        {
-                           return tree_helper::GetArrayElementSize(ptd_type);
-                        }
-                        return tree_helper::Size(ptd_type);
-                     }();
-                     THROW_ASSERT(input_bw, "unexpected condition");
-                     unsigned int n_resources;
-                     unsigned int alignment;
-                     ComputeResourcesAlignment(n_resources, alignment, input_bw, is_acType, is_signed, is_fixed);
->>>>>>> 67da4e63
 
                      std::list<tree_nodeRef> writeStmt;
                      std::list<tree_nodeRef> readStmt;
@@ -653,7 +627,6 @@
                      interface_type = info.name;
 
                      bool isDiffSize = false;
-                     unsigned long long rwsize = 1U;
                      std::set<std::string> operationsR, operationsW;
                      const auto commonRWSignature = interface_type == "array" || interface_type == "m_axi";
                      if(isRead)
@@ -667,7 +640,6 @@
                            operationsR.insert(instanceFname);
                            const auto ga = GetPointer<const gimple_assign>(GET_CONST_NODE(stmt));
                            const auto op1_type = tree_helper::CGetType(ga->op1);
-                           rwsize = std::max(rwsize, tree_helper::Size(op1_type));
                            setReadInterface(stmt, arg_name, instanceFname, interface_datatype, tree_man, TM,
                                             commonRWSignature);
                            add_to_modified(stmt);
@@ -675,14 +647,9 @@
                      }
                      if(isWrite)
                      {
-                        unsigned int IdIndex = 0;
-<<<<<<< HEAD
-                        unsigned int WrittenSize = 0;
+                        size_t IdIndex = 0;
+                        unsigned long long WrittenSize = 0;
                         for(const auto& stmt : writeStmt)
-=======
-                        unsigned long long WrittenSize = 0;
-                        for(const auto& ws : writeStmt)
->>>>>>> 67da4e63
                         {
                            const auto instanceFname = ENCODE_FDNAME(
                                arg_name, "_Write_" + (info.n_resources == 1 ? "" : (STR(IdIndex++) + "_")),
@@ -701,14 +668,13 @@
                            {
                               isDiffSize = true;
                            }
-                           rwsize = std::max(rwsize, tree_helper::Size(ga->op1));
                            setWriteInterface(stmt, arg_name, instanceFname, interface_datatype, tree_man, TM,
                                              commonRWSignature);
                            add_to_modified(stmt);
                         }
                      }
 
-                     create_resource(operationsR, operationsW, arg_name, info, isDiffSize, fname, rwsize, top_id);
+                     create_resource(operationsR, operationsW, arg_name, info, isDiffSize, fname, top_id);
                   }
                   else if(interface_type == "none")
                   {
@@ -952,26 +918,9 @@
    if(commonRWSignature)
    {
       const auto sel_value = TM->CreateUniqueIntegerCst(0, boolean_type);
-<<<<<<< HEAD
-      const auto size_value = TM->CreateUniqueIntegerCst(tree_helper::Size(actual_type), bit_size_type);
+      const auto size_value =
+          TM->CreateUniqueIntegerCst(static_cast<long long>(tree_helper::Size(actual_type)), bit_size_type);
       const auto data_value = [&]() -> tree_nodeRef
-=======
-      args.push_back(sel_value);
-      const auto size_value =
-          TM->CreateUniqueIntegerCst(static_cast<long long>(tree_helper::Size(readType)), bit_size_type);
-      args.push_back(size_value);
-      tree_nodeRef data_value;
-      if(GET_NODE(readType)->get_kind() == integer_type_K || GET_NODE(readType)->get_kind() == enumeral_type_K ||
-         GET_NODE(readType)->get_kind() == pointer_type_K || GET_NODE(readType)->get_kind() == reference_type_K)
-      {
-         data_value = TM->CreateUniqueIntegerCst(0, readType);
-      }
-      else if(tree_helper::IsRealType(readType))
-      {
-         data_value = TM->CreateUniqueRealCst(0.l, readType);
-      }
-      else
->>>>>>> 67da4e63
       {
          if(tree_helper::IsEnumType(interface_datatype) || tree_helper::IsPointerType(interface_datatype) ||
             GET_CONST_NODE(interface_datatype)->get_kind() == integer_type_K)
@@ -1045,15 +994,6 @@
    INDENT_DBG_MEX(DEBUG_LEVEL_PEDANTIC, debug_level, "---BEFORE: " + stmt->ToString());
    THROW_ASSERT(fd->body, "expected a body");
    const auto sl = GetPointerS<statement_list>(GET_NODE(fd->body));
-<<<<<<< HEAD
-=======
-   std::string fname;
-   tree_helper::get_mangled_fname(fd, fname);
-   tree_nodeRef boolean_type;
-   const auto bit_size_type = tree_man->GetUnsignedIntegerType();
-   const auto size_value =
-       TM->CreateUniqueIntegerCst(static_cast<long long>(tree_helper::Size(writeType)), bit_size_type);
->>>>>>> 67da4e63
 
    auto value_node = ga->op1;
    auto actual_type = tree_helper::CGetType(value_node);
@@ -1100,7 +1040,7 @@
    {
       args.push_back(TM->CreateUniqueIntegerCst(1, boolean_type));
    }
-   args.push_back(TM->CreateUniqueIntegerCst(tree_helper::Size(actual_type), bit_size_type));
+   args.push_back(TM->CreateUniqueIntegerCst(static_cast<long long>(tree_helper::Size(actual_type)), bit_size_type));
    args.push_back(value_node);
    const auto mr = GetPointerS<const mem_ref>(GET_CONST_NODE(ga->op0));
    args.push_back(mr->op0);
@@ -1117,13 +1057,7 @@
 }
 
 void InterfaceInfer::create_resource_Read_simple(const std::set<std::string>& operations, const std::string& arg_name,
-<<<<<<< HEAD
-                                                 const interface_info& info, bool IO_port, unsigned rwBWsize,
-=======
-                                                 const std::string& interfaceType, unsigned long long input_bw,
-                                                 bool IO_port, unsigned int n_resources, unsigned long long rwBWsize,
->>>>>>> 67da4e63
-                                                 unsigned int top_id) const
+                                                 const interface_info& info, bool IO_port, unsigned int top_id) const
 {
    const std::string ResourceName = ENCODE_FDNAME(arg_name, "_Read_", info.name);
    auto HLSMgr = GetPointer<HLS_manager>(AppM);
@@ -1154,14 +1088,9 @@
       }
 
       auto address_bitsize = HLSMgr->get_address_bitsize();
-      structural_type_descriptorRef addrType =
-          structural_type_descriptorRef(new structural_type_descriptor("bool", address_bitsize));
-      structural_type_descriptorRef dataType =
-          structural_type_descriptorRef(new structural_type_descriptor("bool", info.bitwidth));
-      structural_type_descriptorRef bool_type =
-          structural_type_descriptorRef(new structural_type_descriptor("bool", 0));
-      structural_type_descriptorRef rwtype =
-          structural_type_descriptorRef(new structural_type_descriptor("bool", rwBWsize));
+      structural_type_descriptorRef addrType(new structural_type_descriptor("bool", address_bitsize));
+      structural_type_descriptorRef dataType(new structural_type_descriptor("bool", info.bitwidth));
+      structural_type_descriptorRef bool_type(new structural_type_descriptor("bool", 0));
       if(info.name == "valid" || info.name == "handshake" || info.name == "fifo" || info.name == "axis")
       {
          CM->add_port(CLOCK_PORT_NAME, port_o::IN, interface_top, bool_type);
@@ -1188,11 +1117,11 @@
       }
       if(isMultipleResource)
       {
-         CM->add_port_vector("out1", port_o::OUT, info.n_resources, interface_top, rwtype);
+         CM->add_port_vector("out1", port_o::OUT, info.n_resources, interface_top, dataType);
       }
       else
       {
-         CM->add_port("out1", port_o::OUT, interface_top, rwtype);
+         CM->add_port("out1", port_o::OUT, interface_top, dataType);
       }
 
       std::string port_data_name;
@@ -1279,14 +1208,8 @@
 }
 
 void InterfaceInfer::create_resource_Write_simple(const std::set<std::string>& operations, const std::string& arg_name,
-<<<<<<< HEAD
                                                   const interface_info& info, bool IO_port, bool isDiffSize,
-                                                  unsigned rwBWsize, unsigned int top_id) const
-=======
-                                                  const std::string& interfaceType, unsigned long long input_bw,
-                                                  bool IO_port, bool isDiffSize, unsigned int n_resources, bool is_real,
-                                                  unsigned long long rwBWsize, unsigned int top_id) const
->>>>>>> 67da4e63
+                                                  unsigned int top_id) const
 {
    const std::string ResourceName = ENCODE_FDNAME(arg_name, "_Write_", info.name);
    auto HLSMgr = GetPointer<HLS_manager>(AppM);
@@ -1299,9 +1222,8 @@
                      "-->Creating interface resource: " + INTERFACE_LIBRARY + ":" + ResourceName +
                          " (multi: " + STR(info.n_resources) + ")");
       structural_objectRef interface_top;
-      structural_managerRef CM = structural_managerRef(new structural_manager(parameters));
-      structural_type_descriptorRef module_type =
-          structural_type_descriptorRef(new structural_type_descriptor(ResourceName));
+      structural_managerRef CM(new structural_manager(parameters));
+      structural_type_descriptorRef module_type(new structural_type_descriptor(ResourceName));
       CM->set_top_info(ResourceName, module_type);
       interface_top = CM->get_circ();
       /// add description and license
@@ -1319,21 +1241,16 @@
       }
 
       const auto address_bitsize = HLSMgr->get_address_bitsize();
-      structural_type_descriptorRef addrType =
-          structural_type_descriptorRef(new structural_type_descriptor("bool", address_bitsize));
-      structural_type_descriptorRef dataType =
-          structural_type_descriptorRef(new structural_type_descriptor("bool", info.bitwidth));
+      structural_type_descriptorRef addrType(new structural_type_descriptor("bool", address_bitsize));
+      structural_type_descriptorRef dataType(new structural_type_descriptor("bool", info.bitwidth));
       if(info.type == datatype::real)
       {
          dataType->type = structural_type_descriptor::REAL;
       }
-      auto nbitDataSize = 64u - static_cast<unsigned>(__builtin_clzll(rwBWsize));
-      structural_type_descriptorRef rwsize =
-          structural_type_descriptorRef(new structural_type_descriptor("bool", nbitDataSize));
-      structural_type_descriptorRef rwtype =
-          structural_type_descriptorRef(new structural_type_descriptor("bool", rwBWsize));
-      structural_type_descriptorRef bool_type =
-          structural_type_descriptorRef(new structural_type_descriptor("bool", 0));
+      auto nbitDataSize = 64u - static_cast<unsigned>(__builtin_clzll(info.bitwidth));
+      structural_type_descriptorRef rwsize(new structural_type_descriptor("bool", nbitDataSize));
+      structural_type_descriptorRef rwtype(new structural_type_descriptor("bool", info.bitwidth));
+      structural_type_descriptorRef bool_type(new structural_type_descriptor("bool", 0));
       if(info.name == "none_registered" || info.name == "acknowledge" || info.name == "handshake" ||
          info.name == "fifo" || info.name == "axis")
       {
@@ -1464,17 +1381,11 @@
 
 void InterfaceInfer::create_resource_array(const std::set<std::string>& operationsR,
                                            const std::set<std::string>& operationsW, const std::string& bundle_name,
-<<<<<<< HEAD
-                                           const interface_info& info, unsigned int arraySize, unsigned rwBWsize,
+                                           const interface_info& info, unsigned int arraySize,
                                            unsigned int top_id) const
-=======
-                                           const std::string& interfaceType, unsigned long long input_bw,
-                                           unsigned int arraySize, unsigned n_resources, unsigned int alignment,
-                                           bool is_real, unsigned long long rwBWsize, unsigned int top_id) const
->>>>>>> 67da4e63
 {
    const auto n_channels = parameters->getOption<unsigned int>(OPT_channels_number);
-   const auto isDP = info.bitwidth <= 64 && info.n_resources == 1 && n_channels == 2;
+   const auto isDP = info.bitwidth <= 64ULL && info.n_resources == 1 && n_channels == 2;
    const auto n_resources = isDP ? 2 : info.n_resources;
    const auto read_write_string = (isDP ? std::string("ReadWriteDP_") : std::string("ReadWrite_"));
    const auto ResourceName = ENCODE_FDNAME(bundle_name, "", "");
@@ -1500,14 +1411,10 @@
       GetPointerS<module>(interface_top)->set_license(GENERATED_LICENSE);
       GetPointerS<module>(interface_top)->set_multi_unit_multiplicity(n_resources);
 
-<<<<<<< HEAD
-      const auto nbitAddres = 32u - static_cast<unsigned>(__builtin_clz(arraySize * info.alignment - 1));
-=======
-      const auto nbitAddres = 64u - static_cast<unsigned>(__builtin_clzll(arraySize * alignment - 1));
->>>>>>> 67da4e63
+      const auto nbitAddres = 64u - static_cast<unsigned>(__builtin_clzll(arraySize * info.alignment - 1U));
       const auto address_bitsize = HLSMgr->get_address_bitsize();
-      const auto nbit = 64u - static_cast<unsigned>(__builtin_clzll(arraySize - 1));
-      const auto nbitDataSize = 64u - static_cast<unsigned>(__builtin_clzll(rwBWsize));
+      const auto nbit = 64u - static_cast<unsigned>(__builtin_clzll(arraySize - 1U));
+      const auto nbitDataSize = 64u - static_cast<unsigned>(__builtin_clzll(info.bitwidth));
       const structural_type_descriptorRef addrType(new structural_type_descriptor("bool", address_bitsize));
       const structural_type_descriptorRef address_interface_datatype(new structural_type_descriptor("bool", nbit));
       const structural_type_descriptorRef dataType(new structural_type_descriptor("bool", info.bitwidth));
@@ -1517,7 +1424,7 @@
       }
       const structural_type_descriptorRef size1(new structural_type_descriptor("bool", 1));
       const structural_type_descriptorRef rwsize(new structural_type_descriptor("bool", nbitDataSize));
-      const structural_type_descriptorRef rwtype(new structural_type_descriptor("bool", rwBWsize));
+      const structural_type_descriptorRef rwtype(new structural_type_descriptor("bool", info.bitwidth));
       const structural_type_descriptorRef bool_type(new structural_type_descriptor("bool", 0));
 
       CM->add_port(CLOCK_PORT_NAME, port_o::IN, interface_top, bool_type);
@@ -1648,14 +1555,8 @@
 
 void InterfaceInfer::create_resource_m_axi(const std::set<std::string>& operationsR,
                                            const std::set<std::string>& operationsW, const std::string& arg_name,
-<<<<<<< HEAD
                                            const std::string& bundle_name, const interface_info& info, m_axi_type mat,
-                                           unsigned rwBWsize, unsigned int top_id) const
-=======
-                                           const std::string& bundle_name, const std::string& interfaceType,
-                                           unsigned long long input_bw, unsigned int n_resources, m_axi_type mat,
-                                           unsigned long long rwBWsize, unsigned int top_id) const
->>>>>>> 67da4e63
+                                           unsigned int top_id) const
 {
    const auto ResourceName = ENCODE_FDNAME(bundle_name, "", "");
    THROW_ASSERT(GetPointer<HLS_manager>(AppM), "");
@@ -1680,18 +1581,12 @@
       GetPointerS<module>(interface_top)->set_multi_unit_multiplicity(info.n_resources);
 
       const auto address_bitsize = HLSMgr->get_address_bitsize();
-<<<<<<< HEAD
-      const auto nbitDataSize = 32u - static_cast<unsigned>(__builtin_clz(rwBWsize));
+      const auto nbitDataSize = 64u - static_cast<unsigned>(__builtin_clzll(info.bitwidth));
       const structural_type_descriptorRef address_interface_datatype(
-=======
-      const auto nbitDataSize = 64u - static_cast<unsigned>(__builtin_clzll(rwBWsize));
-      const structural_type_descriptorRef address_interface_type(
->>>>>>> 67da4e63
           new structural_type_descriptor("bool", address_bitsize));
-      const structural_type_descriptorRef Intype(new structural_type_descriptor("bool", info.bitwidth));
       const structural_type_descriptorRef size1(new structural_type_descriptor("bool", 1));
       const structural_type_descriptorRef rwsize(new structural_type_descriptor("bool", nbitDataSize));
-      const structural_type_descriptorRef rwtype(new structural_type_descriptor("bool", rwBWsize));
+      const structural_type_descriptorRef rwtype(new structural_type_descriptor("bool", info.bitwidth));
       const structural_type_descriptorRef idType(new structural_type_descriptor("bool", 1));
       const structural_type_descriptorRef lenType(new structural_type_descriptor("bool", 8));
       const structural_type_descriptorRef sizeType(new structural_type_descriptor("bool", 3));
@@ -1702,7 +1597,7 @@
       const structural_type_descriptorRef qosType(new structural_type_descriptor("bool", 4));
       const structural_type_descriptorRef regionType(new structural_type_descriptor("bool", 4));
       const structural_type_descriptorRef userType(new structural_type_descriptor("bool", 1));
-      const structural_type_descriptorRef strbType(new structural_type_descriptor("bool", info.bitwidth / 8));
+      const structural_type_descriptorRef strbType(new structural_type_descriptor("bool", info.bitwidth / 8ULL));
       const structural_type_descriptorRef respType(new structural_type_descriptor("bool", 2));
       const structural_type_descriptorRef bool_type(new structural_type_descriptor("bool", 0));
       std::string param_ports;
@@ -1749,7 +1644,7 @@
       const auto Port_rid = CM->add_port_vector("_m_axi_" + bundle_name + "_RID", port_o::IN, 1, interface_top, idType);
       GetPointerS<port_o>(Port_rid)->set_port_interface(port_o::port_interface::M_AXI_RID);
 
-      const auto Port_rdata = CM->add_port("_m_axi_" + bundle_name + "_RDATA", port_o::IN, interface_top, Intype);
+      const auto Port_rdata = CM->add_port("_m_axi_" + bundle_name + "_RDATA", port_o::IN, interface_top, rwtype);
       GetPointerS<port_o>(Port_rdata)->set_port_interface(port_o::port_interface::M_AXI_RDATA);
 
       const auto Port_rresp = CM->add_port("_m_axi_" + bundle_name + "_RRESP", port_o::IN, interface_top, respType);
@@ -1816,7 +1711,7 @@
           CM->add_port_vector("_m_axi_" + bundle_name + "_WID", port_o::OUT, 1, interface_top, idType);
       GetPointerS<port_o>(Port_wid)->set_port_interface(port_o::port_interface::M_AXI_WID);
 
-      const auto Port_wdata = CM->add_port("_m_axi_" + bundle_name + "_WDATA", port_o::OUT, interface_top, Intype);
+      const auto Port_wdata = CM->add_port("_m_axi_" + bundle_name + "_WDATA", port_o::OUT, interface_top, rwtype);
       GetPointerS<port_o>(Port_wdata)->set_port_interface(port_o::port_interface::M_AXI_WDATA);
 
       const auto Port_wstrb =
@@ -1893,14 +1788,14 @@
          GetPointerS<port_o>(Port_LSawvalid)->set_port_interface(port_o::port_interface::S_AXIL_AWADDR);
          CM->add_port("_s_axi_AXILiteS_WVALID", port_o::IN, interface_top, bool_type);
          CM->add_port("_s_axi_AXILiteS_WREADY", port_o::OUT, interface_top, bool_type);
-         CM->add_port("_s_axi_AXILiteS_WDATA", port_o::IN, interface_top, Intype);
+         CM->add_port("_s_axi_AXILiteS_WDATA", port_o::IN, interface_top, rwtype);
          CM->add_port("_s_axi_AXILiteS_WSTRB", port_o::IN, interface_top, strbType);
          CM->add_port("_s_axi_AXILiteS_ARVALID", port_o::IN, interface_top, bool_type);
          CM->add_port("_s_axi_AXILiteS_ARREADY", port_o::OUT, interface_top, bool_type);
          CM->add_port("_s_axi_AXILiteS_ARADDR", port_o::IN, interface_top, address_interface_datatype);
          CM->add_port("_s_axi_AXILiteS_RVALID", port_o::OUT, interface_top, bool_type);
          CM->add_port("_s_axi_AXILiteS_RREADY", port_o::IN, interface_top, bool_type);
-         CM->add_port("_s_axi_AXILiteS_RDATA", port_o::OUT, interface_top, Intype);
+         CM->add_port("_s_axi_AXILiteS_RDATA", port_o::OUT, interface_top, rwtype);
          CM->add_port("_s_axi_AXILiteS_RRESP", port_o::OUT, interface_top, respType);
          CM->add_port("_s_axi_AXILiteS_BVALID", port_o::OUT, interface_top, bool_type);
          CM->add_port("_s_axi_AXILiteS_BREADY", port_o::IN, interface_top, bool_type);
@@ -1965,15 +1860,8 @@
 }
 
 void InterfaceInfer::create_resource(const std::set<std::string>& operationsR, const std::set<std::string>& operationsW,
-<<<<<<< HEAD
                                      const std::string& arg_name, const interface_info& info, bool isDiffSize,
-                                     const std::string& fname, unsigned rwBWsize, unsigned int top_id) const
-=======
-                                     const std::string& arg_name, const std::string& interfaceType,
-                                     unsigned long long input_bw, bool isDiffSize, const std::string& fname,
-                                     unsigned int n_resources, unsigned int alignment, bool isReal,
-                                     unsigned long long rwBWsize, unsigned int top_id) const
->>>>>>> 67da4e63
+                                     const std::string& fname, unsigned int top_id) const
 {
    if(info.name == "none" || info.name == "none_registered" || info.name == "acknowledge" || info.name == "valid" ||
       info.name == "ovalid" || info.name == "handshake" || info.name == "fifo" || info.name == "axis")
@@ -1992,7 +1880,7 @@
             }
             return info;
          }();
-         create_resource_Read_simple(operationsR, arg_name, read_info, IO_P, rwBWsize, top_id);
+         create_resource_Read_simple(operationsR, arg_name, read_info, IO_P, top_id);
       }
       if(!operationsW.empty())
       {
@@ -2006,7 +1894,7 @@
             }
             return info;
          }();
-         create_resource_Write_simple(operationsW, arg_name, write_info, IO_P, isDiffSize, rwBWsize, top_id);
+         create_resource_Write_simple(operationsW, arg_name, write_info, IO_P, isDiffSize, top_id);
       }
    }
    else if(info.name == "array")
@@ -2031,7 +1919,7 @@
          bundle_name = HLSMgr->design_interface_attribute3.at(fname).at(arg_name);
       }
 
-      create_resource_array(operationsR, operationsW, bundle_name, info, arraySize, rwBWsize, top_id);
+      create_resource_array(operationsR, operationsW, bundle_name, info, arraySize, top_id);
    }
    else if(info.name == "m_axi")
    {
@@ -2069,64 +1957,11 @@
       {
          bundle_name = HLSMgr->design_interface_attribute3.at(fname).at(arg_name);
       }
-      create_resource_m_axi(operationsR, operationsW, arg_name, bundle_name, info, mat, rwBWsize, top_id);
+      create_resource_m_axi(operationsR, operationsW, arg_name, bundle_name, info, mat, top_id);
    }
    else
    {
-<<<<<<< HEAD
       THROW_ERROR("interface not supported: " + info.name);
-=======
-      THROW_ERROR("interface not supported: " + interfaceType);
-   }
-}
-
-void InterfaceInfer::ComputeResourcesAlignment(unsigned int& n_resources, unsigned int& alignment,
-                                               unsigned long long input_bw, bool is_acType, bool is_signed,
-                                               bool is_fixed)
-{
-   n_resources = 1;
-   if(input_bw > 64 && input_bw <= 128)
-   {
-      n_resources = 2;
-   }
-   else if(input_bw > 128)
-   {
-      n_resources = static_cast<unsigned>(input_bw / 32 + (input_bw % 32 ? 1 : 0));
-      if(!is_signed && input_bw % 32 == 0 && !is_fixed)
-      {
-         ++n_resources;
-      }
-   }
-   /// compute alignment
-   alignment = 1;
-   if(input_bw <= 8)
-   {
-      alignment = !is_acType ? 1 : 4;
-   }
-   else if(input_bw <= 16)
-   {
-      alignment = !is_acType ? 2 : 4;
-   }
-   else if(input_bw <= 32)
-   {
-      alignment = 4;
-   }
-   else if(input_bw <= 64)
-   {
-      alignment = 8;
-   }
-   else if(input_bw <= 128)
-   {
-      alignment = 16;
-   }
-   else
-   {
-      alignment = static_cast<unsigned int>((input_bw / 32) + 4 * (input_bw % 32 ? 1 : 0));
-      if(!is_signed && input_bw % 32 == 0 && !is_fixed)
-      {
-         alignment += 4;
-      }
->>>>>>> 67da4e63
    }
 }
 
