--- conflicted
+++ resolved
@@ -80,23 +80,15 @@
    bool finalize();
 
  protected:
-<<<<<<< HEAD
 
    /// stores the function ids of the functions whose Dead Code need to be restarted
    CustomOrderedSet<unsigned int> fun_id_to_restart;
-
-=======
-   CustomOrderedSet<unsigned int> fun_id_to_restart;
-   
    std::map<unsigned int, unsigned int> last_bitvalue_ver;
    std::map<unsigned int, unsigned int> last_bb_ver;
-   
->>>>>>> 0cc401a6
+
    const CustomUnorderedSet<std::pair<FrontendFlowStepType, FunctionRelationship>> ComputeFrontendRelationships(const DesignFlowStep::RelationshipType relationship_type) const override;
    void ComputeRelationships(DesignFlowStepSet& relationships, const DesignFlowStep::RelationshipType relationship_type) override;
 
-   void ComputeRelationships(DesignFlowStepSet& relationships, const DesignFlowStep::RelationshipType relationship_type) override;
-   
  public:
    /**
     * Constructor.
