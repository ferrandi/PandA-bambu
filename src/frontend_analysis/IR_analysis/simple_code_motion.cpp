--- conflicted
+++ resolved
@@ -1058,12 +1058,8 @@
 #if HAVE_FROM_PRAGMA_BUILT && HAVE_BAMBU_BUILT
    if(parameters->getOption<bool>(OPT_parse_pragma))
    {
-<<<<<<< HEAD
-      /// If unroll loop has not yet been executed skip simple code motion
-=======
 #if HAVE_EXPERIMENTAL
       ///If unroll loop has not yet been executed skip simple code motion
->>>>>>> d09917d3
       const auto unroll_loops = design_flow_manager.lock()->GetDesignFlowStep(FunctionFrontendFlowStep::ComputeSignature(FrontendFlowStepType::UNROLL_LOOPS, function_id));
       if(unroll_loops)
       {
