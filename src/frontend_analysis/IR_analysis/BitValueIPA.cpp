/*
 *
 *                   _/_/_/    _/_/   _/    _/ _/_/_/    _/_/
 *                  _/   _/ _/    _/ _/_/  _/ _/   _/ _/    _/
 *                 _/_/_/  _/_/_/_/ _/  _/_/ _/   _/ _/_/_/_/
 *                _/      _/    _/ _/    _/ _/   _/ _/    _/
 *               _/      _/    _/ _/    _/ _/_/_/  _/    _/
 *
 *             ***********************************************
 *                              PandA Project
 *                     URL: http://panda.dei.polimi.it
 *                       Politecnico di Milano - DEIB
 *                        System Architectures Group
 *             ***********************************************
 *              Copyright (C) 2016-2021 Politecnico di Milano
 *
 *   This file is part of the PandA framework.
 *
 *   The PandA framework is free software; you can redistribute it and/or modify
 *   it under the terms of the GNU General Public License as published by
 *   the Free Software Foundation; either version 3 of the License, or
 *   (at your option) any later version.
 *
 *   This program is distributed in the hope that it will be useful,
 *   but WITHOUT ANY WARRANTY; without even the implied warranty of
 *   MERCHANTABILITY or FITNESS FOR A PARTICULAR PURPOSE.  See the
 *   GNU General Public License for more details.
 *
 *   You should have received a copy of the GNU General Public License
 *   along with this program.  If not, see <http://www.gnu.org/licenses/>.
 *
 */
/**
 * @file BitValueIPA.cpp
 *
 * Created on: June 27, 2016
 *
 * @author Pietro Fezzardi <pietrofezzardi@gmail.com>
 * $Revision$
 * $Date$
 * Last modified by $Author$
 *
 */

// include class header
#include "BitValueIPA.hpp"

// include from src/
#include "Parameter.hpp"

// include from src/behavior/
#include "behavioral_helper.hpp"
#include "call_graph.hpp"
#include "call_graph_manager.hpp"
#include "function_behavior.hpp"

// include from src/design_flow/
#include "application_manager.hpp"
#include "design_flow_graph.hpp"
#include "design_flow_manager.hpp"

// include from src/frontend_analysis/
#include "function_frontend_flow_step.hpp"

#include "behavioral_helper.hpp"
#include "custom_map.hpp"
#include "custom_set.hpp"
#include "dbgPrintHelper.hpp"      // for DEBUG_LEVEL_
#include "string_manipulation.hpp" // for GET_CLASS
#include "tree_basic_block.hpp"
#include "tree_helper.hpp"
#include "tree_manager.hpp"
#include "tree_node.hpp"
#include "tree_reindex.hpp"

/// STD include
#include <string>
#include <utility>

BitValueIPA::BitValueIPA(const application_managerRef AM, const DesignFlowManagerConstRef dfm, const ParameterConstRef par)
    : ApplicationFrontendFlowStep(AM, BIT_VALUE_IPA, dfm, par), BitLatticeManipulator(AM->get_tree_manager(), parameters->get_class_debug_level(GET_CLASS(*this)))
{
   debug_level = parameters->get_class_debug_level(GET_CLASS(*this), DEBUG_LEVEL_NONE);
}

BitValueIPA::~BitValueIPA() = default;

const CustomUnorderedSet<std::pair<FrontendFlowStepType, FrontendFlowStep::FunctionRelationship>> BitValueIPA::ComputeFrontendRelationships(const DesignFlowStep::RelationshipType relationship_type) const
{
   CustomUnorderedSet<std::pair<FrontendFlowStepType, FunctionRelationship>> relationships;
   switch(relationship_type)
   {
      case DEPENDENCE_RELATIONSHIP:
      {
         relationships.insert(std::make_pair(BIT_VALUE, ALL_FUNCTIONS));
         relationships.insert(std::make_pair(FUNCTION_ANALYSIS, WHOLE_APPLICATION));
         relationships.insert(std::make_pair(IR_LOWERING, ALL_FUNCTIONS));
         relationships.insert(std::make_pair(COMPLETE_CALL_GRAPH, WHOLE_APPLICATION));
         relationships.insert(std::make_pair(USE_COUNTING, ALL_FUNCTIONS));
         relationships.insert(std::make_pair(PARM2SSA, ALL_FUNCTIONS));
         break;
      }
      case PRECEDENCE_RELATIONSHIP:
      {
         break;
      }
      case INVALIDATION_RELATIONSHIP:
      {
         if(GetStatus() != DesignFlowStep_Status::SUCCESS)
         {
            const CallGraphManagerConstRef CGMan = AppM->CGetCallGraphManager();
            for(const auto i : CGMan->GetReachedBodyFunctions())
            {
               const auto update_BV = design_flow_manager.lock()->GetDesignFlowStep(FunctionFrontendFlowStep::ComputeSignature(FrontendFlowStepType::BIT_VALUE, i));
               if(update_BV)
               {
                  const DesignFlowGraphConstRef design_flow_graph = design_flow_manager.lock()->CGetDesignFlowGraph();
                  const DesignFlowStepRef design_flow_step = design_flow_graph->CGetDesignFlowStepInfo(update_BV)->design_flow_step;
                  if(GetPointer<const FunctionFrontendFlowStep>(design_flow_step)->CGetBBVersion() != AppM->CGetFunctionBehavior(i)->GetBBVersion() &&
                     GetPointer<const FunctionFrontendFlowStep>(design_flow_step)->GetBitValueVersion() != AppM->CGetFunctionBehavior(i)->GetBitValueVersion())
                  {
                     relationships.insert(std::pair<FrontendFlowStepType, FunctionRelationship>(BIT_VALUE, SAME_FUNCTION));
                     break;
                  }
               }
            }
         }
         break;
      }
      default:
      {
         THROW_UNREACHABLE("");
      }
   }
   return relationships;
}

void BitValueIPA::ComputeRelationships(DesignFlowStepSet& relationships, const DesignFlowStep::RelationshipType relationship_type)
{
   if(relationship_type == INVALIDATION_RELATIONSHIP)
   {
      for(const auto i : fun_id_to_restart)
      {
         const std::string step_signature = FunctionFrontendFlowStep::ComputeSignature(FrontendFlowStepType::BIT_VALUE, i);
         vertex frontend_step = design_flow_manager.lock()->GetDesignFlowStep(step_signature);
         THROW_ASSERT(frontend_step != NULL_VERTEX, "step " + step_signature + " is not present");
         const DesignFlowGraphConstRef design_flow_graph = design_flow_manager.lock()->CGetDesignFlowGraph();
         const DesignFlowStepRef design_flow_step = design_flow_graph->CGetDesignFlowStepInfo(frontend_step)->design_flow_step;
         relationships.insert(design_flow_step);
      }
      fun_id_to_restart.clear();
      for(const auto i : fun_id_to_restart_caller)
      {
         const std::string step_signature = FunctionFrontendFlowStep::ComputeSignature(FrontendFlowStepType::BIT_VALUE, i);
         vertex frontend_step = design_flow_manager.lock()->GetDesignFlowStep(step_signature);
         THROW_ASSERT(frontend_step != NULL_VERTEX, "step " + step_signature + " is not present");
         const DesignFlowGraphConstRef design_flow_graph = design_flow_manager.lock()->CGetDesignFlowGraph();
         const DesignFlowStepRef design_flow_step = design_flow_graph->CGetDesignFlowStepInfo(frontend_step)->design_flow_step;
         relationships.insert(design_flow_step);
      }
      fun_id_to_restart_caller.clear();
   }
   ApplicationFrontendFlowStep::ComputeRelationships(relationships, relationship_type);
}

bool BitValueIPA::HasToBeExecuted() const
{
   std::map<unsigned int, unsigned int> cur_bitvalue_ver;
   std::map<unsigned int, unsigned int> cur_bb_ver;
   const CallGraphManagerConstRef CGMan = AppM->CGetCallGraphManager();
   for(const auto i : CGMan->GetReachedBodyFunctions())
   {
      const auto update_BV = design_flow_manager.lock()->GetDesignFlowStep(FunctionFrontendFlowStep::ComputeSignature(FrontendFlowStepType::BIT_VALUE, i));
      if(update_BV)
      {
         const DesignFlowGraphConstRef design_flow_graph = design_flow_manager.lock()->CGetDesignFlowGraph();
         const DesignFlowStepRef design_flow_step = design_flow_graph->CGetDesignFlowStepInfo(update_BV)->design_flow_step;
         if(GetPointer<const FunctionFrontendFlowStep>(design_flow_step)->CGetBBVersion() != AppM->CGetFunctionBehavior(i)->GetBBVersion() &&
            GetPointer<const FunctionFrontendFlowStep>(design_flow_step)->GetBitValueVersion() != AppM->CGetFunctionBehavior(i)->GetBitValueVersion())
         {
            return false;
         }
      }
   }
   for(const auto i : CGMan->GetReachedBodyFunctions())
   {
      const FunctionBehaviorConstRef FB = AppM->CGetFunctionBehavior(i);
      cur_bitvalue_ver[i] = FB->GetBitValueVersion();
      cur_bb_ver[i] = FB->GetBBVersion();
   }
   return cur_bb_ver != last_bb_ver || cur_bitvalue_ver != last_bitvalue_ver;
}

DesignFlowStep_Status BitValueIPA::Exec()
{
   if(not AppM->ApplyNewTransformation())
   {
      return DesignFlowStep_Status::UNCHANGED;
   }

   BitLatticeManipulator::clear();
   fun_id_to_restart.clear();
   fun_id_to_restart_caller.clear();

   const CallGraphManagerConstRef CGMan = AppM->CGetCallGraphManager();
   const CallGraphConstRef cg = CGMan->CGetCallGraph();
   const auto reached_body_fun_ids = CGMan->GetReachedBodyFunctions();
   CustomOrderedSet<unsigned int> root_fun_ids = CGMan->GetRootFunctions();
   auto addressed_functions = CGMan->GetAddressedFunctions();
   root_fun_ids.insert(addressed_functions.begin(), addressed_functions.end());

   /// In case of indirect calls (e.g., pointer to function) no Bit Value IPA can be done.
   CustomUnorderedSet<vertex> vertex_subset;
   for(auto cvertex : reached_body_fun_ids)
   {
      vertex_subset.insert(CGMan->GetVertex(cvertex));
   }
   const CallGraphConstRef subgraph = CGMan->CGetCallSubGraph(vertex_subset);
   EdgeIterator e_it, e_it_end;
   for(boost::tie(e_it, e_it_end) = boost::edges(*subgraph); e_it != e_it_end; ++e_it)
   {
      const auto* info = Cget_edge_info<FunctionEdgeInfo, const CallGraph>(*e_it, *subgraph);
      if(info->indirect_call_points.size())
      {
         return DesignFlowStep_Status::UNCHANGED;
      }
   }

   // ---- initialization phase ----
   INDENT_DBG_MEX(DEBUG_LEVEL_PEDANTIC, debug_level, "-->Initialize data structures");
   for(auto fu_id : reached_body_fun_ids)
   {
      const std::string fu_name = AppM->CGetFunctionBehavior(fu_id)->CGetBehavioralHelper()->get_function_name();
      INDENT_DBG_MEX(DEBUG_LEVEL_PEDANTIC, debug_level, "-->Analyzing function \"" + fu_name + "\": id = " + STR(fu_id));
      const tree_nodeRef fu_node = TM->get_tree_node_const(fu_id);
      const function_decl* fd = GetPointer<function_decl>(fu_node);
      THROW_ASSERT(fd and fd->body, "Node is not a function or it hasn't a body");
      const tree_nodeConstRef fu_type = tree_helper::CGetType(fu_node);
      THROW_ASSERT(fu_type->get_kind() == function_type_K || fu_type->get_kind() == method_type_K, "node " + STR(fu_id) + " is " + fu_type->get_kind_text());
      unsigned int fret_type_id;
      tree_nodeRef fret_type_node;
      if(fu_type->get_kind() == function_type_K)
      {
         const auto* ft = GetPointer<const function_type>(fu_type);
         fret_type_id = GET_INDEX_NODE(ft->retn);
         fret_type_node = GET_NODE(ft->retn);
      }
      else
      {
         const auto* mt = GetPointer<const method_type>(fu_type);
         fret_type_id = GET_INDEX_NODE(mt->retn);
         fret_type_node = GET_NODE(mt->retn);
      }
#ifndef NDEBUG
      bool is_root = root_fun_ids.find(fu_id) != root_fun_ids.end();
#endif
      INDENT_DBG_MEX(DEBUG_LEVEL_PEDANTIC, debug_level, "is_root = " + STR(is_root));

      // -- process parameters --
      INDENT_DBG_MEX(DEBUG_LEVEL_PEDANTIC, debug_level, "-->Analyzing parameters");
      for(const auto& parm_decl_node : fd->list_of_args)
      {
         const unsigned int p_decl_id = AppM->getSSAFromParm(fu_id, GET_INDEX_NODE(parm_decl_node));
         auto parmssa = TM->get_tree_node_const(p_decl_id);
         THROW_ASSERT(parmssa->get_kind() == ssa_name_K, "expected an ssa variable");
         INDENT_DBG_MEX(DEBUG_LEVEL_PEDANTIC, debug_level, "parm_decl ssa id: " + STR(p_decl_id) + " " + parmssa->ToString());
         auto* p = GetPointerS<ssa_name>(parmssa);
         unsigned int p_type_id = GET_INDEX_NODE(p->type);
         if(!is_handled_by_bitvalue(p_type_id))
         {
            INDENT_DBG_MEX(DEBUG_LEVEL_PEDANTIC, debug_level, "parameter type is not considered: " + STR(p_decl_id));
            continue;
         }
         THROW_ASSERT(!p->bit_values.empty(), "unexpected condition " + parmssa->ToString() + " for function " + fu_name);
         INDENT_DBG_MEX(DEBUG_LEVEL_PEDANTIC, debug_level, "found bitvalue: " + p->bit_values);
         best[p_decl_id] = string_to_bitstring(p->bit_values);
         if(tree_helper::is_int(TM, p_type_id))
         {
            INDENT_DBG_MEX(DEBUG_LEVEL_PEDANTIC, debug_level, "is signed");
            signed_var.insert(p_decl_id);
         }
      }
      INDENT_DBG_MEX(DEBUG_LEVEL_PEDANTIC, debug_level, "<--Analyzed parameters");

      // -- process function returned value --
      if(!is_handled_by_bitvalue(fret_type_id) || !tree_helper::is_scalar(TM, fret_type_id))
      {
         INDENT_DBG_MEX(DEBUG_LEVEL_PEDANTIC, debug_level, "<--function return type is not considered: " + STR(fret_type_id));
         continue;
      }
      THROW_ASSERT(!fd->bit_values.empty(), "not expected");
      INDENT_DBG_MEX(DEBUG_LEVEL_PEDANTIC, debug_level, "found bitvalue: " + fd->bit_values);
      best[fu_id] = string_to_bitstring(fd->bit_values);
      ;

      if(tree_helper::is_int(TM, fret_type_id))
      {
         INDENT_DBG_MEX(DEBUG_LEVEL_PEDANTIC, debug_level, "is signed");
         signed_var.insert(fu_id);
      }
      INDENT_DBG_MEX(DEBUG_LEVEL_PEDANTIC, debug_level, "<--Analyzed function \"" + fu_name + "\": id = " + STR(fu_id));
   }
   INDENT_DBG_MEX(DEBUG_LEVEL_PEDANTIC, debug_level, "<--Initialized data structures");

   // ---- propagation phase ----
   INDENT_DBG_MEX(DEBUG_LEVEL_PEDANTIC, debug_level, "-->Start BitValueIPA propagation");
   for(unsigned int fu_id : reached_body_fun_ids)
   {
      const std::string fu_name = AppM->CGetFunctionBehavior(fu_id)->CGetBehavioralHelper()->get_function_name();
      INDENT_DBG_MEX(DEBUG_LEVEL_PEDANTIC, debug_level, "-->Analyzing function \"" + fu_name + "\": id = " + STR(fu_id));

      const auto fu_node = TM->CGetTreeNode(fu_id);
      const auto* fd = GetPointer<const function_decl>(fu_node);
      THROW_ASSERT(fd and fd->body, "Node is not a function or it hasn't a body");
      const auto fu_type = tree_helper::CGetType(fu_node);
      THROW_ASSERT(fu_type->get_kind() == function_type_K || fu_type->get_kind() == method_type_K, "node " + STR(fu_id) + " is " + fu_type->get_kind_text());
      tree_nodeRef fret_type_node;
      if(fu_type->get_kind() == function_type_K)
      {
         const auto* ft = GetPointer<const function_type>(fu_type);
         fret_type_node = GET_NODE(ft->retn);
      }
      else
      {
         const auto* mt = GetPointer<const method_type>(fu_type);
         fret_type_node = GET_NODE(mt->retn);
      }
      bool is_root = root_fun_ids.find(fu_id) != root_fun_ids.end();

      if(not is_root)
      {
         // --- propagation through return values ---
         if(best.find(fu_id) != best.end())
         {
            INDENT_DBG_MEX(DEBUG_LEVEL_PEDANTIC, debug_level, "-->Propagating bitvalue of the return value of function " + fu_name);

            /*
             * for root functions, don't perform backward propagation from assigned
             * ssa to returned value, because this could lead to unsafe
             * optimizations if some external piece of code that was not
             * synthesized with bambu calls the top function from the bus
             */
            // --- backward ----

            if(not AppM->ApplyNewTransformation())
            {
               INDENT_DBG_MEX(DEBUG_LEVEL_PEDANTIC, debug_level, "<--");
               INDENT_DBG_MEX(DEBUG_LEVEL_PEDANTIC, debug_level, "<--");
               break;
            }

            bool fu_signed = signed_var.find(fu_id) != signed_var.cend();
            INDENT_DBG_MEX(DEBUG_LEVEL_PEDANTIC, debug_level, "-->Backward");

            current.insert(std::make_pair(fu_id, best.at(fu_id)));

            std::deque<bit_lattice> res = create_x_bitstring(1);

            const vertex fu_cgv = CGMan->GetVertex(fu_id);
            InEdgeIterator ie_it, ie_end;
            boost::tie(ie_it, ie_end) = boost::in_edges(fu_cgv, *cg);
            for(; ie_it != ie_end; ie_it++)
            {
               const unsigned int caller_id = CGMan->get_function(boost::source(*ie_it, *cg));
               if(reached_body_fun_ids.find(caller_id) == reached_body_fun_ids.cend())
               {
                  continue;
               }
               INDENT_DBG_MEX(DEBUG_LEVEL_PEDANTIC, debug_level, "-->examining caller \"" + AppM->CGetFunctionBehavior(caller_id)->CGetBehavioralHelper()->get_function_name() + "\": id = " + STR(caller_id));
               const FunctionEdgeInfoConstRef call_edge_info = cg->CGetFunctionEdgeInfo(*ie_it);
               for(const auto i : call_edge_info->direct_call_points)
               {
                  THROW_ASSERT(i, "unexpected condition");
                  INDENT_DBG_MEX(DEBUG_LEVEL_PEDANTIC, debug_level, "-->examining direct call point " + STR(i));
                  const tree_nodeConstRef call_node = TM->get_tree_node_const(i);
                  if(call_node->get_kind() == gimple_assign_K)
                  {
                     INDENT_DBG_MEX(DEBUG_LEVEL_PEDANTIC, debug_level, "gimple_assign");
                     const auto* ga = GetPointer<const gimple_assign>(call_node);
                     THROW_ASSERT(ga, STR(i) + " is not a gimple assign");
                     if(GET_NODE(ga->op0)->get_kind() == ssa_name_K)
                     {
                        THROW_ASSERT(GET_NODE(ga->op1)->get_kind() == call_expr_K || GET_NODE(ga->op1)->get_kind() == aggr_init_expr_K, GET_NODE(ga->op1)->ToString() + " kind = " + GET_NODE(ga->op1)->get_kind_text());
                        INDENT_DBG_MEX(DEBUG_LEVEL_PEDANTIC, debug_level, "assigns ssa_name");
                        const auto* s = GetPointer<const ssa_name>(GET_NODE(ga->op0));
                        THROW_ASSERT(s, "not ssa");
                        THROW_ASSERT(is_handled_by_bitvalue(s->index), "ssa is not handled by bitvalue");
                        THROW_ASSERT(tree_helper::is_int(TM, s->index) == fu_signed, "function " + AppM->CGetFunctionBehavior(caller_id)->CGetBehavioralHelper()->get_function_name() + " calls function " + fu_name +
                                                                                         " with return type = " + STR(tree_helper::GetFunctionReturnType(TM->get_tree_node_const(fu_id))) + " and assigns the return value to ssa " + STR(s) +
                                                                                         " of type = " + STR(tree_helper::CGetType(GET_NODE(ga->op0))) + "\ndifferent signedness!");
                        THROW_ASSERT(not s->bit_values.empty(), "unexpected assignment of return value to ssa " + STR(s) + " with id " + STR(s->index) + " and empty bit_values");
                        std::deque<bit_lattice> res_fanout = string_to_bitstring(s->bit_values);
                        INDENT_DBG_MEX(DEBUG_LEVEL_PEDANTIC, debug_level, "res_fanout from ssa " + STR(s) + " id: " + STR(s->index) + " bitstring: " + bitstring_to_string(res_fanout));
                        THROW_ASSERT(res_fanout.size(), "unexpected condition");
                        res = inf(res, res_fanout, fu_id);
                        INDENT_DBG_MEX(DEBUG_LEVEL_PEDANTIC, debug_level, "fu_id: " + STR(fu_id) + " bitstring: " + bitstring_to_string(res));
                        if(BitLatticeManipulator::isBetter(bitstring_to_string(best.at(fu_id)), s->bit_values))
                        {
                           fun_id_to_restart_caller.insert(caller_id);
                        }
                     }
                     else
                     {
                        THROW_UNREACHABLE(STR(GET_NODE(ga->op0)) + ": the assigned value is not an ssa_name: " + GET_NODE(ga->op0)->get_kind_text());
                     }
                  }
                  else if(call_node->get_kind() == gimple_call_K)
                  {
                     // do nothing
                  }
                  else
                  {
                     THROW_ERROR("unexpected condition " + call_node->ToString());
                  }
                  INDENT_DBG_MEX(DEBUG_LEVEL_PEDANTIC, debug_level, "<--examined call point " + STR(i));
               }
               INDENT_DBG_MEX(DEBUG_LEVEL_PEDANTIC, debug_level, "<--examined caller \"" + AppM->CGetFunctionBehavior(caller_id)->CGetBehavioralHelper()->get_function_name() + "\": id = " + STR(caller_id));
            }

            update_current(res, fu_id);

            INDENT_DBG_MEX(DEBUG_LEVEL_PEDANTIC, debug_level, "<--Backward done");
            INDENT_DBG_MEX(DEBUG_LEVEL_PEDANTIC, debug_level, "---After backward id: " + STR(fu_id) + " bitstring: " + STR(bitstring_to_string(best.at(fu_id))));

            mix();
            current.clear();
            INDENT_DBG_MEX(DEBUG_LEVEL_PEDANTIC, debug_level, "---After mix id: " + STR(fu_id) + " bitstring: " + STR(bitstring_to_string(best.at(fu_id))));

            AppM->RegisterTransformation(GetName(), tree_nodeConstRef());

            INDENT_DBG_MEX(DEBUG_LEVEL_PEDANTIC, debug_level, "<--Propagated bitvalue of the return value of function " + fu_name);
         }
         else
         {
            INDENT_DBG_MEX(DEBUG_LEVEL_PEDANTIC, debug_level, "Return value function " + fu_name + " not handled bitvalue");
         }

         // --- propagation through parameters ---
         int args_n = 0;
         for(const auto& pd : fd->list_of_args)
         {
            if(not AppM->ApplyNewTransformation())
            {
               break;
            }
            const unsigned int pd_id = AppM->getSSAFromParm(fu_id, GET_INDEX_NODE(pd));
            auto parmssa = TM->get_tree_node_const(pd_id);
            THROW_ASSERT(parmssa->get_kind() == ssa_name_K, "expected an ssa variable");
            INDENT_DBG_MEX(DEBUG_LEVEL_PEDANTIC, debug_level, "parm_decl ssa id: " + STR(pd_id) + " " + parmssa->ToString());

            args_n++;
            if(best.find(pd_id) != best.cend())
            {
               THROW_ASSERT(is_handled_by_bitvalue(pd_id), "param \"" + STR(pd) + "\" id: " + STR(pd_id) + " not handled by bitvalue");
               INDENT_DBG_MEX(DEBUG_LEVEL_PEDANTIC, debug_level, "-->Propagating bitvalue through parameter " + STR(GET_NODE(pd)) + " of function " + fu_name + " parm id: " + STR(pd_id));

               /*
                * for root functions, don't perform forward propagation from actual
                * parameters to formal parameters, because this could lead to unsafe
                * optimizations if some external piece of code that was not
                * synthesized with bambu calls the top function from the bus
                */
               // --- forward ---
               {
                  INDENT_DBG_MEX(DEBUG_LEVEL_PEDANTIC, debug_level, "-->Forward");
                  bool parm_signed = signed_var.find(pd_id) != signed_var.cend();

                  current.insert(std::make_pair(pd_id, best.at(pd_id)));

                  std::deque<bit_lattice> res = create_x_bitstring(1);

                  const vertex fu_cgv = CGMan->GetVertex(fu_id);
                  InEdgeIterator ie_it, ie_end;
                  boost::tie(ie_it, ie_end) = boost::in_edges(fu_cgv, *cg);
                  for(; ie_it != ie_end; ie_it++)
                  {
                     const unsigned int caller_id = CGMan->get_function(boost::source(*ie_it, *cg));
                     if(reached_body_fun_ids.find(caller_id) == reached_body_fun_ids.cend())
                     {
                        continue;
                     }
                     const std::string caller_name = AppM->CGetFunctionBehavior(caller_id)->CGetBehavioralHelper()->get_function_name();
                     INDENT_DBG_MEX(DEBUG_LEVEL_PEDANTIC, debug_level, "-->examining caller \"" + caller_name + "\": id = " + STR(caller_id));
                     const tree_nodeRef tn = TM->get_tree_node_const(caller_id);
                     const FunctionEdgeInfoConstRef call_edge_info = cg->CGetFunctionEdgeInfo(*ie_it);
                     for(const auto i : call_edge_info->direct_call_points)
                     {
                        INDENT_DBG_MEX(DEBUG_LEVEL_PEDANTIC, debug_level, "-->examining direct call point " + STR(i));
                        std::deque<bit_lattice> res_tmp;
                        THROW_ASSERT(i, "unexpected condition");
                        const tree_nodeConstRef call_node = TM->get_tree_node_const(i);
                        if(call_node->get_kind() == gimple_assign_K)
                        {
                           const auto* ga = GetPointer<const gimple_assign>(call_node);
                           THROW_ASSERT(GET_NODE(ga->op1)->get_kind() == call_expr_K || GET_NODE(ga->op1)->get_kind() == aggr_init_expr_K, "unexpected pattern");

                           const auto* ce = GetPointer<const call_expr>(GET_NODE(ga->op1));
                           const auto actual_parms = ce->args;
                           THROW_ASSERT(ce->args.size() == fd->list_of_args.size(), "actual parameters: " + STR(ce->args.size()) + " formal parameters: " + STR(fd->list_of_args.size()));
                           const auto ap = std::next(ce->args.cbegin(), args_n - 1);
                           const auto ap_id = GET_INDEX_NODE(*ap);
                           const auto ap_node = GET_NODE(*ap);
                           const auto ap_kind = ap_node->get_kind();
                           THROW_ASSERT(is_handled_by_bitvalue(ap_id), "actual parameter not handled by bitvalue");
                           THROW_ASSERT(tree_helper::is_int(TM, ap_id) == parm_signed, "function " + caller_name + " calls function " + fu_name + "\nformal param " + STR(pd) + " type = " + tree_helper::CGetType(GET_NODE(pd))->ToString() +
                                                                                           "\nactual param " + STR(ap_node) + " type = " + tree_helper::CGetType(ap_node)->ToString() + "\ndifferent signedness!");
                           if(ap_kind == ssa_name_K)
                           {
                              const auto* ssa = GetPointer<const ssa_name>(ap_node);
                              THROW_ASSERT(ssa, "not ssa");
                              THROW_ASSERT(not ssa->bit_values.empty(), "unexpected assignment of return value to ssa " + STR(ssa) + " with id " + STR(ssa->index) + " and empty bit_values");
                              res_tmp = string_to_bitstring(ssa->bit_values);
                              INDENT_DBG_MEX(DEBUG_LEVEL_PEDANTIC, debug_level, "actual parameter " + STR(ssa) + " id: " + STR(ssa->index) + " bitstring: " + bitstring_to_string(res_tmp));
                           }
                           else if(ap_kind == integer_cst_K)
                           {
                              const auto* ic = GetPointer<const integer_cst>(ap_node);
                              THROW_ASSERT(ic, "not an integer_cst");
                              res_tmp = create_bitstring_from_constant(ic->value, BitLatticeManipulator::Size(ap_node), parm_signed);
                              INDENT_DBG_MEX(DEBUG_LEVEL_PEDANTIC, debug_level, "actual parameter " + STR(ic) + " is a constant value id: " + STR(ic->index) + " bitstring: " + bitstring_to_string(res_tmp));
                           }
                           else if(ap_kind == real_cst_K)
                           {
                              const auto* rc = GetPointer<const real_cst>(ap_node);
                              THROW_ASSERT(rc, "not a real_cst");
                              const auto ap_size = BitLatticeManipulator::Size(GET_CONST_NODE(rc->type));
                              THROW_ASSERT(ap_size == 64 || ap_size == 32, "Unhandled real type size (" + STR(ap_size) + ")");
                              if(rc->valx.front() == '-' && rc->valr.front() != rc->valx.front())
                              {
                                 res_tmp = string_to_bitstring(convert_fp_to_string("-" + rc->valr, ap_size));
                              }
                              else
                              {
                                 res_tmp = string_to_bitstring(convert_fp_to_string(rc->valr, ap_size));
                              }
                              INDENT_DBG_MEX(DEBUG_LEVEL_PEDANTIC, debug_level, "actual parameter " + STR(rc) + " is a constant value id: " + STR(rc->index) + " bitstring: " + bitstring_to_string(res_tmp));
                           }
                           else
                           {
                              THROW_UNREACHABLE("unexpected actual parameter " + STR(ap_node) + " id : " + STR(ap_id) + " of kind: " + ap_node->get_kind_text());
                           }
                        }
<<<<<<< HEAD
                     }
                     else if(TM->get_tree_node_const(i)->get_kind() == gimple_call_K)
                     {
                        const tree_nodeConstRef call_node = TM->get_tree_node_const(i);
                        const auto* gc = GetPointer<const gimple_call>(call_node);
                        const auto actual_parms = gc->args;
                        THROW_ASSERT(gc->args.size() == fd->list_of_args.size(), "actual parameters: " + STR(gc->args.size()) + " formal parameters: " + STR(fd->list_of_args.size()));
                        const auto ap = std::next(gc->args.cbegin(), args_n - 1);
                        const auto ap_id = GET_INDEX_NODE(*ap);
                        const auto ap_node = GET_NODE(*ap);
                        const auto ap_kind = ap_node->get_kind();
                        THROW_ASSERT(is_handled_by_bitvalue(ap_id), "actual parameter not handled by bitvalue");
                        THROW_ASSERT(tree_helper::is_int(TM, ap_id) == parm_signed, "function " + caller_name + " calls function " + fu_name + "\nformal param " + STR(pd) + " type = " + tree_helper::CGetType(GET_CONST_NODE(pd))->ToString() +
                                                                                        "\nactual param " + STR(ap_node) + " type = " + tree_helper::CGetType(ap_node)->ToString() + "\ndifferent signedness!");
                        if(ap_kind == ssa_name_K)
                        {
                           const auto* ssa = GetPointer<const ssa_name>(ap_node);
                           THROW_ASSERT(ssa, "not ssa");
                           res_tmp = ssa->bit_values.empty() ? create_u_bitstring(BitLatticeManipulator::Size(tree_helper::CGetType(ap_node))) : string_to_bitstring(ssa->bit_values);
                           INDENT_DBG_MEX(DEBUG_LEVEL_PEDANTIC, debug_level, "actual parameter " + STR(ssa) + " id: " + STR(ssa->index) + " bitstring: " + bitstring_to_string(res_tmp));
                        }
                        else if(ap_kind == integer_cst_K)
=======
                        else if(call_node->get_kind() == gimple_call_K)
>>>>>>> d85bb389
                        {
                           const auto* gc = GetPointer<const gimple_call>(call_node);
                           const auto actual_parms = gc->args;
                           THROW_ASSERT(gc->args.size() == fd->list_of_args.size(), "actual parameters: " + STR(gc->args.size()) + " formal parameters: " + STR(fd->list_of_args.size()));
                           const auto ap = std::next(gc->args.cbegin(), args_n - 1);
                           const auto ap_id = GET_INDEX_NODE(*ap);
                           const auto ap_node = GET_NODE(*ap);
                           const auto ap_kind = ap_node->get_kind();
                           THROW_ASSERT(is_handled_by_bitvalue(ap_id), "actual parameter not handled by bitvalue");
                           THROW_ASSERT(tree_helper::is_int(TM, ap_id) == parm_signed, "function " + caller_name + " calls function " + fu_name + "\nformal param " + STR(pd) + " type = " + STR(tree_helper::CGetType(GET_NODE(pd))) + "\nactual param " +
                                                                                           STR(ap_node) + " type = " + STR(tree_helper::CGetType(ap_node)) + "\ndifferent signedness!");
                           if(ap_kind == ssa_name_K)
                           {
                              const auto* ssa = GetPointer<const ssa_name>(ap_node);
                              THROW_ASSERT(ssa, "not ssa");
                              res_tmp = ssa->bit_values.empty() ? create_u_bitstring(BitLatticeManipulator::Size(ap_node)) : string_to_bitstring(ssa->bit_values);
                              INDENT_DBG_MEX(DEBUG_LEVEL_PEDANTIC, debug_level, "actual parameter " + STR(ssa) + " id: " + STR(ssa->index) + " bitstring: " + bitstring_to_string(res_tmp));
                           }
                           else if(ap_kind == integer_cst_K)
                           {
                              const auto* ic = GetPointer<const integer_cst>(ap_node);
                              THROW_ASSERT(ic, "not an integer_cst");
                              res_tmp = create_bitstring_from_constant(ic->value, BitLatticeManipulator::Size(ap_node), parm_signed);
                              INDENT_DBG_MEX(DEBUG_LEVEL_PEDANTIC, debug_level, "actual parameter " + STR(ic) + " is a constant value id: " + STR(ic->index) + " bitstring: " + bitstring_to_string(res_tmp));
                           }
                           else if(ap_kind == real_cst_K)
                           {
                              const auto* rc = GetPointer<const real_cst>(ap_node);
                              THROW_ASSERT(rc, "not a real_cst");
                              const auto ap_size = BitLatticeManipulator::Size(GET_CONST_NODE(rc->type));
                              THROW_ASSERT(ap_size == 64 || ap_size == 32, "Unhandled real type size (" + STR(ap_size) + ")");
                              if(rc->valx.front() == '-' && rc->valr.front() != rc->valx.front())
                              {
                                 res_tmp = string_to_bitstring(convert_fp_to_string("-" + rc->valr, ap_size));
                              }
                              else
                              {
                                 res_tmp = string_to_bitstring(convert_fp_to_string(rc->valr, ap_size));
                              }
                              INDENT_DBG_MEX(DEBUG_LEVEL_PEDANTIC, debug_level, "actual parameter " + STR(rc) + " is a constant value id: " + STR(rc->index) + " bitstring: " + bitstring_to_string(res_tmp));
                           }
                           else
                           {
                              THROW_UNREACHABLE("unexpected actual parameter " + STR(ap_node) + " id : " + STR(ap_id) + " of kind: " + ap_node->get_kind_text());
                           }
                        }
                        else
                        {
                           INDENT_DBG_MEX(DEBUG_LEVEL_PEDANTIC, debug_level,
                                          "this call point is not in the form (ssa_name = call_expr)\n"
                                          "no way to retrieve the actual parameters of the call");
                           THROW_UNREACHABLE("unexpected pattern: function " + fu_name + " is called by " + caller_name + " in operation " + STR(call_node));
                        }
                        res = inf(res, res_tmp, pd_id);
                        INDENT_DBG_MEX(DEBUG_LEVEL_PEDANTIC, debug_level, "param id: " + STR(pd_id) + " bitstring: " + bitstring_to_string(res));
                        INDENT_DBG_MEX(DEBUG_LEVEL_PEDANTIC, debug_level, "<--examined call point " + STR(i));
                     }
                     INDENT_DBG_MEX(DEBUG_LEVEL_PEDANTIC, debug_level, "<--examined caller \"" + caller_name + "\": id = " + STR(caller_id));
                  }

                  update_current(res, pd_id);

                  INDENT_DBG_MEX(DEBUG_LEVEL_PEDANTIC, debug_level, "<--Forward done");
                  INDENT_DBG_MEX(DEBUG_LEVEL_PEDANTIC, debug_level, "---After forward id: " + STR(pd_id) + " bitstring: " + STR(bitstring_to_string(best.at(pd_id))));

                  mix();
                  current.clear();
                  AppM->RegisterTransformation(GetName(), pd);
                  INDENT_DBG_MEX(DEBUG_LEVEL_PEDANTIC, debug_level, "---After mix id: " + STR(pd_id) + " bitstring: " + STR(bitstring_to_string(best.at(pd_id))));
               }
               INDENT_DBG_MEX(DEBUG_LEVEL_PEDANTIC, debug_level, "<--Propagated bitvalue through parameter " + STR(GET_NODE(pd)) + " of function " + fu_name + " parm id: " + STR(pd_id));
            }
            else
            {
               INDENT_DBG_MEX(DEBUG_LEVEL_PEDANTIC, debug_level, "Parameter " + STR(GET_NODE(pd)) + " of function " + fu_name + " not handled by bitvalue");
            }
         }
      }
      INDENT_DBG_MEX(DEBUG_LEVEL_PEDANTIC, debug_level, "<--Analyzed function \"" + fu_name + "\": id = " + STR(fu_id));
   }
   INDENT_DBG_MEX(DEBUG_LEVEL_PEDANTIC, debug_level, "<--End BitValueIPA propagation");

   // ---- update bivalues on IR ----
   INDENT_DBG_MEX(DEBUG_LEVEL_PEDANTIC, debug_level, "-->Updating IR");
   for(const auto& b : best)
   {
      const unsigned int tn_id = b.first;
      const std::string& new_bitvalue = bitstring_to_string(b.second);
      INDENT_DBG_MEX(DEBUG_LEVEL_PEDANTIC, debug_level, "---updating node id: " + STR(tn_id) + " bitstring: " + new_bitvalue);
      tree_nodeRef tn = TM->get_tree_node_const(tn_id);
      const auto kind = tn->get_kind();

      std::string null_string = "";
      std::string* old_bitvalue = &null_string;
      unsigned int size = 0;
      unsigned int restart_fun_id = 0;
      if(kind == function_decl_K)
      {
         auto* fd = GetPointer<function_decl>(tn);
         INDENT_DBG_MEX(DEBUG_LEVEL_PEDANTIC, debug_level, "---is a function_decl: " + AppM->CGetFunctionBehavior(fd->index)->CGetBehavioralHelper()->get_function_name() + " id: " + STR(fd->index));
         THROW_ASSERT(fd->body, "has no body");
         old_bitvalue = &fd->bit_values;
         const tree_nodeConstRef fu_type = tree_helper::CGetType(tn);
         THROW_ASSERT(fu_type->get_kind() == function_type_K || fu_type->get_kind() == method_type_K, "node " + STR(tn_id) + " is " + fu_type->get_kind_text());
         tree_nodeRef fret_type_node;
         if(fu_type->get_kind() == function_type_K)
         {
            const auto* ft = GetPointer<const function_type>(fu_type);
            fret_type_node = GET_NODE(ft->retn);
         }
         else
         {
            const auto* mt = GetPointer<const method_type>(fu_type);
            fret_type_node = GET_NODE(mt->retn);
         }

         size = BitLatticeManipulator::Size(fret_type_node);
         restart_fun_id = fd->index;
      }
      else if(kind == ssa_name_K)
      {
         auto* pd = GetPointerS<ssa_name>(tn);
         INDENT_DBG_MEX(DEBUG_LEVEL_PEDANTIC, debug_level, "---is a parm_decl: " + STR(pd) + " id: " + STR(pd->index));
         old_bitvalue = &pd->bit_values;
         size = BitLatticeManipulator::Size(tn);
         THROW_ASSERT(pd->var && GET_NODE(pd->var)->get_kind() == parm_decl_K, "unexpected pattern");
         auto pdecl = GetPointerS<parm_decl>(GET_NODE(pd->var));
         restart_fun_id = GET_INDEX_NODE(pdecl->scpe);
      }
      else
      {
         THROW_UNREACHABLE("unexpected condition: variable of kind " + tn->get_kind_text());
      }

      bool restart = false;
      if(old_bitvalue->empty())
      {
         auto full_bv = bitstring_to_string(create_u_bitstring(size));
         if(BitLatticeManipulator::isBetter(new_bitvalue, full_bv))
         {
            restart = true;
         }
      }
      else if(BitLatticeManipulator::isBetter(new_bitvalue, *old_bitvalue))
      {
         restart = true;
      }
      INDENT_DBG_MEX(DEBUG_LEVEL_PEDANTIC, debug_level,
                     "---old bitstring: " + *old_bitvalue + " new bitstring: " + new_bitvalue + " restart = " + (restart ? "YES" : "NO") + " " + AppM->CGetFunctionBehavior(restart_fun_id)->CGetBehavioralHelper()->get_function_name());
      *old_bitvalue = new_bitvalue;
      INDENT_DBG_MEX(DEBUG_LEVEL_PEDANTIC, debug_level, "---updated best id: " + STR(tn_id) + " bitstring: " + *old_bitvalue);

      if(restart)
      {
         INDENT_DBG_MEX(DEBUG_LEVEL_PEDANTIC, debug_level, "restart function " + AppM->CGetFunctionBehavior(restart_fun_id)->CGetBehavioralHelper()->get_function_name());
         fun_id_to_restart.insert(restart_fun_id);
         const vertex fu_cgv = CGMan->GetVertex(restart_fun_id);
         InEdgeIterator ie_it, ie_end;
         boost::tie(ie_it, ie_end) = boost::in_edges(fu_cgv, *cg);
         for(; ie_it != ie_end; ie_it++)
         {
            const unsigned int caller_id = CGMan->get_function(boost::source(*ie_it, *cg));
            if(reached_body_fun_ids.find(caller_id) == reached_body_fun_ids.cend())
            {
               continue;
            }
            const FunctionEdgeInfoConstRef call_edge_info = cg->CGetFunctionEdgeInfo(*ie_it);
            if(not call_edge_info->direct_call_points.empty())
            {
               INDENT_DBG_MEX(DEBUG_LEVEL_PEDANTIC, debug_level, "restart caller " + AppM->CGetFunctionBehavior(caller_id)->CGetBehavioralHelper()->get_function_name());
               fun_id_to_restart_caller.insert(caller_id);
            }
         }
      }
   }
   INDENT_DBG_MEX(DEBUG_LEVEL_PEDANTIC, debug_level, "<--Updated IR");

   INDENT_DBG_MEX(DEBUG_LEVEL_PEDANTIC, debug_level, "Functions to restart: " + STR(fun_id_to_restart.size()));
   BitLatticeManipulator::clear();

   for(const auto i : fun_id_to_restart)
   {
      const auto FB = AppM->GetFunctionBehavior(i);
      FB->UpdateBitValueVersion();
   }
   for(const auto i : fun_id_to_restart_caller)
   {
      const auto FB = AppM->GetFunctionBehavior(i);
      FB->UpdateBitValueVersion();
   }

   for(const auto i : CGMan->GetReachedBodyFunctions())
   {
      const FunctionBehaviorConstRef FB = AppM->CGetFunctionBehavior(i);
      last_bitvalue_ver[i] = FB->GetBitValueVersion();
      last_bb_ver[i] = FB->GetBBVersion();
   }
   return fun_id_to_restart.empty() ? DesignFlowStep_Status::UNCHANGED : DesignFlowStep_Status::SUCCESS;
}

void BitValueIPA::Initialize()
{
}<|MERGE_RESOLUTION|>--- conflicted
+++ resolved
@@ -540,32 +540,7 @@
                               THROW_UNREACHABLE("unexpected actual parameter " + STR(ap_node) + " id : " + STR(ap_id) + " of kind: " + ap_node->get_kind_text());
                            }
                         }
-<<<<<<< HEAD
-                     }
-                     else if(TM->get_tree_node_const(i)->get_kind() == gimple_call_K)
-                     {
-                        const tree_nodeConstRef call_node = TM->get_tree_node_const(i);
-                        const auto* gc = GetPointer<const gimple_call>(call_node);
-                        const auto actual_parms = gc->args;
-                        THROW_ASSERT(gc->args.size() == fd->list_of_args.size(), "actual parameters: " + STR(gc->args.size()) + " formal parameters: " + STR(fd->list_of_args.size()));
-                        const auto ap = std::next(gc->args.cbegin(), args_n - 1);
-                        const auto ap_id = GET_INDEX_NODE(*ap);
-                        const auto ap_node = GET_NODE(*ap);
-                        const auto ap_kind = ap_node->get_kind();
-                        THROW_ASSERT(is_handled_by_bitvalue(ap_id), "actual parameter not handled by bitvalue");
-                        THROW_ASSERT(tree_helper::is_int(TM, ap_id) == parm_signed, "function " + caller_name + " calls function " + fu_name + "\nformal param " + STR(pd) + " type = " + tree_helper::CGetType(GET_CONST_NODE(pd))->ToString() +
-                                                                                        "\nactual param " + STR(ap_node) + " type = " + tree_helper::CGetType(ap_node)->ToString() + "\ndifferent signedness!");
-                        if(ap_kind == ssa_name_K)
-                        {
-                           const auto* ssa = GetPointer<const ssa_name>(ap_node);
-                           THROW_ASSERT(ssa, "not ssa");
-                           res_tmp = ssa->bit_values.empty() ? create_u_bitstring(BitLatticeManipulator::Size(tree_helper::CGetType(ap_node))) : string_to_bitstring(ssa->bit_values);
-                           INDENT_DBG_MEX(DEBUG_LEVEL_PEDANTIC, debug_level, "actual parameter " + STR(ssa) + " id: " + STR(ssa->index) + " bitstring: " + bitstring_to_string(res_tmp));
-                        }
-                        else if(ap_kind == integer_cst_K)
-=======
                         else if(call_node->get_kind() == gimple_call_K)
->>>>>>> d85bb389
                         {
                            const auto* gc = GetPointer<const gimple_call>(call_node);
                            const auto actual_parms = gc->args;
