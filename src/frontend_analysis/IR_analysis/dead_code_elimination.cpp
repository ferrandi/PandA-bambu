--- conflicted
+++ resolved
@@ -90,19 +90,10 @@
       {
          relationships.insert(std::make_pair(COMPUTE_IMPLICIT_CALLS, SAME_FUNCTION));
          relationships.insert(std::make_pair(DEAD_CODE_ELIMINATION, CALLED_FUNCTIONS));
-<<<<<<< HEAD
-=======
-         relationships.insert(std::make_pair(MEM_CG_EXT, WHOLE_APPLICATION));
->>>>>>> 16a2c4d2
          relationships.insert(std::make_pair(FIX_STRUCTS_PASSED_BY_VALUE, SAME_FUNCTION));
          relationships.insert(std::make_pair(FUNCTION_ANALYSIS, WHOLE_APPLICATION));
          relationships.insert(std::make_pair(PARM_DECL_TAKEN_ADDRESS, SAME_FUNCTION));
          relationships.insert(std::make_pair(USE_COUNTING, SAME_FUNCTION));
-<<<<<<< HEAD
-=======
-         relationships.insert(std::make_pair(UN_COMPARISON_LOWERING, SAME_FUNCTION));
-         relationships.insert(std::make_pair(COMPUTE_IMPLICIT_CALLS, SAME_FUNCTION));
->>>>>>> 16a2c4d2
          break;
       }
       case(PRECEDENCE_RELATIONSHIP):
