﻿/*
 *
 *                   _/_/_/    _/_/   _/    _/ _/_/_/    _/_/
 *                  _/   _/ _/    _/ _/_/  _/ _/   _/ _/    _/
 *                 _/_/_/  _/_/_/_/ _/  _/_/ _/   _/ _/_/_/_/
 *                _/      _/    _/ _/    _/ _/   _/ _/    _/
 *               _/      _/    _/ _/    _/ _/_/_/  _/    _/
 *
 *             ***********************************************
 *                              PandA Project
 *                     URL: http://panda.dei.polimi.it
 *                       Politecnico di Milano - DEIB
 *                        System Architectures Group
 *             ***********************************************
 *              Copyright (C) 2004-2019 Politecnico di Milano
 *
 *   This file is part of the PandA framework.
 *
 *   The PandA framework is free software; you can redistribute it and/or modify
 *   it under the terms of the GNU General Public License as published by
 *   the Free Software Foundation; either version 3 of the License, or
 *   (at your option) any later version.
 *
 *   This program is distributed in the hope that it will be useful,
 *   but WITHOUT ANY WARRANTY; without even the implied warranty of
 *   MERCHANTABILITY or FITNESS FOR A PARTICULAR PURPOSE.  See the
 *   GNU General Public License for more details.
 *
 *   You should have received a copy of the GNU General Public License
 *   along with this program.  If not, see <http://www.gnu.org/licenses/>.
 *
 */
/**
 * @file dead_code_elimination.cpp
 * @brief Eliminate dead code
 *
 * @author Andrea Cuoccio <andrea.cuoccio@gmail.com>
 * @author Marco Lattuada <lattuada@elet.polimi.it>
 * @author Fabrizio Ferrandi <fabrizio.ferrandi@polimi.it>
 * $Revision$
 * $Date$
 * Last modified by $Author$
 *
 */

/// header include
#include "dead_code_elimination.hpp"

/// STD include
#include <fstream>

/// STL include
#include <map>
#include <string>
#include <vector>

#include "application_manager.hpp"
#include "hls_manager.hpp"

// includes from behavior
#include "call_graph_manager.hpp"

/// Tree include
#include "dbgPrintHelper.hpp" // for DEBUG_LEVEL_
#include "ext_tree_node.hpp"
#include "function_behavior.hpp"
#include "string_manipulation.hpp" // for GET_CLASS
#include "token_interface.hpp"
#include "tree_basic_block.hpp"
#include "tree_helper.hpp"
#include "tree_manipulation.hpp"
#include "tree_node.hpp"
#include "tree_reindex.hpp"

dead_code_elimination::dead_code_elimination(const ParameterConstRef _parameters, const application_managerRef _AppM, unsigned int _function_id, const DesignFlowManagerConstRef _design_flow_manager)
    : FunctionFrontendFlowStep(_AppM, _function_id, DEAD_CODE_ELIMINATION, _design_flow_manager, _parameters)
{
   debug_level = parameters->get_class_debug_level(GET_CLASS(*this), DEBUG_LEVEL_NONE);
}

dead_code_elimination::~dead_code_elimination() = default;

const std::unordered_set<std::pair<FrontendFlowStepType, FrontendFlowStep::FunctionRelationship>> dead_code_elimination::ComputeFrontendRelationships(const DesignFlowStep::RelationshipType relationship_type) const
{
   std::unordered_set<std::pair<FrontendFlowStepType, FunctionRelationship>> relationships;
   switch(relationship_type)
   {
      case(DEPENDENCE_RELATIONSHIP):
      {
         relationships.insert(std::make_pair(DEAD_CODE_ELIMINATION, CALLED_FUNCTIONS));
         relationships.insert(std::pair<FrontendFlowStepType, FunctionRelationship>(USE_COUNTING, SAME_FUNCTION));
         break;
      }
      case(PRECEDENCE_RELATIONSHIP):
      {
#if HAVE_ZEBU_BUILT
         relationships.insert(std::pair<FrontendFlowStepType, FunctionRelationship>(ARRAY_REF_FIX, SAME_FUNCTION));
#endif
         break;
      }
      case(INVALIDATION_RELATIONSHIP):
      {
         break;
      }
      default:
      {
         THROW_UNREACHABLE("");
      }
   }
   return relationships;
}

bool dead_code_elimination::HasToBeExecuted() const
{
   std::map<unsigned int, unsigned int> cur_bitvalue_ver;
   std::map<unsigned int, unsigned int> cur_bb_ver;
   const CallGraphManagerConstRef CGMan = AppM->CGetCallGraphManager();
   std::set<unsigned int> calledSet = AppM->CGetCallGraphManager()->get_called_by(function_id);
   calledSet.insert(function_id);/// add the function itself
   for(const auto i : calledSet)
   {
      const FunctionBehaviorConstRef FB = AppM->CGetFunctionBehavior(i);
      cur_bitvalue_ver[i] = FB->GetBitValueVersion();
      cur_bb_ver[i] = FB->GetBBVersion();
   }
   return cur_bb_ver != last_bb_ver || cur_bitvalue_ver != last_bitvalue_ver;
}




void dead_code_elimination::kill_uses(const tree_managerRef TM, tree_nodeRef op0) const
{
   THROW_ASSERT(op0->get_kind() == tree_reindex_K, "expected a tree_reindex object");
   THROW_ASSERT(GET_NODE(op0)->get_kind() == ssa_name_K, "expected a ssa_name object");
   auto op_ssa_index = GET_INDEX_NODE(op0);
   auto ssa = GetPointer<ssa_name>(GET_NODE(op0));
   THROW_ASSERT(ssa->CGetDefStmts().size() == 1, "unexpected condition");

   if(ssa->CGetNumberUses() != 0)
   {
      unsigned int type_index = tree_helper::get_type_index(TM, op_ssa_index);
      tree_nodeRef val;
      if(tree_helper::is_real(TM, op_ssa_index))
      {
         const auto data_value_id = TM->new_tree_node_id();
         const tree_manipulationRef tree_man = tree_manipulationRef(new tree_manipulation(TM, parameters));
         val = tree_man->CreateRealCst(TM->GetTreeReindex(type_index), 0.l, data_value_id);
      }
      else if(tree_helper::is_a_complex(TM, op_ssa_index) || tree_helper::is_a_vector(TM,op_ssa_index))
      {
         const tree_manipulationRef tree_man = tree_manipulationRef(new tree_manipulation(TM, parameters));
         auto utype = tree_man->create_default_unsigned_integer_type();
         auto zeroVal = TM->CreateUniqueIntegerCst(static_cast<long long int>(0), GET_INDEX_NODE(utype));
         std::map<TreeVocabularyTokenTypes_TokenEnum, std::string> ne_schema, ga_schema;
         ne_schema[TOK(TOK_TYPE)] = STR(type_index);
         ne_schema[TOK(TOK_SRCP)] = "<built-in>:0:0";
         ne_schema[TOK(TOK_OP)] = STR(zeroVal->index);
         const auto ne_id = TM->new_tree_node_id();
         TM->create_tree_node(ne_id, nop_expr_K, ne_schema);
         val = TM->GetTreeReindex(ne_id);
      }
      else
      {
         val = TM->CreateUniqueIntegerCst(static_cast<long long int>(0), type_index);
      }
      const TreeNodeMap<size_t> StmtUses = ssa->CGetUseStmts();
      for(const auto& use : StmtUses)
      {
         INDENT_DBG_MEX(DEBUG_LEVEL_VERY_PEDANTIC, debug_level, "---replace constant usage before: " + use.first->ToString());
         TM->ReplaceTreeNode(use.first, op0, val);
         INDENT_DBG_MEX(DEBUG_LEVEL_VERY_PEDANTIC, debug_level, "---replace constant usage after: " + use.first->ToString());
      }
      THROW_ASSERT(ssa->CGetNumberUses() == 0, "unexpected condition");
   }
}

void dead_code_elimination::kill_vdef(const tree_managerRef TM, tree_nodeRef vdef)
{
   const auto gimple_nop_id = TM->new_tree_node_id();
   std::map<TreeVocabularyTokenTypes_TokenEnum, std::string> gimple_nop_schema;
   gimple_nop_schema[TOK(TOK_SRCP)] = "<built-in>:0:0";
   TM->create_tree_node(gimple_nop_id, gimple_nop_K, gimple_nop_schema);
   GetPointer<ssa_name>(GET_NODE(vdef))->SetDefStmt(TM->GetTreeReindex(gimple_nop_id));
}

unsigned dead_code_elimination::move2emptyBB(const tree_managerRef TM, statement_list* sl, unsigned pred, blocRef bb_pred, unsigned cand_bb_dest, unsigned bb_dest) const
{
   auto succ_block = sl->list_of_bloc.at(cand_bb_dest);


   /// Create empty basic block
   const auto new_basic_block_index = (sl->list_of_bloc.rbegin())->first + 1;
   INDENT_DBG_MEX(DEBUG_LEVEL_VERY_PEDANTIC, debug_level, "---Created BB" + STR(new_basic_block_index) + " as new successor of BB" + STR(pred));
   auto new_block = blocRef(new bloc(new_basic_block_index));
   sl->list_of_bloc[new_basic_block_index] = new_block;

   new_block->loop_id = bb_pred->loop_id;
   new_block->SetSSAUsesComputed();
   new_block->schedule = bb_pred->schedule;

   new_block->list_of_pred.push_back(pred);
   new_block->list_of_succ.push_back(bb_dest);
   auto bb_dest_block = sl->list_of_bloc.at(bb_dest);
   bb_dest_block->list_of_pred.push_back(new_basic_block_index);
   bb_pred->list_of_succ.erase(std::find(bb_pred->list_of_succ.begin(), bb_pred->list_of_succ.end(), cand_bb_dest));
   bb_pred->list_of_succ.push_back(new_basic_block_index);

   succ_block->list_of_pred.erase(std::find(succ_block->list_of_pred.begin(), succ_block->list_of_pred.end(), pred));
   ///Fix PHIs
   for(auto phi: succ_block->CGetPhiList())
   {
      auto gp = GetPointer<gimple_phi>(GET_NODE(phi));
      gimple_phi::DefEdgeList new_list_of_def_edge;
      for(const auto& def_edge : gp->CGetDefEdgesList())
      {
         if(def_edge.second != pred)
         {
            INDENT_DBG_MEX(DEBUG_LEVEL_VERY_PEDANTIC, debug_level, "---Readding <" + def_edge.first->ToString() + ", BB" + STR(def_edge.second) + ">");
            new_list_of_def_edge.push_back(def_edge);
         }
      }
      gp->SetDefEdgeList(TM, new_list_of_def_edge);
   }
   for(auto phi: bb_dest_block->CGetPhiList())
   {
      auto gp = GetPointer<gimple_phi>(GET_NODE(phi));
      gimple_phi::DefEdgeList new_list_of_def_edge;
      for(auto def_edge : gp->CGetDefEdgesList())
      {
         if(def_edge.second == pred)
         {
            INDENT_DBG_MEX(DEBUG_LEVEL_VERY_PEDANTIC, debug_level, "---Adding from predecessor <" + def_edge.first->ToString() + ", BB" + STR(new_basic_block_index) + ">");
            new_list_of_def_edge.push_back(decltype(def_edge)(def_edge.first, new_basic_block_index));
         }
         INDENT_DBG_MEX(DEBUG_LEVEL_VERY_PEDANTIC, debug_level, "---Readding <" + def_edge.first->ToString() + ", BB" + STR(def_edge.second) + ">");
         new_list_of_def_edge.push_back(def_edge);
      }
      gp->SetDefEdgeList(TM, new_list_of_def_edge);
   }
   return new_basic_block_index;
}

void dead_code_elimination::add_gimple_nop(gimple_node* gc, const tree_managerRef TM, tree_nodeRef cur_stmt, blocRef bb)
{
   std::map<TreeVocabularyTokenTypes_TokenEnum, std::string> gimple_nop_IR_schema;
   gimple_nop_IR_schema[TOK(TOK_SRCP)] = gc->include_name + ":" + STR(gc->line_number) + ":" + STR(gc->column_number);
   unsigned int gimple_nop_node_id = TM->new_tree_node_id();
   TM->create_tree_node(gimple_nop_node_id, gimple_nop_K, gimple_nop_IR_schema);
   tree_nodeRef gimple_nop_node_ref = TM->GetTreeReindex(gimple_nop_node_id);
   const auto old_gc = GetPointer<gimple_node>(GET_NODE(cur_stmt));
   const auto new_gc = GetPointer<gimple_node>(GET_NODE(gimple_nop_node_ref));
   THROW_ASSERT(old_gc, "");
   THROW_ASSERT(new_gc, "");
   if(old_gc->memdef)
   {
      new_gc->memdef = old_gc->memdef;
      GetPointer<ssa_name>(GET_NODE(new_gc->memdef))->SetDefStmt(gimple_nop_node_ref);
      old_gc->memdef = tree_nodeRef();
   }
   if(old_gc->memuse)
   {
      new_gc->memuse = old_gc->memuse;
      GetPointer<ssa_name>(GET_NODE(new_gc->memuse))->AddUseStmt(gimple_nop_node_ref);
   }
   if(old_gc->vdef)
   {
      new_gc->vdef = old_gc->vdef;
      GetPointer<ssa_name>(GET_NODE(new_gc->vdef))->SetDefStmt(gimple_nop_node_ref);
      old_gc->vdef = tree_nodeRef();
   }
   if(old_gc->vuses.size())
   {
      new_gc->vuses = old_gc->vuses;
      for(const auto& v : new_gc->vuses)
      {
         GetPointer<ssa_name>(GET_NODE(v))->AddUseStmt(gimple_nop_node_ref);
      }
   }
   if(old_gc->vovers.size())
   {
      new_gc->vovers = old_gc->vovers;
   }
   bb->PushBefore(gimple_nop_node_ref, cur_stmt);
   INDENT_DBG_MEX(DEBUG_LEVEL_VERY_PEDANTIC, debug_level, "---Added statement " + GET_NODE(gimple_nop_node_ref)->ToString());
}


/// single sweep analysis, block by block, from the bottom to up. Each ssa which is used zero times is eliminated and the uses of the variables used in the assignment are recomputed
/// multi-way and two way IFs simplified when conditions are constants
/// gimple_call without side effects are removed
DesignFlowStep_Status dead_code_elimination::InternalExec()
{
   const tree_managerRef TM = AppM->get_tree_manager();

   const tree_nodeRef curr_tn = TM->GetTreeNode(function_id);
   auto* fd = GetPointer<function_decl>(curr_tn);
   auto* sl = GetPointer<statement_list>(GET_NODE(fd->body));
   /// Retrieve the list of block
   std::map<unsigned int, blocRef>& blocks = sl->list_of_bloc;
   std::map<unsigned int, blocRef>::iterator block_it, block_it_end;
   block_it_end = blocks.end();
   const bool is_single_write_memory = GetPointer<const HLS_manager>(AppM) and GetPointer<const HLS_manager>(AppM)->IsSingleWriteMemory();

   bool modified = false;
   bool restart_analysis;
   bool do_reachability=false;
   do
   {
      restart_analysis = false;
      do_reachability=false;
      for(block_it = blocks.begin(); block_it != block_it_end; ++block_it)
      {
         INDENT_DBG_MEX(DEBUG_LEVEL_PEDANTIC, debug_level, "-->Analyzing BB" + boost::lexical_cast<std::string>(block_it->second->number));
         const auto& stmt_list = block_it->second->CGetStmtList();
         std::list<tree_nodeRef> stmts_to_be_removed;
         for(auto stmt = stmt_list.rbegin(); stmt != stmt_list.rend(); stmt++)
         {
#ifndef NDEBUG
            if(not AppM->ApplyNewTransformation())
               break;
#endif
            INDENT_DBG_MEX(DEBUG_LEVEL_VERY_PEDANTIC, debug_level, "-->Analyzing " + (*stmt)->ToString());
            /// find out if it is a gimple_assign
            if(GET_NODE(*stmt)->get_kind() == gimple_assign_K)
            {
               auto ga = GetPointer<gimple_assign>(GET_NODE(*stmt));
               /// in case of virtual uses it is better not perform the elimination
               if(ga->predicate && GET_NODE(ga->predicate)->get_kind() == integer_cst_K &&  GetPointer<integer_cst>(GET_NODE(ga->predicate))->value == 0)
               {
                     if(ga->vdef && !is_single_write_memory)
                     {
                        kill_vdef(TM,ga->vdef);
                        ga->vdef = tree_nodeRef();
                     }
                     else if(ga->memdef && is_single_write_memory)
                     {
                        kill_vdef(TM,ga->memdef);
                        ga->memdef = tree_nodeRef();
                     }
                     else if(GET_NODE(ga->op0)->get_kind() == ssa_name_K)
                     {
                        kill_uses(TM,ga->op0);
                     }
                     else
                        THROW_ERROR("unexpected condition");
                     INDENT_DBG_MEX(DEBUG_LEVEL_VERY_PEDANTIC, debug_level, "--Restart dead code");
                     restart_analysis = true;
                     modified = true;
                     stmts_to_be_removed.push_back(*stmt);
#ifndef NDEBUG
                     AppM->RegisterTransformation(GetName(), *stmt);
#endif
               }
               else if((not ga->vdef && !is_single_write_memory) || (not ga->memdef && is_single_write_memory))
               {
                  /// op0 is the left side of the assignment, op1 is the right side
                  const tree_nodeRef op0 = GET_NODE(ga->op0);
                  if(op0->get_kind() == ssa_name_K)
                  {
                     auto* ssa = GetPointer<ssa_name>(op0);
                     /// very strict condition for the elimination
                     if(ssa->CGetNumberUses() == 0 and ssa->CGetDefStmts().size() == 1)
                     {
                        bool is_a_writing_memory_call = false;
                        if(GET_NODE(ga->op1)->get_kind() == call_expr_K || GET_NODE(ga->op1)->get_kind() == aggr_init_expr_K)
                        {
                           auto* ce = GetPointer<call_expr>(GET_NODE(ga->op1));
                           if(GET_NODE(ce->fn)->get_kind() == addr_expr_K)
                           {
                              const auto addr_node = GET_NODE(ce->fn);
                              const auto* ae = GetPointer<const addr_expr>(addr_node);
                              const auto fu_decl_node = GET_NODE(ae->op);
                              THROW_ASSERT(fu_decl_node->get_kind() == function_decl_K, "node  " + STR(fu_decl_node) + " is not function_decl but " + fu_decl_node->get_kind_text());
                              auto fdCalled = GetPointer<function_decl>(fu_decl_node);
                              if(fdCalled->writing_memory || !fdCalled->body)
                                 is_a_writing_memory_call = true;
                           }
                           else
                           {
                              is_a_writing_memory_call = true;/// conservative analysis
                           }
                        }
                        if(!is_a_writing_memory_call)
                        {
                           stmts_to_be_removed.push_back(*stmt);
#ifndef NDEBUG
                           AppM->RegisterTransformation(GetName(), *stmt);
#endif
                        }
                     }
                     else
                        INDENT_DBG_MEX(DEBUG_LEVEL_VERY_PEDANTIC, debug_level, "---LHS ssa used: " + STR(ssa->CGetNumberUses()) + "-" + STR(ssa->CGetDefStmts().size()));
                  }
                  else
                     INDENT_DBG_MEX(DEBUG_LEVEL_VERY_PEDANTIC, debug_level, "---LHS not ssa");
               }
               else
                  INDENT_DBG_MEX(DEBUG_LEVEL_VERY_PEDANTIC, debug_level, "---VDEF statement");
            }
            else if(GET_NODE(*stmt)->get_kind() == gimple_cond_K)
            {
               auto gc = GetPointer<gimple_cond>(GET_NODE(*stmt));
               if(GET_NODE(gc->op0)->get_kind() == integer_cst_K)
               {
                  INDENT_DBG_MEX(DEBUG_LEVEL_VERY_PEDANTIC, debug_level, "---gimple_cond with a constant condition");
                  auto val = GetPointer<integer_cst>(GET_NODE(gc->op0))->value;
                  auto bb = block_it->second;
                  do_reachability = true;
                  modified = true;
                  if(val)
                  {
                     bb->false_edge = move2emptyBB(TM, sl, block_it->first, bb, bb->false_edge, bb->true_edge);
                  }
                  else
                  {
                     bb->true_edge = move2emptyBB(TM, sl, block_it->first, bb, bb->true_edge, bb->false_edge);
                  }
               }

            }
            else if(GET_NODE(*stmt)->get_kind() == gimple_multi_way_if_K)
            {
               auto gm = GetPointer<gimple_multi_way_if>(GET_NODE(*stmt));
               bool one_is_const = false;
               bool all_false = true;
               unsigned int bb_dest=0;
               for(auto cond: gm->list_of_cond)
               {
                  if(!cond.first)
                  {
                     if(all_false)
                     {
                        THROW_ASSERT(!one_is_const, "only one can be true");
                        bb_dest = cond.second;
                     }
                  }
                  else if(GET_NODE(cond.first)->get_kind() == integer_cst_K)
                  {
                     if(GetPointer<integer_cst>(GET_NODE(cond.first))->value)
                     {
                        all_false = false;
                        THROW_ASSERT(!one_is_const, "only one can be true");
                        one_is_const = true;
                        bb_dest = cond.second;
                     }
                  }
                  else
                  {
                     THROW_ASSERT(!one_is_const, "only one can be true");
                     all_false = false;
                  }
               }
               if(all_false || one_is_const)
               {
                  INDENT_DBG_MEX(DEBUG_LEVEL_VERY_PEDANTIC, debug_level, "---gimple_multi_way_if with constant conditions");
                  modified = true;
                  auto bb = block_it->second;
                  for(auto& cond: gm->list_of_cond)
                  {
                     if(cond.second != bb_dest)
                     {
                        do_reachability = true;
                        cond.second = move2emptyBB(TM, sl, block_it->first, bb, cond.second, bb_dest);
                     }
                  }
               }
            }
            else if(GET_NODE(*stmt)->get_kind() == gimple_call_K)
            {
               auto* gc = GetPointer<gimple_call>(GET_NODE(*stmt));
               tree_nodeRef temp_node = GET_NODE(gc->fn);
               function_decl* fdCalled = nullptr;

               if(temp_node->get_kind() == addr_expr_K)
               {
                  auto* ue = GetPointer<unary_expr>(temp_node);
                  temp_node = ue->op;
                  fdCalled = GetPointer<function_decl>(GET_NODE(temp_node));
               }
               else if(temp_node->get_kind() == obj_type_ref_K)
               {
                  temp_node = tree_helper::find_obj_type_ref_function(gc->fn);
                  fdCalled = GetPointer<function_decl>(GET_NODE(temp_node));
               }
               if(fdCalled)
               {
                  bool is_a_writing_memory_call = false;
                  if(fdCalled->writing_memory or !fdCalled->body)
                     is_a_writing_memory_call = true;
                  if(tree_helper::is_a_nop_function_decl(fdCalled) or !is_a_writing_memory_call)
                  {
<<<<<<< HEAD
                     if(gc->vdef && !is_single_write_memory)
                     {
                        kill_vdef(TM,gc->vdef);
                        gc->vdef = tree_nodeRef();
                     }
                     else if(gc->memdef && is_single_write_memory)
                     {
                        kill_vdef(TM,gc->memdef);
                        gc->memdef = tree_nodeRef();
                     }
=======
>>>>>>> 746b9d73
                     INDENT_DBG_MEX(DEBUG_LEVEL_VERY_PEDANTIC, debug_level, "--Restart dead code");
                     restart_analysis = true;
                     modified = true;
                     add_gimple_nop(gc,TM,*stmt,(block_it)->second);

                     stmts_to_be_removed.push_back(*stmt);
#ifndef NDEBUG
                     AppM->RegisterTransformation(GetName(), *stmt);
#endif
                  }
               }
            }
            else
               INDENT_DBG_MEX(DEBUG_LEVEL_VERY_PEDANTIC, debug_level, "---Not gimple_assign statement");
            INDENT_DBG_MEX(DEBUG_LEVEL_VERY_PEDANTIC, debug_level, "<--Analyzed statement");
         }
         if(not stmts_to_be_removed.empty())
         {
            modified = true;
            restart_analysis = true;
         }
         if(not stmts_to_be_removed.empty())
         {
            INDENT_DBG_MEX(DEBUG_LEVEL_VERY_PEDANTIC, debug_level, "-->Removing " + STR(stmts_to_be_removed.size()) + " dead statements");
            for(auto curr_el : stmts_to_be_removed)
            {
               auto* ga = GetPointer<gimple_assign>(GET_NODE(curr_el));
               if((ga and (GET_NODE(ga->op1)->get_kind() == call_expr_K || GET_NODE(ga->op1)->get_kind() == aggr_init_expr_K)) or GetPointer<gimple_call>(GET_NODE(curr_el)))
               {
                  INDENT_DBG_MEX(DEBUG_LEVEL_VERY_PEDANTIC, debug_level, "---Call expr can be removed");
                  const CallGraphManagerRef cg_man = AppM->GetCallGraphManager();
                  const vertex fun_cg_vertex = cg_man->GetVertex(function_id);
                  const CallGraphConstRef cg = cg_man->CGetCallGraph();
                  std::set<EdgeDescriptor> to_remove;
                  OutEdgeIterator oei, oei_end;
                  boost::tie(oei, oei_end) = boost::out_edges(fun_cg_vertex, *cg);
                  const unsigned int call_id = GET_INDEX_NODE(curr_el);
                  for(; oei != oei_end; oei++)
                  {
                     const std::set<unsigned int>& direct_calls = cg->CGetFunctionEdgeInfo(*oei)->direct_call_points;
                     const std::set<unsigned int>::iterator call_it = direct_calls.find(call_id);
                     if(call_it != direct_calls.end())
                     {
                        to_remove.insert(*oei);
                     }
                  }
                  THROW_ASSERT(to_remove.size(), "Call to be removed not found in call graph");
                  for(const EdgeDescriptor& e : to_remove)
<<<<<<< HEAD
                  {
                     cg_man->RemoveCallPoint(e, call_id);
                  }
                  if(parameters->getOption<bool>(OPT_print_dot) or debug_level > DEBUG_LEVEL_PEDANTIC)
                  {
=======
                  {
                     cg_man->RemoveCallPoint(e, call_id);
                  }
                  if(parameters->getOption<bool>(OPT_print_dot) or debug_level > DEBUG_LEVEL_PEDANTIC)
                  {
>>>>>>> 746b9d73
                     AppM->CGetCallGraphManager()->CGetCallGraph()->WriteDot("call_graph" + GetSignature() + ".dot");
                  }
               }
               block_it->second->RemoveStmt(curr_el);
               INDENT_DBG_MEX(DEBUG_LEVEL_VERY_PEDANTIC, debug_level, "---Removed " + STR(curr_el));
            }
            INDENT_DBG_MEX(DEBUG_LEVEL_VERY_PEDANTIC, debug_level, "<--Removed dead statements");
         }
         /*
          * check also phi operations. if a phi assigns an ssa which is not used
          * anymore, the phi can be removed
          */
         const auto& phi_list = block_it->second->CGetPhiList();
         std::list<tree_nodeRef> phis_to_be_removed;
         INDENT_DBG_MEX(DEBUG_LEVEL_VERY_PEDANTIC, debug_level, "-->Analyzing phis");
         for(auto phi = phi_list.rbegin(); phi != phi_list.rend(); phi++)
         {
#ifndef NDEBUG
            if(not AppM->ApplyNewTransformation())
               break;
#endif
            INDENT_DBG_MEX(DEBUG_LEVEL_VERY_PEDANTIC, debug_level, "-->Analyzing " + (*phi)->ToString());
            THROW_ASSERT(GET_NODE(*phi)->get_kind() == gimple_phi_K, GET_NODE(*phi)->ToString() + " is of kind " + tree_node::GetString(GET_NODE(*phi)->get_kind()));
            auto gphi = GetPointer<gimple_phi>(GET_NODE(*phi));
            const tree_nodeRef res = GET_NODE(gphi->res);
            THROW_ASSERT(res->get_kind() == ssa_name_K, res->ToString() + " is of kind " + tree_node::GetString(res->get_kind()));
            const ssa_name* ssa = GetPointer<ssa_name>(res);
            // very strict condition for the elimination
            if(ssa->CGetNumberUses() == 0 and ssa->CGetDefStmts().size() == 1)
            {
               phis_to_be_removed.push_back(*phi);
#ifndef NDEBUG
               AppM->RegisterTransformation(GetName(), *phi);
#endif
            }
            INDENT_DBG_MEX(DEBUG_LEVEL_VERY_PEDANTIC, debug_level, "<--Analyzed phi");
         }
         INDENT_DBG_MEX(DEBUG_LEVEL_VERY_PEDANTIC, debug_level, "<--Analyzed phis");
         if(not phis_to_be_removed.empty())
         {
            modified = true;
            restart_analysis = true;
         }
         if(not phis_to_be_removed.empty())
         {
            INDENT_DBG_MEX(DEBUG_LEVEL_VERY_PEDANTIC, debug_level, "-->Removing " + STR(phis_to_be_removed.size()) + " dead phis");
            for(auto curr_phi : phis_to_be_removed)
            {
               block_it->second->RemovePhi(curr_phi);
               INDENT_DBG_MEX(DEBUG_LEVEL_VERY_PEDANTIC, debug_level, "---Removed " + STR(curr_phi));
            }
            INDENT_DBG_MEX(DEBUG_LEVEL_VERY_PEDANTIC, debug_level, "<--Removed dead phis");
         }
         INDENT_DBG_MEX(DEBUG_LEVEL_PEDANTIC, debug_level, "<--Analyzed BB" + boost::lexical_cast<std::string>(block_it->second->number));
      }
      while(do_reachability)
      {
         do_reachability = false;
         std::set<unsigned> BB_reached;
         std::queue<unsigned> to_be_processed;
         to_be_processed.push(bloc::ENTRY_BLOCK_ID);
         BB_reached.insert(bloc::ENTRY_BLOCK_ID);
         while(!to_be_processed.empty())
         {
            auto curr = to_be_processed.front();
            to_be_processed.pop();
            INDENT_DBG_MEX(DEBUG_LEVEL_PEDANTIC, debug_level, "---Analyzing BB" + STR(curr));
            for(auto bb: blocks.at(curr)->list_of_succ)
            {
               if(BB_reached.find(bb) == BB_reached.end())
               {
                  to_be_processed.push(bb);
                  BB_reached.insert(bb);
               }
            }
         }
         std::set<unsigned> bb_to_remove;
         for(auto bb_pair: blocks)
         {
            if(BB_reached.find(bb_pair.first) == BB_reached.end())
            {
               if(bb_pair.first != bloc::EXIT_BLOCK_ID)
                  bb_to_remove.insert(bb_pair.first);
            }
         }
         if(not bb_to_remove.empty())
         {
            INDENT_DBG_MEX(DEBUG_LEVEL_VERY_PEDANTIC, debug_level, "-->Removing " + STR(bb_to_remove.size()) + " unreachable BBs");
            for(auto bb: bb_to_remove)
            {
               do_reachability = true;
               const auto& phi_list = blocks.at(bb)->CGetPhiList();
               std::list<tree_nodeRef> phis_to_be_removed;
               INDENT_DBG_MEX(DEBUG_LEVEL_VERY_PEDANTIC, debug_level, "-->Analyzing phis (RA)");
               for(auto phi = phi_list.rbegin(); phi != phi_list.rend(); phi++)
               {
                  INDENT_DBG_MEX(DEBUG_LEVEL_VERY_PEDANTIC, debug_level, "-->Analyzing " + (*phi)->ToString());
                  THROW_ASSERT(GET_NODE(*phi)->get_kind() == gimple_phi_K, GET_NODE(*phi)->ToString() + " is of kind " + tree_node::GetString(GET_NODE(*phi)->get_kind()));
                  auto gphi = GetPointer<gimple_phi>(GET_NODE(*phi));
                  const tree_nodeRef res = GET_NODE(gphi->res);
                  THROW_ASSERT(res->get_kind() == ssa_name_K, res->ToString() + " is of kind " + tree_node::GetString(res->get_kind()));
                  const ssa_name* ssa = GetPointer<ssa_name>(res);
                  if(ssa->virtual_flag)
                     kill_vdef(TM, gphi->res);
                  else
                     kill_uses(TM, gphi->res);
                  phis_to_be_removed.push_back(*phi);
                  INDENT_DBG_MEX(DEBUG_LEVEL_VERY_PEDANTIC, debug_level, "<--Analyzed phi");
               }
               INDENT_DBG_MEX(DEBUG_LEVEL_VERY_PEDANTIC, debug_level, "<--Analyzed phis");

               if(not phis_to_be_removed.empty())
               {
                  INDENT_DBG_MEX(DEBUG_LEVEL_VERY_PEDANTIC, debug_level, "-->Removing " + STR(phis_to_be_removed.size()) + " dead phis");
                  for(auto curr_phi : phis_to_be_removed)
                  {
                     blocks.at(bb)->RemovePhi(curr_phi);
                     INDENT_DBG_MEX(DEBUG_LEVEL_VERY_PEDANTIC, debug_level, "---Removed " + STR(curr_phi));
                  }
                  INDENT_DBG_MEX(DEBUG_LEVEL_VERY_PEDANTIC, debug_level, "<--Removed dead phis");
               }
               const auto& stmt_list = blocks.at(bb)->CGetStmtList();
               std::list<tree_nodeRef> stmts_to_be_removed;
               for(auto stmt = stmt_list.rbegin(); stmt != stmt_list.rend(); stmt++)
               {
                  auto node_stmt = GET_NODE(*stmt);
                  auto gn = GetPointer<gimple_node>(node_stmt);
                  if(gn->vdef && !is_single_write_memory)
                  {
                     kill_vdef(TM,gn->vdef);
                     gn->vdef = tree_nodeRef();
                  }
                  else if (gn->memdef && is_single_write_memory)
                  {
                     kill_vdef(TM,gn->memdef);
                     gn->memdef = tree_nodeRef();
                  }
                  else if (node_stmt->get_kind() == gimple_assign_K)
                  {
                     auto ga = GetPointer<gimple_assign>(node_stmt);
                     if(GET_NODE(ga->op0)->get_kind() == ssa_name_K)
                        kill_uses(TM, ga->op0);
                  }
                  stmts_to_be_removed.push_back(*stmt);
               }

               if(!stmts_to_be_removed.empty())
               {
                  INDENT_DBG_MEX(DEBUG_LEVEL_VERY_PEDANTIC, debug_level, "-->Removing " + STR(stmts_to_be_removed.size()) + " dead statements");
                  for(auto curr_el : stmts_to_be_removed)
                  {
                     auto* ga = GetPointer<gimple_assign>(GET_NODE(curr_el));
                     if((ga and (GET_NODE(ga->op1)->get_kind() == call_expr_K || GET_NODE(ga->op1)->get_kind() == aggr_init_expr_K)) || GET_NODE(curr_el)->get_kind() == gimple_call_K)
                     {
                        INDENT_DBG_MEX(DEBUG_LEVEL_VERY_PEDANTIC, debug_level, "---Call expr can be removed");
                        const CallGraphManagerRef cg_man = AppM->GetCallGraphManager();
                        const vertex fun_cg_vertex = cg_man->GetVertex(function_id);
                        const CallGraphConstRef cg = cg_man->CGetCallGraph();
                        std::set<EdgeDescriptor> to_remove;
                        OutEdgeIterator oei, oei_end;
                        boost::tie(oei, oei_end) = boost::out_edges(fun_cg_vertex, *cg);
                        const unsigned int call_id = GET_INDEX_NODE(curr_el);
                        for(; oei != oei_end; oei++)
                        {
                           const std::set<unsigned int>& direct_calls = cg->CGetFunctionEdgeInfo(*oei)->direct_call_points;
                           const std::set<unsigned int>::iterator call_it = direct_calls.find(call_id);
                           if(call_it != direct_calls.end())
                           {
                              to_remove.insert(*oei);
                           }
                        }
                        THROW_ASSERT(to_remove.size(), "Call to be removed not found in call graph");
                        for(const EdgeDescriptor& e : to_remove)
                        {
                           cg_man->RemoveCallPoint(e, call_id);
                        }
                        if(parameters->getOption<bool>(OPT_print_dot) or debug_level > DEBUG_LEVEL_PEDANTIC)
                        {
                           AppM->CGetCallGraphManager()->CGetCallGraph()->WriteDot("call_graph" + GetSignature() + ".dot");
                        }
                     }
                     blocks.at(bb)->RemoveStmt(curr_el);
                     INDENT_DBG_MEX(DEBUG_LEVEL_VERY_PEDANTIC, debug_level, "---Removed " + STR(curr_el));
                  }
                  INDENT_DBG_MEX(DEBUG_LEVEL_VERY_PEDANTIC, debug_level, "<--Removed dead statements");
               }
               for(auto sblock: blocks.at(bb)->list_of_succ)
               {
                  if(sblock == bloc::EXIT_BLOCK_ID)
                     continue;
                  THROW_ASSERT(blocks.find(sblock) != blocks.end(), "Already removed BB"+STR(sblock));
                  auto succ_block = blocks.at(sblock);
                  succ_block->list_of_pred.erase(std::find(succ_block->list_of_pred.begin(), succ_block->list_of_pred.end(), bb));
                  ///Fix PHIs
                  for(auto phi: succ_block->CGetPhiList())
                  {
                     auto gp = GetPointer<gimple_phi>(GET_NODE(phi));
                     gimple_phi::DefEdgeList new_list_of_def_edge;
                     for(const auto& def_edge : gp->CGetDefEdgesList())
                     {
                        if(def_edge.second != bb)
                        {
                           INDENT_DBG_MEX(DEBUG_LEVEL_VERY_PEDANTIC, debug_level, "---Readding <" + def_edge.first->ToString() + ", BB" + STR(def_edge.second) + ">");
                           new_list_of_def_edge.push_back(def_edge);
                        }
                     }
                     gp->SetDefEdgeList(TM, new_list_of_def_edge);
                  }
               }
               blocks.at(bb)->list_of_succ.clear();
            }
            for(auto bb: bb_to_remove)
            {
               blocks.erase(bb);
            }
            INDENT_DBG_MEX(DEBUG_LEVEL_VERY_PEDANTIC, debug_level, "<--Removed unreachable BBs");
         }
      }
   }
   while(restart_analysis);

   /// update function memory write flag
   INDENT_DBG_MEX(DEBUG_LEVEL_PEDANTIC, debug_level, "---Update memory write flag");
   fd->writing_memory = false;
   for(block_it = blocks.begin(); block_it != block_it_end; ++block_it)
   {
      INDENT_DBG_MEX(DEBUG_LEVEL_PEDANTIC, debug_level, "-->Analyzing BB" + boost::lexical_cast<std::string>(block_it->second->number));
      const auto& stmt_list = block_it->second->CGetStmtList();
      for(auto stmt = stmt_list.rbegin(); stmt != stmt_list.rend(); stmt++)
      {
         INDENT_DBG_MEX(DEBUG_LEVEL_VERY_PEDANTIC, debug_level, "-->Analyzing " + (*stmt)->ToString());
         auto* gn = GetPointer<gimple_node>(GET_NODE(*stmt));
         if(gn->vdef  && !is_single_write_memory)
            fd->writing_memory = true;
         else if(gn->memdef && is_single_write_memory)
            fd->writing_memory = true;
         else if(auto ga = GetPointer<gimple_assign>(GET_NODE(*stmt)))
         {
            if(GET_NODE(ga->op1)->get_kind() == call_expr_K || GET_NODE(ga->op1)->get_kind() == aggr_init_expr_K)
            {
               auto* ce = GetPointer<call_expr>(GET_NODE(ga->op1));
               if(GET_NODE(ce->fn)->get_kind() == addr_expr_K)
               {
                  const auto addr_node = GET_NODE(ce->fn);
                  const auto* ae = GetPointer<const addr_expr>(addr_node);
                  const auto fu_decl_node = GET_NODE(ae->op);
                  THROW_ASSERT(fu_decl_node->get_kind() == function_decl_K, "node  " + STR(fu_decl_node) + " is not function_decl but " + fu_decl_node->get_kind_text());
                  if(GetPointer<function_decl>(fu_decl_node)->writing_memory)
                     fd->writing_memory = true;
               }
               else
               {
                  fd->writing_memory = true;/// conservative analysis
               }
            }
<<<<<<< HEAD
         }
         else if(auto gc = GetPointer<gimple_call>(GET_NODE(*stmt)))
         {
            tree_nodeRef temp_node = GET_NODE(gc->fn);
            function_decl* fdCalled = nullptr;

            if(temp_node->get_kind() == addr_expr_K)
            {
               auto* ue = GetPointer<unary_expr>(temp_node);
               temp_node = ue->op;
               fdCalled = GetPointer<function_decl>(GET_NODE(temp_node));
            }
            else if(temp_node->get_kind() == obj_type_ref_K)
            {
               temp_node = tree_helper::find_obj_type_ref_function(gc->fn);
               fdCalled = GetPointer<function_decl>(GET_NODE(temp_node));
            }
            if(fdCalled)
            {
               if(fdCalled->writing_memory || !fdCalled->body)
                  fd->writing_memory = true;
            }
            else
               fd->writing_memory = true;

         }
=======
         }
         else if(auto gc = GetPointer<gimple_call>(GET_NODE(*stmt)))
         {
            tree_nodeRef temp_node = GET_NODE(gc->fn);
            function_decl* fdCalled = nullptr;

            if(temp_node->get_kind() == addr_expr_K)
            {
               auto* ue = GetPointer<unary_expr>(temp_node);
               temp_node = ue->op;
               fdCalled = GetPointer<function_decl>(GET_NODE(temp_node));
            }
            else if(temp_node->get_kind() == obj_type_ref_K)
            {
               temp_node = tree_helper::find_obj_type_ref_function(gc->fn);
               fdCalled = GetPointer<function_decl>(GET_NODE(temp_node));
            }
            if(fdCalled)
            {
               if(fdCalled->writing_memory || !fdCalled->body)
                  fd->writing_memory = true;
            }
            else
               fd->writing_memory = true;

         }
>>>>>>> 746b9d73
         else if(GetPointer<gimple_asm>(GET_NODE(*stmt)))
            fd->writing_memory = true;///more conservative than really needed
         INDENT_DBG_MEX(DEBUG_LEVEL_VERY_PEDANTIC, debug_level, "<--Analyzed statement");
      }
      INDENT_DBG_MEX(DEBUG_LEVEL_PEDANTIC, debug_level, "<--Analyzed BB" + boost::lexical_cast<std::string>(block_it->second->number));
   }


   PRINT_DBG_MEX(DEBUG_LEVEL_PEDANTIC, debug_level, "End of dead_code_elimination step");
   if(modified)
   {
      function_behavior->UpdateBBVersion();
      return DesignFlowStep_Status::SUCCESS;
   }
   else
   {
      return DesignFlowStep_Status::UNCHANGED;
   }
}<|MERGE_RESOLUTION|>--- conflicted
+++ resolved
@@ -490,19 +490,6 @@
                      is_a_writing_memory_call = true;
                   if(tree_helper::is_a_nop_function_decl(fdCalled) or !is_a_writing_memory_call)
                   {
-<<<<<<< HEAD
-                     if(gc->vdef && !is_single_write_memory)
-                     {
-                        kill_vdef(TM,gc->vdef);
-                        gc->vdef = tree_nodeRef();
-                     }
-                     else if(gc->memdef && is_single_write_memory)
-                     {
-                        kill_vdef(TM,gc->memdef);
-                        gc->memdef = tree_nodeRef();
-                     }
-=======
->>>>>>> 746b9d73
                      INDENT_DBG_MEX(DEBUG_LEVEL_VERY_PEDANTIC, debug_level, "--Restart dead code");
                      restart_analysis = true;
                      modified = true;
@@ -551,19 +538,11 @@
                   }
                   THROW_ASSERT(to_remove.size(), "Call to be removed not found in call graph");
                   for(const EdgeDescriptor& e : to_remove)
-<<<<<<< HEAD
                   {
                      cg_man->RemoveCallPoint(e, call_id);
                   }
                   if(parameters->getOption<bool>(OPT_print_dot) or debug_level > DEBUG_LEVEL_PEDANTIC)
                   {
-=======
-                  {
-                     cg_man->RemoveCallPoint(e, call_id);
-                  }
-                  if(parameters->getOption<bool>(OPT_print_dot) or debug_level > DEBUG_LEVEL_PEDANTIC)
-                  {
->>>>>>> 746b9d73
                      AppM->CGetCallGraphManager()->CGetCallGraph()->WriteDot("call_graph" + GetSignature() + ".dot");
                   }
                }
@@ -819,7 +798,6 @@
                   fd->writing_memory = true;/// conservative analysis
                }
             }
-<<<<<<< HEAD
          }
          else if(auto gc = GetPointer<gimple_call>(GET_NODE(*stmt)))
          {
@@ -846,34 +824,6 @@
                fd->writing_memory = true;
 
          }
-=======
-         }
-         else if(auto gc = GetPointer<gimple_call>(GET_NODE(*stmt)))
-         {
-            tree_nodeRef temp_node = GET_NODE(gc->fn);
-            function_decl* fdCalled = nullptr;
-
-            if(temp_node->get_kind() == addr_expr_K)
-            {
-               auto* ue = GetPointer<unary_expr>(temp_node);
-               temp_node = ue->op;
-               fdCalled = GetPointer<function_decl>(GET_NODE(temp_node));
-            }
-            else if(temp_node->get_kind() == obj_type_ref_K)
-            {
-               temp_node = tree_helper::find_obj_type_ref_function(gc->fn);
-               fdCalled = GetPointer<function_decl>(GET_NODE(temp_node));
-            }
-            if(fdCalled)
-            {
-               if(fdCalled->writing_memory || !fdCalled->body)
-                  fd->writing_memory = true;
-            }
-            else
-               fd->writing_memory = true;
-
-         }
->>>>>>> 746b9d73
          else if(GetPointer<gimple_asm>(GET_NODE(*stmt)))
             fd->writing_memory = true;///more conservative than really needed
          INDENT_DBG_MEX(DEBUG_LEVEL_VERY_PEDANTIC, debug_level, "<--Analyzed statement");
