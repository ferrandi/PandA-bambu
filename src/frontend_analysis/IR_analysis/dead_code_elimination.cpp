﻿/*
 *
 *                   _/_/_/    _/_/   _/    _/ _/_/_/    _/_/
 *                  _/   _/ _/    _/ _/_/  _/ _/   _/ _/    _/
 *                 _/_/_/  _/_/_/_/ _/  _/_/ _/   _/ _/_/_/_/
 *                _/      _/    _/ _/    _/ _/   _/ _/    _/
 *               _/      _/    _/ _/    _/ _/_/_/  _/    _/
 *
 *             ***********************************************
 *                              PandA Project
 *                     URL: http://panda.dei.polimi.it
 *                       Politecnico di Milano - DEIB
 *                        System Architectures Group
 *             ***********************************************
 *              Copyright (C) 2004-2019 Politecnico di Milano
 *
 *   This file is part of the PandA framework.
 *
 *   The PandA framework is free software; you can redistribute it and/or modify
 *   it under the terms of the GNU General Public License as published by
 *   the Free Software Foundation; either version 3 of the License, or
 *   (at your option) any later version.
 *
 *   This program is distributed in the hope that it will be useful,
 *   but WITHOUT ANY WARRANTY; without even the implied warranty of
 *   MERCHANTABILITY or FITNESS FOR A PARTICULAR PURPOSE.  See the
 *   GNU General Public License for more details.
 *
 *   You should have received a copy of the GNU General Public License
 *   along with this program.  If not, see <http://www.gnu.org/licenses/>.
 *
 */
/**
 * @file dead_code_elimination.cpp
 * @brief Eliminate dead code
 *
 * @author Andrea Cuoccio <andrea.cuoccio@gmail.com>
 * @author Marco Lattuada <lattuada@elet.polimi.it>
 * @author Fabrizio Ferrandi <fabrizio.ferrandi@polimi.it>
 *
 */

/// header include
#include "dead_code_elimination.hpp"

/// STD includes
#include <fstream>
#include <string>

/// STL includes
#include <list>
#include <map>
#include <queue>
#include <set>
#include <unordered_map>
#include <unordered_set>
#include <utility>
#include <vector>

/// design_flows include
#include "design_flow_graph.hpp"
#include "design_flow_manager.hpp"

#include "application_manager.hpp"
#include "hls_manager.hpp"

// includes from behavior
#include "call_graph_manager.hpp"

/// Tree include
#include "behavioral_helper.hpp"
#include "dbgPrintHelper.hpp" // for DEBUG_LEVEL_
#include "ext_tree_node.hpp"
#include "function_behavior.hpp"
#include "math_function.hpp"
#include "string_manipulation.hpp" // for GET_CLASS
#include "token_interface.hpp"
#include "tree_basic_block.hpp"
#include "tree_helper.hpp"
#include "tree_manipulation.hpp"
#include "tree_node.hpp"
#include "tree_reindex.hpp"

dead_code_elimination::dead_code_elimination(const ParameterConstRef _parameters, const application_managerRef _AppM, unsigned int _function_id, const DesignFlowManagerConstRef _design_flow_manager)
    : FunctionFrontendFlowStep(_AppM, _function_id, DEAD_CODE_ELIMINATION, _design_flow_manager, _parameters)
{
   debug_level = parameters->get_class_debug_level(GET_CLASS(*this), DEBUG_LEVEL_NONE);
}

dead_code_elimination::~dead_code_elimination() = default;

const std::unordered_set<std::pair<FrontendFlowStepType, FrontendFlowStep::FunctionRelationship>> dead_code_elimination::ComputeFrontendRelationships(const DesignFlowStep::RelationshipType relationship_type) const
{
   std::unordered_set<std::pair<FrontendFlowStepType, FunctionRelationship>> relationships;
   switch(relationship_type)
   {
      case(DEPENDENCE_RELATIONSHIP):
      {
         relationships.insert(std::make_pair(DEAD_CODE_ELIMINATION, CALLED_FUNCTIONS));
         relationships.insert(std::pair<FrontendFlowStepType, FunctionRelationship>(USE_COUNTING, SAME_FUNCTION));
         relationships.insert(std::make_pair(MEM_CG_EXT, WHOLE_APPLICATION));
         relationships.insert(std::make_pair(PARM_DECL_TAKEN_ADDRESS, SAME_FUNCTION));
         break;
      }
      case(PRECEDENCE_RELATIONSHIP):
      {
#if HAVE_ZEBU_BUILT
         relationships.insert(std::pair<FrontendFlowStepType, FunctionRelationship>(ARRAY_REF_FIX, SAME_FUNCTION));
#endif
         break;
      }
      case(INVALIDATION_RELATIONSHIP):
      {
         break;
      }
      default:
      {
         THROW_UNREACHABLE("");
      }
   }
   return relationships;
}

bool dead_code_elimination::HasToBeExecuted() const
{
   if(FunctionFrontendFlowStep::HasToBeExecuted())
      return true;
   std::map<unsigned int, bool> cur_writing_memory;
   std::map<unsigned int, bool> cur_reading_memory;
   const CallGraphManagerConstRef CGMan = AppM->CGetCallGraphManager();
<<<<<<< HEAD
   std::set<unsigned int> calledSet = AppM->CGetCallGraphManager()->get_called_by(function_id);
//   calledSet.insert(function_id); /// add the function itself
   for(const auto i : calledSet)
=======
   for(const auto i : AppM->CGetCallGraphManager()->get_called_by(function_id))
>>>>>>> 4ac318cd
   {
      const tree_nodeRef curr_tn = AppM->get_tree_manager()->GetTreeNode(i);
      auto* fdCalled = GetPointer<function_decl>(curr_tn);
      cur_writing_memory[i] = fdCalled->writing_memory;
      cur_reading_memory[i] = fdCalled->reading_memory;
   }
<<<<<<< HEAD
#ifndef NDEBUG
   if(debug_level >= DEBUG_LEVEL_VERY_PEDANTIC)
   {
      if(last_bitvalue_ver.size() and last_bb_ver.size())
      {
         for(const auto called_function : calledSet)
         {
            if(cur_bitvalue_ver.at(called_function) != last_bitvalue_ver.at(called_function))
            {
               INDENT_DBG_MEX(DEBUG_LEVEL_VERY_PEDANTIC, debug_level, "---Different bit version for " + AppM->CGetFunctionBehavior(called_function)->CGetBehavioralHelper()->get_function_name());
            }
            if(cur_bb_ver.at(called_function) != last_bb_ver.at(called_function))
            {
               INDENT_DBG_MEX(DEBUG_LEVEL_VERY_PEDANTIC, debug_level, "---Different BB version for " + AppM->CGetFunctionBehavior(called_function)->CGetBehavioralHelper()->get_function_name());
            }
         }
      }
   }
#endif
   return FunctionFrontendFlowStep::HasToBeExecuted() or cur_bb_ver != last_bb_ver or cur_bitvalue_ver != last_bitvalue_ver;
=======
   return cur_writing_memory != last_writing_memory || cur_reading_memory != last_reading_memory;
>>>>>>> 4ac318cd
}

void dead_code_elimination::kill_uses(const tree_managerRef TM, tree_nodeRef op0) const
{
   THROW_ASSERT(op0->get_kind() == tree_reindex_K, "expected a tree_reindex object");
   THROW_ASSERT(GET_NODE(op0)->get_kind() == ssa_name_K, "expected a ssa_name object");
   auto op_ssa_index = GET_INDEX_NODE(op0);
   auto ssa = GetPointer<ssa_name>(GET_NODE(op0));
   THROW_ASSERT(ssa->CGetDefStmts().size() == 1, "unexpected condition");

   if(ssa->CGetNumberUses() != 0)
   {
      unsigned int type_index = tree_helper::get_type_index(TM, op_ssa_index);
      tree_nodeRef val;
      if(tree_helper::is_real(TM, op_ssa_index))
      {
         const auto data_value_id = TM->new_tree_node_id();
         const tree_manipulationRef tree_man = tree_manipulationRef(new tree_manipulation(TM, parameters));
         val = tree_man->CreateRealCst(TM->GetTreeReindex(type_index), 0.l, data_value_id);
      }
      else if(tree_helper::is_a_complex(TM, op_ssa_index) || tree_helper::is_a_vector(TM, op_ssa_index))
      {
         const tree_manipulationRef tree_man = tree_manipulationRef(new tree_manipulation(TM, parameters));
         auto utype = tree_man->create_default_unsigned_integer_type();
         auto zeroVal = TM->CreateUniqueIntegerCst(static_cast<long long int>(0), GET_INDEX_NODE(utype));
         std::map<TreeVocabularyTokenTypes_TokenEnum, std::string> ne_schema, ga_schema;
         ne_schema[TOK(TOK_TYPE)] = STR(type_index);
         ne_schema[TOK(TOK_SRCP)] = "<built-in>:0:0";
         ne_schema[TOK(TOK_OP)] = STR(zeroVal->index);
         const auto ne_id = TM->new_tree_node_id();
         TM->create_tree_node(ne_id, nop_expr_K, ne_schema);
         val = TM->GetTreeReindex(ne_id);
      }
      else
      {
         val = TM->CreateUniqueIntegerCst(static_cast<long long int>(0), type_index);
      }
      const TreeNodeMap<size_t> StmtUses = ssa->CGetUseStmts();
      for(const auto& use : StmtUses)
      {
         INDENT_DBG_MEX(DEBUG_LEVEL_VERY_PEDANTIC, debug_level, "---replace constant usage before: " + use.first->ToString());
         TM->ReplaceTreeNode(use.first, op0, val);
         INDENT_DBG_MEX(DEBUG_LEVEL_VERY_PEDANTIC, debug_level, "---replace constant usage after: " + use.first->ToString());
      }
      THROW_ASSERT(ssa->CGetNumberUses() == 0, "unexpected condition");
   }
}

void dead_code_elimination::kill_vdef(const tree_managerRef TM, tree_nodeRef vdef)
{
   const auto gimple_nop_id = TM->new_tree_node_id();
   std::map<TreeVocabularyTokenTypes_TokenEnum, std::string> gimple_nop_schema;
   gimple_nop_schema[TOK(TOK_SRCP)] = "<built-in>:0:0";
   TM->create_tree_node(gimple_nop_id, gimple_nop_K, gimple_nop_schema);
   GetPointer<ssa_name>(GET_NODE(vdef))->SetDefStmt(TM->GetTreeReindex(gimple_nop_id));
}

unsigned dead_code_elimination::move2emptyBB(const tree_managerRef TM, statement_list* sl, unsigned pred, blocRef bb_pred, unsigned cand_bb_dest, unsigned bb_dest) const
{
   auto succ_block = sl->list_of_bloc.at(cand_bb_dest);

   /// Create empty basic block
   const auto new_basic_block_index = (sl->list_of_bloc.rbegin())->first + 1;
   INDENT_DBG_MEX(DEBUG_LEVEL_VERY_PEDANTIC, debug_level, "---Created BB" + STR(new_basic_block_index) + " as new successor of BB" + STR(pred));
   auto new_block = blocRef(new bloc(new_basic_block_index));
   sl->list_of_bloc[new_basic_block_index] = new_block;

   new_block->loop_id = bb_pred->loop_id;
   new_block->SetSSAUsesComputed();
   new_block->schedule = bb_pred->schedule;

   new_block->list_of_pred.push_back(pred);
   new_block->list_of_succ.push_back(bb_dest);
   auto bb_dest_block = sl->list_of_bloc.at(bb_dest);
   bb_dest_block->list_of_pred.push_back(new_basic_block_index);
   bb_pred->list_of_succ.erase(std::find(bb_pred->list_of_succ.begin(), bb_pred->list_of_succ.end(), cand_bb_dest));
   bb_pred->list_of_succ.push_back(new_basic_block_index);

   succ_block->list_of_pred.erase(std::find(succ_block->list_of_pred.begin(), succ_block->list_of_pred.end(), pred));
   /// Fix PHIs
   for(auto phi : succ_block->CGetPhiList())
   {
      auto gp = GetPointer<gimple_phi>(GET_NODE(phi));
      gimple_phi::DefEdgeList new_list_of_def_edge;
      for(const auto& def_edge : gp->CGetDefEdgesList())
      {
         if(def_edge.second != pred)
         {
            INDENT_DBG_MEX(DEBUG_LEVEL_VERY_PEDANTIC, debug_level, "---Readding <" + def_edge.first->ToString() + ", BB" + STR(def_edge.second) + ">");
            new_list_of_def_edge.push_back(def_edge);
         }
      }
      gp->SetDefEdgeList(TM, new_list_of_def_edge);
   }
   for(auto phi : bb_dest_block->CGetPhiList())
   {
      auto gp = GetPointer<gimple_phi>(GET_NODE(phi));
      gimple_phi::DefEdgeList new_list_of_def_edge;
      for(auto def_edge : gp->CGetDefEdgesList())
      {
         if(def_edge.second == pred)
         {
            INDENT_DBG_MEX(DEBUG_LEVEL_VERY_PEDANTIC, debug_level, "---Adding from predecessor <" + def_edge.first->ToString() + ", BB" + STR(new_basic_block_index) + ">");
            new_list_of_def_edge.push_back(decltype(def_edge)(def_edge.first, new_basic_block_index));
         }
         INDENT_DBG_MEX(DEBUG_LEVEL_VERY_PEDANTIC, debug_level, "---Readding <" + def_edge.first->ToString() + ", BB" + STR(def_edge.second) + ">");
         new_list_of_def_edge.push_back(def_edge);
      }
      gp->SetDefEdgeList(TM, new_list_of_def_edge);
   }
   return new_basic_block_index;
}

void dead_code_elimination::add_gimple_nop(gimple_node* gc, const tree_managerRef TM, tree_nodeRef cur_stmt, blocRef bb)
{
   std::map<TreeVocabularyTokenTypes_TokenEnum, std::string> gimple_nop_IR_schema;
   gimple_nop_IR_schema[TOK(TOK_SRCP)] = gc->include_name + ":" + STR(gc->line_number) + ":" + STR(gc->column_number);
   unsigned int gimple_nop_node_id = TM->new_tree_node_id();
   TM->create_tree_node(gimple_nop_node_id, gimple_nop_K, gimple_nop_IR_schema);
   tree_nodeRef gimple_nop_node_ref = TM->GetTreeReindex(gimple_nop_node_id);
   const auto old_gc = GetPointer<gimple_node>(GET_NODE(cur_stmt));
   const auto new_gc = GetPointer<gimple_node>(GET_NODE(gimple_nop_node_ref));
   THROW_ASSERT(old_gc, "");
   THROW_ASSERT(new_gc, "");
   if(old_gc->memdef)
   {
      new_gc->memdef = old_gc->memdef;
      GetPointer<ssa_name>(GET_NODE(new_gc->memdef))->SetDefStmt(gimple_nop_node_ref);
      old_gc->memdef = tree_nodeRef();
   }
   if(old_gc->memuse)
   {
      new_gc->memuse = old_gc->memuse;
      GetPointer<ssa_name>(GET_NODE(new_gc->memuse))->AddUseStmt(gimple_nop_node_ref);
   }
   if(old_gc->vdef)
   {
      new_gc->vdef = old_gc->vdef;
      GetPointer<ssa_name>(GET_NODE(new_gc->vdef))->SetDefStmt(gimple_nop_node_ref);
      old_gc->vdef = tree_nodeRef();
   }
   if(old_gc->vuses.size())
   {
      new_gc->vuses = old_gc->vuses;
      for(const auto& v : new_gc->vuses)
      {
         GetPointer<ssa_name>(GET_NODE(v))->AddUseStmt(gimple_nop_node_ref);
      }
   }
   if(old_gc->vovers.size())
   {
      new_gc->vovers = old_gc->vovers;
      old_gc->vovers.clear();
   }
   bb->PushBefore(gimple_nop_node_ref, cur_stmt);
   INDENT_DBG_MEX(DEBUG_LEVEL_VERY_PEDANTIC, debug_level, "---Added statement " + GET_NODE(gimple_nop_node_ref)->ToString());
}

/// single sweep analysis, block by block, from the bottom to up. Each ssa which is used zero times is eliminated and the uses of the variables used in the assignment are recomputed
/// multi-way and two way IFs simplified when conditions are constants
/// gimple_call without side effects are removed
/// store-load pairs checked for simplification
/// dead stores removed
DesignFlowStep_Status dead_code_elimination::InternalExec()
{
   const tree_managerRef TM = AppM->get_tree_manager();

   const tree_nodeRef curr_tn = TM->GetTreeNode(function_id);
   auto* fd = GetPointer<function_decl>(curr_tn);
   auto* sl = GetPointer<statement_list>(GET_NODE(fd->body));
   /// Retrieve the list of block
   std::map<unsigned int, blocRef>& blocks = sl->list_of_bloc;
   std::map<unsigned int, blocRef>::iterator block_it, block_it_end;
   block_it_end = blocks.end();
   const bool is_single_write_memory = GetPointer<const HLS_manager>(AppM) and GetPointer<const HLS_manager>(AppM)->IsSingleWriteMemory();

   bool modified = false;
   bool restart_analysis;
   do
   {
      restart_analysis = false;
      bool do_reachability = false;
      std::unordered_map<unsigned, std::set<unsigned>> vdefvover_map;
      // std::unordered_set<unsigned> vdefvover_map;
      for(block_it = blocks.begin(); block_it != block_it_end; ++block_it)
      {
         const auto& stmt_list = block_it->second->CGetStmtList();
         for(auto stmt = stmt_list.begin(); stmt != stmt_list.end(); stmt++)
         {
            auto gn = GetPointer<gimple_node>(GET_NODE(*stmt));
            THROW_ASSERT(gn->vovers.empty() || gn->vdef, "unexpected condition");
            for(auto vo : gn->vovers)
            {
               vdefvover_map[GET_INDEX_NODE(vo)].insert(GET_INDEX_NODE(gn->vdef));
               // vdefvover_map.insert(GET_INDEX_NODE(vo));
            }
         }
      }
      for(block_it = blocks.begin(); block_it != block_it_end; ++block_it)
      {
         INDENT_DBG_MEX(DEBUG_LEVEL_PEDANTIC, debug_level, "-->Analyzing BB" + boost::lexical_cast<std::string>(block_it->second->number));
         const auto& stmt_list = block_it->second->CGetStmtList();
         std::list<tree_nodeRef> stmts_to_be_removed;
         for(auto stmt = stmt_list.rbegin(); stmt != stmt_list.rend(); stmt++)
         {
#ifndef NDEBUG
            if(not AppM->ApplyNewTransformation())
               break;
#endif
            INDENT_DBG_MEX(DEBUG_LEVEL_VERY_PEDANTIC, debug_level, "-->Analyzing " + (*stmt)->ToString());
            /// find out if it is a gimple_assign
            if(GET_NODE(*stmt)->get_kind() == gimple_assign_K)
            {
               auto ga = GetPointer<gimple_assign>(GET_NODE(*stmt));
               /// in case of virtual uses it is better not perform the elimination
               if(ga->predicate && GET_NODE(ga->predicate)->get_kind() == integer_cst_K && GetPointer<integer_cst>(GET_NODE(ga->predicate))->value == 0)
               {
                  INDENT_DBG_MEX(DEBUG_LEVEL_VERY_PEDANTIC, debug_level, "---Dead predicate found");
                  if(ga->vdef && !is_single_write_memory)
                  {
                     kill_vdef(TM, ga->vdef);
                     ga->vdef = tree_nodeRef();
                  }
                  else if(ga->memdef && is_single_write_memory)
                  {
                     kill_vdef(TM, ga->memdef);
                     ga->memdef = tree_nodeRef();
                  }
                  else if(GET_NODE(ga->op0)->get_kind() == ssa_name_K)
                  {
                     kill_uses(TM, ga->op0);
                  }
                  else
                     THROW_ERROR("unexpected condition");
                  INDENT_DBG_MEX(DEBUG_LEVEL_VERY_PEDANTIC, debug_level, "---Dead code found");
                  stmts_to_be_removed.push_back(*stmt);
#ifndef NDEBUG
                  AppM->RegisterTransformation(GetName(), *stmt);
#endif
               }
               else
               {
                  /// op0 is the left side of the assignment, op1 is the right side
                  const tree_nodeRef op0 = GET_NODE(ga->op0);
                  const auto op1_type_index = tree_helper::get_type_index(TM, GET_INDEX_NODE(ga->op1));
                  if(op0->get_kind() == ssa_name_K)
                  {
                     auto* ssa = GetPointer<ssa_name>(op0);
                     /// very strict condition for the elimination
                     if(ssa->CGetNumberUses() == 0 and ssa->CGetDefStmts().size() == 1)
                     {
                        bool is_a_writing_memory_call = false;
                        if(GET_NODE(ga->op1)->get_kind() == call_expr_K || GET_NODE(ga->op1)->get_kind() == aggr_init_expr_K)
                        {
                           auto* ce = GetPointer<call_expr>(GET_NODE(ga->op1));
                           if(GET_NODE(ce->fn)->get_kind() == addr_expr_K)
                           {
                              const auto addr_node = GET_NODE(ce->fn);
                              const auto* ae = GetPointer<const addr_expr>(addr_node);
                              const auto fu_decl_node = GET_NODE(ae->op);
                              THROW_ASSERT(fu_decl_node->get_kind() == function_decl_K, "node  " + STR(fu_decl_node) + " is not function_decl but " + fu_decl_node->get_kind_text());
                              auto fdCalled = GetPointer<function_decl>(fu_decl_node);
                              if(fdCalled->writing_memory || !fdCalled->body)
                                 is_a_writing_memory_call = true;
                           }
                           else
                           {
                              is_a_writing_memory_call = true; /// conservative analysis
                           }
                        }
                        if(!is_a_writing_memory_call)
                        {
                           if(ga->vdef)
                              add_gimple_nop(ga, TM, *stmt, (block_it)->second);
                           stmts_to_be_removed.push_back(*stmt);
#ifndef NDEBUG
                           AppM->RegisterTransformation(GetName(), *stmt);
#endif
                           INDENT_DBG_MEX(DEBUG_LEVEL_VERY_PEDANTIC, debug_level, "---Dead code found");
                        }
                     }
                     else
                        INDENT_DBG_MEX(DEBUG_LEVEL_VERY_PEDANTIC, debug_level, "---LHS ssa used: " + STR(ssa->CGetNumberUses()) + "-" + STR(ssa->CGetDefStmts().size()));
                  }
                  else if(op0->get_kind() == mem_ref_K && !ga->artificial && !tree_helper::is_a_vector(TM, op1_type_index))
                  {
                     auto* mr = GetPointer<mem_ref>(op0);
                     THROW_ASSERT(GET_NODE(mr->op1)->get_kind() == integer_cst_K, "unexpected condition");
                     auto type_w_index = tree_helper::get_type_index(TM, GET_INDEX_NODE(ga->op1));
                     auto written_bw = resize_to_1_8_16_32_64_128_256_512(tree_helper::size(TM, type_w_index));
                     if(written_bw == 1)
                        written_bw = 8;
                     if(GetPointer<integer_cst>(GET_NODE(mr->op1))->value == 0)
                     {
                        THROW_ASSERT(GET_NODE(mr->op0)->get_kind() == ssa_name_K, "unexpected condition");
                        auto derefVar = GetPointer<ssa_name>(GET_NODE(mr->op0));
                        auto& defStmts = derefVar->CGetDefStmts();
                        if(defStmts.size() == 1)
                        {
                           auto defStmt = *defStmts.begin();
                           if(GET_NODE(defStmt)->get_kind() == gimple_assign_K)
                           {
                              auto derefGA = GetPointer<gimple_assign>(GET_NODE(defStmt));
                              if(GET_NODE(derefGA->op1)->get_kind() == addr_expr_K)
                              {
                                 auto addressedVar = GetPointer<addr_expr>(GET_NODE(derefGA->op1))->op;
                                 if(GET_NODE(addressedVar)->get_kind() == var_decl_K)
                                 {
                                    auto varDecl = GetPointer<var_decl>(GET_NODE(addressedVar));
                                    if(varDecl->scpe && function_id == GET_INDEX_NODE(varDecl->scpe) && !varDecl->static_flag)
                                    {
                                       ssa_name* ssaDef = nullptr;
                                       unsigned ssaDefIndex = 0;
                                       if(is_single_write_memory && ga->memdef)
                                       {
                                          ssaDef = GetPointer<ssa_name>(GET_NODE(ga->memdef));
                                          ssaDefIndex = GET_INDEX_NODE(ga->memdef);
                                       }
                                       else if(!is_single_write_memory && ga->vdef)
                                       {
                                          ssaDef = GetPointer<ssa_name>(GET_NODE(ga->vdef));
                                          ssaDefIndex = GET_INDEX_NODE(ga->vdef);
                                          INDENT_DBG_MEX(DEBUG_LEVEL_VERY_PEDANTIC, debug_level, "VDEF: " + STR(GET_INDEX_NODE(ga->vdef)));
                                       }
                                       else
                                       {
                                          THROW_ERROR("unexpected condition");
                                       }
                                       THROW_ASSERT(ssaDef && ssaDefIndex, "unexpected condition");
                                       /// very strict condition for the elimination
                                       if(ssaDef->CGetDefStmts().size() == 1)
                                       {
                                          if(ssaDef->CGetNumberUses() == 0 and vdefvover_map.find(ssaDefIndex) == vdefvover_map.end())
                                          {
                                             INDENT_DBG_MEX(DEBUG_LEVEL_VERY_PEDANTIC, debug_level, "---Dead Store found");
                                             if(ga->vdef)
                                                add_gimple_nop(ga, TM, *stmt, (block_it)->second);
                                             stmts_to_be_removed.push_back(*stmt);
#ifndef NDEBUG
                                             AppM->RegisterTransformation(GetName(), *stmt);
#endif
                                          }
                                          else
                                          {
                                             INDENT_DBG_MEX(DEBUG_LEVEL_VERY_PEDANTIC, debug_level, "---check if the associated load are dead");
                                             const TreeNodeMap<size_t> StmtUses = ssaDef->CGetUseStmts();
                                             for(const auto& use : StmtUses)
                                             {
                                                const auto gn_used = GetPointer<gimple_node>(GET_NODE(use.first));
                                                if(!gn_used->vdef and gn_used->bb_index == ga->bb_index and gn_used->get_kind() == gimple_assign_K)
                                                {
                                                   const auto ga_used = GetPointer<gimple_assign>(GET_NODE(use.first));
                                                   if(GET_NODE(ga_used->op0)->get_kind() == ssa_name_K and GET_NODE(ga_used->op1)->get_kind() == mem_ref_K &&
                                                      !(ga_used->predicate && GET_NODE(ga_used->predicate)->get_kind() == integer_cst_K && GetPointer<integer_cst>(GET_NODE(ga_used->predicate))->value == 0))
                                                   {
                                                      const auto mr_used = GetPointer<mem_ref>(GET_NODE(ga_used->op1));
                                                      if(GetPointer<integer_cst>(GET_NODE(mr->op1))->value == GetPointer<integer_cst>(GET_NODE(mr_used->op1))->value)
                                                      {
                                                         auto type_r_index = tree_helper::get_type_index(TM, GET_INDEX_NODE(ga_used->op0));
                                                         auto read_bw = resize_to_1_8_16_32_64_128_256_512(tree_helper::size(TM, type_r_index));
                                                         if(read_bw == 1)
                                                            read_bw = 8;
                                                         INDENT_DBG_MEX(DEBUG_LEVEL_VERY_PEDANTIC, debug_level, "---read_bw: " + STR(read_bw) + " written_bw: " + STR(written_bw));
                                                         if(GET_INDEX_NODE(mr->op0) == GET_INDEX_NODE(mr_used->op0) && written_bw == read_bw)
                                                         {
                                                            INDENT_DBG_MEX(DEBUG_LEVEL_VERY_PEDANTIC, debug_level, "---found a candidate " + GET_NODE(use.first)->ToString());
                                                            /// check if this load is killed by a following vover
                                                            auto curr_stmt = stmt;
                                                            bool found_load = false;
                                                            if(curr_stmt != stmt_list.rbegin())
                                                            {
                                                               --curr_stmt;
                                                               while(1)
                                                               {
                                                                  const auto gn_curr = GetPointer<gimple_node>(GET_NODE(*curr_stmt));
                                                                  if(GET_INDEX_NODE(*curr_stmt) == GET_INDEX_NODE(use.first))
                                                                  {
                                                                     found_load = true;
                                                                     break;
                                                                  }
                                                                  if(!found_load && gn_curr->vdef &&
                                                                     (ga_used->vuses.find(gn_curr->vdef) != ga_used->vuses.end() ||
                                                                      (vdefvover_map.find(ssaDefIndex) != vdefvover_map.end() && vdefvover_map.find(ssaDefIndex)->second.find(GET_INDEX_NODE(gn_curr->vdef)) != vdefvover_map.find(ssaDefIndex)->second.end())))
                                                                     break;
                                                                  if(curr_stmt == stmt_list.rbegin())
                                                                     break;
                                                                  else
                                                                     --curr_stmt;
                                                               }
                                                            }
                                                            if(found_load)
                                                            {
                                                               INDENT_DBG_MEX(DEBUG_LEVEL_VERY_PEDANTIC, debug_level, "---found a Dead Load " + GET_NODE(*curr_stmt)->ToString());
                                                               auto ssa_used_op0 = GetPointer<ssa_name>(GET_NODE(ga_used->op0));
                                                               const TreeNodeMap<size_t> StmtUsesOp0 = ssa_used_op0->CGetUseStmts();
                                                               for(const auto& useop0 : StmtUsesOp0)
                                                               {
                                                                  INDENT_DBG_MEX(DEBUG_LEVEL_VERY_PEDANTIC, debug_level, "---replace var usage before: " + useop0.first->ToString());
                                                                  TM->ReplaceTreeNode(useop0.first, ga_used->op0, ga->op1);
                                                                  INDENT_DBG_MEX(DEBUG_LEVEL_VERY_PEDANTIC, debug_level, "---replace var usage after: " + useop0.first->ToString());
                                                               }
                                                               THROW_ASSERT(ssa_used_op0->CGetNumberUses() == 0, "unexpected condition");
                                                               stmts_to_be_removed.push_back(*curr_stmt);
#ifndef NDEBUG
                                                               AppM->RegisterTransformation(GetName(), *curr_stmt);
#endif
                                                            }
                                                         }
                                                      }
                                                   }
                                                }
                                             }
                                          }
                                       }
                                       else
                                       {
                                          INDENT_DBG_MEX(DEBUG_LEVEL_VERY_PEDANTIC, debug_level, "---local variable later used");
                                       }
                                    }
                                    else
                                       INDENT_DBG_MEX(DEBUG_LEVEL_VERY_PEDANTIC, debug_level, "---non local variable");
                                 }
                                 else
                                    INDENT_DBG_MEX(DEBUG_LEVEL_VERY_PEDANTIC, debug_level, "---non var decl");
                              }
                              else
                                 INDENT_DBG_MEX(DEBUG_LEVEL_VERY_PEDANTIC, debug_level, "---not supported pattern1");
                           }
                           else
                              INDENT_DBG_MEX(DEBUG_LEVEL_VERY_PEDANTIC, debug_level, "---not supported pattern2");
                        }
                        else
                           INDENT_DBG_MEX(DEBUG_LEVEL_VERY_PEDANTIC, debug_level, "---not supported pattern3");
                     }
                     else
                        INDENT_DBG_MEX(DEBUG_LEVEL_VERY_PEDANTIC, debug_level, "---non-null offset in the mem_ref");
                  }
                  else
                     INDENT_DBG_MEX(DEBUG_LEVEL_VERY_PEDANTIC, debug_level, "---LHS not ssa");
               }
            }
            else if(GET_NODE(*stmt)->get_kind() == gimple_cond_K)
            {
               auto gc = GetPointer<gimple_cond>(GET_NODE(*stmt));
               if(GET_NODE(gc->op0)->get_kind() == integer_cst_K)
               {
                  INDENT_DBG_MEX(DEBUG_LEVEL_VERY_PEDANTIC, debug_level, "---gimple_cond with a constant condition");
                  auto val = GetPointer<integer_cst>(GET_NODE(gc->op0))->value;
                  auto bb = block_it->second;
                  do_reachability = true;
                  modified = true;
                  if(val)
                  {
                     bb->false_edge = move2emptyBB(TM, sl, block_it->first, bb, bb->false_edge, bb->true_edge);
                  }
                  else
                  {
                     bb->true_edge = move2emptyBB(TM, sl, block_it->first, bb, bb->true_edge, bb->false_edge);
                  }
               }
            }
            else if(GET_NODE(*stmt)->get_kind() == gimple_multi_way_if_K)
            {
               auto gm = GetPointer<gimple_multi_way_if>(GET_NODE(*stmt));

               bool one_is_const = false;
               bool all_false = true;
               unsigned int bb_dest = 0;
               for(auto cond : gm->list_of_cond)
               {
                  if(!cond.first)
                  {
                     if(all_false)
                     {
                        THROW_ASSERT(!one_is_const, "only one can be true");
                        bb_dest = cond.second;
                     }
                  }
                  else if(GET_NODE(cond.first)->get_kind() == integer_cst_K)
                  {
                     if(GetPointer<integer_cst>(GET_NODE(cond.first))->value)
                     {
                        all_false = false;
                        THROW_ASSERT(!one_is_const, "only one can be true");
                        one_is_const = true;
                        bb_dest = cond.second;
                     }
                  }
                  else
                  {
                     all_false = false;
                  }
               }
               if(all_false || one_is_const)
               {
                  INDENT_DBG_MEX(DEBUG_LEVEL_VERY_PEDANTIC, debug_level, "---gimple_multi_way_if with constant conditions");
                  modified = true;
                  auto bbIndex = block_it->first;
                  auto bb = block_it->second;
                  for(auto& cond : gm->list_of_cond)
                  {
                     if(cond.second != bb_dest)
                     {
                        do_reachability = true;
                        cond.second = move2emptyBB(TM, sl, bbIndex, bb, cond.second, bb_dest);
                     }
                  }
               }
               else
               {
                  /// remove same conditions
                  std::map<unsigned int, unsigned int> condIndex2BBdest;
                  auto bbIndex = block_it->first;
                  auto bb = block_it->second;
                  auto do0ConstantCondRemoval = false;
                  for(auto& cond : gm->list_of_cond)
                  {
                     if(cond.first)
                     {
                        if(GET_NODE(cond.first)->get_kind() == integer_cst_K)
                        {
                           if(!blocks[cond.second]->CGetStmtList().empty())
                              do0ConstantCondRemoval = true;
                        }
                        else if(condIndex2BBdest.find(GET_INDEX_NODE(cond.first)) == condIndex2BBdest.end())
                        {
                           condIndex2BBdest[GET_INDEX_NODE(cond.first)] = cond.second;
                        }
                        else if(!blocks[cond.second]->CGetStmtList().empty())
                        {
                           do_reachability = true;
                           INDENT_DBG_MEX(DEBUG_LEVEL_VERY_PEDANTIC, debug_level, "---gimple_multi_way_if duplicated condition from " + STR(bbIndex) + " to " + STR(cond.second));
                           cond.second = move2emptyBB(TM, sl, bbIndex, bb, cond.second, condIndex2BBdest.find(GET_INDEX_NODE(cond.first))->second);
                        }
                     }
                  }
                  if(do0ConstantCondRemoval)
                  {
                     INDENT_DBG_MEX(DEBUG_LEVEL_VERY_PEDANTIC, debug_level, "---gimple_multi_way_if do zero condition removal");
                     auto bb0_dest = condIndex2BBdest.begin()->second;
                     for(auto& cond : gm->list_of_cond)
                     {
                        if(cond.first)
                        {
                           if(GET_NODE(cond.first)->get_kind() == integer_cst_K)
                           {
                              THROW_ASSERT(GetPointer<integer_cst>(GET_NODE(cond.first))->value == 0, "unexpected condition");
                              do_reachability = true;
                              INDENT_DBG_MEX(DEBUG_LEVEL_VERY_PEDANTIC, debug_level, "---gimple_multi_way_if duplicated condition from " + STR(bbIndex) + " to " + STR(cond.second));
                              cond.second = move2emptyBB(TM, sl, bbIndex, bb, cond.second, bb0_dest);
                           }
                        }
                     }
                  }
               }
            }
            else if(GET_NODE(*stmt)->get_kind() == gimple_call_K)
            {
               auto* gc = GetPointer<gimple_call>(GET_NODE(*stmt));
               tree_nodeRef temp_node = GET_NODE(gc->fn);
               function_decl* fdCalled = nullptr;

               if(temp_node->get_kind() == addr_expr_K)
               {
                  auto* ue = GetPointer<unary_expr>(temp_node);
                  temp_node = ue->op;
                  fdCalled = GetPointer<function_decl>(GET_NODE(temp_node));
               }
               else if(temp_node->get_kind() == obj_type_ref_K)
               {
                  temp_node = tree_helper::find_obj_type_ref_function(gc->fn);
                  fdCalled = GetPointer<function_decl>(GET_NODE(temp_node));
               }
               if(fdCalled)
               {
                  bool is_a_writing_memory_call = false;
                  if(fdCalled->writing_memory or !fdCalled->body)
                     is_a_writing_memory_call = true;
                  if(tree_helper::is_a_nop_function_decl(fdCalled) or !is_a_writing_memory_call)
                  {
                     add_gimple_nop(gc, TM, *stmt, (block_it)->second);

                     stmts_to_be_removed.push_back(*stmt);
#ifndef NDEBUG
                     AppM->RegisterTransformation(GetName(), *stmt);
#endif
                     INDENT_DBG_MEX(DEBUG_LEVEL_VERY_PEDANTIC, debug_level, "---Dead code found");
                  }
               }
            }
            else
               INDENT_DBG_MEX(DEBUG_LEVEL_VERY_PEDANTIC, debug_level, "---Not gimple_assign statement");
            INDENT_DBG_MEX(DEBUG_LEVEL_VERY_PEDANTIC, debug_level, "<--Analyzed statement");
         }
         if(not stmts_to_be_removed.empty())
         {
            INDENT_DBG_MEX(DEBUG_LEVEL_VERY_PEDANTIC, debug_level, "--Restart dead code");
            modified = true;
            restart_analysis = true;
         }
         if(not stmts_to_be_removed.empty())
         {
            INDENT_DBG_MEX(DEBUG_LEVEL_VERY_PEDANTIC, debug_level, "-->Removing " + STR(stmts_to_be_removed.size()) + " dead statements");
            for(auto curr_el : stmts_to_be_removed)
            {
               auto* ga = GetPointer<gimple_assign>(GET_NODE(curr_el));
               if((ga and (GET_NODE(ga->op1)->get_kind() == call_expr_K || GET_NODE(ga->op1)->get_kind() == aggr_init_expr_K)) or GetPointer<gimple_call>(GET_NODE(curr_el)))
               {
                  INDENT_DBG_MEX(DEBUG_LEVEL_VERY_PEDANTIC, debug_level, "---Call expr can be removed");
                  const CallGraphManagerRef cg_man = AppM->GetCallGraphManager();
                  const vertex fun_cg_vertex = cg_man->GetVertex(function_id);
                  const CallGraphConstRef cg = cg_man->CGetCallGraph();
                  std::set<EdgeDescriptor> to_remove;
                  OutEdgeIterator oei, oei_end;
                  boost::tie(oei, oei_end) = boost::out_edges(fun_cg_vertex, *cg);
                  const unsigned int call_id = GET_INDEX_NODE(curr_el);
                  for(; oei != oei_end; oei++)
                  {
                     const std::set<unsigned int>& direct_calls = cg->CGetFunctionEdgeInfo(*oei)->direct_call_points;
                     const std::set<unsigned int>::iterator call_it = direct_calls.find(call_id);
                     if(call_it != direct_calls.end())
                     {
                        to_remove.insert(*oei);
                     }
                  }
                  THROW_ASSERT(to_remove.size(), "Call to be removed not found in call graph");
                  for(const EdgeDescriptor& e : to_remove)
                  {
                     cg_man->RemoveCallPoint(e, call_id);
                  }
                  if(parameters->getOption<bool>(OPT_print_dot) or debug_level > DEBUG_LEVEL_PEDANTIC)
                  {
                     AppM->CGetCallGraphManager()->CGetCallGraph()->WriteDot("call_graph" + GetSignature() + ".dot");
                  }
               }
               block_it->second->RemoveStmt(curr_el);
               INDENT_DBG_MEX(DEBUG_LEVEL_VERY_PEDANTIC, debug_level, "---Removed " + curr_el->ToString());
            }
            INDENT_DBG_MEX(DEBUG_LEVEL_VERY_PEDANTIC, debug_level, "<--Removed dead statements");
         }
         /*
          * check also phi operations. if a phi assigns an ssa which is not used
          * anymore, the phi can be removed
          */
         const auto& phi_list = block_it->second->CGetPhiList();
         std::list<tree_nodeRef> phis_to_be_removed;
         INDENT_DBG_MEX(DEBUG_LEVEL_VERY_PEDANTIC, debug_level, "-->Analyzing phis");
         for(auto phi = phi_list.rbegin(); phi != phi_list.rend(); phi++)
         {
#ifndef NDEBUG
            if(not AppM->ApplyNewTransformation())
               break;
#endif
            INDENT_DBG_MEX(DEBUG_LEVEL_VERY_PEDANTIC, debug_level, "-->Analyzing " + (*phi)->ToString());
            THROW_ASSERT(GET_NODE(*phi)->get_kind() == gimple_phi_K, GET_NODE(*phi)->ToString() + " is of kind " + tree_node::GetString(GET_NODE(*phi)->get_kind()));
            auto gphi = GetPointer<gimple_phi>(GET_NODE(*phi));
            const tree_nodeRef res = GET_NODE(gphi->res);
            THROW_ASSERT(res->get_kind() == ssa_name_K, res->ToString() + " is of kind " + tree_node::GetString(res->get_kind()));
            const ssa_name* ssa = GetPointer<ssa_name>(res);
            // very strict condition for the elimination
            if(ssa->CGetNumberUses() == 0 and ssa->CGetDefStmts().size() == 1)
            {
               phis_to_be_removed.push_back(*phi);
#ifndef NDEBUG
               AppM->RegisterTransformation(GetName(), *phi);
#endif
            }
            INDENT_DBG_MEX(DEBUG_LEVEL_VERY_PEDANTIC, debug_level, "<--Analyzed phi");
         }
         INDENT_DBG_MEX(DEBUG_LEVEL_VERY_PEDANTIC, debug_level, "<--Analyzed phis");
         if(not phis_to_be_removed.empty())
         {
            modified = true;
            restart_analysis = true;
         }
         if(not phis_to_be_removed.empty())
         {
            INDENT_DBG_MEX(DEBUG_LEVEL_VERY_PEDANTIC, debug_level, "-->Removing " + STR(phis_to_be_removed.size()) + " dead phis");
            for(auto curr_phi : phis_to_be_removed)
            {
               block_it->second->RemovePhi(curr_phi);
               INDENT_DBG_MEX(DEBUG_LEVEL_VERY_PEDANTIC, debug_level, "---Removed " + curr_phi->ToString());
            }
            INDENT_DBG_MEX(DEBUG_LEVEL_VERY_PEDANTIC, debug_level, "<--Removed dead phis");
         }
         INDENT_DBG_MEX(DEBUG_LEVEL_PEDANTIC, debug_level, "<--Analyzed BB" + boost::lexical_cast<std::string>(block_it->second->number));
      }
      while(do_reachability)
      {
         do_reachability = false;
         std::set<unsigned> BB_reached;
         std::queue<unsigned> to_be_processed;
         to_be_processed.push(bloc::ENTRY_BLOCK_ID);
         BB_reached.insert(bloc::ENTRY_BLOCK_ID);
         while(!to_be_processed.empty())
         {
            auto curr = to_be_processed.front();
            to_be_processed.pop();
            INDENT_DBG_MEX(DEBUG_LEVEL_PEDANTIC, debug_level, "---Analyzing BB" + STR(curr));
            for(auto bb : blocks.at(curr)->list_of_succ)
            {
               if(BB_reached.find(bb) == BB_reached.end())
               {
                  to_be_processed.push(bb);
                  BB_reached.insert(bb);
               }
            }
         }
         std::set<unsigned> bb_to_remove;
         for(auto bb_pair : blocks)
         {
            if(BB_reached.find(bb_pair.first) == BB_reached.end())
            {
               if(bb_pair.first != bloc::EXIT_BLOCK_ID)
                  bb_to_remove.insert(bb_pair.first);
            }
         }
         if(not bb_to_remove.empty())
         {
            INDENT_DBG_MEX(DEBUG_LEVEL_VERY_PEDANTIC, debug_level, "-->Removing " + STR(bb_to_remove.size()) + " unreachable BBs");
            for(auto bb : bb_to_remove)
            {
               do_reachability = true;
               const auto& phi_list = blocks.at(bb)->CGetPhiList();
               std::list<tree_nodeRef> phis_to_be_removed;
               INDENT_DBG_MEX(DEBUG_LEVEL_VERY_PEDANTIC, debug_level, "-->Analyzing phis (RA)");
               for(auto phi = phi_list.rbegin(); phi != phi_list.rend(); phi++)
               {
                  INDENT_DBG_MEX(DEBUG_LEVEL_VERY_PEDANTIC, debug_level, "-->Analyzing " + (*phi)->ToString());
                  THROW_ASSERT(GET_NODE(*phi)->get_kind() == gimple_phi_K, GET_NODE(*phi)->ToString() + " is of kind " + tree_node::GetString(GET_NODE(*phi)->get_kind()));
                  auto gphi = GetPointer<gimple_phi>(GET_NODE(*phi));
                  const tree_nodeRef res = GET_NODE(gphi->res);
                  THROW_ASSERT(res->get_kind() == ssa_name_K, res->ToString() + " is of kind " + tree_node::GetString(res->get_kind()));
                  const ssa_name* ssa = GetPointer<ssa_name>(res);
                  if(ssa->virtual_flag)
                     kill_vdef(TM, gphi->res);
                  else
                     kill_uses(TM, gphi->res);
                  phis_to_be_removed.push_back(*phi);
                  INDENT_DBG_MEX(DEBUG_LEVEL_VERY_PEDANTIC, debug_level, "<--Analyzed phi");
               }
               INDENT_DBG_MEX(DEBUG_LEVEL_VERY_PEDANTIC, debug_level, "<--Analyzed phis");

               if(not phis_to_be_removed.empty())
               {
                  INDENT_DBG_MEX(DEBUG_LEVEL_VERY_PEDANTIC, debug_level, "-->Removing " + STR(phis_to_be_removed.size()) + " dead phis");
                  for(auto curr_phi : phis_to_be_removed)
                  {
                     blocks.at(bb)->RemovePhi(curr_phi);
                     INDENT_DBG_MEX(DEBUG_LEVEL_VERY_PEDANTIC, debug_level, "---Removed " + curr_phi->ToString());
                  }
                  INDENT_DBG_MEX(DEBUG_LEVEL_VERY_PEDANTIC, debug_level, "<--Removed dead phis");
               }
               INDENT_DBG_MEX(DEBUG_LEVEL_VERY_PEDANTIC, debug_level, "-->Analyzing statements (RA)");
               const auto& stmt_list = blocks.at(bb)->CGetStmtList();
               std::list<tree_nodeRef> stmts_to_be_removed;
               for(auto stmt = stmt_list.rbegin(); stmt != stmt_list.rend(); stmt++)
               {
                  INDENT_DBG_MEX(DEBUG_LEVEL_VERY_PEDANTIC, debug_level, "-->Analyzing " + (*stmt)->ToString());
                  auto node_stmt = GET_NODE(*stmt);
                  auto gn = GetPointer<gimple_node>(node_stmt);
                  if(gn->vdef && !is_single_write_memory)
                  {
                     kill_vdef(TM, gn->vdef);
                     gn->vdef = tree_nodeRef();
                  }
                  else if(gn->memdef && is_single_write_memory)
                  {
                     kill_vdef(TM, gn->memdef);
                     gn->memdef = tree_nodeRef();
                  }
                  else if(node_stmt->get_kind() == gimple_assign_K)
                  {
                     auto ga = GetPointer<gimple_assign>(node_stmt);
                     if(GET_NODE(ga->op0)->get_kind() == ssa_name_K)
                        kill_uses(TM, ga->op0);
                  }
                  stmts_to_be_removed.push_back(*stmt);
                  INDENT_DBG_MEX(DEBUG_LEVEL_VERY_PEDANTIC, debug_level, "<--Analyzed stmt " + (*stmt)->ToString());
               }
               INDENT_DBG_MEX(DEBUG_LEVEL_VERY_PEDANTIC, debug_level, "<--Analyzed statements");
               if(!stmts_to_be_removed.empty())
               {
                  INDENT_DBG_MEX(DEBUG_LEVEL_VERY_PEDANTIC, debug_level, "-->Removing " + STR(stmts_to_be_removed.size()) + " dead statements");
                  for(auto curr_el : stmts_to_be_removed)
                  {
                     auto* ga = GetPointer<gimple_assign>(GET_NODE(curr_el));
                     if((ga and (GET_NODE(ga->op1)->get_kind() == call_expr_K || GET_NODE(ga->op1)->get_kind() == aggr_init_expr_K)) || GET_NODE(curr_el)->get_kind() == gimple_call_K)
                     {
                        INDENT_DBG_MEX(DEBUG_LEVEL_VERY_PEDANTIC, debug_level, "---Call expr can be removed");
                        const CallGraphManagerRef cg_man = AppM->GetCallGraphManager();
                        const vertex fun_cg_vertex = cg_man->GetVertex(function_id);
                        const CallGraphConstRef cg = cg_man->CGetCallGraph();
                        std::set<EdgeDescriptor> to_remove;
                        OutEdgeIterator oei, oei_end;
                        boost::tie(oei, oei_end) = boost::out_edges(fun_cg_vertex, *cg);
                        const unsigned int call_id = GET_INDEX_NODE(curr_el);
                        for(; oei != oei_end; oei++)
                        {
                           const std::set<unsigned int>& direct_calls = cg->CGetFunctionEdgeInfo(*oei)->direct_call_points;
                           const std::set<unsigned int>::iterator call_it = direct_calls.find(call_id);
                           if(call_it != direct_calls.end())
                           {
                              to_remove.insert(*oei);
                           }
                        }
                        THROW_ASSERT(to_remove.size(), "Call to be removed not found in call graph");
                        for(const EdgeDescriptor& e : to_remove)
                        {
                           cg_man->RemoveCallPoint(e, call_id);
                        }
                        if(parameters->getOption<bool>(OPT_print_dot) or debug_level > DEBUG_LEVEL_PEDANTIC)
                        {
                           AppM->CGetCallGraphManager()->CGetCallGraph()->WriteDot("call_graph" + GetSignature() + ".dot");
                        }
                     }
                     blocks.at(bb)->RemoveStmt(curr_el);
                     INDENT_DBG_MEX(DEBUG_LEVEL_VERY_PEDANTIC, debug_level, "---Removed " + curr_el->ToString());
                  }
                  INDENT_DBG_MEX(DEBUG_LEVEL_VERY_PEDANTIC, debug_level, "<--Removed dead statements");
               }
               for(auto sblock : blocks.at(bb)->list_of_succ)
               {
                  if(sblock == bloc::EXIT_BLOCK_ID)
                     continue;
                  THROW_ASSERT(blocks.find(sblock) != blocks.end(), "Already removed BB" + STR(sblock));
                  auto succ_block = blocks.at(sblock);
                  succ_block->list_of_pred.erase(std::find(succ_block->list_of_pred.begin(), succ_block->list_of_pred.end(), bb));
                  /// Fix PHIs
                  for(auto phi : succ_block->CGetPhiList())
                  {
                     auto gp = GetPointer<gimple_phi>(GET_NODE(phi));
                     gimple_phi::DefEdgeList new_list_of_def_edge;
                     for(const auto& def_edge : gp->CGetDefEdgesList())
                     {
                        if(def_edge.second != bb)
                        {
                           INDENT_DBG_MEX(DEBUG_LEVEL_VERY_PEDANTIC, debug_level, "---Readding <" + def_edge.first->ToString() + ", BB" + STR(def_edge.second) + ">");
                           new_list_of_def_edge.push_back(def_edge);
                        }
                     }
                     gp->SetDefEdgeList(TM, new_list_of_def_edge);
                  }
               }
               blocks.at(bb)->list_of_succ.clear();
            }
            for(auto bb : bb_to_remove)
            {
               blocks.erase(bb);
            }
            INDENT_DBG_MEX(DEBUG_LEVEL_VERY_PEDANTIC, debug_level, "<--Removed unreachable BBs");
         }
      }
   } while(restart_analysis);

   /// fix vdef/memdef
   for(block_it = blocks.begin(); block_it != block_it_end; ++block_it)
   {
      INDENT_DBG_MEX(DEBUG_LEVEL_PEDANTIC, debug_level, "-->Analyzing BB" + boost::lexical_cast<std::string>(block_it->second->number));
      const auto& stmt_list = block_it->second->CGetStmtList();
      for(auto stmt = stmt_list.rbegin(); stmt != stmt_list.rend(); stmt++)
      {
         INDENT_DBG_MEX(DEBUG_LEVEL_VERY_PEDANTIC, debug_level, "-->Analyzing " + (*stmt)->ToString());
         auto* gn = GetPointer<gimple_node>(GET_NODE(*stmt));
         if(auto ga = GetPointer<gimple_assign>(GET_NODE(*stmt)))
         {
            if(GET_NODE(ga->op1)->get_kind() == call_expr_K || GET_NODE(ga->op1)->get_kind() == aggr_init_expr_K)
            {
               auto* ce = GetPointer<call_expr>(GET_NODE(ga->op1));
               if(GET_NODE(ce->fn)->get_kind() == addr_expr_K)
               {
                  const auto addr_node = GET_NODE(ce->fn);
                  const auto* ae = GetPointer<const addr_expr>(addr_node);
                  const auto fu_decl_node = GET_NODE(ae->op);
                  THROW_ASSERT(fu_decl_node->get_kind() == function_decl_K, "node  " + STR(fu_decl_node) + " is not function_decl but " + fu_decl_node->get_kind_text());
                  auto fdCalled = GetPointer<function_decl>(fu_decl_node);
                  if(fdCalled->writing_memory || !fdCalled->body)
                     ;
                  else
                  {
                     if(gn->vdef && !is_single_write_memory)
                     {
                        if(fdCalled->reading_memory)
                        {
                           /// all vovers become vuse
                           for(auto vo : gn->vovers)
                           {
                              if(not gn->vdef || (GET_INDEX_NODE(vo) != GET_INDEX_NODE(gn->vdef)))
                              {
                                 gn->vuses.insert(vo);
                                 GetPointer<ssa_name>(GET_NODE(vo))->AddUseStmt(*stmt);
                              }
                           }
                        }
                        /// fix vdef
                        kill_vdef(TM, gn->vdef);
                        gn->vdef = tree_nodeRef();
                        gn->vovers.clear();
                        modified = true;
                        INDENT_DBG_MEX(DEBUG_LEVEL_VERY_PEDANTIC, debug_level, "---Nothing is written by this function: Fixed VDEF/VOVER ");
                     }
                     else if(gn->memdef && is_single_write_memory)
                     {
                        if(not fdCalled->reading_memory)
                        {
                           /// fix memdef
                           kill_vdef(TM, gn->memdef);
                           gn->memdef = tree_nodeRef();
                           modified = true;
                           INDENT_DBG_MEX(DEBUG_LEVEL_VERY_PEDANTIC, debug_level, "---Nothing is written by this function: Fixed MEMDEF ");
                        }
                     }
                  }
               }
            }
         }
         else if(auto gc = GetPointer<gimple_call>(GET_NODE(*stmt)))
         {
            tree_nodeRef temp_node = GET_NODE(gc->fn);
            function_decl* fdCalled = nullptr;

            if(temp_node->get_kind() == addr_expr_K)
            {
               auto* ue = GetPointer<unary_expr>(temp_node);
               temp_node = ue->op;
               fdCalled = GetPointer<function_decl>(GET_NODE(temp_node));
            }
            else if(temp_node->get_kind() == obj_type_ref_K)
            {
               temp_node = tree_helper::find_obj_type_ref_function(gc->fn);
               fdCalled = GetPointer<function_decl>(GET_NODE(temp_node));
            }
            if(fdCalled)
            {
               if(fdCalled->writing_memory || !fdCalled->body)
                  ;
               else
               {
                  if(gn->vdef && !is_single_write_memory)
                  {
                     if(fdCalled->reading_memory)
                     {
                        /// all vovers become vuse
                        for(auto vo : gn->vovers)
                        {
                           if(not gn->vdef || (GET_INDEX_NODE(vo) != GET_INDEX_NODE(gn->vdef)))
                           {
                              gn->vuses.insert(vo);
                              GetPointer<ssa_name>(GET_NODE(vo))->AddUseStmt(*stmt);
                           }
                        }
                     }
                     /// fix vdef
                     kill_vdef(TM, gn->vdef);
                     gn->vdef = tree_nodeRef();
                     gn->vovers.clear();
                     modified = true;
                     INDENT_DBG_MEX(DEBUG_LEVEL_VERY_PEDANTIC, debug_level, "---Nothing is written by this function: Fixed VDEF/VOVER ");
                  }
                  else if(gn->memdef && is_single_write_memory)
                  {
                     if(not fdCalled->reading_memory)
                     {
                        /// fix memdef
                        kill_vdef(TM, gn->memdef);
                        gn->memdef = tree_nodeRef();
                        modified = true;
                        INDENT_DBG_MEX(DEBUG_LEVEL_VERY_PEDANTIC, debug_level, "---Nothing is written by this function: Fixed MEMDEF ");
                     }
                  }
               }
            }
         }
         INDENT_DBG_MEX(DEBUG_LEVEL_VERY_PEDANTIC, debug_level, "<--Analyzed statement");
      }
      INDENT_DBG_MEX(DEBUG_LEVEL_PEDANTIC, debug_level, "<--Analyzed BB" + boost::lexical_cast<std::string>(block_it->second->number));
   }

   /// update function memory write flag
   INDENT_DBG_MEX(DEBUG_LEVEL_PEDANTIC, debug_level, "---Update memory read/write flag");
   fd->writing_memory = false;
   fd->reading_memory = false;
   for(block_it = blocks.begin(); block_it != block_it_end; ++block_it)
   {
      INDENT_DBG_MEX(DEBUG_LEVEL_PEDANTIC, debug_level, "-->Analyzing BB" + boost::lexical_cast<std::string>(block_it->second->number));
      const auto& stmt_list = block_it->second->CGetStmtList();
      for(auto stmt = stmt_list.rbegin(); stmt != stmt_list.rend(); stmt++)
      {
         INDENT_DBG_MEX(DEBUG_LEVEL_VERY_PEDANTIC, debug_level, "-->Analyzing " + (*stmt)->ToString());
         auto* gn = GetPointer<gimple_node>(GET_NODE(*stmt));

         if(not gn->vuses.empty() && !is_single_write_memory)
            fd->reading_memory = true;
         else if(gn->memuse && is_single_write_memory)
            fd->reading_memory = true;
         if(gn->vdef && !is_single_write_memory)
            fd->writing_memory = true;
         else if(gn->memdef && is_single_write_memory)
            fd->writing_memory = true;
         else if(auto ga = GetPointer<gimple_assign>(GET_NODE(*stmt)))
         {
            if(GET_NODE(ga->op1)->get_kind() == call_expr_K || GET_NODE(ga->op1)->get_kind() == aggr_init_expr_K)
            {
               auto* ce = GetPointer<call_expr>(GET_NODE(ga->op1));
               if(GET_NODE(ce->fn)->get_kind() == addr_expr_K)
               {
                  const auto addr_node = GET_NODE(ce->fn);
                  const auto* ae = GetPointer<const addr_expr>(addr_node);
                  const auto fu_decl_node = GET_NODE(ae->op);
                  THROW_ASSERT(fu_decl_node->get_kind() == function_decl_K, "node  " + STR(fu_decl_node) + " is not function_decl but " + fu_decl_node->get_kind_text());
                  auto fdCalled = GetPointer<function_decl>(fu_decl_node);
                  if(fdCalled->writing_memory || !fdCalled->body)
                     fd->writing_memory = true;
                  if(fdCalled->reading_memory || !fdCalled->body)
                     fd->reading_memory = true;
               }
               else
               {
                  fd->writing_memory = true; /// conservative analysis
                  fd->reading_memory = true;
               }
            }
         }
         else if(auto gc = GetPointer<gimple_call>(GET_NODE(*stmt)))
         {
            tree_nodeRef temp_node = GET_NODE(gc->fn);
            function_decl* fdCalled = nullptr;

            if(temp_node->get_kind() == addr_expr_K)
            {
               auto* ue = GetPointer<unary_expr>(temp_node);
               temp_node = ue->op;
               fdCalled = GetPointer<function_decl>(GET_NODE(temp_node));
            }
            else if(temp_node->get_kind() == obj_type_ref_K)
            {
               temp_node = tree_helper::find_obj_type_ref_function(gc->fn);
               fdCalled = GetPointer<function_decl>(GET_NODE(temp_node));
            }
            if(fdCalled)
            {
               if(fdCalled->writing_memory || !fdCalled->body)
                  fd->writing_memory = true;
               if(fdCalled->reading_memory || !fdCalled->body)
                  fd->reading_memory = true;
            }
            else
            {
               fd->writing_memory = true;
               fd->reading_memory = true;
            }
         }
         else if(GetPointer<gimple_asm>(GET_NODE(*stmt)))
         {
            fd->writing_memory = true; /// more conservative than really needed
            fd->reading_memory = true;
         }
         INDENT_DBG_MEX(DEBUG_LEVEL_VERY_PEDANTIC, debug_level, "<--Analyzed statement");
      }
      INDENT_DBG_MEX(DEBUG_LEVEL_PEDANTIC, debug_level, "<--Analyzed BB" + boost::lexical_cast<std::string>(block_it->second->number));
   }
   const CallGraphManagerConstRef CGMan = AppM->CGetCallGraphManager();
   std::set<unsigned int> calledSet = AppM->CGetCallGraphManager()->get_called_by(function_id);
   for(const auto i : calledSet)
   {
      const FunctionBehaviorConstRef FB = AppM->CGetFunctionBehavior(i);
      last_bitvalue_ver[i] = FB->GetBitValueVersion();
      last_bb_ver[i] = FB->GetBBVersion();
   }
   INDENT_DBG_MEX(DEBUG_LEVEL_PEDANTIC, debug_level, "---write flag " + (fd->writing_memory ? std::string("T") : std::string("F")));
   INDENT_DBG_MEX(DEBUG_LEVEL_PEDANTIC, debug_level, "---read flag " + (fd->reading_memory ? std::string("T") : std::string("F")));
   const CallGraphManagerConstRef CGMan = AppM->CGetCallGraphManager();
   std::set<unsigned int> calledSet = AppM->CGetCallGraphManager()->get_called_by(function_id);
   for(const auto i : calledSet)
   {
      auto* fdCalled = GetPointer<function_decl>(AppM->get_tree_manager()->GetTreeNode(i));
      last_writing_memory[i] = fdCalled->writing_memory;
      last_reading_memory[i] = fdCalled->reading_memory;
   }
   if(modified)
   {
      function_behavior->UpdateBBVersion();
      return DesignFlowStep_Status::SUCCESS;
   }
   else
   {
      return DesignFlowStep_Status::UNCHANGED;
   }
}<|MERGE_RESOLUTION|>--- conflicted
+++ resolved
@@ -128,43 +128,14 @@
    std::map<unsigned int, bool> cur_writing_memory;
    std::map<unsigned int, bool> cur_reading_memory;
    const CallGraphManagerConstRef CGMan = AppM->CGetCallGraphManager();
-<<<<<<< HEAD
-   std::set<unsigned int> calledSet = AppM->CGetCallGraphManager()->get_called_by(function_id);
-//   calledSet.insert(function_id); /// add the function itself
-   for(const auto i : calledSet)
-=======
    for(const auto i : AppM->CGetCallGraphManager()->get_called_by(function_id))
->>>>>>> 4ac318cd
    {
       const tree_nodeRef curr_tn = AppM->get_tree_manager()->GetTreeNode(i);
       auto* fdCalled = GetPointer<function_decl>(curr_tn);
       cur_writing_memory[i] = fdCalled->writing_memory;
       cur_reading_memory[i] = fdCalled->reading_memory;
    }
-<<<<<<< HEAD
-#ifndef NDEBUG
-   if(debug_level >= DEBUG_LEVEL_VERY_PEDANTIC)
-   {
-      if(last_bitvalue_ver.size() and last_bb_ver.size())
-      {
-         for(const auto called_function : calledSet)
-         {
-            if(cur_bitvalue_ver.at(called_function) != last_bitvalue_ver.at(called_function))
-            {
-               INDENT_DBG_MEX(DEBUG_LEVEL_VERY_PEDANTIC, debug_level, "---Different bit version for " + AppM->CGetFunctionBehavior(called_function)->CGetBehavioralHelper()->get_function_name());
-            }
-            if(cur_bb_ver.at(called_function) != last_bb_ver.at(called_function))
-            {
-               INDENT_DBG_MEX(DEBUG_LEVEL_VERY_PEDANTIC, debug_level, "---Different BB version for " + AppM->CGetFunctionBehavior(called_function)->CGetBehavioralHelper()->get_function_name());
-            }
-         }
-      }
-   }
-#endif
-   return FunctionFrontendFlowStep::HasToBeExecuted() or cur_bb_ver != last_bb_ver or cur_bitvalue_ver != last_bitvalue_ver;
-=======
    return cur_writing_memory != last_writing_memory || cur_reading_memory != last_reading_memory;
->>>>>>> 4ac318cd
 }
 
 void dead_code_elimination::kill_uses(const tree_managerRef TM, tree_nodeRef op0) const
