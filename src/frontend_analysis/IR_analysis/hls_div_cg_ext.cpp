/*
 *
 *                   _/_/_/    _/_/   _/    _/ _/_/_/    _/_/
 *                  _/   _/ _/    _/ _/_/  _/ _/   _/ _/    _/
 *                 _/_/_/  _/_/_/_/ _/  _/_/ _/   _/ _/_/_/_/
 *                _/      _/    _/ _/    _/ _/   _/ _/    _/
 *               _/      _/    _/ _/    _/ _/_/_/  _/    _/
 *
 *             ***********************************************
 *                              PandA Project
 *                     URL: http://panda.dei.polimi.it
 *                       Politecnico di Milano - DEIB
 *                        System Architectures Group
 *             ***********************************************
 *              Copyright (C) 2004-2021 Politecnico di Milano
 *
 *   This file is part of the PandA framework.
 *
 *   The PandA framework is free software; you can redistribute it and/or modify
 *   it under the terms of the GNU General Public License as published by
 *   the Free Software Foundation; either version 3 of the License, or
 *   (at your option) any later version.
 *
 *   This program is distributed in the hope that it will be useful,
 *   but WITHOUT ANY WARRANTY; without even the implied warranty of
 *   MERCHANTABILITY or FITNESS FOR A PARTICULAR PURPOSE.  See the
 *   GNU General Public License for more details.
 *
 *   You should have received a copy of the GNU General Public License
 *   along with this program.  If not, see <http://www.gnu.org/licenses/>.
 *
 */
/**
 * @file hls_div_cg_ext.cpp
 * @brief Step that extends the call graph with the soft-float calls where appropriate.
 *
 * @author Fabrizio Ferrandi <fabrizio.ferrandi@polimi.it>
 *
 */

/// Header include
#include "hls_div_cg_ext.hpp"

/// design_flows include
#include "design_flow_graph.hpp"
#include "design_flow_manager.hpp"
#include "design_flow_step.hpp"

/// frontend_analysis
#include "symbolic_application_frontend_flow_step.hpp"

/// Behavior include
#include "application_manager.hpp"
#include "behavioral_helper.hpp"
#include "call_graph.hpp"
#include "call_graph_manager.hpp"
#include "function_behavior.hpp"
#include "hls_manager.hpp"
#include "hls_target.hpp"

/// Graph include
#include "basic_block.hpp"
#include "basic_blocks_graph_constructor.hpp"

/// Parameter include
#include "Parameter.hpp"

/// STD include
#include <fstream>

/// STL include
#include "custom_map.hpp"
#include <string>

/// Tree include
#include "ext_tree_node.hpp"
#include "token_interface.hpp"
#include "tree_basic_block.hpp"
#include "tree_helper.hpp"
#include "tree_manager.hpp"
#include "tree_manipulation.hpp"
#include "tree_node.hpp"
#include "tree_reindex.hpp"

/// Utility include
#include "dbgPrintHelper.hpp"
#include "exceptions.hpp"
#include "math_function.hpp"
#include "string_manipulation.hpp" // for GET_CLASS

hls_div_cg_ext::hls_div_cg_ext(const ParameterConstRef _parameters, const application_managerRef _AppM, unsigned int _function_id, const DesignFlowManagerConstRef _design_flow_manager)
    : FunctionFrontendFlowStep(_AppM, _function_id, HLS_DIV_CG_EXT, _design_flow_manager, _parameters), TreeM(_AppM->get_tree_manager()), already_executed(false), changed_call_graph(false), fix_nop(false), use64bitMul(false)
{
   debug_level = parameters->get_class_debug_level(GET_CLASS(*this), DEBUG_LEVEL_NONE);
}

void hls_div_cg_ext::Initialize()
{
   changed_call_graph = false;
   fix_nop = false;
}

hls_div_cg_ext::~hls_div_cg_ext() = default;

const CustomUnorderedSet<std::pair<FrontendFlowStepType, FrontendFlowStep::FunctionRelationship>> hls_div_cg_ext::ComputeFrontendRelationships(const DesignFlowStep::RelationshipType relationship_type) const
{
   CustomUnorderedSet<std::pair<FrontendFlowStepType, FunctionRelationship>> relationships;
   switch(relationship_type)
   {
      case DEPENDENCE_RELATIONSHIP:
      {
         if(!parameters->getOption<int>(OPT_gcc_openmp_simd))
         {
            relationships.insert(std::make_pair(BIT_VALUE, SAME_FUNCTION));
         }
         relationships.insert(std::make_pair(COMPUTE_IMPLICIT_CALLS, SAME_FUNCTION));
         relationships.insert(std::make_pair(FIX_STRUCTS_PASSED_BY_VALUE, SAME_FUNCTION));
         relationships.insert(std::make_pair(IR_LOWERING, SAME_FUNCTION));
         if(parameters->isOption(OPT_soft_float) && parameters->getOption<bool>(OPT_soft_float))
         {
            relationships.insert(std::make_pair(SOFT_FLOAT_CG_EXT, SAME_FUNCTION));
         }
         relationships.insert(std::make_pair(USE_COUNTING, SAME_FUNCTION));
         break;
      }
      case(PRECEDENCE_RELATIONSHIP):
      {
         relationships.insert(std::make_pair(INTERFACE_INFER, SAME_FUNCTION));
         break;
      }
      case(INVALIDATION_RELATIONSHIP):
      {
         switch(GetStatus())
         {
            case DesignFlowStep_Status::SUCCESS:
            {
               if(!parameters->getOption<int>(OPT_gcc_openmp_simd))
               {
                  relationships.insert(std::make_pair(BIT_VALUE, SAME_FUNCTION));
               }
               break;
            }
            case DesignFlowStep_Status::SKIPPED:
            case DesignFlowStep_Status::UNCHANGED:
            case DesignFlowStep_Status::UNEXECUTED:
            case DesignFlowStep_Status::UNNECESSARY:
            {
               break;
            }
            case DesignFlowStep_Status::ABORTED:
            case DesignFlowStep_Status::EMPTY:
            case DesignFlowStep_Status::NONEXISTENT:
            default:
               THROW_UNREACHABLE("");
         }
         break;
      }
      default:
      {
         THROW_UNREACHABLE("");
      }
   }
   return relationships;
}

DesignFlowStep_Status hls_div_cg_ext::InternalExec()
{
   const tree_manipulationRef tree_man(new tree_manipulation(TreeM, parameters, AppM));

   const tree_nodeRef curr_tn = TreeM->GetTreeNode(function_id);
   auto* fd = GetPointer<function_decl>(curr_tn);
   auto* sl = GetPointer<statement_list>(GET_NODE(fd->body));

   std::map<unsigned int, blocRef>& blocks = sl->list_of_bloc;
   std::map<unsigned int, blocRef>::iterator it, it_end;

   THROW_ASSERT(GetPointer<const HLS_manager>(AppM)->get_HLS_target(), "unexpected condition");
   const auto hls_target = GetPointer<const HLS_manager>(AppM)->get_HLS_target();
   if(hls_target->get_target_device()->has_parameter("use_soft_64_mul") && hls_target->get_target_device()->get_parameter<size_t>("use_soft_64_mul"))
   {
      use64bitMul = true;
   }

   it_end = blocks.end();
   for(it = blocks.begin(); it != it_end; ++it)
   {
      for(const auto& stmt : it->second->CGetStmtList())
      {
         recursive_examinate(stmt, stmt, tree_man);
      }
   }

   if(fix_nop)
   {
      for(it = blocks.begin(); it != it_end; ++it)
      {
         const auto& list_of_stmt = it->second->CGetStmtList();
         auto it_los_end = list_of_stmt.end();
         auto it_los = list_of_stmt.begin();
         while(it_los != it_los_end)
         {
            if(GET_NODE(*it_los)->get_kind() == gimple_assign_K)
            {
               auto* ga = GetPointer<gimple_assign>(GET_NODE(*it_los));
               const std::string srcp_default = ga->include_name + ":" + STR(ga->line_number) + ":" + STR(ga->column_number);
               if(GET_NODE(ga->op1)->get_kind() == nop_expr_K)
               {
                  auto* ue = GetPointer<unary_expr>(GET_NODE(ga->op1));
                  if(GET_NODE(ue->op)->get_kind() == call_expr_K)
                  {
                     unsigned int arg_n = 0;
                     auto ce = GetPointer<call_expr>(GET_NODE(ue->op));
                     auto arg_it = ce->args.begin();
                     for(; arg_it != ce->args.end(); arg_it++, arg_n++)
                     {
                        if(GET_NODE(*arg_it)->get_kind() == integer_cst_K or GET_NODE(*arg_it)->get_kind() == ssa_name_K)
                        {
                           unsigned int formal_type_id = tree_helper::get_formal_ith(TreeM, ce->index, arg_n);
                           const tree_nodeConstRef formal_type_node = TreeM->get_tree_node_const(formal_type_id);
                           const tree_nodeConstRef actual_type_node = tree_helper::CGetType(GET_NODE(*arg_it));
                           if(formal_type_id != actual_type_node->index)
                           {
                              const auto ga_nop = tree_man->CreateNopExpr(*arg_it, TreeM->CGetTreeReindex(formal_type_node->index), tree_nodeRef(), tree_nodeRef(), function_id);
                              INDENT_DBG_MEX(DEBUG_LEVEL_VERY_PEDANTIC, debug_level, "---adding statement " + GET_NODE(ga_nop)->ToString());
                              it->second->PushBefore(ga_nop, *it_los, AppM);
                              INDENT_DBG_MEX(DEBUG_LEVEL_VERY_PEDANTIC, debug_level, "---old call statement " + GET_NODE(*it_los)->ToString());
                              unsigned int k = 0;
                              auto new_ssa = GetPointer<gimple_assign>(GET_NODE(ga_nop))->op0;
                              auto tmp_arg_it = ce->args.begin();
                              for(; tmp_arg_it != ce->args.end(); tmp_arg_it++, k++)
                              {
                                 if(GET_INDEX_NODE(*arg_it) == GET_INDEX_NODE(*tmp_arg_it) and tree_helper::get_formal_ith(TreeM, ce->index, k) == formal_type_id)
                                 {
                                    TreeM->RecursiveReplaceTreeNode(*tmp_arg_it, *tmp_arg_it, new_ssa, *it_los, false);
                                    tmp_arg_it = std::next(ce->args.begin(), static_cast<int>(k));
                                    arg_it = std::next(ce->args.begin(), static_cast<int>(arg_n));
                                    continue;
                                 }
                              }
                              INDENT_DBG_MEX(DEBUG_LEVEL_VERY_PEDANTIC, debug_level, "---new call statement " + GET_NODE(*it_los)->ToString());
                              THROW_ASSERT(k, "");
                           }
                        }
                     }
                     unsigned int type_index = tree_helper::get_type_index(TreeM, GET_INDEX_NODE(ue->op));
                     tree_nodeRef op_type = TreeM->GetTreeReindex(type_index);
                     tree_nodeRef op_ga = tree_man->CreateGimpleAssign(op_type, tree_nodeRef(), tree_nodeRef(), ue->op, function_id, it->first, srcp_default);
                     tree_nodeRef op_vd = GetPointer<gimple_assign>(GET_NODE(op_ga))->op0;
                     it->second->PushBefore(op_ga, *it_los, AppM);
                     INDENT_DBG_MEX(DEBUG_LEVEL_VERY_PEDANTIC, debug_level, "---adding statement " + GET_NODE(op_ga)->ToString());
                     TreeM->ReplaceTreeNode(*it_los, ue->op, op_vd);
                     unsigned int called_function_id = GET_INDEX_NODE(GetPointer<addr_expr>(GET_NODE(ce->fn))->op);
                     AppM->GetCallGraphManager()->RemoveCallPoint(function_id, called_function_id, ga->index);
<<<<<<< HEAD
                     AppM->GetCallGraphManager()->AddCallPoint(function_id, called_function_id, GET_INDEX_CONST_NODE(op_ga), FunctionEdgeInfo::CallType::direct_call);
=======
>>>>>>> d85bb389
                  }
               }
            }
            it_los++;
         }
      }
   }
   already_executed = true;
   changed_call_graph ? function_behavior->UpdateBBVersion() : 0;
   return changed_call_graph ? DesignFlowStep_Status::SUCCESS : DesignFlowStep_Status::UNCHANGED;
}

void hls_div_cg_ext::recursive_examinate(const tree_nodeRef& current_tree_node, const tree_nodeRef& current_statement, const tree_manipulationRef tree_man)
{
   THROW_ASSERT(current_tree_node->get_kind() == tree_reindex_K, "Node is not a tree reindex");
   INDENT_DBG_MEX(DEBUG_LEVEL_VERY_PEDANTIC, debug_level, "-->Update recursively " + boost::lexical_cast<std::string>(GET_INDEX_NODE(current_tree_node)) + " " + GET_NODE(current_tree_node)->ToString());
   const tree_nodeRef curr_tn = GET_NODE(current_tree_node);
   const std::string current_srcp = [curr_tn]() -> std::string {
      const auto srcp_tn = GetPointer<const srcp>(curr_tn);
      if(srcp_tn)
      {
         return srcp_tn->include_name + ":" + STR(srcp_tn->line_number) + ":" + STR(srcp_tn->column_number);
      }
      return "";
   }();
   switch(curr_tn->get_kind())
   {
      case call_expr_K:
      case aggr_init_expr_K:
      {
         const call_expr* ce = GetPointer<call_expr>(curr_tn);
         const std::vector<tree_nodeRef>& args = ce->args;
         std::vector<tree_nodeRef>::const_iterator arg, arg_end = args.end();
         unsigned int parm_index = 0;
         for(arg = args.begin(); arg != arg_end; ++arg)
         {
            recursive_examinate(*arg, current_statement, tree_man);
            ++parm_index;
         }
         break;
      }
      case gimple_call_K:
      {
         const gimple_call* ce = GetPointer<gimple_call>(curr_tn);
         const std::vector<tree_nodeRef>& args = ce->args;
         std::vector<tree_nodeRef>::const_iterator arg, arg_end = args.end();
         unsigned int parm_index = 0;
         for(arg = args.begin(); arg != arg_end; ++arg)
         {
            recursive_examinate(*arg, current_statement, tree_man);
            ++parm_index;
         }
         break;
      }
      case gimple_assign_K:
      {
         auto* gm = GetPointer<gimple_assign>(curr_tn);
         recursive_examinate(gm->op0, current_statement, tree_man);
         recursive_examinate(gm->op1, current_statement, tree_man);
         if(gm->predicate)
         {
            recursive_examinate(gm->predicate, current_statement, tree_man);
         }
         break;
      }
      case gimple_nop_K:
      {
         break;
      }
      case var_decl_K:
      case parm_decl_K:
      case ssa_name_K:
      {
         break;
      }
      case tree_list_K:
      {
         tree_nodeRef current = current_tree_node;
         while(current)
         {
            recursive_examinate(GetPointer<tree_list>(GET_NODE(current))->valu, current_statement, tree_man);
            current = GetPointer<tree_list>(GET_NODE(current))->chan;
         }
         break;
      }
      case CASE_UNARY_EXPRESSION:
      {
         const unary_expr* ue = GetPointer<unary_expr>(curr_tn);
         recursive_examinate(ue->op, current_statement, tree_man);
         break;
      }
      case CASE_BINARY_EXPRESSION:
      {
         const binary_expr* be = GetPointer<binary_expr>(curr_tn);
         recursive_examinate(be->op0, current_statement, tree_man);
         recursive_examinate(be->op1, current_statement, tree_man);
#pragma GCC diagnostic push
#pragma GCC diagnostic ignored "-Wswitch-enum"
         switch(curr_tn->get_kind())
         {
            case exact_div_expr_K:
            case trunc_div_expr_K:
            case trunc_mod_expr_K:
            {
               std::string fu_suffix;
               const auto expr_type = tree_helper::CGetType(GET_CONST_NODE(be->op0));
               unsigned int bitsize0 = resize_to_1_8_16_32_64_128_256_512(tree_helper::Size(GET_NODE(be->op0)));
               unsigned int bitsize1 = resize_to_1_8_16_32_64_128_256_512(tree_helper::Size(GET_NODE(be->op1)));
               unsigned int bitsize = std::max(bitsize0, bitsize1);

               bool is_constant_second_par = false;

               if(GetPointer<integer_cst>(GET_NODE(be->op1)))
               {
                  auto* ic = GetPointer<integer_cst>(GET_NODE(be->op1));
                  if((ic->value & (ic->value - 1)) == 0)
                  {
                     is_constant_second_par = true;
                  }
               }

               if(!is_constant_second_par && expr_type->get_kind() == integer_type_K && (bitsize == 32 || bitsize == 64))
               {
                  switch(curr_tn->get_kind())
                  {
                     case exact_div_expr_K:
                     case trunc_div_expr_K:
                     {
                        fu_suffix = "div";
                        break;
                     }
                     case trunc_mod_expr_K:
                     {
                        fu_suffix = "mod";
                        break;
                     }
                     default:
                        break;
                  }
                  std::string bitsize_str = bitsize == 32 ? "s" : "d";
                  bool unsignedp = tree_helper::is_unsigned(TreeM, expr_type->index);
                  std::string fu_name = STR("__") + (unsignedp ? "u" : "") + fu_suffix + bitsize_str + "i3" + ((bitsize0 == 64 && bitsize1 == 32) ? "6432" : "");
                  unsigned int called_function_id = TreeM->function_index(fu_name);
                  THROW_ASSERT(called_function_id, "The library miss this function " + fu_name);
                  THROW_ASSERT(AppM->get_tree_manager()->get_implementation_node(called_function_id) != 0, "inconsistent behavioral helper");
                  INDENT_DBG_MEX(DEBUG_LEVEL_VERY_PEDANTIC, debug_level, "---Adding call to " + fu_name);
                  std::vector<tree_nodeRef> args;
                  args.push_back(be->op0);
                  args.push_back(be->op1);
                  auto callExpr = tree_man->CreateCallExpr(TreeM->GetTreeReindex(called_function_id), args, current_srcp);
                  bool CEunsignedp = tree_helper::is_unsigned(TreeM, GET_INDEX_NODE(callExpr));
                  if(CEunsignedp != unsignedp)
                  {
                     std::map<TreeVocabularyTokenTypes_TokenEnum, std::string> ne_schema;
                     ne_schema[TOK(TOK_TYPE)] = STR(expr_type->index);
                     ne_schema[TOK(TOK_SRCP)] = BUILTIN_SRCP;
                     ne_schema[TOK(TOK_OP)] = STR(callExpr->index);
                     const auto ne_id = TreeM->new_tree_node_id();
                     TreeM->create_tree_node(ne_id, nop_expr_K, ne_schema);
                     callExpr = TreeM->GetTreeReindex(ne_id);
                     fix_nop = true;
                  }
                  TreeM->ReplaceTreeNode(current_statement, current_tree_node, callExpr);

                  const CustomOrderedSet<unsigned int> called_by_set = AppM->CGetCallGraphManager()->get_called_by(function_id);
                  if(called_by_set.find(called_function_id) == called_by_set.end())
                  {
                     changed_call_graph = true;
                  }
<<<<<<< HEAD
                  AppM->GetCallGraphManager()->AddCallPoint(function_id, called_function_id, GET_INDEX_CONST_NODE(current_statement), FunctionEdgeInfo::CallType::direct_call);
=======
                  CallGraphManager::addCallPointAndExpand(already_visited, AppM, function_id, called_function_id, GET_INDEX_CONST_NODE(current_statement), FunctionEdgeInfo::CallType::direct_call, debug_level);
>>>>>>> d85bb389
               }
               break;
            }
            case mult_expr_K:
            {
               if(use64bitMul)
               {
                  const auto expr_type = tree_helper::CGetType(GET_CONST_NODE(be->op0));
                  unsigned int bitsize0 = resize_to_1_8_16_32_64_128_256_512(tree_helper::Size(GET_NODE(be->op0)));
                  unsigned int bitsize1 = resize_to_1_8_16_32_64_128_256_512(tree_helper::Size(GET_NODE(be->op1)));
                  unsigned int bitsize = std::max(bitsize0, bitsize1);
                  if(expr_type->get_kind() == integer_type_K && bitsize == 64)
                  {
                     bool unsignedp = tree_helper::is_unsigned(TreeM, expr_type->index);
                     std::string fu_name = "__umul64";
                     unsigned int called_function_id = TreeM->function_index(fu_name);
                     THROW_ASSERT(called_function_id, "The library miss this function " + fu_name);
                     THROW_ASSERT(AppM->get_tree_manager()->get_implementation_node(called_function_id) != 0, "inconsistent behavioral helper");
                     INDENT_DBG_MEX(DEBUG_LEVEL_VERY_PEDANTIC, debug_level, "---Adding call to " + fu_name);
                     std::vector<tree_nodeRef> args;
                     args.push_back(be->op0);
                     args.push_back(be->op1);
                     auto callExpr = tree_man->CreateCallExpr(TreeM->GetTreeReindex(called_function_id), args, current_srcp);
                     bool CEunsignedp = tree_helper::is_unsigned(TreeM, GET_INDEX_NODE(callExpr));
                     if(CEunsignedp != unsignedp)
                     {
                        std::map<TreeVocabularyTokenTypes_TokenEnum, std::string> ne_schema;
                        ne_schema[TOK(TOK_TYPE)] = STR(expr_type->index);
                        ne_schema[TOK(TOK_SRCP)] = BUILTIN_SRCP;
                        ne_schema[TOK(TOK_OP)] = STR(callExpr->index);
                        const auto ne_id = TreeM->new_tree_node_id();
                        TreeM->create_tree_node(ne_id, nop_expr_K, ne_schema);
                        callExpr = TreeM->GetTreeReindex(ne_id);
                        fix_nop = true;
                     }
                     TreeM->ReplaceTreeNode(current_statement, current_tree_node, callExpr);

                     const CustomOrderedSet<unsigned int> called_by_set = AppM->CGetCallGraphManager()->get_called_by(function_id);
                     if(called_by_set.find(called_function_id) == called_by_set.end())
                     {
                        changed_call_graph = true;
                     }
<<<<<<< HEAD
                     AppM->GetCallGraphManager()->AddCallPoint(function_id, called_function_id, GET_INDEX_CONST_NODE(current_statement), FunctionEdgeInfo::CallType::direct_call);
=======
                     CallGraphManager::addCallPointAndExpand(already_visited, AppM, function_id, called_function_id, GET_INDEX_CONST_NODE(current_statement), FunctionEdgeInfo::CallType::direct_call, debug_level);
>>>>>>> d85bb389
                  }
               }
               break;
            }
            default:
               break;
         }
#pragma GCC diagnostic pop
         break;
      }
      case CASE_TERNARY_EXPRESSION:
      {
         const ternary_expr* te = GetPointer<ternary_expr>(curr_tn);
         recursive_examinate(te->op0, current_statement, tree_man);
         if(te->op1)
         {
            recursive_examinate(te->op1, current_statement, tree_man);
         }
         if(te->op2)
         {
            recursive_examinate(te->op2, current_statement, tree_man);
         }
         break;
      }
      case CASE_QUATERNARY_EXPRESSION:
      {
         const quaternary_expr* qe = GetPointer<quaternary_expr>(curr_tn);
         recursive_examinate(qe->op0, current_statement, tree_man);
         if(qe->op1)
         {
            recursive_examinate(qe->op1, current_statement, tree_man);
         }
         if(qe->op2)
         {
            recursive_examinate(qe->op2, current_statement, tree_man);
         }
         if(qe->op3)
         {
            recursive_examinate(qe->op3, current_statement, tree_man);
         }
         break;
      }
      case lut_expr_K:
      {
         auto* le = GetPointer<lut_expr>(curr_tn);
         recursive_examinate(le->op0, current_statement, tree_man);
         recursive_examinate(le->op1, current_statement, tree_man);
         if(le->op2)
         {
            recursive_examinate(le->op2, current_statement, tree_man);
         }
         if(le->op3)
         {
            recursive_examinate(le->op3, current_statement, tree_man);
         }
         if(le->op4)
         {
            recursive_examinate(le->op4, current_statement, tree_man);
         }
         if(le->op5)
         {
            recursive_examinate(le->op5, current_statement, tree_man);
         }
         if(le->op6)
         {
            recursive_examinate(le->op6, current_statement, tree_man);
         }
         if(le->op7)
         {
            recursive_examinate(le->op7, current_statement, tree_man);
         }
         if(le->op8)
         {
            recursive_examinate(le->op8, current_statement, tree_man);
         }
         break;
      }
      case constructor_K:
      {
         const constructor* co = GetPointer<constructor>(curr_tn);
         const std::vector<std::pair<tree_nodeRef, tree_nodeRef>>& list_of_idx_valu = co->list_of_idx_valu;
         std::vector<std::pair<tree_nodeRef, tree_nodeRef>>::const_iterator it, it_end = list_of_idx_valu.end();
         for(it = list_of_idx_valu.begin(); it != it_end; ++it)
         {
            recursive_examinate(it->second, current_statement, tree_man);
         }
         break;
      }
      case gimple_cond_K:
      {
         const gimple_cond* gc = GetPointer<gimple_cond>(curr_tn);
         recursive_examinate(gc->op0, current_statement, tree_man);
         break;
      }
      case gimple_switch_K:
      {
         const gimple_switch* se = GetPointer<gimple_switch>(curr_tn);
         recursive_examinate(se->op0, current_statement, tree_man);
         break;
      }
      case gimple_multi_way_if_K:
      {
         auto* gmwi = GetPointer<gimple_multi_way_if>(curr_tn);
         for(auto cond : gmwi->list_of_cond)
         {
            if(cond.first)
            {
               recursive_examinate(cond.first, current_statement, tree_man);
            }
         }
         break;
      }
      case gimple_return_K:
      {
         const gimple_return* re = GetPointer<gimple_return>(curr_tn);
         if(re->op)
         {
            recursive_examinate(re->op, current_statement, tree_man);
         }
         break;
      }
      case gimple_for_K:
      {
         const auto* gf = GetPointer<const gimple_for>(curr_tn);
         recursive_examinate(gf->op0, current_statement, tree_man);
         recursive_examinate(gf->op1, current_statement, tree_man);
         recursive_examinate(gf->op2, current_statement, tree_man);
         break;
      }
      case gimple_while_K:
      {
         const gimple_while* gw = GetPointer<gimple_while>(curr_tn);
         recursive_examinate(gw->op0, current_statement, tree_man);
         break;
      }
      case CASE_TYPE_NODES:
      case type_decl_K:
      case template_decl_K:
      {
         break;
      }
      case target_mem_ref_K:
      {
         const target_mem_ref* tmr = GetPointer<target_mem_ref>(curr_tn);
         if(tmr->symbol)
         {
            recursive_examinate(tmr->symbol, current_statement, tree_man);
         }
         if(tmr->base)
         {
            recursive_examinate(tmr->base, current_statement, tree_man);
         }
         if(tmr->idx)
         {
            recursive_examinate(tmr->idx, current_statement, tree_man);
         }
         break;
      }
      case target_mem_ref461_K:
      {
         const target_mem_ref461* tmr = GetPointer<target_mem_ref461>(curr_tn);
         if(tmr->base)
         {
            recursive_examinate(tmr->base, current_statement, tree_man);
         }
         if(tmr->idx)
         {
            recursive_examinate(tmr->idx, current_statement, tree_man);
         }
         if(tmr->idx2)
         {
            recursive_examinate(tmr->idx2, current_statement, tree_man);
         }
         break;
      }
      case real_cst_K:
      case complex_cst_K:
      case string_cst_K:
      case integer_cst_K:
      case field_decl_K:
      case function_decl_K:
      case label_decl_K:
      case result_decl_K:
      case vector_cst_K:
      case void_cst_K:
      case tree_vec_K:
      case case_label_expr_K:
      case gimple_label_K:
      case gimple_asm_K:
      case gimple_goto_K:
      case CASE_PRAGMA_NODES:
      case gimple_pragma_K:
         break;
      case binfo_K:
      case block_K:
      case const_decl_K:
      case CASE_CPP_NODES:
      case gimple_bind_K:
      case gimple_phi_K:
      case gimple_predict_K:
      case gimple_resx_K:
      case identifier_node_K:
      case last_tree_K:
      case namespace_decl_K:
      case none_K:
      case placeholder_expr_K:
      case statement_list_K:
      case translation_unit_decl_K:
      case error_mark_K:
      case using_decl_K:
      case tree_reindex_K:
      case target_expr_K:
      {
         THROW_ERROR_CODE(NODE_NOT_YET_SUPPORTED_EC, "Not supported node: " + std::string(curr_tn->get_kind_text()));
         break;
      }
      default:
      {
         THROW_UNREACHABLE("");
      }
   }
   INDENT_DBG_MEX(DEBUG_LEVEL_VERY_PEDANTIC, debug_level, "<--Updated recursively " + boost::lexical_cast<std::string>(GET_INDEX_NODE(current_tree_node)) + " " + GET_NODE(current_tree_node)->ToString());
   return;
}

bool hls_div_cg_ext::HasToBeExecuted() const
{
   return not already_executed;
}<|MERGE_RESOLUTION|>--- conflicted
+++ resolved
@@ -251,10 +251,6 @@
                      TreeM->ReplaceTreeNode(*it_los, ue->op, op_vd);
                      unsigned int called_function_id = GET_INDEX_NODE(GetPointer<addr_expr>(GET_NODE(ce->fn))->op);
                      AppM->GetCallGraphManager()->RemoveCallPoint(function_id, called_function_id, ga->index);
-<<<<<<< HEAD
-                     AppM->GetCallGraphManager()->AddCallPoint(function_id, called_function_id, GET_INDEX_CONST_NODE(op_ga), FunctionEdgeInfo::CallType::direct_call);
-=======
->>>>>>> d85bb389
                   }
                }
             }
@@ -424,11 +420,7 @@
                   {
                      changed_call_graph = true;
                   }
-<<<<<<< HEAD
-                  AppM->GetCallGraphManager()->AddCallPoint(function_id, called_function_id, GET_INDEX_CONST_NODE(current_statement), FunctionEdgeInfo::CallType::direct_call);
-=======
                   CallGraphManager::addCallPointAndExpand(already_visited, AppM, function_id, called_function_id, GET_INDEX_CONST_NODE(current_statement), FunctionEdgeInfo::CallType::direct_call, debug_level);
->>>>>>> d85bb389
                }
                break;
             }
@@ -471,11 +463,7 @@
                      {
                         changed_call_graph = true;
                      }
-<<<<<<< HEAD
-                     AppM->GetCallGraphManager()->AddCallPoint(function_id, called_function_id, GET_INDEX_CONST_NODE(current_statement), FunctionEdgeInfo::CallType::direct_call);
-=======
                      CallGraphManager::addCallPointAndExpand(already_visited, AppM, function_id, called_function_id, GET_INDEX_CONST_NODE(current_statement), FunctionEdgeInfo::CallType::direct_call, debug_level);
->>>>>>> d85bb389
                   }
                }
                break;
