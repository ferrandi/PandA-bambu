/*
 *
 *                   _/_/_/    _/_/   _/    _/ _/_/_/    _/_/
 *                  _/   _/ _/    _/ _/_/  _/ _/   _/ _/    _/
 *                 _/_/_/  _/_/_/_/ _/  _/_/ _/   _/ _/_/_/_/
 *                _/      _/    _/ _/    _/ _/   _/ _/    _/
 *               _/      _/    _/ _/    _/ _/_/_/  _/    _/
 *
 *             ***********************************************
 *                              PandA Project
 *                     URL: http://panda.dei.polimi.it
 *                       Politecnico di Milano - DEIB
 *                        System Architectures Group
 *             ***********************************************
 *              Copyright (C) 2004-2021 Politecnico di Milano
 *
 *   This file is part of the PandA framework.
 *
 *   The PandA framework is free software; you can redistribute it and/or modify
 *   it under the terms of the GNU General Public License as published by
 *   the Free Software Foundation; either version 3 of the License, or
 *   (at your option) any later version.
 *
 *   This program is distributed in the hope that it will be useful,
 *   but WITHOUT ANY WARRANTY; without even the implied warranty of
 *   MERCHANTABILITY or FITNESS FOR A PARTICULAR PURPOSE.  See the
 *   GNU General Public License for more details.
 *
 *   You should have received a copy of the GNU General Public License
 *   along with this program.  If not, see <http://www.gnu.org/licenses/>.
 *
 */
/**
 * @author Fabrizio Ferrandi <fabrizio.ferrandi@polimi.it>
 */
#include "config_HAVE_ASSERTS.hpp"                // for HAVE_ASSERTS
#include "config_HAVE_FROM_DISCREPANCY_BUILT.hpp" // for HAVE_FROM_DISCRE...

#include "Discrepancy.hpp"                 // for Discrepancy
#include "IR_lowering.hpp"                 // for IR_lowering, blo...
#include "Parameter.hpp"                   // for Parameter, OPT_d...
#include "application_manager.hpp"         // for application_manager
#include "custom_map.hpp"                  // for map, _Rb_tree_it...
#include "dbgPrintHelper.hpp"              // for INDENT_DBG_MEX
#include "design_flow_step.hpp"            // for ParameterConstRef
#include "exceptions.hpp"                  // for THROW_ASSERT
#include "frontend_flow_step.hpp"          // for application_mana...
#include "function_behavior.hpp"           // for FunctionBehavior
#include "function_frontend_flow_step.hpp" // for FunctionBehaviorRef
#include "math_function.hpp"               // for resize_to_1_8_16...
#include "refcount.hpp"                    // for GetPointer
#include "string_manipulation.hpp"         // for STR
#include "tree_basic_block.hpp"            // for bloc
#include "tree_common.hpp"                 // for addr_expr_K, mem...
#include "tree_helper.hpp"                 // for tree_helper
#include "tree_manager.hpp"                // for tree_manager
#include "tree_manipulation.hpp"           // for tree_nodeRef
#include "tree_node.hpp"                   // for gimple_assign
#include "tree_reindex.hpp"
#include <algorithm> // for max, min
#include <cstring>   // for memset, size_t
#include <iterator>  // for next
#include <string>    // for operator+, alloc...
#include <utility>   // for pair
#include <vector>    // for vector

/// Compute the inverse of X mod 2**n, i.e., find Y such that X * Y is
/// congruent to 1 (mod 2**N).
static unsigned long long int invert_mod2n(unsigned long long int x, unsigned int n)
{
   /* Solve x*y == 1 (mod 2^n), where x is odd.  Return y.  */

   /* The algorithm notes that the choice y = x satisfies
      x*y == 1 mod 2^3, since x is assumed odd.
      Each iteration doubles the number of bits of significance in y.  */

   unsigned long long int mask;
   unsigned long long int y = x;
   unsigned int nbit = 3;

   mask = (n == sizeof(long long int) * 8 ? ~static_cast<unsigned long long int>(0) : (static_cast<unsigned long long int>(1) << n) - 1);

   while(nbit < n)
   {
      y = y * (2 - x * y) & mask; /* Modulo 2^N */
      nbit *= 2;
   }
   return y;
}

#define LOWPART(x) (static_cast<unsigned long long int>(x) & ((1ULL << 32) - 1))
#define HIGHPART(x) (static_cast<unsigned long long int>(x) >> 32)
#define BASE (1LL << 32)

/* Unpack a two-word integer into 4 words.
   LOW and HI are the integer, as two `HOST_WIDE_INT' pieces.
   WORDS points to the array of HOST_WIDE_INTs.  */
static void encode(long long int* words, unsigned long long int low, long long int hi)
{
   words[0] = static_cast<long long int>(LOWPART(low));
   words[1] = static_cast<long long int>(HIGHPART(low));
   words[2] = static_cast<long long int>(LOWPART(hi));
   words[3] = static_cast<long long int>(HIGHPART(hi));
}

/* Pack an array of 4 words into a two-word integer.
   WORDS points to the array of words.
   The integer is stored into *LOW and *HI as two `HOST_WIDE_INT' pieces.  */
static void decode(long long int* words, unsigned long long int* low, long long int* hi)
{
   *low = static_cast<unsigned long long int>(words[0] + words[1] * BASE);
   *hi = words[2] + words[3] * BASE;
}

/* Divide doubleword integer LNUM, HNUM by doubleword integer LDEN, HDEN
   for a quotient (stored in *LQUO, *HQUO) and remainder (in *LREM, *HREM).
   CODE is a tree code for a kind of division, one of
   TRUNC_DIV_EXPR, FLOOR_DIV_EXPR, CEIL_DIV_EXPR, ROUND_DIV_EXPR
   or EXACT_DIV_EXPR
   It controls how the quotient is rounded to an integer.
   Return nonzero if the operation overflows.
   UNS nonzero says do unsigned division.  */
static int div_and_round_double_cprop(
    /* num == numerator == dividend */
    unsigned long long int lnum_orig, long long int hnum_orig,
    /* den == denominator == divisor */
    unsigned long long int lden_orig, unsigned long long int* lquo, long long int* hquo)
{
   long long int num[4 + 1]; /* extra element for scaling.  */
   long long int den[4], quo[4];
   int i, j;
   unsigned long long int work;
   unsigned long long int carry = 0;
   unsigned long long int lnum = lnum_orig;
   long long int hnum = hnum_orig;
   unsigned long long int lden = lden_orig;
   int overflow = 0;

   if(lden == 0)
   {
      overflow = 1, lden = 1;
   }

   if(hnum == 0)
   { /* single precision */
      *hquo = 0;
      /* This unsigned division rounds toward zero.  */
      *lquo = lnum / lden;
      goto finish_up;
   }

   if(hnum == 0)
   { /* trivial case: dividend < divisor */
      *hquo = 0;
      *lquo = 0;

      goto finish_up;
   }

   memset(quo, 0, sizeof quo);

   memset(num, 0, sizeof num); /* to zero 9th element */
   memset(den, 0, sizeof den);

   encode(num, lnum, hnum);
   encode(den, lden, 0);

   /* Special code for when the divisor < BASE.  */
   if(lden < static_cast<unsigned long long int>(BASE))
   {
      /* hnum != 0 already checked.  */
      for(i = 4 - 1; i >= 0; i--)
      {
         work = static_cast<unsigned long long int>(num[i]) + carry * BASE;
         quo[i] = static_cast<long long int>(work / lden);
         carry = work % lden;
      }
   }
   else
   {
      /* Full double precision division,
     with thanks to Don Knuth's "Seminumerical Algorithms".  */
      int num_hi_sig, den_hi_sig;
      unsigned long long int quo_est, scale;

      /* Find the highest nonzero divisor digit.  */
      for(i = 4 - 1;; i--)
      {
         if(den[i] != 0)
         {
            den_hi_sig = i;
            break;
         }
      }

      /* Insure that the first digit of the divisor is at least BASE/2.
     This is required by the quotient digit estimation algorithm.  */

      scale = static_cast<unsigned long long int>(BASE / (den[den_hi_sig] + 1));
      if(scale > 1)
      { /* scale divisor and dividend */
         carry = 0;
         for(i = 0; i <= 4 - 1; i++)
         {
            work = (static_cast<unsigned long long int>(num[i]) * scale) + carry;
            num[i] = LOWPART(work);
            carry = HIGHPART(work);
         }

         num[4] = static_cast<long long int>(carry);
         carry = 0;
         for(i = 0; i <= 4 - 1; i++)
         {
            work = (static_cast<unsigned long long int>(den[i]) * scale) + carry;
            den[i] = LOWPART(work);
            carry = HIGHPART(work);
            if(den[i] != 0)
            {
               den_hi_sig = i;
            }
         }
      }

      num_hi_sig = 4;

      /* Main loop */
      for(i = num_hi_sig - den_hi_sig - 1; i >= 0; i--)
      {
         /* Guess the next quotient digit, quo_est, by dividing the first
         two remaining dividend digits by the high order quotient digit.
         quo_est is never low and is at most 2 high.  */
         unsigned long long int tmp;

         num_hi_sig = i + den_hi_sig + 1;
         work = static_cast<unsigned long long int>(num[num_hi_sig]) * BASE + static_cast<unsigned long long int>(num[num_hi_sig - 1]);
         if(num[num_hi_sig] != den[den_hi_sig])
         {
            quo_est = work / static_cast<unsigned long long int>(den[den_hi_sig]);
         }
         else
         {
            quo_est = BASE - 1;
         }

         /* Refine quo_est so it's usually correct, and at most one high.  */
         tmp = work - quo_est * static_cast<unsigned long long int>(den[den_hi_sig]);
         if(tmp < BASE && (static_cast<unsigned long long int>(den[den_hi_sig - 1]) * quo_est > (tmp * BASE + static_cast<unsigned long long int>(num[num_hi_sig - 2]))))
         {
            quo_est--;
         }

         /* Try QUO_EST as the quotient digit, by multiplying the
         divisor by QUO_EST and subtracting from the remaining dividend.
         Keep in mind that QUO_EST is the I - 1st digit.  */

         carry = 0;
         for(j = 0; j <= den_hi_sig; j++)
         {
            work = quo_est * static_cast<unsigned long long int>(den[j]) + carry;
            carry = HIGHPART(work);
            work = static_cast<unsigned long long int>(num[i + j]) - LOWPART(work);
            num[i + j] = LOWPART(work);
            carry += HIGHPART(work) != 0;
         }

         /* If quo_est was high by one, then num[i] went negative and
         we need to correct things.  */
         if(num[num_hi_sig] < static_cast<long long int>(carry))
         {
            quo_est--;
            carry = 0; /* add divisor back in */
            for(j = 0; j <= den_hi_sig; j++)
            {
               work = static_cast<unsigned long long int>(num[i + j]) + static_cast<unsigned long long int>(den[j]) + carry;
               carry = HIGHPART(work);
               num[i + j] = LOWPART(work);
            }

            num[num_hi_sig] = num[num_hi_sig] + static_cast<long long int>(carry);
         }

         /* Store the quotient digit.  */
         quo[i] = static_cast<long long int>(quo_est);
      }
   }

   decode(quo, lquo, hquo);

finish_up:

   return overflow;
}

/* Choose a minimal N + 1 bit approximation to 1/D that can be used to
   replace division by D, and put the least significant N bits of the result
   in *MULTIPLIER_PTR and return the most significant bit.

   The width of operations is N (should be <= HOST_BITS_PER_WIDE_INT), the
   needed precision is in PRECISION (should be <= N).

   PRECISION should be as small as possible so this function can choose
   multiplier more freely.

   The rounded-up logarithm of D is placed in *lgup_ptr.  A shift count that
   is to be used for a final right shift is placed in *POST_SHIFT_PTR.

   Using this function, x/D will be equal to (x * m) >> (*POST_SHIFT_PTR),
   where m is the full HOST_BITS_PER_WIDE_INT + 1 bit multiplier.  */
static unsigned long long int choose_multiplier(unsigned long long int d, int n, int precision, unsigned long long int* multiplier_ptr, int* post_shift_ptr, int* lgup_ptr)
{
   long long int mhigh_hi, mlow_hi;
   unsigned long long int mhigh_lo, mlow_lo;
   int lgup, post_shift;
   int pow, pow2;
   unsigned long long int nl;
   long long int nh;

   /* lgup = ceil(log2(divisor)); */
   lgup = ceil_log2(d);

   THROW_ASSERT(lgup <= n, "unexpected condition");

   pow = n + lgup;
   pow2 = n + lgup - precision;

   /* We could handle this with some effort, but this case is much
     better handled directly with a scc insn, so rely on caller using
     that.  */
   THROW_ASSERT(pow != 128, "unexpected condition");

   /* mlow = 2^(N + lgup)/d */
   if(pow >= 64)
   {
      nh = 1LL << (pow - 64);
      nl = 0;
   }
   else
   {
      nh = 0;
      nl = 1ULL << pow;
   }

   div_and_round_double_cprop(nl, nh, d, &mlow_lo, &mlow_hi);

   /* mhigh = (2^(N + lgup) + 2^(N + lgup - precision))/d */
   if(pow2 >= 64)
   {
      nh |= 1LL << (pow2 - 64);
   }
   else
   {
      nl |= 1ULL << pow2;
   }

   div_and_round_double_cprop(nl, nh, d, &mhigh_lo, &mhigh_hi);

   THROW_ASSERT(!mhigh_hi || static_cast<unsigned long long int>(nh) - d < d, "unexpected condition");
   THROW_ASSERT(mhigh_hi <= 1 && mlow_hi <= 1, "unexpected condition");
   /* Assert that mlow < mhigh.  */
   THROW_ASSERT(mlow_hi < mhigh_hi || (mlow_hi == mhigh_hi && mlow_lo < mhigh_lo), "unexpected condition");

   /* If precision == N, then mlow, mhigh exceed 2^N
     (but they do not exceed 2^(N+1)).  */

   /* Reduce to lowest terms.  */
   for(post_shift = lgup; post_shift > 0; post_shift--)
   {
      unsigned long long int ml_lo = static_cast<unsigned long long int>((static_cast<unsigned long long int>(mlow_hi)) << (64 - 1)) | (mlow_lo >> 1);
      unsigned long long int mh_lo = static_cast<unsigned long long int>((static_cast<unsigned long long int>(mhigh_hi)) << (64 - 1)) | (mhigh_lo >> 1);
      if(ml_lo >= mh_lo)
      {
         break;
      }

      mlow_hi = 0;
      mlow_lo = ml_lo;
      mhigh_hi = 0;
      mhigh_lo = mh_lo;
   }

   *post_shift_ptr = post_shift;
   *lgup_ptr = lgup;
   if(n < 64)
   {
      unsigned long long int mask = (1ULL << n) - 1;
      *multiplier_ptr = mhigh_lo & mask;
      return mhigh_lo >= mask;
   }
   else
   {
      *multiplier_ptr = mhigh_lo;
      return static_cast<unsigned long long int>(mhigh_hi);
   }
}

void IR_lowering::division_by_a_constant(const std::pair<unsigned int, blocRef>& block, std::list<tree_nodeRef>::const_iterator& it_los, gimple_assign* ga, const tree_nodeRef& op1, enum kind code1, bool& restart_analysis, const std::string& srcp_default,
                                         const std::string& step_name)
{
   const auto cn = GetPointerS<const cst_node>(GET_CONST_NODE(op1));
   const auto op0 = GetPointerS<const binary_expr>(GET_CONST_NODE(ga->op1))->op0;
   const auto type_expr = GetPointerS<const binary_expr>(GET_CONST_NODE(ga->op1))->type;

   const auto unsignedp = tree_helper::IsUnsignedIntegerType(type_expr);
   const auto ext_op1 = tree_helper::get_integer_cst_value(static_cast<const integer_cst*>(cn));
   const auto rem_flag = code1 == trunc_mod_expr_K;

   if(!AppM->ApplyNewTransformation())
   {
      return;
   }
   /// very special case op1 == 1
   if(ext_op1 == 1)
   {
      tree_nodeRef new_op1;
      if(rem_flag)
      {
         new_op1 = TM->CreateUniqueIntegerCst(0, type_expr);
      }
      else
      {
         new_op1 = op0;
      }
      ga->op1 = new_op1;
      restart_analysis = true;
   }
   else if(!unsignedp && ext_op1 == -1)
   {
      tree_nodeRef new_op1;
      if(rem_flag)
      {
         new_op1 = TM->CreateUniqueIntegerCst(0, type_expr);
      }
      else
      {
         new_op1 = tree_man->create_unary_operation(type_expr, op0, srcp_default, negate_expr_K);
      }
      ga->op1 = new_op1;
      restart_analysis = true;
   }
   else
   {
      const auto op1_is_pow2 = ((EXACT_POWER_OF_2_OR_ZERO_P(ext_op1) || (!unsignedp && EXACT_POWER_OF_2_OR_ZERO_P(-ext_op1))));
      // long long int last_div_const = ! rem_flag ? ext_op1 : 0;

      if(code1 == exact_div_expr_K && op1_is_pow2)
      {
         code1 = trunc_div_expr_K;
      }

      if(ext_op1 != 0)
      {
         switch(code1)
         {
            case trunc_div_expr_K:
            case trunc_mod_expr_K:
            {
               INDENT_DBG_MEX(DEBUG_LEVEL_VERY_PEDANTIC, debug_level, "---Trunc_div or trunc_mod");
               if(unsignedp)
               {
                  INDENT_DBG_MEX(DEBUG_LEVEL_VERY_PEDANTIC, debug_level, "---unsigned");
                  int pre_shift;
                  auto d = static_cast<unsigned long long int>(ext_op1);
                  if(EXACT_POWER_OF_2_OR_ZERO_P(d))
                  {
                     pre_shift = floor_log2(d);
                     tree_nodeRef new_op1;
                     if(rem_flag)
                     {
                        const auto mask = TM->CreateUniqueIntegerCst((static_cast<long long int>(1) << pre_shift) - 1, type_expr);
                        new_op1 = tree_man->create_binary_operation(type_expr, op0, mask, srcp_default, bit_and_expr_K);
                     }
                     else
                     {
                        const auto shift = TM->CreateUniqueIntegerCst(pre_shift, type_expr);
                        new_op1 = tree_man->create_binary_operation(type_expr, op0, shift, srcp_default, rshift_expr_K);
                     }
                     ga->op1 = new_op1;
                     restart_analysis = true;
                  }
                  else
                  {
                     const auto data_bitsize = static_cast<int>(tree_helper::Size(tree_helper::CGetType(type_expr)));
                     if(d < (1ull << (data_bitsize - 1)))
                     {
                        unsigned long long int mh, ml;
                        int post_shift;
                        int dummy;
                        int previous_precision = data_bitsize;
                        int precision;
                        if(code1 == trunc_mod_expr_K)
                        {
                           precision = static_cast<int>(std::min(static_cast<unsigned long long>(data_bitsize), std::max(tree_helper::Size(ga->op0), tree_helper::Size(op0)) + 1 + static_cast<unsigned long long int>(ceil_log2(d))));
                        }
                        else
                        {
                           precision = static_cast<int>(std::min(static_cast<unsigned long long>(data_bitsize), tree_helper::Size(ga->op0) + 1 + static_cast<unsigned long long int>(ceil_log2(d))));
                        }
                        INDENT_DBG_MEX(DEBUG_LEVEL_VERY_PEDANTIC, debug_level, "---correct rounding: precision=" + STR(data_bitsize) + " vs precision=" + STR(precision));
                        if(previous_precision > precision)
                        {
                           INDENT_OUT_MEX(OUTPUT_LEVEL_VERBOSE, output_level, "-->Decreased precision keeping correct rounding to value " + STR(precision) + ". Gained " + STR(previous_precision - precision) + " bits.");
                           INDENT_OUT_MEX(OUTPUT_LEVEL_VERBOSE, output_level, "<--");
                        }
                        /// Find a suitable multiplier and right shift count
                        /// instead of multiplying with D.
                        mh = choose_multiplier(d, data_bitsize, precision, &ml, &post_shift, &dummy);
                        INDENT_DBG_MEX(DEBUG_LEVEL_VERY_PEDANTIC, debug_level, "---ml = " + STR(ml) + " mh =" + STR(mh));
                        /* If the suggested multiplier is more than SIZE bits,
                           we can do better for even divisors, using an
                           initial right shift.  */
                        if(mh != 0 && (d & 1) == 0)
                        {
                           pre_shift = floor_log2(d & -d);
                           mh = choose_multiplier(d >> pre_shift, data_bitsize, precision - pre_shift, &ml, &post_shift, &dummy);
                           THROW_ASSERT(!mh, "unexpected condition");
                        }
                        else
                        {
                           pre_shift = 0;
                        }
                        tree_nodeRef quotient_expr;
                        if(mh != 0)
                        {
                           THROW_ASSERT(post_shift - 1 < 64, "fail1");

                           tree_nodeRef t1_ga_var = expand_mult_highpart(op0, ml, type_expr, data_bitsize, it_los, block.second, srcp_default);
                           THROW_ASSERT(t1_ga_var, "fail1");

                           tree_nodeRef t2_expr = tree_man->create_binary_operation(type_expr, op0, t1_ga_var, srcp_default, minus_expr_K);
                           tree_nodeRef t2_ga = tree_man->CreateGimpleAssign(type_expr, tree_nodeRef(), tree_nodeRef(), t2_expr, function_id, block.first, srcp_default);
                           block.second->PushBefore(t2_ga, *it_los, AppM);
                           tree_nodeRef t2_ga_var = GetPointer<gimple_assign>(GET_NODE(t2_ga))->op0;

                           tree_nodeRef const1_node = TM->CreateUniqueIntegerCst(static_cast<long long int>(1), type_expr);
                           tree_nodeRef t3_expr = tree_man->create_binary_operation(type_expr, t2_ga_var, const1_node, srcp_default, rshift_expr_K);
                           tree_nodeRef t3_ga = tree_man->CreateGimpleAssign(type_expr, tree_nodeRef(), tree_nodeRef(), t3_expr, function_id, block.first, srcp_default);
                           block.second->PushBefore(t3_ga, *it_los, AppM);
                           tree_nodeRef t3_ga_var = GetPointer<gimple_assign>(GET_NODE(t3_ga))->op0;

                           tree_nodeRef t4_expr = tree_man->create_binary_operation(type_expr, t1_ga_var, t3_ga_var, srcp_default, plus_expr_K);
                           tree_nodeRef t4_ga = tree_man->CreateGimpleAssign(type_expr, tree_nodeRef(), tree_nodeRef(), t4_expr, function_id, block.first, srcp_default);
                           block.second->PushBefore(t4_ga, *it_los, AppM);
                           tree_nodeRef t4_ga_var = GetPointer<gimple_assign>(GET_NODE(t4_ga))->op0;

                           THROW_ASSERT(post_shift > 0, "unexpected condition");

                           if(post_shift > 1)
                           {
                              tree_nodeRef post_shift_minusone_node = TM->CreateUniqueIntegerCst(static_cast<long long int>(post_shift - 1), type_expr);
                              quotient_expr = tree_man->create_binary_operation(type_expr, t4_ga_var, post_shift_minusone_node, srcp_default, rshift_expr_K);
                           }
                           else
                           {
                              quotient_expr = t4_ga_var;
                           }
                        }
                        else
                        {
                           THROW_ASSERT(pre_shift < 64 && post_shift < 64, "fail1");
                           tree_nodeRef t1_ga_var;
                           if(pre_shift != 0)
                           {
                              tree_nodeRef pre_shift_node = TM->CreateUniqueIntegerCst(static_cast<long long int>(pre_shift), type_expr);
                              tree_nodeRef t1_expr = tree_man->create_binary_operation(type_expr, op0, pre_shift_node, srcp_default, rshift_expr_K);
                              tree_nodeRef t1_ga = tree_man->CreateGimpleAssign(type_expr, tree_nodeRef(), tree_nodeRef(), t1_expr, function_id, block.first, srcp_default);
                              block.second->PushBefore(t1_ga, *it_los, AppM);
                              t1_ga_var = GetPointer<gimple_assign>(GET_NODE(t1_ga))->op0;
                           }
                           else
                           {
                              t1_ga_var = op0;
                           }

                           tree_nodeRef t2_ga_var = expand_mult_highpart(t1_ga_var, ml, type_expr, data_bitsize, it_los, block.second, srcp_default);

                           if(post_shift != 0)
                           {
                              tree_nodeRef post_shift_node = TM->CreateUniqueIntegerCst(static_cast<long long int>(post_shift), type_expr);
                              quotient_expr = tree_man->create_binary_operation(type_expr, t2_ga_var, post_shift_node, srcp_default, rshift_expr_K);
                           }
                           else
                           {
                              quotient_expr = t2_ga_var;
                           }
                        }
                        AppM->RegisterTransformation(step_name, *it_los);
                        if(rem_flag)
                        {
                           tree_nodeRef quotient_ga = tree_man->CreateGimpleAssign(type_expr, tree_nodeRef(), tree_nodeRef(), quotient_expr, function_id, block.first, srcp_default);
                           block.second->PushBefore(quotient_ga, *it_los, AppM);
                           tree_nodeRef quotient_ga_var = GetPointer<gimple_assign>(GET_NODE(quotient_ga))->op0;
                           tree_nodeRef mul_expr = tree_man->create_binary_operation(type_expr, quotient_ga_var, op1, srcp_default, mult_expr_K);
                           tree_nodeRef mul_ga = tree_man->CreateGimpleAssign(type_expr, tree_nodeRef(), tree_nodeRef(), mul_expr, function_id, block.first, srcp_default);
                           block.second->PushBefore(mul_ga, *it_los, AppM);
                           tree_nodeRef mul_ga_var = GetPointer<gimple_assign>(GET_NODE(mul_ga))->op0;
                           /// restrict if needed the input bit-widths
                           tree_nodeRef sub_expr;
                           if(AppM->ApplyNewTransformation() and static_cast<unsigned int>(data_bitsize) > tree_helper::Size(ga->op0))
                           {
                              unsigned long long int masklow = (static_cast<unsigned long long int>(1) << tree_helper::Size(ga->op0)) - 1;
                              tree_nodeRef Constmasklow = TM->CreateUniqueIntegerCst(static_cast<long long int>(masklow), type_expr);
                              tree_nodeRef temp_op0_expr = tree_man->create_binary_operation(type_expr, op0, Constmasklow, srcp_default, bit_and_expr_K);
                              tree_nodeRef temp_op0_ga = tree_man->CreateGimpleAssign(type_expr, tree_nodeRef(), tree_nodeRef(), temp_op0_expr, function_id, block.first, srcp_default);
                              block.second->PushBefore(temp_op0_ga, *it_los, AppM);
                              tree_nodeRef temp_op0_ga_var = GetPointer<gimple_assign>(GET_NODE(temp_op0_ga))->op0;
                              tree_nodeRef temp_op1_expr = tree_man->create_binary_operation(type_expr, mul_ga_var, Constmasklow, srcp_default, bit_and_expr_K);
                              tree_nodeRef temp_op1_ga = tree_man->CreateGimpleAssign(type_expr, tree_nodeRef(), tree_nodeRef(), temp_op1_expr, function_id, block.first, srcp_default);
                              block.second->PushBefore(temp_op1_ga, *it_los, AppM);
                              tree_nodeRef temp_op1_ga_var = GetPointer<gimple_assign>(GET_NODE(temp_op1_ga))->op0;
                              tree_nodeRef temp_sub_expr = tree_man->create_binary_operation(type_expr, temp_op0_ga_var, temp_op1_ga_var, srcp_default, minus_expr_K);
                              tree_nodeRef temp_sub_expr_ga = tree_man->CreateGimpleAssign(type_expr, tree_nodeRef(), tree_nodeRef(), temp_sub_expr, function_id, block.first, srcp_default);
                              AppM->RegisterTransformation(step_name, temp_sub_expr_ga);
                              block.second->PushBefore(temp_sub_expr_ga, *it_los, AppM);
                              tree_nodeRef temp_sub_expr_ga_var = GetPointer<gimple_assign>(GET_NODE(temp_sub_expr_ga))->op0;
                              sub_expr = tree_man->create_binary_operation(type_expr, temp_sub_expr_ga_var, Constmasklow, srcp_default, bit_and_expr_K);
                           }
                           else
                           {
                              sub_expr = tree_man->create_binary_operation(type_expr, op0, mul_ga_var, srcp_default, minus_expr_K);
                           }
                           ga->op1 = sub_expr;
                        }
                        else
                        {
                           ga->op1 = quotient_expr;
                        }
                        restart_analysis = true;
                     }
                  }
               }
               else
               {
                  INDENT_DBG_MEX(DEBUG_LEVEL_VERY_PEDANTIC, debug_level, "---signed");
                  tree_nodeRef new_op1;
                  long long int d = ext_op1;
                  unsigned long long int abs_d;

                  /* Since d might be INT_MIN, we have to cast to
                     unsigned long long before negating to avoid
                     undefined signed overflow.  */
                  abs_d = (d >= 0 ? static_cast<unsigned long long int>(d) : static_cast<unsigned long long int>(-d));

                  /* n rem d = n rem -d */
                  if(rem_flag && d < 0)
                  {
                     d = static_cast<long long int>(abs_d);
                  }

                  const auto size = tree_helper::Size(type_expr);
                  if(abs_d == static_cast<unsigned long long int>(1) << (size - 1))
                  {
                     if(AppM->ApplyNewTransformation())
                     {
                        const auto bt = tree_man->GetBooleanType();
                        const auto quotient_expr = tree_man->create_binary_operation(bt, op0, op1, srcp_default, eq_expr_K);
                        const auto quotient_ga = tree_man->CreateGimpleAssign(bt, TM->CreateUniqueIntegerCst(0, bt), TM->CreateUniqueIntegerCst(1, bt), quotient_expr, function_id, block.first, srcp_default);
                        block.second->PushBefore(quotient_ga, *it_los, AppM);
                        const auto quotient_ga_var = GetPointer<gimple_assign>(GET_NODE(quotient_ga))->op0;
                        const auto quotient_nop_expr = tree_man->create_unary_operation(type_expr, quotient_ga_var, srcp_default, nop_expr_K);
                        if(rem_flag)
                        {
                           const auto quotient_nop = tree_man->CreateGimpleAssign(type_expr, TM->CreateUniqueIntegerCst(0, type_expr), TM->CreateUniqueIntegerCst(1, type_expr), quotient_nop_expr, function_id, block.first, srcp_default);
                           block.second->PushBefore(quotient_nop, *it_los, AppM);
                           const auto quotient_nop_var = GetPointer<gimple_assign>(GET_NODE(quotient_nop))->op0;
                           const auto mul_expr = tree_man->create_binary_operation(type_expr, quotient_nop_var, op1, srcp_default, mult_expr_K);
                           const auto mul_ga = tree_man->CreateGimpleAssign(type_expr, nullptr, nullptr, mul_expr, function_id, block.first, srcp_default);
                           block.second->PushBefore(mul_ga, *it_los, AppM);
                           const auto mul_ga_var = GetPointer<gimple_assign>(GET_NODE(mul_ga))->op0;
                           const auto sub_expr = tree_man->create_binary_operation(type_expr, op0, mul_ga_var, srcp_default, minus_expr_K);
                           ga->op1 = sub_expr;
                        }
                        else
                        {
                           ga->op1 = quotient_nop_expr;
                        }
                        AppM->RegisterTransformation(step_name, *it_los);
                        restart_analysis = true;
                     }
                  }
                  else if(EXACT_POWER_OF_2_OR_ZERO_P(abs_d))
                  {
                     if(AppM->ApplyNewTransformation())
                     {
                        if(rem_flag)
                        {
                           new_op1 = expand_smod_pow2(op0, abs_d, *it_los, block.second, type_expr, srcp_default);
                           ga->op1 = new_op1;
                        }
                        else
                        {
                           new_op1 = expand_sdiv_pow2(op0, abs_d, *it_los, block.second, type_expr, srcp_default);
                           /// We have computed OP0 / abs(OP1).  If OP1 is negative, negate the quotient.
                           if(d < 0)
                           {
                              tree_nodeRef sdiv_pow2_ga = tree_man->CreateGimpleAssign(type_expr, tree_nodeRef(), tree_nodeRef(), new_op1, function_id, block.first, srcp_default);
                              block.second->PushBefore(sdiv_pow2_ga, *it_los, AppM);
                              tree_nodeRef sdiv_pow2_ga_var = GetPointer<gimple_assign>(GET_NODE(sdiv_pow2_ga))->op0;
                              new_op1 = tree_man->create_unary_operation(type_expr, sdiv_pow2_ga_var, srcp_default, negate_expr_K);
                           }
                           ga->op1 = new_op1;
                        }
                        AppM->RegisterTransformation(step_name, *it_los);
                        restart_analysis = true;
                     }
                  }
                  else
                  {
                     int data_bitsize = static_cast<int>(tree_helper::Size(type_expr));
                     if(AppM->ApplyNewTransformation() and data_bitsize <= 64)
                     {
                        unsigned long long int ml;
                        int post_shift;
                        int lgup;
                        choose_multiplier(abs_d, data_bitsize, data_bitsize - 1, &ml, &post_shift, &lgup);
                        tree_nodeRef quotient_expr;
                        THROW_ASSERT(post_shift < 64 && size - 1 < 64, "unexpected condition");
                        if(ml < (1ULL << (data_bitsize - 1)))
                        {
                           tree_nodeRef t1_ga_var = expand_mult_highpart(op0, ml, type_expr, data_bitsize, it_los, block.second, srcp_default);
                           THROW_ASSERT(t1_ga_var, "fail1");

                           tree_nodeRef t2_ga_var;
                           if(post_shift != 0)
                           {
                              tree_nodeRef post_shift_node = TM->CreateUniqueIntegerCst(static_cast<long long int>(post_shift), type_expr);

                              tree_nodeRef t2_expr = tree_man->create_binary_operation(type_expr, t1_ga_var, post_shift_node, srcp_default, rshift_expr_K);
                              tree_nodeRef t2_ga = tree_man->CreateGimpleAssign(type_expr, tree_nodeRef(), tree_nodeRef(), t2_expr, function_id, block.first, srcp_default);
                              block.second->PushBefore(t2_ga, *it_los, AppM);
                              t2_ga_var = GetPointer<gimple_assign>(GET_NODE(t2_ga))->op0;
                           }
                           else
                           {
                              t2_ga_var = t1_ga_var;
                           }

                           tree_nodeRef data_bitsize_minusone_node = TM->CreateUniqueIntegerCst(static_cast<long long int>(data_bitsize - 1), type_expr);
                           tree_nodeRef t3_expr = tree_man->create_binary_operation(type_expr, op0, data_bitsize_minusone_node, srcp_default, rshift_expr_K);
                           tree_nodeRef t3_ga = tree_man->CreateGimpleAssign(type_expr, tree_nodeRef(), tree_nodeRef(), t3_expr, function_id, block.first, srcp_default);
                           block.second->PushBefore(t3_ga, *it_los, AppM);
                           tree_nodeRef t3_ga_var = GetPointer<gimple_assign>(GET_NODE(t3_ga))->op0;

                           if(d < 0)
                           {
                              quotient_expr = tree_man->create_binary_operation(type_expr, t3_ga_var, t2_ga_var, srcp_default, minus_expr_K);
                           }
                           else
                           {
                              quotient_expr = tree_man->create_binary_operation(type_expr, t2_ga_var, t3_ga_var, srcp_default, minus_expr_K);
                           }
                        }
                        else
                        {
                           ml |= (~0ULL) << (data_bitsize - 1);
                           tree_nodeRef t1_ga_var = expand_mult_highpart(op0, ml, type_expr, data_bitsize, it_los, block.second, srcp_default);
                           THROW_ASSERT(t1_ga_var, "fail1");
                           tree_nodeRef t2_expr = tree_man->create_binary_operation(type_expr, t1_ga_var, op0, srcp_default, plus_expr_K);
                           tree_nodeRef t2_ga = tree_man->CreateGimpleAssign(type_expr, tree_nodeRef(), tree_nodeRef(), t2_expr, function_id, block.first, srcp_default);
                           block.second->PushBefore(t2_ga, *it_los, AppM);
                           tree_nodeRef t2_ga_var = GetPointer<gimple_assign>(GET_NODE(t2_ga))->op0;

                           tree_nodeRef post_shift_node = TM->CreateUniqueIntegerCst(static_cast<long long int>(post_shift), type_expr);

                           tree_nodeRef t3_expr = tree_man->create_binary_operation(type_expr, t2_ga_var, post_shift_node, srcp_default, rshift_expr_K);
                           tree_nodeRef t3_ga = tree_man->CreateGimpleAssign(type_expr, tree_nodeRef(), tree_nodeRef(), t3_expr, function_id, block.first, srcp_default);
                           block.second->PushBefore(t3_ga, *it_los, AppM);
                           tree_nodeRef t3_ga_var = GetPointer<gimple_assign>(GET_NODE(t3_ga))->op0;

                           tree_nodeRef data_bitsize_minusone_node = TM->CreateUniqueIntegerCst(static_cast<long long int>(data_bitsize - 1), type_expr);
                           tree_nodeRef t4_expr = tree_man->create_binary_operation(type_expr, op0, data_bitsize_minusone_node, srcp_default, rshift_expr_K);
                           tree_nodeRef t4_ga = tree_man->CreateGimpleAssign(type_expr, tree_nodeRef(), tree_nodeRef(), t4_expr, function_id, block.first, srcp_default);
                           block.second->PushBefore(t4_ga, *it_los, AppM);
                           tree_nodeRef t4_ga_var = GetPointer<gimple_assign>(GET_NODE(t4_ga))->op0;

                           if(d < 0)
                           {
                              quotient_expr = tree_man->create_binary_operation(type_expr, t4_ga_var, t3_ga_var, srcp_default, minus_expr_K);
                           }
                           else
                           {
                              quotient_expr = tree_man->create_binary_operation(type_expr, t3_ga_var, t4_ga_var, srcp_default, minus_expr_K);
                           }
                        }
                        if(rem_flag)
                        {
                           tree_nodeRef quotient_ga = tree_man->CreateGimpleAssign(type_expr, tree_nodeRef(), tree_nodeRef(), quotient_expr, function_id, block.first, srcp_default);
                           block.second->PushBefore(quotient_ga, *it_los, AppM);
                           tree_nodeRef quotient_ga_var = GetPointer<gimple_assign>(GET_NODE(quotient_ga))->op0;
                           tree_nodeRef mul_expr = tree_man->create_binary_operation(type_expr, quotient_ga_var, op1, srcp_default, mult_expr_K);
                           tree_nodeRef mul_ga = tree_man->CreateGimpleAssign(type_expr, tree_nodeRef(), tree_nodeRef(), mul_expr, function_id, block.first, srcp_default);
                           block.second->PushBefore(mul_ga, *it_los, AppM);
                           tree_nodeRef mul_ga_var = GetPointer<gimple_assign>(GET_NODE(mul_ga))->op0;
                           tree_nodeRef sub_expr = tree_man->create_binary_operation(type_expr, op0, mul_ga_var, srcp_default, minus_expr_K);
                           ga->op1 = sub_expr;
                        }
                        else
                        {
                           ga->op1 = quotient_expr;
                        }
                        AppM->RegisterTransformation(step_name, *it_los);
                        restart_analysis = true;
                     }
                  }
               }
               break;
            }
            case exact_div_expr_K:
            {
               int pre_shift;
               long long int d = ext_op1;
               unsigned long long int ml;
               unsigned int size = tree_helper::Size(tree_helper::CGetType(type_expr));

               pre_shift = floor_log2(static_cast<unsigned long long int>(d & -d));
               ml = invert_mod2n(static_cast<unsigned long long int>(d >> pre_shift), size);
               tree_nodeRef pre_shift_node = TM->CreateUniqueIntegerCst(pre_shift, type_expr);
               tree_nodeRef ml_node = TM->CreateUniqueIntegerCst(static_cast<long long int>(ml), type_expr);
               tree_nodeRef t1_expr = tree_man->create_binary_operation(type_expr, op0, pre_shift_node, srcp_default, rshift_expr_K);
               tree_nodeRef t1_ga = tree_man->CreateGimpleAssign(type_expr, tree_nodeRef(), tree_nodeRef(), t1_expr, function_id, block.first, srcp_default);
               block.second->PushBefore(t1_ga, *it_los, AppM);
               tree_nodeRef t1_ga_var = GetPointer<gimple_assign>(GET_NODE(t1_ga))->op0;
               tree_nodeRef quotient_expr = tree_man->create_binary_operation(type_expr, t1_ga_var, ml_node, srcp_default, mult_expr_K);

               ga->op1 = quotient_expr;
               AppM->RegisterTransformation(step_name, *it_los);
               restart_analysis = true;
               break;
            }
            case assert_expr_K:
            case bit_and_expr_K:
            case bit_ior_expr_K:
            case bit_xor_expr_K:
            case catch_expr_K:
            case ceil_div_expr_K:
            case ceil_mod_expr_K:
            case complex_expr_K:
            case compound_expr_K:
            case eh_filter_expr_K:
            case eq_expr_K:
            case fdesc_expr_K:
            case floor_div_expr_K:
            case floor_mod_expr_K:
            case ge_expr_K:
            case gt_expr_K:
            case goto_subroutine_K:
            case in_expr_K:
            case init_expr_K:
            case le_expr_K:
            case lrotate_expr_K:
            case lshift_expr_K:
            case lt_expr_K:
            case max_expr_K:
            case mem_ref_K:
            case min_expr_K:
            case minus_expr_K:
            case modify_expr_K:
            case mult_expr_K:
            case mult_highpart_expr_K:
            case ne_expr_K:
            case ordered_expr_K:
            case plus_expr_K:
            case pointer_plus_expr_K:
            case postdecrement_expr_K:
            case postincrement_expr_K:
            case predecrement_expr_K:
            case preincrement_expr_K:
            case range_expr_K:
            case rdiv_expr_K:
            case round_div_expr_K:
            case round_mod_expr_K:
            case rrotate_expr_K:
            case rshift_expr_K:
            case set_le_expr_K:
            case truth_and_expr_K:
            case truth_andif_expr_K:
            case truth_or_expr_K:
            case truth_orif_expr_K:
            case truth_xor_expr_K:
            case try_catch_expr_K:
            case try_finally_K:
            case uneq_expr_K:
            case ltgt_expr_K:
            case lut_expr_K:
            case unge_expr_K:
            case ungt_expr_K:
            case unle_expr_K:
            case unlt_expr_K:
            case unordered_expr_K:
            case widen_sum_expr_K:
            case widen_mult_expr_K:
            case with_size_expr_K:
            case vec_lshift_expr_K:
            case vec_rshift_expr_K:
            case widen_mult_hi_expr_K:
            case widen_mult_lo_expr_K:
            case vec_pack_trunc_expr_K:
            case vec_pack_sat_expr_K:
            case vec_pack_fix_trunc_expr_K:
            case vec_extracteven_expr_K:
            case vec_extractodd_expr_K:
            case vec_interleavehigh_expr_K:
            case vec_interleavelow_expr_K:
            case binfo_K:
            case block_K:
            case call_expr_K:
            case aggr_init_expr_K:
            case case_label_expr_K:
            case constructor_K:
            case identifier_node_K:
            case ssa_name_K:
            case statement_list_K:
            case target_expr_K:
            case target_mem_ref_K:
            case target_mem_ref461_K:
            case tree_list_K:
            case tree_vec_K:
            case error_mark_K:
            case extract_bit_expr_K:
            case sat_plus_expr_K:
            case sat_minus_expr_K:
            case CASE_CPP_NODES:
            case CASE_CST_NODES:
            case CASE_DECL_NODES:
            case CASE_FAKE_NODES:
            case CASE_GIMPLE_NODES:
            case CASE_PRAGMA_NODES:
            case CASE_QUATERNARY_EXPRESSION:
            case CASE_TERNARY_EXPRESSION:
            case CASE_TYPE_NODES:
            case CASE_UNARY_EXPRESSION:
            default:
            {
               THROW_ERROR("not yet supported code: " + GET_NODE(ga->op1)->get_kind_text());
               break;
            }
         }
      }
   }
}

DesignFlowStep_Status IR_lowering::InternalExec()
{
   const auto tn = TM->GetTreeNode(function_id);
   auto* fd = GetPointer<function_decl>(tn);
   THROW_ASSERT(fd && fd->body, "Node is not a function or it hasn't a body");
   auto* sl = GetPointer<statement_list>(GET_NODE(fd->body));
   THROW_ASSERT(sl, "Body is not a statement_list");
   /// first analyze phis
   for(const auto& block : sl->list_of_bloc)
   {
      INDENT_DBG_MEX(DEBUG_LEVEL_VERY_PEDANTIC, debug_level, "-->Examining PHI of BB" + STR(block.first));
      for(const auto& phi : block.second->CGetPhiList())
      {
         INDENT_DBG_MEX(DEBUG_LEVEL_PEDANTIC, debug_level, "---phi operation");
         INDENT_DBG_MEX(DEBUG_LEVEL_PEDANTIC, debug_level, "---phi index: " + STR(GET_INDEX_NODE(phi)));
         const auto pn = GetPointerS<gimple_phi>(GET_NODE(phi));
         const auto srcp_default = pn->include_name + ":" + STR(pn->line_number) + ":" + STR(pn->column_number);

         bool is_virtual = pn->virtual_flag;
         if(!is_virtual)
         {
            gimple_phi::DefEdgeList to_be_replaced;
            for(const auto& def_edge : pn->CGetDefEdgesList())
            {
               const auto def_kind = GET_NODE(def_edge.first)->get_kind();
               if(def_kind == addr_expr_K || def_kind == view_convert_expr_K || def_kind == nop_expr_K || def_kind == pointer_plus_expr_K || def_kind == minus_expr_K)
               {
                  to_be_replaced.push_back(def_edge);
               }
            }
            for(const auto& def_edge : to_be_replaced)
            {
               const auto ue = GetPointer<unary_expr>(GET_NODE(def_edge.first));
               tree_nodeRef op_ga;
               if(ue)
               {
                  const auto ue_expr = tree_man->create_unary_operation(ue->type, ue->op, srcp_default, GET_NODE(def_edge.first)->get_kind()); /// It is required to de-share some IR nodes
                  op_ga = tree_man->CreateGimpleAssign(ue->type, tree_nodeRef(), tree_nodeRef(), ue_expr, function_id, def_edge.second, srcp_default);
               }
               else
               {
                  const auto be = GetPointerS<binary_expr>(GET_NODE(def_edge.first));
                  op_ga = tree_man->CreateGimpleAssign(be->type, tree_nodeRef(), tree_nodeRef(), def_edge.first, function_id, def_edge.second, srcp_default);
               }
               INDENT_DBG_MEX(DEBUG_LEVEL_VERY_PEDANTIC, debug_level, "---adding statement " + GET_NODE(op_ga)->ToString());
               const auto ue_vd = GetPointerS<gimple_assign>(GET_NODE(op_ga))->op0;
               const auto pred_block = sl->list_of_bloc.at(def_edge.second);
               if(pred_block->CGetStmtList().empty())
               {
                  pred_block->PushBack(op_ga, AppM);
               }
               else
               {
                  const auto last_statement = pred_block->CGetStmtList().back();
                  const auto last_stmt_kind = GET_NODE(last_statement)->get_kind();
                  if(last_stmt_kind == gimple_cond_K || last_stmt_kind == gimple_multi_way_if_K || last_stmt_kind == gimple_return_K || last_stmt_kind == gimple_switch_K || last_stmt_kind == gimple_goto_K)
                  {
                     pred_block->PushBefore(op_ga, last_statement, AppM);
                  }
                  else
                  {
                     pred_block->PushAfter(op_ga, last_statement, AppM);
                     GetPointerS<ssa_name>(GET_NODE(ue_vd))->SetDefStmt(op_ga);
                  }
               }
               pn->ReplaceDefEdge(TM, def_edge, gimple_phi::DefEdge(ue_vd, def_edge.second));
            }
         }
      }
      INDENT_DBG_MEX(DEBUG_LEVEL_VERY_PEDANTIC, debug_level, "<--Examined PHI of BB" + STR(block.first));
   }

   /// for each basic block B in CFG do > Consider all blocks successively
   for(const auto& block : sl->list_of_bloc)
   {
      INDENT_DBG_MEX(DEBUG_LEVEL_VERY_PEDANTIC, debug_level, "-->Examining BB" + STR(block.first));
      const auto& list_of_stmt = block.second->CGetStmtList();
      bool restart_analysis;
      do
      {
         restart_analysis = false;
         auto it_los_end = list_of_stmt.end();
         auto it_los = list_of_stmt.begin();
         TreeNodeSet bitfield_vuses;
         TreeNodeSet bitfield_vdefs;
         while(it_los != it_los_end)
         {
            if(GetPointer<gimple_node>(GET_NODE(*it_los)) && GetPointerS<gimple_node>(GET_NODE(*it_los))->vdef)
            {
               bitfield_vuses.insert(GetPointer<gimple_node>(GET_NODE(*it_los))->vdef);
            }
            if(GetPointer<gimple_node>(GET_NODE(*it_los)) && (GetPointerS<gimple_node>(GET_NODE(*it_los))->vdef || !GetPointerS<gimple_node>(GET_NODE(*it_los))->vuses.empty()))
            {
               for(const auto& vd : bitfield_vdefs)
               {
<<<<<<< HEAD
                  // TODO: ask, not really clear why this is necessary
                  GetPointerS<gimple_node>(GET_NODE(*it_los))->vuses.insert(vd);
=======
                  GetPointer<gimple_node>(GET_NODE(*it_los))->AddVuse(vd);
>>>>>>> 3ed1c586
               }
            }

            const auto srcp_default = [&]() -> std::string {
               const auto gn = GetPointer<gimple_node>(GET_NODE(*it_los));
               if(gn)
               {
                  return gn->include_name + ":" + STR(gn->line_number) + ":" + STR(gn->column_number);
               }
               return "";
            }();

            const auto extract_expr = [&](tree_nodeRef& op, bool set_temp_addr) {
               auto* en = GetPointer<expr_node>(GET_NODE(op));
               const auto new_ga = tree_man->CreateGimpleAssign(en->type, tree_nodeRef(), tree_nodeRef(), op, function_id, block.first, srcp_default);
               const auto ssa_vd = GetPointer<gimple_assign>(GET_NODE(new_ga))->op0;
               op = ssa_vd;
               if(set_temp_addr)
               {
                  GetPointer<gimple_assign>(GET_NODE(new_ga))->temporary_address = true;
               }
               block.second->PushBefore(new_ga, *it_los, AppM);
               INDENT_DBG_MEX(DEBUG_LEVEL_VERY_PEDANTIC, debug_level, "---adding statement " + GET_NODE(new_ga)->ToString());
               restart_analysis = true;
            };
            const auto extract_unary_expr = [&](tree_nodeRef& op, bool duplicate, bool set_temp_addr) {
               if(duplicate)
               {
                  auto* ue = GetPointer<unary_expr>(GET_NODE(op));
                  op = tree_man->create_unary_operation(ue->type, ue->op, srcp_default, ue->get_kind());
               }
               extract_expr(op, set_temp_addr);
            };
            const auto type_cast = [&](tree_nodeRef& op, const tree_nodeConstRef& type) {
               const auto nop = tree_man->CreateNopExpr(op, type, tree_nodeConstRef(), tree_nodeConstRef(), function_id);
               const auto nop_ssa = GetPointerS<const gimple_assign>(GET_CONST_NODE(nop))->op0;
               op = nop_ssa;
               block.second->PushBefore(nop, *it_los, AppM);
               INDENT_DBG_MEX(DEBUG_LEVEL_VERY_PEDANTIC, debug_level, "---adding statement " + GET_NODE(nop)->ToString());
               restart_analysis = true;
            };

            INDENT_DBG_MEX(DEBUG_LEVEL_VERY_PEDANTIC, debug_level, "-->Examining statement " + GET_NODE(*it_los)->ToString());
            if(GET_NODE(*it_los)->get_kind() == gimple_assign_K)
            {
               auto* ga = GetPointer<gimple_assign>(GET_NODE(*it_los));
               INDENT_DBG_MEX(DEBUG_LEVEL_VERY_PEDANTIC, debug_level, "---Left part is " + GET_CONST_NODE(ga->op0)->get_kind_text() + " - Right part is " + GET_CONST_NODE(ga->op1)->get_kind_text());
               const auto code0 = GET_NODE(ga->op0)->get_kind();
               const auto code1 = GET_NODE(ga->op1)->get_kind();

               if(ga->clobber)
               {
                  /// found a a clobber assignment
                  /// do nothing
                  INDENT_DBG_MEX(DEBUG_LEVEL_VERY_PEDANTIC, debug_level, "<--Init or clobber assignment");
                  it_los++;
                  continue;
               }

               if(GetPointer<unary_expr>(GET_NODE(ga->op1)) && GET_NODE(ga->op1)->get_kind() != addr_expr_K) /// required by the CLANG/LLVM plugin
               {
                  auto ue = GetPointer<unary_expr>(GET_NODE(ga->op1));
                  if(GetPointer<unary_expr>(GET_NODE(ue->op)))
                  {
                     extract_unary_expr(ue->op, GET_NODE(ue->op)->get_kind() == addr_expr_K || GET_NODE(ue->op)->get_kind() == nop_expr_K, ga->temporary_address || code1 == mem_ref_K);
                  }
                  //    if(GetPointer<binary_expr>(GET_NODE(ue->op)))
                  //    {
                  //       extract_binary_expr(ue->op, ga->temporary_address || code1 == mem_ref_K);
                  //    }
               }
               if(GetPointer<binary_expr>(GET_NODE(ga->op1))) /// required by the CLANG/LLVM plugin
               {
                  auto be = GetPointer<binary_expr>(GET_NODE(ga->op1));
                  if(GetPointer<unary_expr>(GET_NODE(be->op0)))
                  {
                     extract_unary_expr(be->op0, GET_NODE(be->op0)->get_kind() == addr_expr_K || GET_NODE(be->op0)->get_kind() == nop_expr_K, ga->temporary_address || code1 == mem_ref_K);
                  }
                  if(GetPointer<unary_expr>(GET_NODE(be->op1)))
                  {
                     extract_unary_expr(be->op1, GET_NODE(be->op0)->get_kind() == addr_expr_K || GET_NODE(be->op0)->get_kind() == nop_expr_K, false);
                  }
                  if(GetPointer<binary_expr>(GET_NODE(be->op0)))
                  {
                     extract_expr(be->op0, ga->temporary_address || code1 == mem_ref_K);
                  }
                  if(GetPointer<binary_expr>(GET_NODE(be->op1)))
                  {
                     extract_expr(be->op1, false);
                  }
                  const auto be_kind = be->get_kind();
                  if(be_kind == bit_and_expr_K || be_kind == bit_ior_expr_K || be_kind == bit_xor_expr_K || be_kind == plus_expr_K || be_kind == minus_expr_K || be_kind == mult_expr_K || be_kind == trunc_div_expr_K || be_kind == trunc_mod_expr_K ||
                     be_kind == sat_plus_expr_K || be_kind == sat_minus_expr_K)
                  {
                     if(!tree_helper::IsSameType(be->op0, be->type))
                     {
                        type_cast(be->op0, be->type);
                     }
                     if(!tree_helper::IsSameType(be->op1, be->type))
                     {
                        type_cast(be->op1, be->type);
                     }
                  }
               }
               if(GetPointer<ternary_expr>(GET_NODE(ga->op1))) /// required by the CLANG/LLVM plugin
               {
                  if(GET_NODE(ga->op1)->get_kind() == cond_expr_K)
                  {
                     auto te = GetPointer<ternary_expr>(GET_NODE(ga->op1));
                     if(GetPointer<unary_expr>(GET_NODE(te->op0)) || GetPointer<binary_expr>(GET_NODE(te->op0)))
                     {
                        extract_expr(te->op0, false);
                     }
                     if(GetPointer<unary_expr>(GET_NODE(te->op1)) || GetPointer<binary_expr>(GET_NODE(te->op1)))
                     {
                        extract_expr(te->op1, false);
                     }
                     if(te->op2 && (GetPointer<unary_expr>(GET_NODE(te->op2)) || GetPointer<binary_expr>(GET_NODE(te->op2))))
                     {
                        extract_expr(te->op2, false);
                     }
                  }
               }

               if(GetPointer<binary_expr>(GET_NODE(ga->op0))) /// required by the CLANG/LLVM plugin
               {
                  auto be = GetPointer<binary_expr>(GET_NODE(ga->op0));
                  if(GetPointer<unary_expr>(GET_NODE(be->op0)))
                  {
                     // BEAWARE: not exactly as previuos revision, check commit history in case of issues
                     extract_unary_expr(be->op0, GET_NODE(be->op0)->get_kind() == addr_expr_K, code0 == mem_ref_K);
                  }
                  if(GetPointer<binary_expr>(GET_NODE(be->op0)))
                  {
                     extract_expr(be->op0, code0 == mem_ref_K);
                  }
                  if(GetPointer<unary_expr>(GET_NODE(be->op1)) || GetPointer<binary_expr>(GET_NODE(be->op1)))
                  {
                     extract_expr(be->op1, false);
                  }
               }
               const auto manage_realpart = [&](const tree_nodeRef op, tree_nodeRef type) -> tree_nodeRef {
                  auto* rpe = GetPointer<realpart_expr>(GET_NODE(op));
                  unsigned int type_index = tree_helper::get_type_index(TM, GET_INDEX_NODE(rpe->op));
                  const auto op_type = TM->GetTreeReindex(type_index);
                  auto size_complex = tree_helper::Size(op_type);
                  auto align = (size_complex / 2 > ALGN_POINTER) ? ALGN_POINTER : size_complex / 2;
                  const auto pt = tree_man->GetPointerType(op_type, align);

                  const auto ae_cr = tree_man->create_unary_operation(pt, rpe->op, srcp_default, addr_expr_K);
                  const auto ae_cr_ga = tree_man->CreateGimpleAssign(pt, tree_nodeRef(), tree_nodeRef(), ae_cr, function_id, block.first, srcp_default);
                  const auto ae_cr_vd = GetPointer<gimple_assign>(GET_NODE(ae_cr_ga))->op0;
                  GetPointer<gimple_assign>(GET_NODE(ae_cr_ga))->temporary_address = ga->temporary_address;
                  block.second->PushBefore(ae_cr_ga, *it_los, AppM);
                  INDENT_DBG_MEX(DEBUG_LEVEL_VERY_PEDANTIC, debug_level, "---adding statement " + GET_NODE(ae_cr_ga)->ToString());
                  auto ssa_vd = ae_cr_vd;
                  if(type)
                  {
                     const auto ga_nop = tree_man->CreateNopExpr(ae_cr_vd, type, tree_nodeRef(), tree_nodeRef(), function_id);
                     THROW_ASSERT(ga_nop, "unexpected pattern");
                     tree_nodeRef ga_nop_vd = GetPointer<gimple_assign>(GET_NODE(ga_nop))->op0;
                     block.second->PushBefore(ga_nop, *it_los, AppM);
                     INDENT_DBG_MEX(DEBUG_LEVEL_VERY_PEDANTIC, debug_level, "---adding statement " + GET_NODE(ga_nop)->ToString());
                     ssa_vd = ga_nop_vd;
                  }
                  else
                  {
                     type = pt;
                  }
                  tree_nodeRef offset = TM->CreateUniqueIntegerCst(0, type);
                  return tree_man->create_binary_operation(rpe->type, ssa_vd, offset, srcp_default, mem_ref_K);
               };
               const auto manage_imagpart = [&](const tree_nodeRef op, tree_nodeRef type) -> tree_nodeRef {
                  auto* ipe = GetPointer<imagpart_expr>(GET_NODE(op));
                  unsigned int type_index = tree_helper::get_type_index(TM, GET_INDEX_NODE(ipe->op));
                  tree_nodeRef op_type = TM->GetTreeReindex(type_index);
                  auto size_complex = tree_helper::Size(op_type);
                  auto align = (size_complex / 2 > ALGN_POINTER) ? ALGN_POINTER : size_complex / 2;
                  tree_nodeRef pt = tree_man->GetPointerType(op_type, align);

                  tree_nodeRef ae_cr = tree_man->create_unary_operation(pt, ipe->op, srcp_default, addr_expr_K);
                  tree_nodeRef ae_cr_ga = tree_man->CreateGimpleAssign(pt, tree_nodeRef(), tree_nodeRef(), ae_cr, function_id, block.first, srcp_default);
                  tree_nodeRef ae_cr_vd = GetPointer<gimple_assign>(GET_NODE(ae_cr_ga))->op0;
                  GetPointer<gimple_assign>(GET_NODE(ae_cr_ga))->temporary_address = ga->temporary_address;
                  block.second->PushBefore(ae_cr_ga, *it_los, AppM);
                  INDENT_DBG_MEX(DEBUG_LEVEL_VERY_PEDANTIC, debug_level, "---adding statement " + GET_NODE(ae_cr_ga)->ToString());
                  auto ssa_vd = ae_cr_vd;
                  if(type)
                  {
                     const auto ga_nop = tree_man->CreateNopExpr(ae_cr_vd, type, tree_nodeRef(), tree_nodeRef(), function_id);
                     THROW_ASSERT(ga_nop, "unexpected pattern");
                     tree_nodeRef ga_nop_vd = GetPointer<gimple_assign>(GET_NODE(ga_nop))->op0;
                     block.second->PushBefore(ga_nop, *it_los, AppM);
                     INDENT_DBG_MEX(DEBUG_LEVEL_VERY_PEDANTIC, debug_level, "---adding statement " + GET_NODE(ga_nop)->ToString());
                     ssa_vd = ga_nop_vd;
                  }
                  else
                  {
                     type = pt;
                  }
                  unsigned int offset_value = tree_helper::Size(tree_helper::CGetType(ipe->op)) / 16;
                  tree_nodeRef offset = TM->CreateUniqueIntegerCst(offset_value, type);
                  return tree_man->create_binary_operation(ipe->type, ssa_vd, offset, srcp_default, mem_ref_K);
               };
               if(code1 == array_ref_K)
               {
                  INDENT_DBG_MEX(DEBUG_LEVEL_PEDANTIC, debug_level, "---expand array_ref 1 " + STR(GET_INDEX_NODE(ga->op1)));
                  auto* AR = GetPointer<array_ref>(GET_NODE(ga->op1));
                  ga->op1 = array_ref_lowering(AR, srcp_default, block, it_los, true);
                  restart_analysis = true;
               }
               else if(code1 == ssa_name_K && code0 == ssa_name_K)
               {
                  /// check for a missing cast
                  if(tree_helper::Size(tree_helper::CGetType(ga->op0)) != tree_helper::Size(tree_helper::CGetType(ga->op1)))
                  {
                     auto ssa0 = GetPointerS<ssa_name>(GET_NODE(ga->op0));
                     const auto ga_nop = tree_man->CreateNopExpr(ga->op1, ssa0->type, ssa0->min, ssa0->max, function_id);
                     INDENT_DBG_MEX(DEBUG_LEVEL_VERY_PEDANTIC, debug_level, "---adding statement " + GET_NODE(ga_nop)->ToString());
                     const auto nop_vd = GetPointer<gimple_assign>(GET_NODE(ga_nop))->op0;
                     block.second->PushBefore(ga_nop, *it_los, AppM);
                     ga->op1 = nop_vd;
                     restart_analysis = true;
                  }
               }
               else if(code1 == addr_expr_K)
               {
                  auto addr_exprNormalize = [&] {
                     auto* ae = GetPointer<addr_expr>(GET_NODE(ga->op1));
                     INDENT_DBG_MEX(DEBUG_LEVEL_PEDANTIC, debug_level, "---Op of addr expr is " + GET_CONST_NODE(ae->op)->get_kind_text());
                     enum kind ae_code = GET_NODE(ae->op)->get_kind();
                     if(ae_code == mem_ref_K)
                     {
                        /// normalize op0
                        auto* MR = GetPointer<mem_ref>(GET_NODE(ae->op));
                        const auto mem_op0_kind = GET_NODE(MR->op0)->get_kind();
                        if(mem_op0_kind == addr_expr_K || mem_op0_kind == pointer_plus_expr_K || mem_op0_kind == view_convert_expr_K)
                        {
                           // BEAWARE: it is ok to use this function even with binary_expr provided that duplicate = false in those cases
                           extract_unary_expr(MR->op0, mem_op0_kind == addr_expr_K, ga->temporary_address);
                        }

                        tree_nodeRef op1 = MR->op1;
                        long long int op1_val = tree_helper::get_integer_cst_value(GetPointer<integer_cst>(GET_NODE(op1)));
                        if(mem_op0_kind == integer_cst_K && op1_val == 0)
                        {
                           ga->op1 = MR->op0;
                        }
                        else if(ga->temporary_address)
                        {
                           if(op1_val != 0)
                           {
                              const auto offset = TM->CreateUniqueIntegerCst(op1_val, tree_man->GetSizeType());
                              const auto mr = tree_man->create_binary_operation(ae->type, MR->op0, offset, srcp_default, pointer_plus_expr_K);
                              ga->op1 = mr;
                           }
                           else
                           {
                              ga->op1 = MR->op0;
                           }
                        }
                        else
                        {
                           if(op1_val != 0)
                           {
                              const auto offset = TM->CreateUniqueIntegerCst(op1_val, tree_man->GetSizeType());
                              const auto mr = tree_man->create_binary_operation(ae->type, MR->op0, offset, srcp_default, pointer_plus_expr_K);
                              const auto pp_ga = tree_man->CreateGimpleAssign(ae->type, tree_nodeRef(), tree_nodeRef(), mr, function_id, block.first, srcp_default);
                              INDENT_DBG_MEX(DEBUG_LEVEL_VERY_PEDANTIC, debug_level, "---adding statement " + GET_NODE(pp_ga)->ToString());
                              GetPointer<gimple_assign>(GET_NODE(pp_ga))->temporary_address = true;
                              const auto pp_vd = GetPointer<gimple_assign>(GET_NODE(pp_ga))->op0;
                              block.second->PushBefore(pp_ga, *it_los, AppM);
                              MR->op0 = pp_vd;
                              MR->op1 = TM->CreateUniqueIntegerCst(0, ae->type);
                           }
                           else
                           {
                              unsigned int type_index = tree_helper::get_type_index(TM, GET_INDEX_NODE(MR->op0));
                              if(type_index != GET_INDEX_NODE(ae->type))
                              {
                                 const auto ga_nop = tree_man->CreateNopExpr(MR->op0, ae->type, tree_nodeRef(), tree_nodeRef(), function_id);
                                 INDENT_DBG_MEX(DEBUG_LEVEL_VERY_PEDANTIC, debug_level, "---adding statement " + GET_NODE(ga_nop)->ToString());
                                 const auto nop_vd = GetPointer<gimple_assign>(GET_NODE(ga_nop))->op0;
                                 block.second->PushBefore(ga_nop, *it_los, AppM);
                                 ga->op1 = nop_vd;
                              }
                              else
                              {
                                 ga->op1 = MR->op0;
                              }
                           }
                        }
                        restart_analysis = true;
                     }
                     else if(ae_code == array_ref_K)
                     {
                        auto* AR = GetPointer<array_ref>(GET_NODE(ae->op));
                        ae->op = array_ref_lowering(AR, srcp_default, block, it_los, ga->temporary_address);
                        restart_analysis = true;
                     }
                     else if(ae_code == target_mem_ref461_K)
                     {
                        auto* tmr = GetPointer<target_mem_ref461>(GET_NODE(ae->op));
                        /// expose some part of the target_mem_ref statement
                        expand_target_mem_ref(tmr, *it_los, block.second, srcp_default, ga->temporary_address);
                        const auto pt = tree_man->GetPointerType(tmr->type, GetPointer<type_node>(GET_NODE(ae->type))->algn);
                        const auto zero_offset = TM->CreateUniqueIntegerCst(0, pt);
                        const auto mr = tree_man->create_binary_operation(tmr->type, tmr->base, zero_offset, srcp_default, mem_ref_K);
                        ae->op = mr;
                        restart_analysis = true;
                     }
                     else if(ae_code == component_ref_K)
                     {
                        auto* cr = GetPointer<component_ref>(GET_NODE(ae->op));
                        auto* field_d = GetPointer<field_decl>(GET_NODE(cr->op1));
                        THROW_ASSERT(field_d, "expected an field_decl but got something of different");
                        const auto pt = tree_man->GetPointerType(cr->type, GetPointer<type_node>(GET_NODE(ae->type))->algn);
                        const auto ae_cr = tree_man->create_unary_operation(pt, cr->op0, srcp_default, addr_expr_K);
                        const auto ae_cr_ga = tree_man->CreateGimpleAssign(pt, tree_nodeRef(), tree_nodeRef(), ae_cr, function_id, block.first, srcp_default);
                        const auto ae_cr_vd = GetPointer<gimple_assign>(GET_NODE(ae_cr_ga))->op0;
                        GetPointer<gimple_assign>(GET_NODE(ae_cr_ga))->temporary_address = ga->temporary_address;
                        block.second->PushBefore(ae_cr_ga, *it_los, AppM);
                        INDENT_DBG_MEX(DEBUG_LEVEL_VERY_PEDANTIC, debug_level, "---adding statement " + GET_NODE(ae_cr_ga)->ToString());

                        auto* curr_int = GetPointer<integer_cst>(GET_NODE(field_d->bpos));
                        THROW_ASSERT(curr_int, "expected an integer_cst but got something of different");
                        auto op1_val = static_cast<unsigned int>(tree_helper::get_integer_cst_value(curr_int));
                        const auto offset = TM->CreateUniqueIntegerCst(op1_val / 8, tree_man->GetSizeType());
                        const auto pp = tree_man->create_binary_operation(pt, ae_cr_vd, offset, srcp_default, pointer_plus_expr_K);
                        const auto pp_ga = tree_man->CreateGimpleAssign(pt, tree_nodeRef(), tree_nodeRef(), pp, function_id, block.first, srcp_default);
                        GetPointer<gimple_assign>(GET_NODE(pp_ga))->temporary_address = ga->temporary_address;
                        const auto ssa_vd = GetPointer<gimple_assign>(GET_NODE(pp_ga))->op0;
                        block.second->PushBefore(pp_ga, *it_los, AppM);
                        INDENT_DBG_MEX(DEBUG_LEVEL_VERY_PEDANTIC, debug_level, "---adding statement " + GET_NODE(pp_ga)->ToString());
                        const auto zero_offset = TM->CreateUniqueIntegerCst(0, pt);
                        const auto mr = tree_man->create_binary_operation(cr->type, ssa_vd, zero_offset, srcp_default, mem_ref_K);
                        ae->op = mr;
                        restart_analysis = true;
                     }
                     else if(ae_code == bit_field_ref_K)
                     {
                        auto* bfr = GetPointer<bit_field_ref>(GET_NODE(ae->op));
                        const auto pt = tree_man->GetPointerType(bfr->type, GetPointer<type_node>(GET_NODE(ae->type))->algn);
                        const auto ae_cr = tree_man->create_unary_operation(pt, bfr->op0, srcp_default, addr_expr_K);
                        const auto ae_cr_ga = tree_man->CreateGimpleAssign(pt, tree_nodeRef(), tree_nodeRef(), ae_cr, function_id, block.first, srcp_default);
                        const auto ae_cr_vd = GetPointer<gimple_assign>(GET_NODE(ae_cr_ga))->op0;
                        GetPointer<gimple_assign>(GET_NODE(ae_cr_ga))->temporary_address = ga->temporary_address;
                        block.second->PushBefore(ae_cr_ga, *it_los, AppM);
                        INDENT_DBG_MEX(DEBUG_LEVEL_VERY_PEDANTIC, debug_level, "---adding statement " + GET_NODE(ae_cr_ga)->ToString());

                        auto* curr_int = GetPointer<integer_cst>(GET_NODE(bfr->op2));
                        THROW_ASSERT(curr_int, "expected an integer_cst but got something of different");
                        auto op1_val = static_cast<unsigned int>(tree_helper::get_integer_cst_value(curr_int));
                        const auto offset = TM->CreateUniqueIntegerCst(op1_val / 8, tree_man->GetSizeType());
                        const auto pp = tree_man->create_binary_operation(pt, ae_cr_vd, offset, srcp_default, pointer_plus_expr_K);
                        const auto pp_ga = tree_man->CreateGimpleAssign(pt, tree_nodeRef(), tree_nodeRef(), pp, function_id, block.first, srcp_default);
                        GetPointer<gimple_assign>(GET_NODE(pp_ga))->temporary_address = ga->temporary_address;
                        const auto ssa_vd = GetPointer<gimple_assign>(GET_NODE(pp_ga))->op0;
                        block.second->PushBefore(pp_ga, *it_los, AppM);
                        INDENT_DBG_MEX(DEBUG_LEVEL_VERY_PEDANTIC, debug_level, "---adding statement " + GET_NODE(pp_ga)->ToString());
                        const auto zero_offset = TM->CreateUniqueIntegerCst(0, pt);
                        const auto mr = tree_man->create_binary_operation(bfr->type, ssa_vd, zero_offset, srcp_default, mem_ref_K);
                        ae->op = mr;
                        restart_analysis = true;
                     }
                     else if(ae_code == indirect_ref_K)
                     {
                        auto* ir = GetPointerS<indirect_ref>(GET_NODE(ae->op));
                        const auto type = ir->type;
                        const auto pt = tree_man->GetPointerType(type, GetPointer<type_node>(GET_NODE(ae->type))->algn);
                        const auto offset = TM->CreateUniqueIntegerCst(0, pt);
                        const auto mr = tree_man->create_binary_operation(type, ir->op, offset, srcp_default, mem_ref_K);
                        ae->op = mr;
                        restart_analysis = true;
                     }
                     else if(ae_code == realpart_expr_K)
                     {
                        ae->op = manage_realpart(ae->op, ae->type);
                        restart_analysis = true;
                     }
                     else if(ae_code == imagpart_expr_K)
                     {
                        ae->op = manage_imagpart(ae->op, ae->type);
                        restart_analysis = true;
                     }
                     else if(ae_code == var_decl_K || ae_code == parm_decl_K || ae_code == function_decl_K || ae_code == string_cst_K)
                     {
                        if(code0 == ssa_name_K && ae_code != function_decl_K && ae_code != parm_decl_K)
                        {
                           auto ssa_var = GetPointerS<const ssa_name>(GET_NODE(ga->op0));
                           if(ssa_var->use_set->variables.empty())
                           {
                              ssa_var->use_set->Add(ae->op);
                           }
                        }
                     }
                     else
                     {
                        THROW_ERROR("not supported " + GET_NODE(ae->op)->get_kind_text());
                     }

                     /// check missing cast
#if 1
                     auto* pt_ae = GetPointerS<pointer_type>(GET_NODE(ae->type));
                     unsigned int ptd_index = GET_INDEX_CONST_NODE(pt_ae->ptd);
                     const auto op_type_node = tree_helper::CGetType(ae->op);
                     const auto op_type_id = op_type_node->index;
                     if(op_type_id != ptd_index)
                     {
                        INDENT_DBG_MEX(DEBUG_LEVEL_VERY_PEDANTIC, debug_level, "-->Fix missing cast");
                        const auto ae_new_node = tree_man->CreateAddrExpr(GET_NODE(ae->op), srcp_default);
                        auto* ae_new = GetPointer<addr_expr>(GET_NODE(ae_new_node));
                        const auto a_ga = tree_man->CreateGimpleAssign(ae_new->type, tree_nodeRef(), tree_nodeRef(), ae_new_node, function_id, block.first, srcp_default);
                        GetPointer<gimple_assign>(GET_NODE(a_ga))->temporary_address = ga->temporary_address;
                        block.second->PushBefore(a_ga, *it_los, AppM);
                        INDENT_DBG_MEX(DEBUG_LEVEL_VERY_PEDANTIC, debug_level, "---adding statement " + GET_NODE(a_ga)->ToString());
                        const auto nop_ae = tree_man->create_unary_operation(ae->type, GetPointer<gimple_assign>(GET_NODE(a_ga))->op0, srcp_default, nop_expr_K);
                        ga->op1 = nop_ae;
                        ga->temporary_address = true;
                        INDENT_DBG_MEX(DEBUG_LEVEL_VERY_PEDANTIC, debug_level, "---modified statement " + STR(ga));
                        INDENT_DBG_MEX(DEBUG_LEVEL_VERY_PEDANTIC, debug_level, "<--Fixed missing cast");
                        restart_analysis = true;
                     }
#endif
                  };
                  addr_exprNormalize();
               }
               else if(code1 == realpart_expr_K)
               {
                  auto* rpe = GetPointer<realpart_expr>(GET_NODE(ga->op1));
                  if(GET_NODE(rpe->op)->get_kind() != ssa_name_K)
                  {
                     ga->op1 = manage_realpart(ga->op1, tree_nodeRef());
                     restart_analysis = true;
                  }
               }
               else if(code1 == imagpart_expr_K)
               {
                  auto* ipe = GetPointer<imagpart_expr>(GET_NODE(ga->op1));
                  if(GET_NODE(ipe->op)->get_kind() != ssa_name_K)
                  {
                     ga->op1 = manage_imagpart(ga->op1, tree_nodeRef());
                     restart_analysis = true;
                  }
               }
               else if(code1 == target_mem_ref461_K)
               {
                  auto target_mem_ref1 = [&] {
                     auto* tmr = GetPointer<target_mem_ref461>(GET_NODE(ga->op1));
                     /// split the target_mem_ref in a address computation statement and in a load statement
                     const auto type = tmr->type;

                     const auto pt = tree_man->GetPointerType(type, 8);
                     const auto ae = tree_man->create_unary_operation(pt, ga->op1, srcp_default, addr_expr_K);
                     const auto new_ga = tree_man->CreateGimpleAssign(pt, tree_nodeRef(), tree_nodeRef(), ae, function_id, block.first, srcp_default);
                     GetPointer<gimple_assign>(GET_NODE(new_ga))->temporary_address = true;

                     const auto ssa_vd = GetPointer<gimple_assign>(GET_NODE(new_ga))->op0;

                     const auto offset = TM->CreateUniqueIntegerCst(0, pt);
                     const auto mr = tree_man->create_binary_operation(type, ssa_vd, offset, srcp_default, mem_ref_K);

                     ga->op1 = mr;
                     block.second->PushBefore(new_ga, *it_los, AppM);
                     INDENT_DBG_MEX(DEBUG_LEVEL_VERY_PEDANTIC, debug_level, "---adding statement " + GET_NODE(new_ga)->ToString());
                     restart_analysis = true;
                  };
                  target_mem_ref1();
               }
               else if(code1 == mem_ref_K)
               {
                  auto mem_ref1 = [&] {
                     INDENT_DBG_MEX(DEBUG_LEVEL_PEDANTIC, debug_level, "---expand mem_ref 1 " + STR(GET_INDEX_NODE(ga->op1)));
                     auto* MR = GetPointer<mem_ref>(GET_NODE(ga->op1));
                     const auto mem_op0_kind = GET_NODE(MR->op0)->get_kind();
                     if(mem_op0_kind == addr_expr_K || mem_op0_kind == pointer_plus_expr_K || mem_op0_kind == view_convert_expr_K)
                     {
                        // BEAWARE: it is ok to use this function even with binary_expr provided that duplicate = false in those cases
                        extract_unary_expr(MR->op0, mem_op0_kind == addr_expr_K, true);
                     }

                     tree_nodeRef op1 = MR->op1;
                     long long int op1_val = tree_helper::get_integer_cst_value(GetPointer<integer_cst>(GET_NODE(op1)));
                     if(op1_val != 0)
                     {
                        const auto type = MR->type;

                        /// check if there is a misaligned access
                        unsigned int obj_size = tree_helper::Size(tree_helper::CGetType(ga->op1));
                        unsigned int bram_size = std::max(8u, obj_size / 2);
                        if((((op1_val * 8)) % bram_size) != 0)
                        {
                           function_behavior->set_unaligned_accesses(true);
                        }

                        const auto pt = tree_man->GetPointerType(type, 8);
                        const auto ae = tree_man->create_unary_operation(pt, ga->op1, srcp_default, addr_expr_K);
                        const auto new_ga = tree_man->CreateGimpleAssign(pt, tree_nodeRef(), tree_nodeRef(), ae, function_id, block.first, srcp_default);
                        GetPointer<gimple_assign>(GET_NODE(new_ga))->temporary_address = true;
                        const auto ssa_vd = GetPointer<gimple_assign>(GET_NODE(new_ga))->op0;

                        const auto offset = TM->CreateUniqueIntegerCst(0, pt);
                        const auto mr = tree_man->create_binary_operation(type, ssa_vd, offset, srcp_default, mem_ref_K);

                        ga->op1 = mr;
                        block.second->PushBefore(new_ga, *it_los, AppM);
                        INDENT_DBG_MEX(DEBUG_LEVEL_VERY_PEDANTIC, debug_level, "---adding statement " + GET_NODE(new_ga)->ToString());
                        restart_analysis = true;
                     }
                  };
                  mem_ref1();
               }
               else if(code1 == eq_expr_K or code1 == ne_expr_K or code1 == gt_expr_K or code1 == lt_expr_K or code1 == ge_expr_K or code1 == le_expr_K)
               {
                  auto rel_expr1 = [&] {
                     const auto lhs_type = tree_helper::CGetType(ga->op0);
                     if(code0 == ssa_name_K && !tree_helper::IsBooleanType(lhs_type) && !(tree_helper::IsVectorType(lhs_type) && tree_helper::IsBooleanType(tree_helper::CGetElements(lhs_type))))
                     {
                        INDENT_DBG_MEX(DEBUG_LEVEL_VERY_PEDANTIC, debug_level, "-->Fix lhs to be bool");
                        // fix the left hand side to be a bool
                        const auto new_left_type = [&]() -> tree_nodeRef {
                           if(!tree_helper::IsVectorType(ga->op0))
                           {
                              return tree_man->GetBooleanType();
                           }
                           const auto element_type = tree_helper::CGetElements(lhs_type);
                           const auto element_size = tree_helper::Size(element_type);
                           const auto vector_size = tree_helper::Size(lhs_type);
                           const auto num_elements = vector_size / element_size;
                           return tree_man->CreateVectorBooleanType(num_elements);
                        }();
                        GetPointer<binary_expr>(GET_NODE(ga->op1))->type = new_left_type;
                        const auto lt_ga = tree_man->CreateGimpleAssign(new_left_type, nullptr, nullptr, ga->op1, function_id, block.first, srcp_default);
                        block.second->PushBefore(lt_ga, *it_los, AppM);
                        INDENT_DBG_MEX(DEBUG_LEVEL_VERY_PEDANTIC, debug_level, "---adding statement " + GET_NODE(lt_ga)->ToString());
                        const auto type_node = tree_helper::CGetType(ga->op0);
                        const auto nop_e = tree_man->create_unary_operation(type_node, GetPointer<const gimple_assign>(GET_CONST_NODE(lt_ga))->op0, srcp_default, nop_expr_K);
                        ga->op1 = nop_e;
                        INDENT_DBG_MEX(DEBUG_LEVEL_VERY_PEDANTIC, debug_level, "---modified statement " + STR(ga));
                        INDENT_DBG_MEX(DEBUG_LEVEL_VERY_PEDANTIC, debug_level, "<--Fixed lhs to be bool");
                        restart_analysis = true;
                     }
                  };
                  rel_expr1();
               }
               else if(code1 == truth_not_expr_K)
               {
                  auto tn_expr1 = [&] {
                     const auto lhs = GET_NODE(ga->op1);
                     auto* e = GetPointer<truth_not_expr>(lhs);
                     const auto bt = tree_man->GetBooleanType();
                     e->type = bt;
                     if(!tree_helper::IsBooleanType(e->op))
                     {
                        INDENT_DBG_MEX(DEBUG_LEVEL_VERY_PEDANTIC, debug_level, "-->Fix first operand to be bool");
                        const auto operand_type = tree_helper::CGetType(e->op);
                        const auto zero_value = TM->CreateUniqueIntegerCst(0, operand_type);
                        const auto not_zero = tree_man->create_binary_operation(bt, e->op, zero_value, srcp_default, ne_expr_K);
                        const auto not_zero_ga = tree_man->CreateGimpleAssign(bt, TM->CreateUniqueIntegerCst(0, bt), TM->CreateUniqueIntegerCst(1, bt), not_zero, function_id, block.first, srcp_default);
                        INDENT_DBG_MEX(DEBUG_LEVEL_VERY_PEDANTIC, debug_level, "---adding statement " + GET_NODE(not_zero_ga)->ToString());
                        block.second->PushBefore(not_zero_ga, *it_los, AppM);
                        e->op = GetPointer<gimple_assign>(GET_NODE(not_zero_ga))->op0;
                        INDENT_DBG_MEX(DEBUG_LEVEL_VERY_PEDANTIC, debug_level, "---modified statement " + STR(ga));
                        INDENT_DBG_MEX(DEBUG_LEVEL_VERY_PEDANTIC, debug_level, "<--Fixed first operand to be bool");
                        restart_analysis = true;
                     }
                     if(code0 == ssa_name_K && !tree_helper::IsBooleanType(ga->op0))
                     {
                        INDENT_DBG_MEX(DEBUG_LEVEL_VERY_PEDANTIC, debug_level, "-->Fix lhs to be bool");
                        // fix the left hand side to be a bool
                        const auto lt_ga = tree_man->CreateGimpleAssign(bt, TM->CreateUniqueIntegerCst(0, bt), TM->CreateUniqueIntegerCst(1, bt), ga->op1, function_id, block.first, srcp_default);
                        block.second->PushBefore(lt_ga, *it_los, AppM);
                        INDENT_DBG_MEX(DEBUG_LEVEL_VERY_PEDANTIC, debug_level, "---adding statement " + GET_NODE(lt_ga)->ToString());
                        const auto type_node = tree_helper::CGetType(ga->op0);
                        const auto nop_e = tree_man->create_unary_operation(type_node, GetPointer<const gimple_assign>(GET_CONST_NODE(lt_ga))->op0, srcp_default, nop_expr_K);
                        ga->op1 = nop_e;
                        INDENT_DBG_MEX(DEBUG_LEVEL_VERY_PEDANTIC, debug_level, "---modified statement " + STR(ga));
                        INDENT_DBG_MEX(DEBUG_LEVEL_VERY_PEDANTIC, debug_level, "<--Fixed lhs to be bool");
                        restart_analysis = true;
                     }
                  };
                  tn_expr1();
               }
               else if(code1 == truth_and_expr_K or code1 == truth_andif_expr_K or code1 == truth_or_expr_K or code1 == truth_orif_expr_K or code1 == truth_xor_expr_K)
               {
                  auto tn_expr1 = [&] {
                     const auto lhs = GET_NODE(ga->op1);
                     auto* e = GetPointer<binary_expr>(lhs);
                     const auto bt = tree_man->GetBooleanType();
                     e->type = bt;
                     if(!tree_helper::IsBooleanType(e->op0))
                     {
                        INDENT_DBG_MEX(DEBUG_LEVEL_VERY_PEDANTIC, debug_level, "-->Fix first operand to be bool");
                        const auto operand_type = tree_helper::CGetType(e->op0);
                        const auto zero_value = TM->CreateUniqueIntegerCst(0, operand_type);
                        const auto not_zero = tree_man->create_binary_operation(bt, e->op0, zero_value, srcp_default, ne_expr_K);
                        const auto not_zero_ga = tree_man->CreateGimpleAssign(bt, TM->CreateUniqueIntegerCst(0, bt), TM->CreateUniqueIntegerCst(1, bt), not_zero, function_id, block.first, srcp_default);
                        INDENT_DBG_MEX(DEBUG_LEVEL_VERY_PEDANTIC, debug_level, "---adding statement " + GET_NODE(not_zero_ga)->ToString());
                        block.second->PushBefore(not_zero_ga, *it_los, AppM);
                        e->op0 = GetPointer<gimple_assign>(GET_NODE(not_zero_ga))->op0;
                        INDENT_DBG_MEX(DEBUG_LEVEL_VERY_PEDANTIC, debug_level, "---modified statement " + STR(ga));
                        INDENT_DBG_MEX(DEBUG_LEVEL_VERY_PEDANTIC, debug_level, "<--Fixed first operand to be bool");
                        restart_analysis = true;
                     }
                     if(!tree_helper::IsBooleanType(e->op1))
                     {
                        INDENT_DBG_MEX(DEBUG_LEVEL_VERY_PEDANTIC, debug_level, "-->Fix second operand to be bool");
                        const auto operand_type = tree_helper::CGetType(e->op1);
                        const auto zero_value = TM->CreateUniqueIntegerCst(0, operand_type);
                        const auto not_zero = tree_man->create_binary_operation(bt, e->op1, zero_value, srcp_default, ne_expr_K);
                        const auto not_zero_ga = tree_man->CreateGimpleAssign(bt, TM->CreateUniqueIntegerCst(0, bt), TM->CreateUniqueIntegerCst(1, bt), not_zero, function_id, block.first, srcp_default);
                        INDENT_DBG_MEX(DEBUG_LEVEL_VERY_PEDANTIC, debug_level, "---adding statement " + GET_NODE(not_zero_ga)->ToString());
                        block.second->PushBefore(not_zero_ga, *it_los, AppM);
                        e->op1 = GetPointer<gimple_assign>(GET_NODE(not_zero_ga))->op0;
                        INDENT_DBG_MEX(DEBUG_LEVEL_VERY_PEDANTIC, debug_level, "---modified statement " + STR(ga));
                        INDENT_DBG_MEX(DEBUG_LEVEL_VERY_PEDANTIC, debug_level, "<--Fixed second operand to be bool");
                        restart_analysis = true;
                     }
                     if(code0 == ssa_name_K && !tree_helper::IsBooleanType(ga->op0))
                     {
                        INDENT_DBG_MEX(DEBUG_LEVEL_VERY_PEDANTIC, debug_level, "-->Fix lhs to be bool");
                        // fix the left hand side to be a bool
                        const auto lt_ga = tree_man->CreateGimpleAssign(bt, TM->CreateUniqueIntegerCst(0, bt), TM->CreateUniqueIntegerCst(1, bt), ga->op1, function_id, block.first, srcp_default);
                        block.second->PushBefore(lt_ga, *it_los, AppM);
                        INDENT_DBG_MEX(DEBUG_LEVEL_VERY_PEDANTIC, debug_level, "---adding statement " + GET_NODE(lt_ga)->ToString());
                        const auto type_node = tree_helper::CGetType(ga->op0);
                        const auto nop_e = tree_man->create_unary_operation(type_node, GetPointer<const gimple_assign>(GET_CONST_NODE(lt_ga))->op0, srcp_default, nop_expr_K);
                        ga->op1 = nop_e;
                        INDENT_DBG_MEX(DEBUG_LEVEL_VERY_PEDANTIC, debug_level, "---modified statement " + STR(ga));
                        INDENT_DBG_MEX(DEBUG_LEVEL_VERY_PEDANTIC, debug_level, "<--Fixed lhs to be bool");
                        restart_analysis = true;
                     }
                  };
                  tn_expr1();
               }
               else if(code1 == call_expr_K || code1 == aggr_init_expr_K)
               {
                  auto* ce = GetPointer<call_expr>(GET_NODE(ga->op1));
                  for(auto& arg : ce->args)
                  {
                     if(GetPointer<unary_expr>(GET_NODE(arg)) || GetPointer<binary_expr>(GET_NODE(arg)))
                     {
                        extract_unary_expr(arg, GET_NODE(arg)->get_kind() == addr_expr_K, false);
                     }
                  }
               }
               else if(code1 == pointer_plus_expr_K)
               {
                  auto pp_expr1 = [&] {
                     auto* ppe = GetPointer<pointer_plus_expr>(GET_NODE(ga->op1));
                     THROW_ASSERT(ppe->op0 && ppe->op1, "expected two parameters");
                     if(GetPointer<addr_expr>(GET_NODE(ppe->op0)))
                     {
                        extract_expr(ppe->op0, ga->temporary_address);
                     }
                     else if(GetPointer<pointer_plus_expr>(GET_NODE(ppe->op0))) /// required by CLANG/LLVM plugin
                     {
                        extract_expr(ppe->op0, ga->temporary_address);
                     }
                     else if(GetPointer<mult_expr>(GET_NODE(ppe->op1))) /// required by CLANG/LLVM plugin
                     {
                        extract_expr(ppe->op1, false);
                     }
                     else if(GetPointer<var_decl>(GET_NODE(ppe->op0)))
                     {
                        auto* vd = GetPointer<var_decl>(GET_NODE(ppe->op0));
                        const auto type = vd->type;
                        const auto pt = tree_man->GetPointerType(type, GetPointer<type_node>(GET_NODE(type))->algn);
                        const auto ae = tree_man->create_unary_operation(pt, ppe->op0, srcp_default, addr_expr_K);
                        const auto new_ga = tree_man->CreateGimpleAssign(pt, tree_nodeRef(), tree_nodeRef(), ae, function_id, block.first, srcp_default);
                        GetPointer<gimple_assign>(GET_NODE(new_ga))->temporary_address = true;
                        const auto ssa_vd = GetPointer<gimple_assign>(GET_NODE(new_ga))->op0;
                        ppe->op0 = ssa_vd;
                        block.second->PushBefore(new_ga, *it_los, AppM);
                        INDENT_DBG_MEX(DEBUG_LEVEL_VERY_PEDANTIC, debug_level, "---adding statement " + GET_NODE(new_ga)->ToString());
                        restart_analysis = true;
                     }
                     else if(GetPointer<ssa_name>(GET_NODE(ppe->op0)) && GetPointer<integer_cst>(GET_NODE(ppe->op1)))
                     {
                        auto temp_def = GET_NODE(GetPointer<const ssa_name>(GET_NODE(ppe->op0))->CGetDefStmt());
                        if(temp_def->get_kind() == gimple_assign_K)
                        {
                           const auto prev_ga = GetPointer<const gimple_assign>(temp_def);
                           if(GET_NODE(prev_ga->op1)->get_kind() == pointer_plus_expr_K)
                           {
                              const auto prev_ppe = GetPointer<const pointer_plus_expr>(GET_NODE(prev_ga->op1));
                              if(GetPointer<ssa_name>(GET_NODE(prev_ppe->op0)) && GetPointer<integer_cst>(GET_NODE(prev_ppe->op1)))
                              {
                                 auto prev_val = tree_helper::get_integer_cst_value(GetPointer<integer_cst>(GET_NODE(prev_ppe->op1)));
                                 auto curr_val = tree_helper::get_integer_cst_value(GetPointer<integer_cst>(GET_NODE(ppe->op1)));
                                 ppe->op1 = TM->CreateUniqueIntegerCst((prev_val + curr_val), tree_helper::CGetType(ppe->op1));
                                 ppe->op0 = prev_ppe->op0;
                                 restart_analysis = true;
                              }
                           }
                        }
                     }
                     else if(GetPointer<ssa_name>(GET_NODE(ppe->op0)))
                     {
                        auto temp_def = GET_NODE(GetPointer<const ssa_name>(GET_NODE(ppe->op0))->CGetDefStmt());
                        if(temp_def->get_kind() == gimple_assign_K)
                        {
                           const auto prev_ga = GetPointer<const gimple_assign>(temp_def);
                           if(GET_NODE(prev_ga->op1)->get_kind() == addr_expr_K)
                           {
                              auto* prev_ae = GetPointer<addr_expr>(GET_NODE(prev_ga->op1));
                              enum kind prev_ae_code = GET_NODE(prev_ae->op)->get_kind();
                              if(prev_ae_code == mem_ref_K)
                              {
                                 auto* prev_MR = GetPointer<mem_ref>(GET_NODE(prev_ae->op));
                                 long long int prev_op1_val = tree_helper::get_integer_cst_value(GetPointer<integer_cst>(GET_NODE(prev_MR->op1)));
                                 if(prev_op1_val == 0)
                                 {
                                    if(GET_NODE(prev_MR->op0)->get_kind() == ssa_name_K)
                                    {
                                       ppe->op0 = prev_MR->op0;
                                       restart_analysis = true;
                                    }
                                 }
                              }
                           }
                        }
                     }
                  };
                  pp_expr1();
               }
               else if(code1 == component_ref_K)
               {
                  auto cr_expr1 = [&] {
                     auto* cr = GetPointer<component_ref>(GET_NODE(ga->op1));
                     auto* field_d = GetPointer<field_decl>(GET_NODE(cr->op1));
                     tree_nodeRef type;
                     if(field_d->is_bitfield())
                     {
                        auto* curr_int = GetPointer<integer_cst>(GET_NODE(field_d->bpos));
                        THROW_ASSERT(curr_int, "expected an integer_cst but got something of different");
                        auto op1_val = static_cast<unsigned int>(tree_helper::get_integer_cst_value(curr_int));
                        unsigned int right_shift_val = op1_val % 8;
                        if(GET_NODE(cr->type)->get_kind() == boolean_type_K)
                        {
                           type = tree_man->GetCustomIntegerType(std::max(8u, resize_to_1_8_16_32_64_128_256_512(1 + right_shift_val)), true);
                        }
                        else
                        {
                           auto* it = GetPointer<integer_type>(GET_NODE(cr->type));
                           THROW_ASSERT(it, "unexpected pattern");
                           type = tree_man->GetCustomIntegerType(std::max(8u, resize_to_1_8_16_32_64_128_256_512(it->prec + right_shift_val)), it->unsigned_flag);
                        }
                     }
                     else
                     {
                        type = cr->type;
                     }
                     THROW_ASSERT(type, "unexpected condition");
                     tree_nodeRef pt = tree_man->GetPointerType(type, 8);
                     THROW_ASSERT(pt, "unexpected condition");
                     tree_nodeRef ae = tree_man->create_unary_operation(pt, ga->op1, srcp_default, addr_expr_K);
                     tree_nodeRef new_ga = tree_man->CreateGimpleAssign(pt, tree_nodeRef(), tree_nodeRef(), ae, function_id, block.first, srcp_default);
                     GetPointer<gimple_assign>(GET_NODE(new_ga))->temporary_address = true;

                     tree_nodeRef ssa_vd = GetPointer<gimple_assign>(GET_NODE(new_ga))->op0;
                     block.second->PushBefore(new_ga, *it_los, AppM);
                     INDENT_DBG_MEX(DEBUG_LEVEL_VERY_PEDANTIC, debug_level, "---adding statement " + GET_NODE(new_ga)->ToString());

                     if(field_d->packed_flag)
                     {
                        function_behavior->set_packed_vars(true);
                     }
                     tree_nodeRef offset = TM->CreateUniqueIntegerCst(0, pt);
                     tree_nodeRef mr = tree_man->create_binary_operation(type, ssa_vd, offset, srcp_default, mem_ref_K);
                     if(field_d->is_bitfield())
                     {
                        auto* curr_int = GetPointer<integer_cst>(GET_NODE(field_d->bpos));
                        THROW_ASSERT(curr_int, "expected an integer_cst but got something of different");
                        auto op1_val = static_cast<unsigned int>(tree_helper::get_integer_cst_value(curr_int));
                        unsigned int right_shift_val = op1_val % 8;
                        unsigned int size_tp = tree_helper::Size(type);
                        unsigned int size_field_decl = tree_helper::Size(cr->op1);

                        if(right_shift_val == 0 and size_field_decl == size_tp)
                        {
                           ga->op1 = mr;
                        }
                        else
                        {
                           tree_nodeRef mr_dup = tree_man->create_binary_operation(type, ssa_vd, offset, srcp_default, mem_ref_K);
                           tree_nodeRef mr_ga = tree_man->CreateGimpleAssign(type, tree_nodeRef(), tree_nodeRef(), mr_dup, function_id, block.first, srcp_default);
                           tree_nodeRef mr_vd = GetPointer<gimple_assign>(GET_NODE(mr_ga))->op0;
                           GetPointer<gimple_assign>(GET_NODE(mr_ga))->memuse = ga->memuse;
                           GetPointer<gimple_assign>(GET_NODE(mr_ga))->vuses = ga->vuses;
                           GetPointer<gimple_assign>(GET_NODE(mr_ga))->vovers = ga->vovers;
                           ga->memuse = tree_nodeRef();
                           ga->vuses.clear();
                           ga->vovers.clear();
                           block.second->PushBefore(mr_ga, *it_los, AppM);
                           INDENT_DBG_MEX(DEBUG_LEVEL_VERY_PEDANTIC, debug_level, "---adding statement " + GET_NODE(mr_ga)->ToString());
#if HAVE_FROM_DISCREPANCY_BUILT
                           /*
                            * for discrepancy analysis, the ssa assigned loading
                            * the bitfield must not be checked, because it has
                            * not been resized yet and it may also load
                            * inconsistent stuff from other bitfields nearby
                            */
                           if(parameters->isOption(OPT_discrepancy) and parameters->getOption<bool>(OPT_discrepancy) and (not parameters->isOption(OPT_discrepancy_force) or not parameters->getOption<bool>(OPT_discrepancy_force)))
                           {
                              INDENT_DBG_MEX(DEBUG_LEVEL_VERY_PEDANTIC, debug_level, "---skip discrepancy of ssa " + GET_NODE(mr_vd)->ToString() + " assigned in new stmt: " + GET_NODE(mr_ga)->ToString());
                              AppM->RDiscr->ssa_to_skip.insert(GET_NODE(mr_vd));
                           }
#endif
                           if(right_shift_val)
                           {
                              tree_nodeRef rshift_value = TM->CreateUniqueIntegerCst(right_shift_val, type);
                              tree_nodeRef rsh_node = tree_man->create_binary_operation(type, mr_vd, rshift_value, srcp_default, rshift_expr_K);
                              if(size_field_decl == size_tp)
                              {
                                 ga->op1 = rsh_node;
                              }
                              else
                              {
                                 tree_nodeRef rsh_ga = tree_man->CreateGimpleAssign(type, tree_nodeRef(), tree_nodeRef(), rsh_node, function_id, block.first, srcp_default);
                                 tree_nodeRef rsh_vd = GetPointer<gimple_assign>(GET_NODE(rsh_ga))->op0;
                                 block.second->PushBefore(rsh_ga, *it_los, AppM);
                                 INDENT_DBG_MEX(DEBUG_LEVEL_VERY_PEDANTIC, debug_level, "---adding statement " + GET_NODE(rsh_ga)->ToString());
#if HAVE_FROM_DISCREPANCY_BUILT
                                 /*
                                  * for discrepancy analysis, the ssa assigned loading
                                  * the bitfield must not be checked, because it has
                                  * not been resized yet and it may also load
                                  * inconsistent stuff from other bitfields nearby
                                  */
                                 if(parameters->isOption(OPT_discrepancy) and parameters->getOption<bool>(OPT_discrepancy) and (not parameters->isOption(OPT_discrepancy_force) or not parameters->getOption<bool>(OPT_discrepancy_force)))
                                 {
                                    INDENT_DBG_MEX(DEBUG_LEVEL_VERY_PEDANTIC, debug_level, "---skip discrepancy of ssa " + GET_NODE(rsh_vd)->ToString() + " assigned in new stmt: " + GET_NODE(rsh_ga)->ToString());
                                    AppM->RDiscr->ssa_to_skip.insert(GET_NODE(rsh_vd));
                                 }
#endif
                                 tree_nodeRef and_mask_value = TM->CreateUniqueIntegerCst(static_cast<long long int>((1ULL << size_field_decl) - 1), type);
                                 ga->op1 = tree_man->create_binary_operation(type, rsh_vd, and_mask_value, srcp_default, bit_and_expr_K);
                              }
                           }
                           else
                           {
                              tree_nodeRef and_mask_value = TM->CreateUniqueIntegerCst(static_cast<long long int>((1ULL << size_field_decl) - 1), type);
                              ga->op1 = tree_man->create_binary_operation(type, mr_vd, and_mask_value, srcp_default, bit_and_expr_K);
                           }
                        }
                     }
                     else
                     {
                        ga->op1 = mr;
                     }
                     restart_analysis = true;
                  };
                  cr_expr1();
               }
               else if(code1 == vec_cond_expr_K)
               {
                  auto vc_expr1 = [&] {
                     auto* vce = GetPointer<vec_cond_expr>(GET_NODE(ga->op1));
                     THROW_ASSERT(vce->op1 && vce->op2, "expected three parameters");
                     if(GetPointer<binary_expr>(GET_NODE(vce->op0)))
                     {
                        auto* be = GetPointer<binary_expr>(GET_NODE(vce->op0));
                        THROW_ASSERT(be->get_kind() == le_expr_K or be->get_kind() == eq_expr_K or be->get_kind() == ne_expr_K or be->get_kind() == gt_expr_K or be->get_kind() == lt_expr_K or be->get_kind() == ge_expr_K, be->get_kind_text());
                        tree_nodeRef new_ga = tree_man->CreateGimpleAssign(be->type, tree_nodeRef(), tree_nodeRef(), vce->op0, function_id, block.first, srcp_default);
                        tree_nodeRef ssa_vd = GetPointer<gimple_assign>(GET_NODE(new_ga))->op0;

                        vce->op0 = ssa_vd;
                        block.second->PushBefore(new_ga, *it_los, AppM);
                        INDENT_DBG_MEX(DEBUG_LEVEL_VERY_PEDANTIC, debug_level, "---adding statement " + GET_NODE(new_ga)->ToString());
                        restart_analysis = true;
                     }
                  };
                  vc_expr1();
               }
               else if(code1 == view_convert_expr_K || code1 == nop_expr_K)
               {
                  auto vcne_expr1 = [&] {
                     auto* ue = GetPointer<unary_expr>(GET_NODE(ga->op1));
                     if(GET_NODE(ue->op)->get_kind() == var_decl_K)
                     {
                        auto vc = GetPointer<view_convert_expr>(GET_NODE(ga->op1));
                        tree_nodeRef pt = tree_man->GetPointerType(vc->type, GetPointer<type_node>(GET_NODE(vc->type))->algn);
                        tree_nodeRef ae = tree_man->create_unary_operation(pt, ue->op, srcp_default, addr_expr_K);
                        tree_nodeRef new_ga = tree_man->CreateGimpleAssign(pt, tree_nodeRef(), tree_nodeRef(), ae, function_id, block.first, srcp_default);
                        GetPointer<gimple_assign>(GET_NODE(new_ga))->temporary_address = true;
                        tree_nodeRef ssa_vd = GetPointer<gimple_assign>(GET_NODE(new_ga))->op0;
                        tree_nodeRef offset = TM->CreateUniqueIntegerCst(0, pt);
                        tree_nodeRef mr = tree_man->create_binary_operation(vc->type, ssa_vd, offset, srcp_default, mem_ref_K);
                        ga->op1 = mr;
                        block.second->PushBefore(new_ga, *it_los, AppM);
                        INDENT_DBG_MEX(DEBUG_LEVEL_VERY_PEDANTIC, debug_level, "---adding statement " + GET_NODE(new_ga)->ToString());
                        restart_analysis = true;
                     }
                     else if(GET_NODE(ue->op)->get_kind() != ssa_name_K && !GetPointer<cst_node>(GET_NODE(ue->op)))
                     {
                        unsigned int type_index = tree_helper::get_type_index(TM, GET_INDEX_NODE(ue->op));
                        tree_nodeRef op_type = TM->GetTreeReindex(type_index);
                        tree_nodeRef op_ga = tree_man->CreateGimpleAssign(op_type, tree_nodeRef(), tree_nodeRef(), ue->op, function_id, block.first, srcp_default);
                        tree_nodeRef op_vd = GetPointer<gimple_assign>(GET_NODE(op_ga))->op0;
                        if(ga->temporary_address)
                        {
                           GetPointer<gimple_assign>(GET_NODE(op_ga))->temporary_address = true;
                        }
                        block.second->PushBefore(op_ga, *it_los, AppM);
                        INDENT_DBG_MEX(DEBUG_LEVEL_VERY_PEDANTIC, debug_level, "---adding statement " + GET_NODE(op_ga)->ToString());
                        ue->op = op_vd;
                        restart_analysis = true;
                     }
                  };
                  vcne_expr1();
               }
               else if(code1 == cond_expr_K)
               {
                  auto ce_expr1 = [&] {
                     auto* ce = GetPointer<cond_expr>(GET_NODE(ga->op1));
                     THROW_ASSERT(ce->op1 && ce->op2, "expected three parameters");
                     if(GetPointer<binary_expr>(GET_NODE(ce->op0)))
                     {
#if HAVE_ASSERTS
                        auto* be = GetPointer<binary_expr>(GET_NODE(ce->op0));
                        THROW_ASSERT(be->get_kind() == le_expr_K or be->get_kind() == eq_expr_K or be->get_kind() == ne_expr_K or be->get_kind() == gt_expr_K or be->get_kind() == lt_expr_K or be->get_kind() == ge_expr_K, be->get_kind_text());
#endif
                        auto bt = tree_man->GetBooleanType();
                        tree_nodeRef new_ga = tree_man->CreateGimpleAssign(bt, TM->CreateUniqueIntegerCst(0, bt), TM->CreateUniqueIntegerCst(1, bt), ce->op0, function_id, block.first, srcp_default);
                        tree_nodeRef ssa_vd = GetPointer<gimple_assign>(GET_NODE(new_ga))->op0;

                        ce->op0 = ssa_vd;
                        block.second->PushBefore(new_ga, *it_los, AppM);
                        INDENT_DBG_MEX(DEBUG_LEVEL_VERY_PEDANTIC, debug_level, "---adding statement " + GET_NODE(new_ga)->ToString());
                        restart_analysis = true;
                     }
                     else if(!tree_helper::IsBooleanType(ce->op0))
                     {
                        const auto bt = tree_man->GetBooleanType();
                        const auto ga_nop = tree_man->CreateNopExpr(ce->op0, bt, TM->CreateUniqueIntegerCst(0, bt), TM->CreateUniqueIntegerCst(1, bt), function_id);
                        INDENT_DBG_MEX(DEBUG_LEVEL_VERY_PEDANTIC, debug_level, "---adding statement " + GET_NODE(ga_nop)->ToString());
                        block.second->PushBefore(ga_nop, *it_los, AppM);
                        ce->op0 = GetPointer<gimple_assign>(GET_NODE(ga_nop))->op0;
                        INDENT_DBG_MEX(DEBUG_LEVEL_VERY_PEDANTIC, debug_level, "---modified statement " + STR(ga));
                        restart_analysis = true;
                     }
                  };
                  ce_expr1();
               }
               else if(code1 == indirect_ref_K)
               {
                  auto* ir = GetPointer<indirect_ref>(GET_NODE(ga->op1));
                  tree_nodeRef type = ir->type;
                  tree_nodeRef offset = TM->CreateUniqueIntegerCst(0, tree_helper::CGetType(ir->op));
                  tree_nodeRef mr = tree_man->create_binary_operation(type, ir->op, offset, srcp_default, mem_ref_K);
                  ga->op1 = mr;
                  restart_analysis = true;
               }
               else if(code1 == misaligned_indirect_ref_K)
               {
                  auto* MIR = GetPointer<misaligned_indirect_ref>(GET_NODE(ga->op1));
                  tree_nodeRef type = MIR->type;
                  tree_nodeRef pt = tree_man->GetPointerType(type, 8);
                  tree_nodeRef offset = TM->CreateUniqueIntegerCst(0, pt);
                  tree_nodeRef mr = tree_man->create_binary_operation(type, MIR->op, offset, srcp_default, mem_ref_K);
                  ga->op1 = mr;
                  restart_analysis = true;
               }
               else if(reached_max_transformation_limit(*it_los))
               {
                  INDENT_DBG_MEX(DEBUG_LEVEL_VERY_PEDANTIC, debug_level, "---Reached max cfg transformations (" + GET_CONST_NODE(ga->op1)->get_kind_text() + ")");
               }
               else
               {
                  if(code1 == bit_field_ref_K)
                  {
                     auto bfe_expr1 = [&] {
                        auto* bfr = GetPointer<bit_field_ref>(GET_NODE(ga->op1));
                        if(GET_NODE(bfr->op0)->get_kind() != ssa_name_K)
                        {
                           auto* curr_int = GetPointer<integer_cst>(GET_NODE(bfr->op2));
                           THROW_ASSERT(curr_int, "expected an integer_cst but got something of different");
                           auto op1_val = static_cast<unsigned int>(tree_helper::get_integer_cst_value(curr_int));
                           unsigned int right_shift_val = op1_val % 8;
                           tree_nodeRef type;
                           if(GET_NODE(bfr->type)->get_kind() == boolean_type_K)
                           {
                              type = tree_man->GetCustomIntegerType(std::max(8u, resize_to_1_8_16_32_64_128_256_512(1 + right_shift_val)), true);
                           }
                           else
                           {
                              auto* it = GetPointer<integer_type>(GET_NODE(bfr->type));
                              THROW_ASSERT(it, "unexpected pattern");
                              type = tree_man->GetCustomIntegerType(std::max(8u, resize_to_1_8_16_32_64_128_256_512(it->prec + right_shift_val)), it->unsigned_flag);
                           }
                           tree_nodeRef pt = tree_man->GetPointerType(type, 8);
                           tree_nodeRef ae = tree_man->create_unary_operation(pt, ga->op1, srcp_default, addr_expr_K);
                           tree_nodeRef new_ga = tree_man->CreateGimpleAssign(pt, tree_nodeRef(), tree_nodeRef(), ae, function_id, block.first, srcp_default);
                           GetPointer<gimple_assign>(GET_NODE(new_ga))->temporary_address = true;

                           tree_nodeRef ssa_vd = GetPointer<gimple_assign>(GET_NODE(new_ga))->op0;
                           block.second->PushBefore(new_ga, *it_los, AppM);
                           INDENT_DBG_MEX(DEBUG_LEVEL_VERY_PEDANTIC, debug_level, "---adding statement " + GET_NODE(new_ga)->ToString());
                           AppM->RegisterTransformation(GetName(), new_ga);
                           tree_nodeRef offset = TM->CreateUniqueIntegerCst(0, pt);
                           tree_nodeRef mr = tree_man->create_binary_operation(type, ssa_vd, offset, srcp_default, mem_ref_K);
                           unsigned int size_tp = tree_helper::Size(type);
                           auto size_field_decl = static_cast<unsigned int>(tree_helper::get_integer_cst_value(GetPointer<integer_cst>(GET_NODE(bfr->op1))));
                           if(right_shift_val == 0 and size_field_decl == size_tp)
                           {
                              ga->op1 = mr;
                           }
                           else
                           {
                              tree_nodeRef mr_dup = tree_man->create_binary_operation(type, ssa_vd, offset, srcp_default, mem_ref_K);
                              tree_nodeRef mr_ga = tree_man->CreateGimpleAssign(type, tree_nodeRef(), tree_nodeRef(), mr_dup, function_id, block.first, srcp_default);
                              tree_nodeRef mr_vd = GetPointer<gimple_assign>(GET_NODE(mr_ga))->op0;
                              GetPointer<gimple_assign>(GET_NODE(mr_ga))->memuse = ga->memuse;
                              GetPointer<gimple_assign>(GET_NODE(mr_ga))->vuses = ga->vuses;
                              GetPointer<gimple_assign>(GET_NODE(mr_ga))->vovers = ga->vovers;
                              ga->memuse = tree_nodeRef();
                              ga->vuses.clear();
                              ga->vovers.clear();
                              block.second->PushBefore(mr_ga, *it_los, AppM);
                              INDENT_DBG_MEX(DEBUG_LEVEL_VERY_PEDANTIC, debug_level, "---adding statement " + GET_NODE(mr_ga)->ToString());
#if HAVE_FROM_DISCREPANCY_BUILT
                              /*
                               * for discrepancy analysis, the ssa assigned loading
                               * the bitfield must not be checked, because it has
                               * not been resized yet and it may also load
                               * inconsistent stuff from other bitfields nearby
                               */
                              if(parameters->isOption(OPT_discrepancy) and parameters->getOption<bool>(OPT_discrepancy) and (not parameters->isOption(OPT_discrepancy_force) or not parameters->getOption<bool>(OPT_discrepancy_force)))
                              {
                                 INDENT_DBG_MEX(DEBUG_LEVEL_VERY_PEDANTIC, debug_level, "---skip discrepancy of ssa " + GET_NODE(mr_vd)->ToString() + " assigned in new stmt: " + GET_NODE(mr_ga)->ToString());
                                 AppM->RDiscr->ssa_to_skip.insert(GET_NODE(mr_vd));
                              }
#endif
                              if(right_shift_val)
                              {
                                 tree_nodeRef rshift_value = TM->CreateUniqueIntegerCst(right_shift_val, type);
                                 tree_nodeRef rsh_node = tree_man->create_binary_operation(type, mr_vd, rshift_value, srcp_default, rshift_expr_K);
                                 if(size_field_decl == size_tp)
                                 {
                                    ga->op1 = rsh_node;
                                 }
                                 else
                                 {
                                    tree_nodeRef rsh_ga = tree_man->CreateGimpleAssign(type, tree_nodeRef(), tree_nodeRef(), rsh_node, function_id, block.first, srcp_default);
                                    tree_nodeRef rsh_vd = GetPointer<gimple_assign>(GET_NODE(rsh_ga))->op0;
                                    block.second->PushBefore(rsh_ga, *it_los, AppM);
                                    INDENT_DBG_MEX(DEBUG_LEVEL_VERY_PEDANTIC, debug_level, "---adding statement " + GET_NODE(rsh_ga)->ToString());
#if HAVE_FROM_DISCREPANCY_BUILT
                                    /*
                                     * for discrepancy analysis, the ssa assigned loading
                                     * the bitfield must not be checked, because it has
                                     * not been resized yet and it may also load
                                     * inconsistent stuff from other bitfields nearby
                                     */
                                    if(parameters->isOption(OPT_discrepancy) and parameters->getOption<bool>(OPT_discrepancy) and (not parameters->isOption(OPT_discrepancy_force) or not parameters->getOption<bool>(OPT_discrepancy_force)))
                                    {
                                       INDENT_DBG_MEX(DEBUG_LEVEL_VERY_PEDANTIC, debug_level, "---skip discrepancy of ssa " + GET_NODE(rsh_vd)->ToString() + " assigned in new stmt: " + GET_NODE(rsh_ga)->ToString());
                                       AppM->RDiscr->ssa_to_skip.insert(GET_NODE(rsh_vd));
                                    }
#endif
                                    tree_nodeRef and_mask_value = TM->CreateUniqueIntegerCst(static_cast<long long int>((1ULL << size_field_decl) - 1), type);
                                    ga->op1 = tree_man->create_binary_operation(type, rsh_vd, and_mask_value, srcp_default, bit_and_expr_K);
                                 }
                              }
                              else
                              {
                                 tree_nodeRef and_mask_value = TM->CreateUniqueIntegerCst(static_cast<long long int>((1ULL << size_field_decl) - 1), type);
                                 ga->op1 = tree_man->create_binary_operation(type, mr_vd, and_mask_value, srcp_default, bit_and_expr_K);
                              }
                           }
                           restart_analysis = true;
                        }
                        else
                        {
                           const auto type_node = tree_helper::CGetType(bfr->op0);
                           bool is_scalar = tree_helper::IsRealType(type_node) || tree_helper::IsSignedIntegerType(type_node) || tree_helper::IsUnsignedIntegerType(type_node);
                           if(is_scalar)
                           {
                              unsigned int data_size = tree_helper::Size(type_node);
                              tree_nodeRef type_vc = tree_man->GetCustomIntegerType(std::max(8u, resize_to_1_8_16_32_64_128_256_512(data_size)), true);
                              tree_nodeRef vc_expr = tree_man->create_unary_operation(type_vc, bfr->op0, srcp_default, view_convert_expr_K);
                              tree_nodeRef vc_ga = tree_man->CreateGimpleAssign(type_vc, tree_nodeRef(), tree_nodeRef(), vc_expr, function_id, block.first, srcp_default);
                              block.second->PushBefore(vc_ga, *it_los, AppM);
                              tree_nodeRef vc_ga_var = GetPointer<gimple_assign>(GET_NODE(vc_ga))->op0;
                              auto* cn = GetPointer<cst_node>(GET_NODE(bfr->op1));
                              auto sel_size = static_cast<unsigned int>(tree_helper::get_integer_cst_value(static_cast<integer_cst*>(cn)));
                              tree_nodeRef vc_shift_expr = tree_man->create_binary_operation(type_vc, vc_ga_var, bfr->op2, srcp_default, rshift_expr_K);
                              tree_nodeRef vc_shift_ga = tree_man->CreateGimpleAssign(type_vc, tree_nodeRef(), tree_nodeRef(), vc_shift_expr, function_id, block.first, srcp_default);
                              block.second->PushBefore(vc_shift_ga, *it_los, AppM);
                              tree_nodeRef vc_shift_ga_var = GetPointer<gimple_assign>(GET_NODE(vc_shift_ga))->op0;
                              tree_nodeRef sel_type = tree_man->GetCustomIntegerType(std::max(8u, resize_to_1_8_16_32_64_128_256_512(sel_size)), true);
                              tree_nodeRef vc_nop_expr = tree_man->create_unary_operation(sel_type, vc_shift_ga_var, srcp_default, nop_expr_K);
                              tree_nodeRef vc_nop_ga = tree_man->CreateGimpleAssign(sel_type, tree_nodeRef(), tree_nodeRef(), vc_nop_expr, function_id, block.first, srcp_default);
                              block.second->PushBefore(vc_nop_ga, *it_los, AppM);
                              tree_nodeRef vc_nop_ga_var = GetPointer<gimple_assign>(GET_NODE(vc_nop_ga))->op0;
                              tree_nodeRef fvc_expr = tree_man->create_unary_operation(bfr->type, vc_nop_ga_var, srcp_default, view_convert_expr_K);
                              ga->op1 = fvc_expr;
                              restart_analysis = true;
                           }
                        }
                     };
                     bfe_expr1();
                  }
                  else if(code1 == trunc_div_expr_K || code1 == trunc_mod_expr_K || code1 == exact_div_expr_K)
                  {
                     auto be = GetPointer<binary_expr>(GET_NODE(ga->op1));
                     tree_nodeRef op1 = be->op1;
                     if(GetPointer<cst_node>(GET_NODE(op1)))
                     {
                        division_by_a_constant(block, it_los, ga, op1, code1, restart_analysis, srcp_default, GetName());
                     }
                  }
                  else if(code1 == mult_expr_K)
                  {
                     auto me_expr1 = [&] {
                        INDENT_DBG_MEX(DEBUG_LEVEL_PEDANTIC, debug_level, "-->Expanding mult_expr  " + STR(GET_INDEX_NODE(ga->op1)));
                        tree_nodeRef op1 = GetPointer<binary_expr>(GET_NODE(ga->op1))->op1;
                        if(GetPointer<integer_cst>(GET_NODE(op1)))
                        {
                           auto* cn = GetPointer<integer_cst>(GET_NODE(op1));
                           tree_nodeRef op0 = GetPointer<binary_expr>(GET_NODE(ga->op1))->op0;
                           tree_nodeRef type_expr = GetPointer<binary_expr>(GET_NODE(ga->op1))->type;

                           if(cn)
                           {
                              unsigned int prev_index = GET_INDEX_NODE(ga->op1);
                              ga->op1 = expand_MC(op0, cn, ga->op1, *it_los, block.second, type_expr, srcp_default);
                              restart_analysis = restart_analysis || (prev_index != GET_INDEX_NODE(ga->op1));
                              if(prev_index != GET_INDEX_NODE(ga->op1))
                              {
                                 AppM->RegisterTransformation(GetName(), *it_los);
                              }
                           }
                        }
                        /// if the previous transformation still give a multiplication let's check if this multiplication is actually widen_mult_expr
                        if(not reached_max_transformation_limit(*it_los) and GET_NODE(ga->op1)->get_kind() == mult_expr_K)
                        {
                           tree_nodeRef type_expr = GetPointer<binary_expr>(GET_NODE(ga->op1))->type;

                           bool realp = tree_helper::is_real(TM, GET_INDEX_NODE(type_expr));
                           if(!realp)
                           {
                              /// check if a mult_expr may become a widen_mult_expr
                              auto dw_out = tree_helper::Size(ga->op0);
                              unsigned int data_bitsize_out = resize_to_1_8_16_32_64_128_256_512(dw_out);
                              INDENT_DBG_MEX(DEBUG_LEVEL_PEDANTIC, debug_level, "---data_bitsize_out " + STR(data_bitsize_out) + " <- " + STR(dw_out) + "\n");
                              auto dw_in0 = tree_helper::Size(GetPointer<binary_expr>(GET_NODE(ga->op1))->op0);
                              unsigned int data_bitsize_in0 = resize_to_1_8_16_32_64_128_256_512(dw_in0);
                              INDENT_DBG_MEX(DEBUG_LEVEL_PEDANTIC, debug_level, "---data_bitsize_in0 " + STR(data_bitsize_in0) + " <- " + STR(dw_in0) + "\n");
                              auto dw_in1 = tree_helper::Size(GetPointer<binary_expr>(GET_NODE(ga->op1))->op1);
                              unsigned int data_bitsize_in1 = resize_to_1_8_16_32_64_128_256_512(dw_in1);
                              INDENT_DBG_MEX(DEBUG_LEVEL_PEDANTIC, debug_level, "---data_bitsize_in1 " + STR(data_bitsize_in1) + " <- " + STR(dw_in1) + "\n");
                              if(std::max(data_bitsize_in0, data_bitsize_in1) * 2 == data_bitsize_out)
                              {
                                 unsigned int type_index = tree_helper::get_type_index(TM, GET_INDEX_NODE(ga->op0));
                                 tree_nodeRef op0_type = TM->GetTreeReindex(type_index);
                                 ga->op1 = tree_man->create_binary_operation(op0_type, GetPointer<binary_expr>(GET_NODE(ga->op1))->op0, GetPointer<binary_expr>(GET_NODE(ga->op1))->op1, srcp_default, widen_mult_expr_K);
                                 restart_analysis = true;
                                 AppM->RegisterTransformation(GetName(), *it_los);
                              }
                           }
                        }
                        INDENT_DBG_MEX(DEBUG_LEVEL_VERY_PEDANTIC, debug_level, "<--Expanded");
                     };
                     me_expr1();
                  }
                  else if(code1 == widen_mult_expr_K)
                  {
                     auto wme_expr1 = [&] {
                        const auto be = GetPointer<binary_expr>(GET_NODE(ga->op1));
                        tree_nodeRef op1 = be->op1;
                        if(GetPointer<cst_node>(GET_NODE(op1)) && !GetPointer<vector_cst>(GET_NODE(op1)))
                        {
                           INDENT_DBG_MEX(DEBUG_LEVEL_PEDANTIC, debug_level, "-->Expanding widen_mult_expr  " + STR(GET_INDEX_NODE(ga->op1)));
                           auto* cn = GetPointer<cst_node>(GET_NODE(op1));
                           tree_nodeRef op0 = GetPointer<binary_expr>(GET_NODE(ga->op1))->op0;
                           tree_nodeRef type_expr = GetPointer<binary_expr>(GET_NODE(ga->op1))->type;

                           bool realp = tree_helper::IsRealType(type_expr);
                           if(!realp)
                           {
                              unsigned int prev_index = GET_INDEX_NODE(ga->op1);
                              ga->op1 = expand_MC(op0, static_cast<integer_cst*>(cn), ga->op1, *it_los, block.second, type_expr, srcp_default);
                              restart_analysis = restart_analysis || (prev_index != GET_INDEX_NODE(ga->op1));
                              if(prev_index != GET_INDEX_NODE(ga->op1))
                              {
                                 AppM->RegisterTransformation(GetName(), *it_los);
                              }
                           }
                           INDENT_DBG_MEX(DEBUG_LEVEL_VERY_PEDANTIC, debug_level, "<--Expanded");
                        }
                        else
                        {
                           if(tree_helper::IsUnsignedIntegerType(be->type) != tree_helper::IsUnsignedIntegerType(be->op0))
                           {
                              THROW_ASSERT(tree_helper::IsUnsignedIntegerType(be->type), "Conversion from unsigned to signed is required for first input of " + STR(ga->op1->index));
                              const auto ga_nop = tree_man->CreateNopExpr(be->op0, tree_man->CreateUnsigned(tree_helper::CGetType(be->op0)), tree_nodeRef(), tree_nodeRef(), function_id);
                              if(ga_nop)
                              {
                                 be->op0 = GetPointer<gimple_assign>(GET_NODE(ga_nop))->op0;
                                 AppM->RegisterTransformation(GetName(), ga_nop);
                                 block.second->PushBefore(ga_nop, *it_los, AppM);
                                 restart_analysis = true;
                              }
                              else
                              {
#ifndef NDEBUG
                                 THROW_UNREACHABLE("Conversion of " + be->op0->ToString() + " cannot be created");
#else
                                 THROW_WARNING("Implicit type conversion for first input of " + ga->ToString());
#endif
                              }
                           }
                           if(tree_helper::IsUnsignedIntegerType(be->type) != tree_helper::IsUnsignedIntegerType(be->op1))
                           {
                              THROW_ASSERT(tree_helper::IsUnsignedIntegerType(be->type), "Conversion from unsigned to signed is required for first input of " + STR(ga->op1->index));
                              const auto ga_nop = tree_man->CreateNopExpr(be->op1, tree_man->CreateUnsigned(tree_helper::CGetType(be->op1)), tree_nodeRef(), tree_nodeRef(), function_id);
                              if(ga_nop)
                              {
                                 be->op1 = GetPointer<gimple_assign>(GET_NODE(ga_nop))->op0;
                                 block.second->PushBefore(ga_nop, *it_los, AppM);
                                 AppM->RegisterTransformation(GetName(), ga_nop);
                                 restart_analysis = true;
                              }
                              else
                              {
#ifndef NDEBUG
                                 THROW_UNREACHABLE("Conversion of " + be->op1->ToString() + " cannot be created");
#else
                                 THROW_WARNING("Implicit type conversion for first input of " + ga->ToString());
#endif
                              }
                           }
                        }
                     };
                     wme_expr1();
                  }
                  else if(code1 == var_decl_K && !ga->init_assignment)
                  {
                     auto vd_expr1 = [&] {
                        auto* vd = GetPointer<var_decl>(GET_NODE(ga->op1));
                        tree_nodeRef type = vd->type;
                        tree_nodeRef pt = tree_man->GetPointerType(type, GetPointer<type_node>(GET_NODE(type))->algn);
                        tree_nodeRef ae = tree_man->create_unary_operation(pt, ga->op1, srcp_default, addr_expr_K);
                        tree_nodeRef new_ga = tree_man->CreateGimpleAssign(pt, tree_nodeRef(), tree_nodeRef(), ae, function_id, block.first, srcp_default);
                        GetPointer<gimple_assign>(GET_NODE(new_ga))->temporary_address = true;
                        tree_nodeRef ssa_vd = GetPointer<gimple_assign>(GET_NODE(new_ga))->op0;
                        auto ssa_var_decl = GetPointer<ssa_name>(GET_NODE(ssa_vd));
                        ssa_var_decl->use_set->Add(ga->op1);
                        tree_nodeRef offset = TM->CreateUniqueIntegerCst(0, pt);
                        tree_nodeRef mr = tree_man->create_binary_operation(type, ssa_vd, offset, srcp_default, mem_ref_K);

                        ga->op1 = mr;
                        block.second->PushBefore(new_ga, *it_los, AppM);
                        INDENT_DBG_MEX(DEBUG_LEVEL_VERY_PEDANTIC, debug_level, "---adding statement " + GET_NODE(new_ga)->ToString());
                        restart_analysis = true;
                     };
                     vd_expr1();
                  }
                  else if(code1 == lt_expr_K)
                  {
                     auto lt_expr1 = [&] {
                        INDENT_DBG_MEX(DEBUG_LEVEL_PEDANTIC, debug_level, "-->Expanding lt_expr " + STR(GET_INDEX_NODE(ga->op1)));
                        auto be = GetPointer<binary_expr>(GET_NODE(ga->op1));
                        tree_nodeRef op0 = be->op0;
                        bool intp = tree_helper::is_int(TM, GET_INDEX_NODE(op0));
                        if(intp)
                        {
                           tree_nodeRef op1 = be->op1;
                           if(GetPointer<integer_cst>(GET_NODE(op1)))
                           {
                              auto* cn = GetPointer<integer_cst>(GET_NODE(op1));
                              long long int op1_value = tree_helper::get_integer_cst_value(cn);
                              if(op1_value == 0)
                              {
                                 unsigned int type_index = tree_helper::get_type_index(TM, GET_INDEX_NODE(op0));
                                 tree_nodeRef op0_type = TM->GetTreeReindex(type_index);
                                 tree_nodeRef right_shift_value = TM->CreateUniqueIntegerCst(tree_helper::Size(op0) - 1, op0_type);
                                 tree_nodeRef rshift1 = tree_man->create_binary_operation(op0_type, op0, right_shift_value, srcp_default, rshift_expr_K);
                                 tree_nodeRef rshift1_ga = tree_man->CreateGimpleAssign(op0_type, tree_nodeRef(), tree_nodeRef(), rshift1, function_id, block.first, srcp_default);
                                 block.second->PushBefore(rshift1_ga, *it_los, AppM);
                                 INDENT_DBG_MEX(DEBUG_LEVEL_VERY_PEDANTIC, debug_level, "---adding statement " + GET_NODE(rshift1_ga)->ToString());
                                 tree_nodeRef rshift1_ga_var = GetPointer<gimple_assign>(GET_NODE(rshift1_ga))->op0;
                                 tree_nodeRef bitwise_mask_value = TM->CreateUniqueIntegerCst(1, op0_type);
                                 tree_nodeRef bitwise_masked = tree_man->create_binary_operation(op0_type, rshift1_ga_var, bitwise_mask_value, srcp_default, bit_and_expr_K);
                                 tree_nodeRef bitwise_masked_ga = tree_man->CreateGimpleAssign(op0_type, tree_nodeRef(), tree_nodeRef(), bitwise_masked, function_id, block.first, srcp_default);
                                 block.second->PushBefore(bitwise_masked_ga, *it_los, AppM);
                                 INDENT_DBG_MEX(DEBUG_LEVEL_VERY_PEDANTIC, debug_level, "---adding statement " + GET_NODE(bitwise_masked_ga)->ToString());
                                 tree_nodeRef bitwise_masked_var = GetPointer<gimple_assign>(GET_NODE(bitwise_masked_ga))->op0;
                                 tree_nodeRef ne = tree_man->create_unary_operation(be->type, bitwise_masked_var, srcp_default, nop_expr_K);
                                 tree_nodeRef ga_nop = tree_man->CreateGimpleAssign(be->type, tree_nodeRef(), tree_nodeRef(), ne, function_id, block.first, srcp_default);
                                 block.second->PushBefore(ga_nop, *it_los, AppM);
                                 INDENT_DBG_MEX(DEBUG_LEVEL_VERY_PEDANTIC, debug_level, "---adding statement " + GET_NODE(ga_nop)->ToString());
                                 AppM->RegisterTransformation(GetName(), ga_nop);
                                 ga->op1 = GetPointer<gimple_assign>(GET_NODE(ga_nop))->op0;
                                 restart_analysis = true;
                              }
                              else
                              {
                                 INDENT_DBG_MEX(DEBUG_LEVEL_PEDANTIC, debug_level, "<--Not expanded");
                              }
                           }
                           else
                           {
                              INDENT_DBG_MEX(DEBUG_LEVEL_PEDANTIC, debug_level, "<--Not expanded");
                           }
                        }
                        else
                        {
                           INDENT_DBG_MEX(DEBUG_LEVEL_PEDANTIC, debug_level, "<--Not expanded");
                        }
                     };
                     lt_expr1();
                  }
                  else if(code1 == ge_expr_K)
                  {
                     auto ge_expr1 = [&] {
                        INDENT_DBG_MEX(DEBUG_LEVEL_PEDANTIC, debug_level, "-->Expanding ge_expr " + STR(GET_INDEX_NODE(ga->op1)));
                        tree_nodeRef op0 = GetPointer<binary_expr>(GET_NODE(ga->op1))->op0;
                        bool intp = tree_helper::is_int(TM, GET_INDEX_NODE(op0));
                        if(intp)
                        {
                           tree_nodeRef op1 = GetPointer<binary_expr>(GET_NODE(ga->op1))->op1;
                           if(GetPointer<integer_cst>(GET_NODE(op1)))
                           {
                              auto* cn = GetPointer<integer_cst>(GET_NODE(op1));
                              long long int op1_value = tree_helper::get_integer_cst_value(cn);
                              if(op1_value == 0)
                              {
                                 unsigned int type_index = tree_helper::get_type_index(TM, GET_INDEX_NODE(op0));
                                 tree_nodeRef op0_type = TM->GetTreeReindex(type_index);
                                 tree_nodeRef right_shift_value = TM->CreateUniqueIntegerCst(tree_helper::Size(op0) - 1, op0_type);
                                 tree_nodeRef rshift1 = tree_man->create_binary_operation(op0_type, op0, right_shift_value, srcp_default, rshift_expr_K);
                                 tree_nodeRef rshift1_ga = tree_man->CreateGimpleAssign(op0_type, tree_nodeRef(), tree_nodeRef(), rshift1, function_id, block.first, srcp_default);
                                 block.second->PushBefore(rshift1_ga, *it_los, AppM);
                                 INDENT_DBG_MEX(DEBUG_LEVEL_VERY_PEDANTIC, debug_level, "---adding statement " + GET_NODE(rshift1_ga)->ToString());
                                 tree_nodeRef rshift1_ga_var = GetPointer<gimple_assign>(GET_NODE(rshift1_ga))->op0;
                                 tree_nodeRef bitwise_mask_value = TM->CreateUniqueIntegerCst(1, op0_type);
                                 tree_nodeRef bitwise_masked = tree_man->create_binary_operation(op0_type, rshift1_ga_var, bitwise_mask_value, srcp_default, bit_and_expr_K);
                                 tree_nodeRef bitwise_masked_ga = tree_man->CreateGimpleAssign(op0_type, tree_nodeRef(), tree_nodeRef(), bitwise_masked, function_id, block.first, srcp_default);
                                 block.second->PushBefore(bitwise_masked_ga, *it_los, AppM);
                                 INDENT_DBG_MEX(DEBUG_LEVEL_VERY_PEDANTIC, debug_level, "---adding statement " + GET_NODE(bitwise_masked_ga)->ToString());
                                 tree_nodeRef bitwise_masked_var = GetPointer<gimple_assign>(GET_NODE(bitwise_masked_ga))->op0;
                                 tree_nodeRef ne = tree_man->create_unary_operation(GetPointer<binary_expr>(GET_NODE(ga->op1))->type, bitwise_masked_var, srcp_default, nop_expr_K);
                                 tree_nodeRef ga_nop = tree_man->CreateGimpleAssign(GetPointer<binary_expr>(GET_NODE(ga->op1))->type, tree_nodeRef(), tree_nodeRef(), ne, function_id, block.first, srcp_default);
                                 block.second->PushBefore(ga_nop, *it_los, AppM);
                                 INDENT_DBG_MEX(DEBUG_LEVEL_VERY_PEDANTIC, debug_level, "---adding statement " + GET_NODE(ga_nop)->ToString());
                                 tree_nodeRef ga_nop_var = GetPointer<gimple_assign>(GET_NODE(ga_nop))->op0;
                                 auto booleanType = tree_man->GetBooleanType();
                                 tree_nodeRef not_masked = tree_man->create_unary_operation(booleanType, ga_nop_var, srcp_default, truth_not_expr_K);
                                 ga->op1 = not_masked;
                                 restart_analysis = true;
                              }
                              else
                              {
                                 INDENT_DBG_MEX(DEBUG_LEVEL_PEDANTIC, debug_level, "<--Not expanded");
                              }
                           }
                           else
                           {
                              INDENT_DBG_MEX(DEBUG_LEVEL_PEDANTIC, debug_level, "<--Not expanded");
                           }
                        }
                        else
                        {
                           INDENT_DBG_MEX(DEBUG_LEVEL_PEDANTIC, debug_level, "<--Not expanded");
                        }
                     };
                     ge_expr1();
                  }
                  else if(code1 == plus_expr_K)
                  {
                     auto pe_expr1 = [&] {
                        INDENT_DBG_MEX(DEBUG_LEVEL_PEDANTIC, debug_level, "-->Expanding plus_expr " + STR(GET_INDEX_NODE(ga->op1)));
                        tree_nodeRef bop0 = GetPointer<binary_expr>(GET_NODE(ga->op1))->op0;
                        tree_nodeRef bop1 = GetPointer<binary_expr>(GET_NODE(ga->op1))->op1;
                        if(tree_helper::Size(tree_helper::CGetType(ga->op0)) != tree_helper::Size(tree_helper::CGetType(bop0)))
                        {
                           auto ssa0 = GetPointerS<ssa_name>(GET_NODE(ga->op0));
                           const auto ga_nop = tree_man->CreateNopExpr(bop0, ssa0->type, ssa0->min, ssa0->max, function_id);
                           INDENT_DBG_MEX(DEBUG_LEVEL_VERY_PEDANTIC, debug_level, "---adding statement " + GET_NODE(ga_nop)->ToString());
                           const auto nop_vd = GetPointer<gimple_assign>(GET_NODE(ga_nop))->op0;
                           block.second->PushBefore(ga_nop, *it_los, AppM);
                           GetPointer<binary_expr>(GET_NODE(ga->op1))->op0 = bop1 = nop_vd;
                           restart_analysis = true;
                        }
                        if(tree_helper::Size(tree_helper::CGetType(ga->op0)) != tree_helper::Size(tree_helper::CGetType(bop1)))
                        {
                           auto ssa0 = GetPointerS<ssa_name>(GET_NODE(ga->op0));
                           const auto ga_nop = tree_man->CreateNopExpr(bop1, ssa0->type, ssa0->min, ssa0->max, function_id);
                           INDENT_DBG_MEX(DEBUG_LEVEL_VERY_PEDANTIC, debug_level, "---adding statement " + GET_NODE(ga_nop)->ToString());
                           const auto nop_vd = GetPointer<gimple_assign>(GET_NODE(ga_nop))->op0;
                           block.second->PushBefore(ga_nop, *it_los, AppM);
                           GetPointer<binary_expr>(GET_NODE(ga->op1))->op1 = bop1 = nop_vd;
                           restart_analysis = true;
                        }
                        bool intp = tree_helper::IsSignedIntegerType(bop0) || tree_helper::IsUnsignedIntegerType(bop0);
                        if(intp)
                        {
                           if(GET_INDEX_NODE(bop0) == GET_INDEX_NODE(bop1))
                           {
                              tree_nodeRef type = GetPointer<binary_expr>(GET_NODE(ga->op1))->type;
                              tree_nodeRef left_shift_value = TM->CreateUniqueIntegerCst(1, type);
                              tree_nodeRef left1 = tree_man->create_binary_operation(type, bop0, left_shift_value, srcp_default, lshift_expr_K);
                              ga->op1 = left1;
                              restart_analysis = true;
                              INDENT_DBG_MEX(DEBUG_LEVEL_VERY_PEDANTIC, debug_level, "<--Expanded");
                           }
                           else
                           {
                              INDENT_DBG_MEX(DEBUG_LEVEL_VERY_PEDANTIC, debug_level, "<--Not Expanded");
                           }
                        }
                        else
                        {
                           INDENT_DBG_MEX(DEBUG_LEVEL_VERY_PEDANTIC, debug_level, "<--Not Expanded");
                        }
                     };
                     pe_expr1();
                  }
                  else if(code1 == parm_decl_K)
                  {
                     auto* pd = GetPointer<parm_decl>(GET_NODE(ga->op1));
                     tree_nodeRef type = pd->type;
                     tree_nodeRef pt = tree_man->GetPointerType(type, 8);
                     tree_nodeRef ae = tree_man->create_unary_operation(pt, ga->op1, srcp_default, addr_expr_K);
                     tree_nodeRef new_ga = tree_man->CreateGimpleAssign(pt, tree_nodeRef(), tree_nodeRef(), ae, function_id, block.first, srcp_default);
                     GetPointer<gimple_assign>(GET_NODE(new_ga))->temporary_address = true;
                     tree_nodeRef ssa_vd = GetPointer<gimple_assign>(GET_NODE(new_ga))->op0;

                     tree_nodeRef offset = TM->CreateUniqueIntegerCst(0, pt);
                     tree_nodeRef mr = tree_man->create_binary_operation(type, ssa_vd, offset, srcp_default, mem_ref_K);

                     ga->op1 = mr;
                     block.second->PushBefore(new_ga, *it_los, AppM);
                     INDENT_DBG_MEX(DEBUG_LEVEL_VERY_PEDANTIC, debug_level, "---adding statement " + GET_NODE(new_ga)->ToString());
                     AppM->RegisterTransformation(GetName(), new_ga);
                     restart_analysis = true;
                  }
               }

               if(code0 == array_ref_K)
               {
                  INDENT_DBG_MEX(DEBUG_LEVEL_PEDANTIC, debug_level, "---expand array_ref 2 " + STR(GET_INDEX_NODE(ga->op0)));
                  auto* AR = GetPointer<array_ref>(GET_NODE(ga->op0));
                  ga->op0 = array_ref_lowering(AR, srcp_default, block, it_los, true);
                  restart_analysis = true;
               }
               else if(code0 == mem_ref_K)
               {
                  auto mem_ref0 = [&] {
                     INDENT_DBG_MEX(DEBUG_LEVEL_PEDANTIC, debug_level, "---expand mem_ref 2 " + STR(GET_INDEX_NODE(ga->op0)));
                     auto* MR = GetPointer<mem_ref>(GET_NODE(ga->op0));
                     const auto mem_op0_kind = GET_NODE(MR->op0)->get_kind();
                     if(mem_op0_kind == addr_expr_K || mem_op0_kind == pointer_plus_expr_K || mem_op0_kind == view_convert_expr_K)
                     {
                        extract_unary_expr(MR->op0, mem_op0_kind == addr_expr_K, true);
                     }

                     tree_nodeRef op1 = MR->op1;
                     long long int op1_val = tree_helper::get_integer_cst_value(GetPointer<integer_cst>(GET_NODE(op1)));
                     if(op1_val != 0)
                     {
                        tree_nodeRef type = MR->type;

                        /// check if there is a misaligned access
                        unsigned int obj_size = tree_helper::Size(tree_helper::CGetType(ga->op0));
                        unsigned int bram_size = std::max(8u, obj_size / 2);
                        /// check if the mem_ref corresponds to an implicit memset and then it will be lowered to simple loop initializing the variable
                        bool implicit_memset = GET_NODE(ga->op1)->get_kind() == constructor_K && GetPointer<constructor>(GET_NODE(ga->op1)) && GetPointer<constructor>(GET_NODE(ga->op1))->list_of_idx_valu.size() == 0;
                        if(implicit_memset)
                        {
                           unsigned int var = tree_helper::get_base_index(TM, GET_INDEX_NODE(MR->op0));
                           implicit_memset = var != 0;
                           if(implicit_memset)
                           {
                              auto type_index = tree_helper::get_type_index(TM, var);
                              const auto type_node = TM->get_tree_node_const(type_index);
                              implicit_memset = type_node->get_kind() == array_type_K;
                           }
                        }
                        if(!implicit_memset && ((((op1_val * 8)) % bram_size) != 0))
                        {
                           function_behavior->set_unaligned_accesses(true);
                        }

                        const auto pt = tree_man->GetPointerType(type, 8);
                        const auto ae = tree_man->create_unary_operation(pt, ga->op0, srcp_default, addr_expr_K);
                        const auto new_ga = tree_man->CreateGimpleAssign(pt, tree_nodeRef(), tree_nodeRef(), ae, function_id, block.first, srcp_default);
                        GetPointer<gimple_assign>(GET_NODE(new_ga))->temporary_address = true;
                        const auto ssa_vd = GetPointer<gimple_assign>(GET_NODE(new_ga))->op0;

                        const auto offset = TM->CreateUniqueIntegerCst(0, pt);
                        const auto mr = tree_man->create_binary_operation(type, ssa_vd, offset, srcp_default, mem_ref_K);

                        ga->op0 = mr;
                        block.second->PushBefore(new_ga, *it_los, AppM);
                        INDENT_DBG_MEX(DEBUG_LEVEL_VERY_PEDANTIC, debug_level, "---adding statement " + GET_NODE(new_ga)->ToString());
                        restart_analysis = true;
                     }
                     const auto op1_type = tree_helper::CGetType(ga->op1);
                     auto view_convert_pattern = GET_CONST_NODE(op1_type)->get_kind() == record_type_K && GET_NODE(ga->op1)->get_kind() == view_convert_expr_K;
                     if(!view_convert_pattern && GET_NODE(ga->op1)->get_kind() != ssa_name_K && !GetPointer<cst_node>(GET_NODE(ga->op1)) && GET_NODE(ga->op1)->get_kind() != mem_ref_K && GET_NODE(ga->op1)->get_kind() != constructor_K)
                     {
                        unsigned int type_index = tree_helper::get_type_index(TM, GET_INDEX_NODE(ga->op1));
                        const auto op_type = TM->GetTreeReindex(type_index);
                        const auto op_ga = tree_man->CreateGimpleAssign(op_type, tree_nodeRef(), tree_nodeRef(), ga->op1, function_id, block.first, srcp_default);
                        const auto op_vd = GetPointer<gimple_assign>(GET_NODE(op_ga))->op0;
                        block.second->PushBefore(op_ga, *it_los, AppM);
                        INDENT_DBG_MEX(DEBUG_LEVEL_VERY_PEDANTIC, debug_level, "---adding statement " + GET_NODE(op_ga)->ToString());
                        ga->op1 = op_vd;
                        restart_analysis = true;
                     }
                  };
                  mem_ref0();
               }
               else if(code0 == component_ref_K)
               {
                  auto component_ref0 = [&] {
                     auto* cr = GetPointer<component_ref>(GET_NODE(ga->op0));
                     auto* field_d = GetPointer<field_decl>(GET_NODE(cr->op1));
                     tree_nodeRef type;
                     if(field_d->is_bitfield())
                     {
                        auto* curr_int = GetPointer<integer_cst>(GET_NODE(field_d->bpos));
                        THROW_ASSERT(curr_int, "expected an integer_cst but got something of different");
                        auto op1_val = static_cast<unsigned int>(tree_helper::get_integer_cst_value(curr_int));
                        unsigned int right_shift_val = op1_val % 8;
                        if(GET_NODE(cr->type)->get_kind() == boolean_type_K)
                        {
                           type = tree_man->GetCustomIntegerType(std::max(8u, resize_to_1_8_16_32_64_128_256_512(1 + right_shift_val)), true);
                        }
                        else
                        {
                           auto* it = GetPointer<integer_type>(GET_NODE(cr->type));
                           THROW_ASSERT(it, "unexpected pattern");
                           type = tree_man->GetCustomIntegerType(std::max(8u, resize_to_1_8_16_32_64_128_256_512(it->prec + right_shift_val)), it->unsigned_flag);
                        }
                     }
                     else
                     {
                        type = cr->type;
                     }
                     const auto pt = tree_man->GetPointerType(type, 8);
                     const auto ae = tree_man->create_unary_operation(pt, ga->op0, srcp_default, addr_expr_K);
                     const auto new_ga = tree_man->CreateGimpleAssign(pt, tree_nodeRef(), tree_nodeRef(), ae, function_id, block.first, srcp_default);
                     GetPointer<gimple_assign>(GET_NODE(new_ga))->temporary_address = true;

                     tree_nodeRef ssa_vd = GetPointer<gimple_assign>(GET_NODE(new_ga))->op0;
                     block.second->PushBefore(new_ga, *it_los, AppM);
                     INDENT_DBG_MEX(DEBUG_LEVEL_VERY_PEDANTIC, debug_level, "---adding statement " + GET_NODE(new_ga)->ToString());

                     if(field_d->packed_flag)
                     {
                        function_behavior->set_packed_vars(true);
                     }

                     tree_nodeRef offset = TM->CreateUniqueIntegerCst(0, pt);
                     tree_nodeRef mr = tree_man->create_binary_operation(type, ssa_vd, offset, srcp_default, mem_ref_K);
                     if(field_d->is_bitfield())
                     {
                        auto* curr_int = GetPointer<integer_cst>(GET_NODE(field_d->bpos));
                        THROW_ASSERT(curr_int, "expected an integer_cst but got something of different");
                        auto op1_val = static_cast<unsigned int>(tree_helper::get_integer_cst_value(curr_int));
                        unsigned int right_shift_val = op1_val % 8;
                        unsigned int size_tp = tree_helper::Size(type);
                        unsigned int size_field_decl = tree_helper::Size(cr->op1);

                        if(right_shift_val == 0 and size_field_decl == size_tp)
                        {
                           ga->op0 = mr;
                        }
                        else
                        {
                           tree_nodeRef mr_dup = tree_man->create_binary_operation(type, ssa_vd, offset, srcp_default, mem_ref_K);
                           tree_nodeRef load_ga = tree_man->CreateGimpleAssign(type, tree_nodeRef(), tree_nodeRef(), mr_dup, function_id, block.first, srcp_default);
                           tree_nodeRef load_vd = GetPointer<gimple_assign>(GET_NODE(load_ga))->op0;
                           GetPointer<gimple_assign>(GET_NODE(load_ga))->memuse = ga->memuse;
                           GetPointer<gimple_assign>(GET_NODE(load_ga))->vuses = ga->vuses;
                           for(auto vd : bitfield_vuses)
                           {
                              GetPointer<gimple_assign>(GET_NODE(load_ga))->AddVuse(vd);
                           }
                           THROW_ASSERT(ga->vdef, "unexpected condition");
                           bitfield_vdefs.insert(ga->vdef);
                           block.second->PushBefore(load_ga, *it_los, AppM);
                           INDENT_DBG_MEX(DEBUG_LEVEL_VERY_PEDANTIC, debug_level, "---adding statement " + GET_NODE(load_ga)->ToString());

                           tree_nodeRef load_var;
                           if(size_field_decl != size_tp)
                           {
#if HAVE_FROM_DISCREPANCY_BUILT
                              /*
                               * for discrepancy analysis, the ssa assigned loading
                               * the bitfield must not be checked, because it has
                               * not been resized yet and it may also load
                               * inconsistent stuff from other bitfields nearby
                               */
                              if(parameters->isOption(OPT_discrepancy) and parameters->getOption<bool>(OPT_discrepancy) and (not parameters->isOption(OPT_discrepancy_force) or not parameters->getOption<bool>(OPT_discrepancy_force)))
                              {
                                 INDENT_DBG_MEX(DEBUG_LEVEL_VERY_PEDANTIC, debug_level, "---skip discrepancy of ssa " + GET_NODE(load_vd)->ToString() + " assigned in new stmt: " + GET_NODE(load_ga)->ToString());
                                 AppM->RDiscr->ssa_to_skip.insert(GET_NODE(load_vd));
                              }
#endif
                              tree_nodeRef nmask_value = TM->CreateUniqueIntegerCst(static_cast<long long int>(~(((1ULL << size_field_decl) - 1) << right_shift_val)), type);
                              tree_nodeRef nmask_node = tree_man->create_binary_operation(type, load_vd, nmask_value, srcp_default, bit_and_expr_K);
                              tree_nodeRef nmask_ga = tree_man->CreateGimpleAssign(type, tree_nodeRef(), tree_nodeRef(), nmask_node, function_id, block.first, srcp_default);
                              block.second->PushBefore(nmask_ga, *it_los, AppM);
                              INDENT_DBG_MEX(DEBUG_LEVEL_VERY_PEDANTIC, debug_level, "---adding statement " + GET_NODE(nmask_ga)->ToString());
                              load_var = GetPointer<gimple_assign>(GET_NODE(nmask_ga))->op0;
#if HAVE_FROM_DISCREPANCY_BUILT
                              /*
                               * for discrepancy analysis, the ssa assigned loading
                               * the bitfield must not be checked, because it has
                               * not been resized yet and it may also load
                               * inconsistent stuff from other bitfields nearby
                               */
                              if(parameters->isOption(OPT_discrepancy) and parameters->getOption<bool>(OPT_discrepancy) and (not parameters->isOption(OPT_discrepancy_force) or not parameters->getOption<bool>(OPT_discrepancy_force)))
                              {
                                 INDENT_DBG_MEX(DEBUG_LEVEL_VERY_PEDANTIC, debug_level, "---skip discrepancy of ssa " + GET_NODE(load_var)->ToString() + " assigned in new stmt: " + GET_NODE(nmask_ga)->ToString());
                                 AppM->RDiscr->ssa_to_skip.insert(GET_NODE(load_var));
                              }
#endif
                           }
                           else
                           {
                              THROW_ASSERT(right_shift_val == 0, "unexpected pattern");
                              load_var = load_vd;
                           }
                           tree_nodeRef written_var;
                           if(size_field_decl != size_tp)
                           {
                              tree_nodeRef and_mask_value = TM->CreateUniqueIntegerCst(static_cast<long long int>((1ULL << size_field_decl) - 1), type);
                              tree_nodeRef and_mask_node = tree_man->create_binary_operation(type, ga->op1, and_mask_value, srcp_default, bit_and_expr_K);
                              tree_nodeRef and_mask_ga = tree_man->CreateGimpleAssign(type, tree_nodeRef(), tree_nodeRef(), and_mask_node, function_id, block.first, srcp_default);
                              block.second->PushBefore(and_mask_ga, *it_los, AppM);
                              INDENT_DBG_MEX(DEBUG_LEVEL_VERY_PEDANTIC, debug_level, "---adding statement " + GET_NODE(and_mask_ga)->ToString());
                              written_var = GetPointer<gimple_assign>(GET_NODE(and_mask_ga))->op0;
                           }
                           else
                           {
                              written_var = ga->op1;
                           }
                           tree_nodeRef lshifted_var;
                           if(right_shift_val)
                           {
                              tree_nodeRef lsh_value = TM->CreateUniqueIntegerCst(right_shift_val, type);
                              tree_nodeRef lsh_node = tree_man->create_binary_operation(type, written_var, lsh_value, srcp_default, lshift_expr_K);
                              tree_nodeRef lsh_ga = tree_man->CreateGimpleAssign(type, tree_nodeRef(), tree_nodeRef(), lsh_node, function_id, block.first, srcp_default);
                              block.second->PushBefore(lsh_ga, *it_los, AppM);
                              INDENT_DBG_MEX(DEBUG_LEVEL_VERY_PEDANTIC, debug_level, "---adding statement " + GET_NODE(lsh_ga)->ToString());
                              lshifted_var = GetPointer<gimple_assign>(GET_NODE(lsh_ga))->op0;
                           }
                           else
                           {
                              lshifted_var = written_var;
                           }

                           tree_nodeRef res_node = tree_man->create_binary_operation(type, lshifted_var, load_var, srcp_default, bit_ior_expr_K);
                           tree_nodeRef res_ga = tree_man->CreateGimpleAssign(type, tree_nodeRef(), tree_nodeRef(), res_node, function_id, block.first, srcp_default);
                           block.second->PushBefore(res_ga, *it_los, AppM);
                           INDENT_DBG_MEX(DEBUG_LEVEL_VERY_PEDANTIC, debug_level, "---adding statement " + GET_NODE(res_ga)->ToString());
                           tree_nodeRef res_vd = GetPointer<gimple_assign>(GET_NODE(res_ga))->op0;
                           ga->op1 = res_vd;
                           ga->op0 = mr;
#if HAVE_FROM_DISCREPANCY_BUILT
                           /*
                            * for discrepancy analysis, the ssa assigned loading
                            * the bitfield must not be checked, because it has
                            * not been resized yet and it may also load
                            * inconsistent stuff from other bitfields nearby
                            */
                           if(size_field_decl != size_tp and parameters->isOption(OPT_discrepancy) and parameters->getOption<bool>(OPT_discrepancy) and
                              (not parameters->isOption(OPT_discrepancy_force) or not parameters->getOption<bool>(OPT_discrepancy_force)))
                           {
                              INDENT_DBG_MEX(DEBUG_LEVEL_VERY_PEDANTIC, debug_level, "---skip discrepancy of ssa " + GET_NODE(res_vd)->ToString() + " assigned in new stmt: " + GET_NODE(res_ga)->ToString());
                              AppM->RDiscr->ssa_to_skip.insert(GET_NODE(res_vd));
                           }
#endif
                        }
                     }
                     else
                     {
                        ga->op0 = mr;
                     }
                     restart_analysis = true;
                  };
                  component_ref0();
               }
               else if(code0 == target_mem_ref461_K)
               {
                  auto tmr0 = [&] {
                     INDENT_DBG_MEX(DEBUG_LEVEL_PEDANTIC, debug_level, "---expand target_mem_ref 2 " + STR(GET_INDEX_NODE(ga->op0)));

                     auto* tmr = GetPointer<target_mem_ref461>(GET_NODE(ga->op0));
                     /// split the target_mem_ref in a address computation statement and in a store statement
                     tree_nodeRef type = tmr->type;

                     tree_nodeRef pt = tree_man->GetPointerType(type, 8);
                     tree_nodeRef ae = tree_man->create_unary_operation(pt, ga->op0, srcp_default, addr_expr_K);
                     tree_nodeRef new_ga = tree_man->CreateGimpleAssign(pt, tree_nodeRef(), tree_nodeRef(), ae, function_id, block.first, srcp_default);
                     GetPointer<gimple_assign>(GET_NODE(new_ga))->temporary_address = true;
                     tree_nodeRef ssa_vd = GetPointer<gimple_assign>(GET_NODE(new_ga))->op0;

                     tree_nodeRef offset = TM->CreateUniqueIntegerCst(0, pt);
                     tree_nodeRef mr = tree_man->create_binary_operation(type, ssa_vd, offset, srcp_default, mem_ref_K);

                     ga->op0 = mr;
                     block.second->PushBefore(new_ga, *it_los, AppM);
                     INDENT_DBG_MEX(DEBUG_LEVEL_VERY_PEDANTIC, debug_level, "---adding statement " + GET_NODE(new_ga)->ToString());
                     restart_analysis = true;
                  };
                  tmr0();
               }
               else if(code0 == var_decl_K && !ga->init_assignment)
               {
                  auto* vd = GetPointer<var_decl>(GET_NODE(ga->op0));
                  tree_nodeRef type = vd->type;
                  // std::cerr << "algn" << GetPointer<type_node>(GET_NODE(type))->algn << "\n";
                  tree_nodeRef pt = tree_man->GetPointerType(type, GetPointer<type_node>(GET_NODE(type))->algn);
                  tree_nodeRef ae = tree_man->create_unary_operation(pt, ga->op0, srcp_default, addr_expr_K);
                  tree_nodeRef new_ga = tree_man->CreateGimpleAssign(pt, tree_nodeRef(), tree_nodeRef(), ae, function_id, block.first, srcp_default);
                  GetPointer<gimple_assign>(GET_NODE(new_ga))->temporary_address = true;
                  tree_nodeRef ssa_vd = GetPointer<gimple_assign>(GET_NODE(new_ga))->op0;
                  auto ssa_var_decl = GetPointer<ssa_name>(GET_NODE(ssa_vd));
                  ssa_var_decl->use_set->Add(ga->op0);
                  tree_nodeRef offset = TM->CreateUniqueIntegerCst(0, pt);
                  tree_nodeRef mr = tree_man->create_binary_operation(type, ssa_vd, offset, srcp_default, mem_ref_K);

                  ga->op0 = mr;
                  block.second->PushBefore(new_ga, *it_los, AppM);
                  INDENT_DBG_MEX(DEBUG_LEVEL_VERY_PEDANTIC, debug_level, "---adding statement " + GET_NODE(new_ga)->ToString());
                  restart_analysis = true;

                  //                  {
                  //                     /// check if volatile attribute is missing
                  //                     /// it may happen with gcc v4.8 or greater
                  //                     if(vd->scpe && GET_NODE(vd->scpe)->get_kind() != translation_unit_decl_K && !vd->static_flag && !tree_helper::is_volatile(TM,GET_INDEX_NODE(ga->op1)) &&
                  //                           GET_NODE(vd->type)->get_kind() != array_type_K && GET_NODE(vd->type)->get_kind() != record_type_K && GET_NODE(vd->type)->get_kind() != union_type_K)
                  //                     {
                  //                        /// w.r.t. bambu this kind of non-ssa variable is equivalent to a static local variable
                  //                        vd->static_flag = true;
                  //                     }
                  //                  }
               }
               else if(code0 == indirect_ref_K)
               {
                  auto* ir = GetPointer<indirect_ref>(GET_NODE(ga->op0));
                  tree_nodeRef type = ir->type;
                  tree_nodeRef offset = TM->CreateUniqueIntegerCst(0, tree_helper::CGetType(ir->op));
                  tree_nodeRef mr = tree_man->create_binary_operation(type, ir->op, offset, srcp_default, mem_ref_K);
                  ga->op0 = mr;
                  restart_analysis = true;
               }
               else if(code0 == misaligned_indirect_ref_K)
               {
                  auto* MIR = GetPointer<misaligned_indirect_ref>(GET_NODE(ga->op0));
                  function_behavior->set_unaligned_accesses(true);
                  tree_nodeRef type = MIR->type;
                  tree_nodeRef pt = tree_man->GetPointerType(type, 8);
                  tree_nodeRef offset = TM->CreateUniqueIntegerCst(0, pt);
                  tree_nodeRef mr = tree_man->create_binary_operation(type, MIR->op, offset, srcp_default, mem_ref_K);
                  ga->op0 = mr;
                  restart_analysis = true;
               }
               else if(code0 == realpart_expr_K)
               {
                  ga->op0 = manage_realpart(ga->op0, tree_nodeRef());
                  restart_analysis = true;
               }
               else if(code0 == imagpart_expr_K)
               {
                  ga->op0 = manage_imagpart(ga->op0, tree_nodeRef());
                  restart_analysis = true;
               }
               else if(reached_max_transformation_limit(*it_los))
               {
                  INDENT_DBG_MEX(DEBUG_LEVEL_VERY_PEDANTIC, debug_level, "<--Reached max cfg transformations");
                  it_los++;
                  continue;
               }
               if(code0 == bit_field_ref_K)
               {
                  auto bit_field_ref0 = [&] {
                     auto* bfr = GetPointer<bit_field_ref>(GET_NODE(ga->op0));
                     THROW_ASSERT(GET_NODE(bfr->op0)->get_kind() != ssa_name_K, "unexpected pattern");
                     auto* curr_int = GetPointer<integer_cst>(GET_NODE(bfr->op2));
                     THROW_ASSERT(curr_int, "expected an integer_cst but got something of different");
                     auto op1_val = static_cast<unsigned int>(tree_helper::get_integer_cst_value(curr_int));
                     unsigned int right_shift_val = op1_val % 8;
                     tree_nodeRef type;
                     if(GET_NODE(bfr->type)->get_kind() == boolean_type_K)
                     {
                        type = tree_man->GetCustomIntegerType(std::max(8u, resize_to_1_8_16_32_64_128_256_512(1 + right_shift_val)), true);
                     }
                     else
                     {
                        auto* it = GetPointer<integer_type>(GET_NODE(bfr->type));
                        THROW_ASSERT(it, "unexpected pattern");
                        type = tree_man->GetCustomIntegerType(std::max(8u, resize_to_1_8_16_32_64_128_256_512(it->prec + right_shift_val)), it->unsigned_flag);
                     }
                     tree_nodeRef pt = tree_man->GetPointerType(type, 8);
                     tree_nodeRef ae = tree_man->create_unary_operation(pt, ga->op0, srcp_default, addr_expr_K);
                     tree_nodeRef new_ga = tree_man->CreateGimpleAssign(pt, tree_nodeRef(), tree_nodeRef(), ae, function_id, block.first, srcp_default);
                     GetPointer<gimple_assign>(GET_NODE(new_ga))->temporary_address = true;

                     tree_nodeRef ssa_vd = GetPointer<gimple_assign>(GET_NODE(new_ga))->op0;
                     block.second->PushBefore(new_ga, *it_los, AppM);
                     INDENT_DBG_MEX(DEBUG_LEVEL_VERY_PEDANTIC, debug_level, "---adding statement " + GET_NODE(new_ga)->ToString());
                     AppM->RegisterTransformation(GetName(), new_ga);

                     tree_nodeRef offset = TM->CreateUniqueIntegerCst(0, pt);
                     tree_nodeRef mr = tree_man->create_binary_operation(type, ssa_vd, offset, srcp_default, mem_ref_K);

                     unsigned int size_tp = tree_helper::Size(type);
                     unsigned int size_field_decl = tree_helper::Size(bfr->op1);

                     if(right_shift_val == 0 and size_field_decl == size_tp)
                     {
                        ga->op0 = mr;
                     }
                     else
                     {
                        tree_nodeRef mr_dup = tree_man->create_binary_operation(type, ssa_vd, offset, srcp_default, mem_ref_K);
                        tree_nodeRef load_ga = tree_man->CreateGimpleAssign(type, tree_nodeRef(), tree_nodeRef(), mr_dup, function_id, block.first, srcp_default);
                        tree_nodeRef load_vd = GetPointer<gimple_assign>(GET_NODE(load_ga))->op0;
                        GetPointer<gimple_assign>(GET_NODE(load_ga))->memuse = ga->memuse;
                        GetPointer<gimple_assign>(GET_NODE(load_ga))->vuses = ga->vuses;
                        for(auto vd : bitfield_vuses)
                        {
                           GetPointer<gimple_assign>(GET_NODE(load_ga))->AddVuse(vd);
                        }
                        THROW_ASSERT(ga->vdef, "unexpected condition");
                        bitfield_vdefs.insert(ga->vdef);
                        block.second->PushBefore(load_ga, *it_los, AppM);
                        INDENT_DBG_MEX(DEBUG_LEVEL_VERY_PEDANTIC, debug_level, "---adding statement " + GET_NODE(load_ga)->ToString());

                        tree_nodeRef load_var;
                        if(size_field_decl != size_tp)
                        {
#if HAVE_FROM_DISCREPANCY_BUILT
                           /*
                            * for discrepancy analysis, the ssa assigned loading
                            * the bitfield must not be checked, because it has
                            * not been resized yet and it may also load
                            * inconsistent stuff from other bitfields nearby
                            */
                           if(parameters->isOption(OPT_discrepancy) and parameters->getOption<bool>(OPT_discrepancy) and (not parameters->isOption(OPT_discrepancy_force) or not parameters->getOption<bool>(OPT_discrepancy_force)))
                           {
                              INDENT_DBG_MEX(DEBUG_LEVEL_VERY_PEDANTIC, debug_level, "---skip discrepancy of ssa " + GET_NODE(load_vd)->ToString() + " assigned in new stmt: " + GET_NODE(load_ga)->ToString());
                              AppM->RDiscr->ssa_to_skip.insert(GET_NODE(load_vd));
                           }
#endif
                           tree_nodeRef nmask_value = TM->CreateUniqueIntegerCst(static_cast<long long int>(~(((1ULL << size_field_decl) - 1) << right_shift_val)), type);
                           tree_nodeRef nmask_node = tree_man->create_binary_operation(type, load_vd, nmask_value, srcp_default, bit_and_expr_K);
                           tree_nodeRef nmask_ga = tree_man->CreateGimpleAssign(type, tree_nodeRef(), tree_nodeRef(), nmask_node, function_id, block.first, srcp_default);
                           block.second->PushBefore(nmask_ga, *it_los, AppM);
                           INDENT_DBG_MEX(DEBUG_LEVEL_VERY_PEDANTIC, debug_level, "---adding statement " + GET_NODE(nmask_ga)->ToString());
                           load_var = GetPointer<gimple_assign>(GET_NODE(nmask_ga))->op0;
#if HAVE_FROM_DISCREPANCY_BUILT
                           /*
                            * for discrepancy analysis, the ssa assigned loading
                            * the bitfield must not be checked, because it has
                            * not been resized yet and it may also load
                            * inconsistent stuff from other bitfields nearby
                            */
                           if(parameters->isOption(OPT_discrepancy) and parameters->getOption<bool>(OPT_discrepancy) and (not parameters->isOption(OPT_discrepancy_force) or not parameters->getOption<bool>(OPT_discrepancy_force)))
                           {
                              INDENT_DBG_MEX(DEBUG_LEVEL_VERY_PEDANTIC, debug_level, "---skip discrepancy of ssa " + GET_NODE(load_var)->ToString() + " assigned in new stmt: " + GET_NODE(nmask_ga)->ToString());
                              AppM->RDiscr->ssa_to_skip.insert(GET_NODE(load_var));
                           }
#endif
                        }
                        else
                        {
                           THROW_ASSERT(right_shift_val == 0, "unexpected pattern");
                           load_var = load_vd;
                        }
                        tree_nodeRef written_var;
                        if(size_field_decl != size_tp)
                        {
                           tree_nodeRef and_mask_value = TM->CreateUniqueIntegerCst(static_cast<long long int>((1ULL << size_field_decl) - 1), type);
                           tree_nodeRef and_mask_node = tree_man->create_binary_operation(type, ga->op1, and_mask_value, srcp_default, bit_and_expr_K);
                           tree_nodeRef and_mask_ga = tree_man->CreateGimpleAssign(type, tree_nodeRef(), tree_nodeRef(), and_mask_node, function_id, block.first, srcp_default);
                           block.second->PushBefore(and_mask_ga, *it_los, AppM);
                           INDENT_DBG_MEX(DEBUG_LEVEL_VERY_PEDANTIC, debug_level, "---adding statement " + GET_NODE(and_mask_ga)->ToString());
                           written_var = GetPointer<gimple_assign>(GET_NODE(and_mask_ga))->op0;
                        }
                        else
                        {
                           written_var = ga->op1;
                        }
                        tree_nodeRef lshifted_var;
                        if(right_shift_val)
                        {
                           tree_nodeRef lsh_value = TM->CreateUniqueIntegerCst(right_shift_val, type);
                           tree_nodeRef lsh_node = tree_man->create_binary_operation(type, written_var, lsh_value, srcp_default, lshift_expr_K);
                           tree_nodeRef lsh_ga = tree_man->CreateGimpleAssign(type, tree_nodeRef(), tree_nodeRef(), lsh_node, function_id, block.first, srcp_default);
                           block.second->PushBefore(lsh_ga, *it_los, AppM);
                           INDENT_DBG_MEX(DEBUG_LEVEL_VERY_PEDANTIC, debug_level, "---adding statement " + GET_NODE(lsh_ga)->ToString());
                           lshifted_var = GetPointer<gimple_assign>(GET_NODE(lsh_ga))->op0;
                        }
                        else
                        {
                           lshifted_var = written_var;
                        }

                        tree_nodeRef res_node = tree_man->create_binary_operation(type, lshifted_var, load_var, srcp_default, bit_ior_expr_K);
                        tree_nodeRef res_ga = tree_man->CreateGimpleAssign(type, tree_nodeRef(), tree_nodeRef(), res_node, function_id, block.first, srcp_default);
                        block.second->PushBefore(res_ga, *it_los, AppM);
                        INDENT_DBG_MEX(DEBUG_LEVEL_VERY_PEDANTIC, debug_level, "---adding statement " + GET_NODE(res_ga)->ToString());
                        tree_nodeRef res_vd = GetPointer<gimple_assign>(GET_NODE(res_ga))->op0;
                        ga->op1 = res_vd;
                        ga->op0 = mr;
#if HAVE_FROM_DISCREPANCY_BUILT
                        /*
                         * for discrepancy analysis, the ssa assigned loading
                         * the bitfield must not be checked, because it has
                         * not been resized yet and it may also load
                         * inconsistent stuff from other bitfields nearby
                         */
                        if(size_field_decl != size_tp and parameters->isOption(OPT_discrepancy) and parameters->getOption<bool>(OPT_discrepancy) and
                           (not parameters->isOption(OPT_discrepancy_force) or not parameters->getOption<bool>(OPT_discrepancy_force)))
                        {
                           INDENT_DBG_MEX(DEBUG_LEVEL_VERY_PEDANTIC, debug_level, "---skip discrepancy of ssa " + GET_NODE(res_vd)->ToString() + " assigned in new stmt: " + GET_NODE(res_ga)->ToString());
                           AppM->RDiscr->ssa_to_skip.insert(GET_NODE(res_vd));
                        }
#endif
                     }
                     restart_analysis = true;
                  };
                  bit_field_ref0();
               }
               else if(code0 == parm_decl_K)
               {
                  auto* pd = GetPointer<parm_decl>(GET_NODE(ga->op0));
                  tree_nodeRef type = pd->type;
                  tree_nodeRef pt = tree_man->GetPointerType(type, 8);
                  tree_nodeRef ae = tree_man->create_unary_operation(pt, ga->op0, srcp_default, addr_expr_K);
                  tree_nodeRef new_ga = tree_man->CreateGimpleAssign(pt, tree_nodeRef(), tree_nodeRef(), ae, function_id, block.first, srcp_default);
                  GetPointer<gimple_assign>(GET_NODE(new_ga))->temporary_address = true;
                  tree_nodeRef ssa_vd = GetPointer<gimple_assign>(GET_NODE(new_ga))->op0;

                  tree_nodeRef offset = TM->CreateUniqueIntegerCst(0, pt);
                  tree_nodeRef mr = tree_man->create_binary_operation(type, ssa_vd, offset, srcp_default, mem_ref_K);

                  ga->op0 = mr;
                  block.second->PushBefore(new_ga, *it_los, AppM);
                  INDENT_DBG_MEX(DEBUG_LEVEL_VERY_PEDANTIC, debug_level, "---adding statement " + GET_NODE(new_ga)->ToString());
                  AppM->RegisterTransformation(GetName(), new_ga);
                  restart_analysis = true;
               }
               else if(code0 == result_decl_K && code1 == ssa_name_K)
               {
                  const auto type_node = tree_helper::CGetType(ga->op1);
                  if(GET_CONST_NODE(type_node)->get_kind() == complex_type_K || GET_CONST_NODE(type_node)->get_kind() == vector_type_K)
                  {
                     auto it_los_next = std::next(it_los);
                     if(it_los_next != it_los_end && GET_NODE(*it_los_next)->get_kind() == gimple_return_K)
                     {
                        auto* gr = GetPointer<gimple_return>(GET_NODE(*it_los_next));
                        gr->op = ga->op1;
                        block.second->RemoveStmt(*it_los, AppM);
                        it_los = list_of_stmt.begin();
                        it_los_end = list_of_stmt.end();
                        bitfield_vuses.clear();
                        bitfield_vdefs.clear();
                     }
                  }
               }
               else if(code0 == result_decl_K)
               {
                  unsigned int type_index = tree_helper::get_type_index(TM, GET_INDEX_NODE(ga->op0));
                  tree_nodeRef op_type = TM->GetTreeReindex(type_index);
                  tree_nodeRef new_ga = tree_man->CreateGimpleAssign(op_type, tree_nodeRef(), tree_nodeRef(), ga->op1, function_id, block.first, srcp_default);
                  tree_nodeRef ssa_vd = GetPointer<gimple_assign>(GET_NODE(new_ga))->op0;
                  ga->op1 = ssa_vd;
                  block.second->PushBefore(new_ga, *it_los, AppM);
                  AppM->RegisterTransformation(GetName(), new_ga);
                  restart_analysis = true;
               }
            }
            else if(GET_NODE(*it_los)->get_kind() == gimple_cond_K)
            {
               if(reached_max_transformation_limit(*it_los))
               {
                  INDENT_DBG_MEX(DEBUG_LEVEL_VERY_PEDANTIC, debug_level, "<--Reached max cfg transformations");
                  it_los++;
                  continue;
               }
               auto gc0 = [&] {
                  auto* gc = GetPointer<gimple_cond>(GET_NODE(*it_los));
                  /// manage something as binary operand
                  if(GetPointer<binary_expr>(GET_NODE(gc->op0)))
                  {
                     auto be = GetPointer<binary_expr>(GET_NODE(gc->op0));
                     const auto be_kind = be->get_kind();
                     if(be_kind == eq_expr_K || be_kind == ne_expr_K || be_kind == lt_expr_K || be_kind == le_expr_K || be_kind == gt_expr_K || be_kind == ge_expr_K || be_kind == ltgt_expr_K || be_kind == truth_and_expr_K ||
                        be_kind == truth_andif_expr_K || be_kind == truth_or_expr_K || be_kind == truth_orif_expr_K || be_kind == truth_xor_expr_K)
                     {
                        be->type = tree_man->GetBooleanType();
                     }
                     bool changed = false;
                     if(GET_NODE(be->op0)->get_kind() == addr_expr_K)
                     {
                        extract_unary_expr(be->op0, true, false);
                     }
                     if(GET_NODE(be->op1)->get_kind() == addr_expr_K)
                     {
                        extract_unary_expr(be->op1, true, false);
                     }
                     if(GetPointer<unary_expr>(GET_NODE(be->op0)) || GetPointer<binary_expr>(GET_NODE(be->op0)) || GetPointer<ternary_expr>(GET_NODE(be->op0))) /// required by the CLANG/LLVM plugin
                     {
                        tree_nodeRef type;
                        if(GetPointer<unary_expr>(GET_NODE(be->op0)))
                        {
                           type = GetPointer<unary_expr>(GET_NODE(be->op0))->type;
                        }
                        else if(GetPointer<binary_expr>(GET_NODE(be->op0)))
                        {
                           type = GetPointer<binary_expr>(GET_NODE(be->op0))->type;
                        }
                        else if(GetPointer<ternary_expr>(GET_NODE(be->op0)))
                        {
                           type = GetPointer<ternary_expr>(GET_NODE(be->op0))->type;
                        }
                        else
                        {
                           THROW_ERROR("not managed condition");
                        }

                        const auto new_ga = tree_man->CreateGimpleAssign(type, nullptr, nullptr, be->op0, function_id, block.first, srcp_default);
                        const auto ssa_vd = GetPointer<gimple_assign>(GET_NODE(new_ga))->op0;
                        be->op0 = ssa_vd;
                        block.second->PushBefore(new_ga, *it_los, AppM);
                        INDENT_DBG_MEX(DEBUG_LEVEL_VERY_PEDANTIC, debug_level, "---adding statement " + GET_NODE(new_ga)->ToString());
                        changed = true;
                     }
                     if(GetPointer<unary_expr>(GET_NODE(be->op1)) || GetPointer<binary_expr>(GET_NODE(be->op1)) || GetPointer<ternary_expr>(GET_NODE(be->op1))) /// required by the CLANG/LLVM plugin
                     {
                        tree_nodeRef type;
                        if(GetPointer<unary_expr>(GET_NODE(be->op1)))
                        {
                           type = GetPointer<unary_expr>(GET_NODE(be->op1))->type;
                        }
                        else if(GetPointer<binary_expr>(GET_NODE(be->op1)))
                        {
                           type = GetPointer<binary_expr>(GET_NODE(be->op1))->type;
                        }
                        else if(GetPointer<ternary_expr>(GET_NODE(be->op1)))
                        {
                           type = GetPointer<ternary_expr>(GET_NODE(be->op1))->type;
                        }
                        else
                        {
                           THROW_ERROR("not managed condition");
                        }
                        const auto new_ga = tree_man->CreateGimpleAssign(type, nullptr, nullptr, be->op1, function_id, block.first, srcp_default);
                        const auto ssa_vd = GetPointer<gimple_assign>(GET_NODE(new_ga))->op0;
                        be->op1 = ssa_vd;
                        block.second->PushBefore(new_ga, *it_los, AppM);
                        INDENT_DBG_MEX(DEBUG_LEVEL_VERY_PEDANTIC, debug_level, "---adding statement " + GET_NODE(new_ga)->ToString());
                        changed = true;
                     }
                     if(changed)
                     {
                        restart_analysis = true;
                     }
                  }
                  else if(tree_helper::Size(gc->op0) != 1)
                  {
                     const auto bt = tree_man->GetBooleanType();
                     const auto ne = tree_man->create_unary_operation(bt, gc->op0, srcp_default, nop_expr_K);
                     const auto nga = tree_man->CreateGimpleAssign(bt, TM->CreateUniqueIntegerCst(0, bt), TM->CreateUniqueIntegerCst(1, bt), ne, function_id, block.first, srcp_default);
                     const auto n_vd = GetPointer<gimple_assign>(GET_NODE(nga))->op0;
                     block.second->PushBefore(nga, *it_los, AppM);
                     gc->op0 = n_vd;
                     INDENT_DBG_MEX(DEBUG_LEVEL_VERY_PEDANTIC, debug_level, "---adding statement " + GET_NODE(nga)->ToString());
                     restart_analysis = true;
                  }
                  /// optimize less than 0 or greater than or equal than 0
                  if(GET_NODE(gc->op0)->get_kind() == lt_expr_K || GET_NODE(gc->op0)->get_kind() == ge_expr_K)
                  {
                     const auto le = GetPointer<binary_expr>(GET_NODE(gc->op0));
                     const auto& op0 = le->op0;
                     const auto intp = tree_helper::is_int(TM, GET_INDEX_NODE(op0));
                     if(intp)
                     {
                        const auto& op1 = le->op1;
                        if(GetPointer<integer_cst>(GET_NODE(op1)))
                        {
                           const auto cn = GetPointer<integer_cst>(GET_NODE(op1));
                           const auto op1_value = tree_helper::get_integer_cst_value(cn);
                           if(op1_value == 0)
                           {
                              const auto cond_op_ga = tree_man->CreateGimpleAssign(le->type, nullptr, nullptr, gc->op0, function_id, block.first, srcp_default);
                              block.second->PushBefore(cond_op_ga, *it_los, AppM);
                              const auto cond_ga_var = GetPointer<gimple_assign>(GET_NODE(cond_op_ga))->op0;
                              AppM->RegisterTransformation(GetName(), cond_op_ga);
                              gc->op0 = cond_ga_var;
                              restart_analysis = true;
                           }
                        }
                     }
                  }
               };
               gc0();
            }
            else if(GET_NODE(*it_los)->get_kind() == gimple_call_K)
            {
               auto* gc = GetPointer<gimple_call>(GET_NODE(*it_los));
               for(auto& arg : gc->args)
               {
                  if(GetPointer<unary_expr>(GET_NODE(arg)) || GetPointer<binary_expr>(GET_NODE(arg))) /// required by the CLANG/LLVM plugin
                  {
                     extract_unary_expr(arg, GET_NODE(arg)->get_kind() == addr_expr_K, false);
                  }
               }
            }
            else if(GET_NODE(*it_los)->get_kind() == gimple_return_K)
            {
               auto* gr = GetPointer<gimple_return>(GET_NODE(*it_los));
               if(gr->op)
               {
                  if(GetPointer<unary_expr>(GET_NODE(gr->op)) || GetPointer<binary_expr>(GET_NODE(gr->op)))
                  {
                     extract_expr(gr->op, false);
                  }
               }
               else
               {
                  const auto ret_type = tree_helper::GetFunctionReturnType(tn);
                  if(ret_type)
                  {
                     INDENT_OUT_MEX(OUTPUT_LEVEL_MINIMUM, output_level, "Control reaches end of non-void function, '" + tree_helper::print_function_name(TM, fd) + "' will return zero");
                     gr->op = TM->CreateUniqueIntegerCst(0LL, ret_type);
                  }
               }
            }
            INDENT_DBG_MEX(DEBUG_LEVEL_VERY_PEDANTIC, debug_level, "<--Examined statement " + GET_NODE(*it_los)->ToString());
            it_los++;
         }
      } while(restart_analysis);

      INDENT_DBG_MEX(DEBUG_LEVEL_VERY_PEDANTIC, debug_level, "<--Examined BB" + STR(block.first));
   }
   function_behavior->UpdateBBVersion();
   return DesignFlowStep_Status::SUCCESS;
}<|MERGE_RESOLUTION|>--- conflicted
+++ resolved
@@ -1033,12 +1033,7 @@
             {
                for(const auto& vd : bitfield_vdefs)
                {
-<<<<<<< HEAD
-                  // TODO: ask, not really clear why this is necessary
-                  GetPointerS<gimple_node>(GET_NODE(*it_los))->vuses.insert(vd);
-=======
                   GetPointer<gimple_node>(GET_NODE(*it_los))->AddVuse(vd);
->>>>>>> 3ed1c586
                }
             }
 
