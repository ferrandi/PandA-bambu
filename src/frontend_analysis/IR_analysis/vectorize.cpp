--- conflicted
+++ resolved
@@ -1835,14 +1835,7 @@
          unsigned int line_number = GetPointer<const srcp>(tn)->line_number;
          unsigned int column_number = GetPointer<const srcp>(tn)->column_number;
          tree_node_schema[TOK(TOK_SRCP)] = include_name + ":" + boost::lexical_cast<std::string>(line_number) + ":" + boost::lexical_cast<std::string>(column_number);
-<<<<<<< HEAD
-=======
          tree_node_schema[TOK(TOK_SCPE)] = STR(function_id);
-         if(ga->orig)
-         {
-            tree_node_schema[TOK(TOK_ORIG)] = STR(ga->orig->index);
-         }
->>>>>>> d85bb389
          tree_node_schema[TOK(TOK_CLOBBER)] = STR(ga->clobber);
          tree_node_schema[TOK(TOK_INIT)] = STR(ga->init_assignment);
          tree_node_schema[TOK(TOK_OP0)] = STR(Transform(ga->op0->index, parallel_degree, 0, new_stmt_list, new_phi_list));
@@ -1958,14 +1951,7 @@
                   unsigned int line_number = GetPointer<const srcp>(tn)->line_number;
                   unsigned int column_number = GetPointer<const srcp>(tn)->column_number;
                   tree_node_schema[TOK(TOK_SRCP)] = include_name + ":" + boost::lexical_cast<std::string>(line_number) + ":" + boost::lexical_cast<std::string>(column_number);
-<<<<<<< HEAD
-=======
                   tree_node_schema[TOK(TOK_SCPE)] = STR(function_id);
-                  if(ga->orig)
-                  {
-                     tree_node_schema[TOK(TOK_ORIG)] = STR(ga->orig->index);
-                  }
->>>>>>> d85bb389
                   tree_node_schema[TOK(TOK_CLOBBER)] = STR(ga->clobber);
                   tree_node_schema[TOK(TOK_ADDR)] = STR(ga->temporary_address);
                   tree_node_schema[TOK(TOK_INIT)] = STR(ga->init_assignment);
@@ -2031,14 +2017,7 @@
                   unsigned int line_number = GetPointer<const srcp>(tn)->line_number;
                   unsigned int column_number = GetPointer<const srcp>(tn)->column_number;
                   tree_node_schema[TOK(TOK_SRCP)] = include_name + ":" + boost::lexical_cast<std::string>(line_number) + ":" + boost::lexical_cast<std::string>(column_number);
-<<<<<<< HEAD
-=======
                   tree_node_schema[TOK(TOK_SCPE)] = STR(function_id);
-                  if(ga->orig)
-                  {
-                     tree_node_schema[TOK(TOK_ORIG)] = STR(ga->orig->index);
-                  }
->>>>>>> d85bb389
                   tree_node_schema[TOK(TOK_CLOBBER)] = STR(ga->clobber);
                   tree_node_schema[TOK(TOK_INIT)] = STR(ga->init_assignment);
                   tree_node_schema[TOK(TOK_OP1)] = STR(constr->index);
@@ -2337,14 +2316,7 @@
                unsigned int line_number = GetPointer<const srcp>(tn)->line_number;
                unsigned int column_number = GetPointer<const srcp>(tn)->column_number;
                tree_node_schema[TOK(TOK_SRCP)] = include_name + ":" + boost::lexical_cast<std::string>(line_number) + ":" + boost::lexical_cast<std::string>(column_number);
-<<<<<<< HEAD
-=======
                tree_node_schema[TOK(TOK_SCPE)] = STR(function_id);
-               if(ga->orig)
-               {
-                  tree_node_schema[TOK(TOK_ORIG)] = STR(ga->orig->index);
-               }
->>>>>>> d85bb389
                tree_node_schema[TOK(TOK_CLOBBER)] = STR(ga->clobber);
                tree_node_schema[TOK(TOK_ADDR)] = STR(ga->temporary_address);
                tree_node_schema[TOK(TOK_INIT)] = STR(ga->init_assignment);
