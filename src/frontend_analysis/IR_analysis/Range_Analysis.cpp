--- conflicted
+++ resolved
@@ -7209,6 +7209,7 @@
          {
             relationships.insert(std::make_pair(BIT_VALUE, WHOLE_APPLICATION));
          }
+         relationships.insert(std::make_pair(DETERMINE_MEMORY_ACCESSES, ALL_FUNCTIONS));
          relationships.insert(std::make_pair(FUNCTION_ANALYSIS, WHOLE_APPLICATION));
          if(requireESSA)
          {
@@ -7225,11 +7226,6 @@
          {
             relationships.insert(std::make_pair(SOFT_FLOAT_CG_EXT, WHOLE_APPLICATION));
          }
-<<<<<<< HEAD
-=======
-         relationships.insert(std::make_pair(FUNCTION_PARM_MASK, WHOLE_APPLICATION));
-         relationships.insert(std::make_pair(DETERMINE_MEMORY_ACCESSES, ALL_FUNCTIONS));
->>>>>>> 12d91156
          break;
       }
       case PRECEDENCE_RELATIONSHIP:
