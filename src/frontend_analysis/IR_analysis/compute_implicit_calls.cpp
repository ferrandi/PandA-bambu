/*
 *
 *                   _/_/_/    _/_/   _/    _/ _/_/_/    _/_/
 *                  _/   _/ _/    _/ _/_/  _/ _/   _/ _/    _/
 *                 _/_/_/  _/_/_/_/ _/  _/_/ _/   _/ _/_/_/_/
 *                _/      _/    _/ _/    _/ _/   _/ _/    _/
 *               _/      _/    _/ _/    _/ _/_/_/  _/    _/
 *
 *             ***********************************************
 *                              PandA Project
 *                     URL: http://panda.dei.polimi.it
 *                       Politecnico di Milano - DEIB
 *                        System Architectures Group
 *             ***********************************************
 *              Copyright (C) 2004-2021 Politecnico di Milano
 *
 *   This file is part of the PandA framework.
 *
 *   The PandA framework is free software; you can redistribute it and/or modify
 *   it under the terms of the GNU General Public License as published by
 *   the Free Software Foundation; either version 3 of the License, or
 *   (at your option) any later version.
 *
 *   This program is distributed in the hope that it will be useful,
 *   but WITHOUT ANY WARRANTY; without even the implied warranty of
 *   MERCHANTABILITY or FITNESS FOR A PARTICULAR PURPOSE.  See the
 *   GNU General Public License for more details.
 *
 *   You should have received a copy of the GNU General Public License
 *   along with this program.  If not, see <http://www.gnu.org/licenses/>.
 *
 */
/**
 * @file compute_implicit_calls.cpp
 * @brief Class to determine the variable to be stored in memory
 *
 * @author Fabrizio Ferrandi <fabrizio.ferrandi@polimi.it>
 * $Revision$
 * $Date$
 * Last modified by $Author$
 *
 */
/**
  This step do the lowering of two types of implicit memory operations: memset and memcpy implicit patterns.
  Currently, only the memset implicit pattern is managed.

  For the memset we look for this pattern:
    BB1:
      (xxxxa)*
      var = {};
      (xxxxb)*

  and we translate such code into this one:
    BB1:
      (xxxxa)*
      upperlimit=varsize+var;
    BBN1:
      i0=phi(var,i1)
      i1=i0+sizeof(item of var);
      i0* = 0;
      if(i1!= upperlimit)
        goto BBN1;
    BBN2:
      (xxxxb)*
  Note that implicit memory virtual definition has to be translated from "var = {};" into "var[i0] = 0;".
  */

/// Header include
#include "compute_implicit_calls.hpp"
#include "config_HAVE_PRAGMA_BUILT.hpp"

/// Behavior include
#include "application_manager.hpp"
#include "call_graph.hpp"
#include "call_graph_manager.hpp"
#include "function_behavior.hpp"

/// Parameter include
#include "Parameter.hpp"
#include "module_interface.hpp"

/// Tree include
#include "behavioral_helper.hpp"
#include "dbgPrintHelper.hpp" // for DEBUG_LEVEL_
#include "ext_tree_node.hpp"
#include "op_graph.hpp"
#include "string_manipulation.hpp" // for GET_CLASS
#include "tree_basic_block.hpp"
#include "tree_helper.hpp"
#include "tree_manager.hpp"
#include "tree_manipulation.hpp"
#include "tree_node.hpp"
#include "tree_reindex.hpp"

compute_implicit_calls::compute_implicit_calls(const ParameterConstRef _parameters, const application_managerRef _AppM,
                                               unsigned int _function_id,
                                               const DesignFlowManagerConstRef _design_flow_manager)
    : FunctionFrontendFlowStep(_AppM, _function_id, COMPUTE_IMPLICIT_CALLS, _design_flow_manager, _parameters),
      TM(_AppM->get_tree_manager()),
      update_bb_ver(false)
{
   debug_level = parameters->get_class_debug_level(GET_CLASS(*this), DEBUG_LEVEL_NONE);
}

compute_implicit_calls::~compute_implicit_calls() = default;

const CustomUnorderedSet<std::pair<FrontendFlowStepType, FrontendFlowStep::FunctionRelationship>>
compute_implicit_calls::ComputeFrontendRelationships(const DesignFlowStep::RelationshipType relationship_type) const
{
   CustomUnorderedSet<std::pair<FrontendFlowStepType, FunctionRelationship>> relationships;
   switch(relationship_type)
   {
      case(DEPENDENCE_RELATIONSHIP):
      {
         relationships.insert(std::make_pair(CHECK_SYSTEM_TYPE, SAME_FUNCTION));
         relationships.insert(std::make_pair(IR_LOWERING, SAME_FUNCTION));
         relationships.insert(std::make_pair(FUNCTION_ANALYSIS, WHOLE_APPLICATION));
         relationships.insert(std::make_pair(FIX_STRUCTS_PASSED_BY_VALUE, SAME_FUNCTION));
         relationships.insert(std::make_pair(USE_COUNTING, SAME_FUNCTION));
         break;
      }
      case(INVALIDATION_RELATIONSHIP):
      {
         break;
      }
      case(PRECEDENCE_RELATIONSHIP):
      {
         break;
      }
      default:
      {
         THROW_UNREACHABLE("");
      }
   }
   return relationships;
}

DesignFlowStep_Status compute_implicit_calls::InternalExec()
{
   tree_nodeRef node = TM->get_tree_node_const(function_id);
   const auto fd = GetPointer<function_decl>(node);
   if(!fd || !fd->body)
   {
      PRINT_DBG_MEX(DEBUG_LEVEL_VERY_PEDANTIC, debug_level, "Node is not a function or it hasn't a body");
      return DesignFlowStep_Status::UNCHANGED;
   }
   bool changed = false;
   std::list<std::pair<tree_nodeRef, unsigned int>> to_be_lowered_memset;

   /// The tree manipulation
   const auto tree_man = tree_manipulationRef(new tree_manipulation(TM, parameters, AppM));

   unsigned int max_loop_id = 0;

   const auto sl = GetPointer<statement_list>(GET_NODE(fd->body));
   THROW_ASSERT(sl, "Body is not a statement_list");
   for(const auto& bb : sl->list_of_bloc)
   {
      if(bb.second->number == BB_ENTRY || bb.second->number == BB_EXIT)
      {
         continue;
      }
      max_loop_id = std::max(max_loop_id, bb.second->loop_id);
      // Statement list may be modified during the scan, thus it is necessary to iterate over a constant copy of it
      const std::list<tree_nodeRef> const_sl = bb.second->CGetStmtList();
      for(const auto& stmt : const_sl)
      {
         const auto tn = GET_NODE(stmt);
         if(tn->get_kind() == gimple_assign_K)
         {
            const auto gm = GetPointer<gimple_assign>(tn);
            INDENT_DBG_MEX(DEBUG_LEVEL_VERY_PEDANTIC, debug_level, "-->Analyzing node " + tn->ToString());

            /// check for implicit memset/memcpy calls
            const auto op0 = GET_NODE(gm->op0);
            const auto op1 = GET_NODE(gm->op1);
            const auto op0_type = tree_helper::CGetType(op0);
            const auto op1_type = tree_helper::CGetType(op1);

            bool is_a_vector_bitfield = false;
            if(op1->get_kind() == bit_field_ref_K)
            {
               const auto bfr = GetPointer<bit_field_ref>(op1);
               if(tree_helper::IsVectorType(bfr->op0))
               {
                  is_a_vector_bitfield = true;
               }
            }

            bool load_candidate = (op1->get_kind() == bit_field_ref_K && !is_a_vector_bitfield) ||
                                  op1->get_kind() == component_ref_K || op1->get_kind() == indirect_ref_K ||
                                  op1->get_kind() == misaligned_indirect_ref_K || op1->get_kind() == mem_ref_K ||
                                  op1->get_kind() == array_ref_K || op1->get_kind() == target_mem_ref_K ||
                                  op1->get_kind() == target_mem_ref461_K;
            if(op1->get_kind() == realpart_expr_K || op1->get_kind() == imagpart_expr_K)
            {
               const auto code1 = GET_NODE(GetPointer<unary_expr>(op1)->op)->get_kind();
               if((code1 == bit_field_ref_K && !is_a_vector_bitfield) || code1 == component_ref_K ||
                  code1 == indirect_ref_K || code1 == bit_field_ref_K || code1 == misaligned_indirect_ref_K ||
                  code1 == mem_ref_K || code1 == array_ref_K || code1 == target_mem_ref_K ||
                  code1 == target_mem_ref461_K)
               {
                  load_candidate = true;
               }
               if(code1 == var_decl_K)
               {
                  load_candidate = true;
               }
            }
            bool store_candidate = op0->get_kind() == bit_field_ref_K || op0->get_kind() == component_ref_K ||
                                   op0->get_kind() == indirect_ref_K || op0->get_kind() == misaligned_indirect_ref_K ||
                                   op0->get_kind() == mem_ref_K || op0->get_kind() == array_ref_K ||
                                   op0->get_kind() == target_mem_ref_K || op0->get_kind() == target_mem_ref461_K;
            if(op0->get_kind() == realpart_expr_K || op0->get_kind() == imagpart_expr_K)
            {
               const auto code0 = GET_NODE(GetPointer<unary_expr>(op0)->op)->get_kind();
               if(code0 == component_ref_K || code0 == indirect_ref_K || code0 == bit_field_ref_K ||
                  code0 == misaligned_indirect_ref_K || code0 == mem_ref_K || code0 == array_ref_K ||
                  code0 == target_mem_ref_K || code0 == target_mem_ref461_K)
               {
                  store_candidate = true;
               }
               if(code0 == var_decl_K)
               {
                  store_candidate = true;
               }
            }
<<<<<<< HEAD
            if(!gm->clobber && !gm->init_assignment && op0_type && op1_type && op1->get_kind() != insertvalue_expr_K && op1->get_kind() != extractvalue_expr_K &&
               ((op0_type->get_kind() == record_type_K && op1_type->get_kind() == record_type_K && op1->get_kind() != view_convert_expr_K) ||
                (op0_type->get_kind() == union_type_K && op1_type->get_kind() == union_type_K && op1->get_kind() != view_convert_expr_K) || (op0_type->get_kind() == array_type_K) || (store_candidate && load_candidate)))
=======
            if(!gm->clobber && !gm->init_assignment && op0_type && op1_type &&
               ((GET_CONST_NODE(op0_type)->get_kind() == record_type_K &&
                 GET_CONST_NODE(op1_type)->get_kind() == record_type_K && op1->get_kind() != view_convert_expr_K) ||
                (GET_CONST_NODE(op0_type)->get_kind() == union_type_K &&
                 GET_CONST_NODE(op1_type)->get_kind() == union_type_K && op1->get_kind() != view_convert_expr_K) ||
                (GET_CONST_NODE(op0_type)->get_kind() == array_type_K) || (store_candidate && load_candidate)))
>>>>>>> 82dd3e8d
            {
               changed = true;
               const auto mr = GetPointer<mem_ref>(op0);
               THROW_ASSERT(mr, "unexpected condition");
               /// compute the size of memory to be set with memset
               const auto dst_type = tree_helper::CGetType(mr->op0);
               const auto dst_ptr_t = GetPointer<const pointer_type>(GET_CONST_NODE(dst_type));
               THROW_ASSERT(dst_ptr_t, "unexpected condition");
               const auto dst_size = tree_helper::Size(dst_ptr_t->ptd);
               if(dst_size)
               {
                  if(op1->get_kind() == constructor_K && GetPointer<constructor>(op1) &&
                     GetPointer<constructor>(op1)->list_of_idx_valu.size() == 0)
                  {
                     const auto var = tree_helper::GetBaseVariable(mr->op0);
                     bool do_lowering = var != nullptr;
                     if(do_lowering)
                     {
                        const auto type_node = tree_helper::CGetType(var);
                        do_lowering = type_node->get_kind() == array_type_K;
                        if(do_lowering)
                        {
                           const auto element_type = tree_helper::CGetElements(type_node);
                           const auto element_type_kind = GET_CONST_NODE(element_type)->get_kind();
                           if(!(element_type_kind == boolean_type_K || element_type_kind == CharType_K ||
                                element_type_kind == enumeral_type_K || element_type_kind == integer_type_K ||
                                element_type_kind == pointer_type_K or element_type_kind == record_type_K))
                           {
                              do_lowering = false;
                              THROW_ASSERT(
                                  element_type_kind == array_type_K || element_type_kind == nullptr_type_K ||
                                      element_type_kind == type_pack_expansion_K || element_type_kind == real_type_K ||
                                      element_type_kind == complex_type_K or element_type_kind == function_type_K ||
                                      element_type_kind == lang_type_K || element_type_kind == method_type_K ||
                                      element_type_kind == offset_type_K || element_type_kind == qual_union_type_K or
                                      element_type_kind == record_type_K || element_type_kind == reference_type_K ||
                                      element_type_kind == set_type_K || element_type_kind == template_type_parm_K ||
                                      element_type_kind == typename_type_K or element_type_kind == union_type_K ||
                                      element_type_kind == vector_type_K || element_type_kind == void_type_K,
                                  tree_node::GetString(element_type_kind));
                           }
                        }
                     }
                     if(do_lowering)
                     {
                        to_be_lowered_memset.push_front(std::make_pair(stmt, bb.second->number));
                     }
                     else
                     {
                        THROW_ASSERT(GetPointerS<const function_decl>(GET_CONST_NODE(TM->GetFunction(MEMSET)))->body,
                                     "inconsistent behavioral helper");
                        replace_with_memset(stmt, sl, tree_man);
                        update_bb_ver = true;
                     }
                  }
                  else
                  {
                     THROW_ASSERT(GetPointerS<const function_decl>(GET_CONST_NODE(TM->GetFunction(MEMCPY)))->body,
                                  "inconsistent behavioral helper");
                     replace_with_memcpy(stmt, sl, tree_man);
                     update_bb_ver = true;
                  }
               }
               else
               {
                  bb.second->RemoveStmt(stmt, AppM);
                  INDENT_DBG_MEX(DEBUG_LEVEL_VERY_PEDANTIC, debug_level, "Empty struct assignement removed");
               }
            }
            INDENT_DBG_MEX(DEBUG_LEVEL_VERY_PEDANTIC, debug_level, "<--Analyzed node " + tn->ToString());
         }
      }
   }

   /// do the memset transformations
   for(const auto& stmt_bb_pair : to_be_lowered_memset)
   {
      INDENT_DBG_MEX(DEBUG_LEVEL_VERY_PEDANTIC, debug_level,
                     "-->Transforming (" + STR(stmt_bb_pair.first->index) + ") " + STR(stmt_bb_pair.first));
      const auto BB1_block = sl->list_of_bloc.at(stmt_bb_pair.second);

      /// create BBN1
      const auto BBN1_block = blocRef(new bloc((sl->list_of_bloc.rbegin())->first + 1));
      INDENT_DBG_MEX(DEBUG_LEVEL_VERY_PEDANTIC, debug_level, "---Created BB" + STR(BBN1_block->number));
      sl->add_bloc(BBN1_block);

      ++max_loop_id;
      BBN1_block->loop_id = max_loop_id;
      BBN1_block->schedule = BB1_block->schedule;
      BBN1_block->SetSSAUsesComputed();

      /// Add BBN1 predecessor as BB1
      BBN1_block->add_pred(BB1_block->number);
      BBN1_block->add_pred(BBN1_block->number);
      BBN1_block->add_succ(BBN1_block->number);
      BBN1_block->true_edge = BBN1_block->number;

      /// create BBN2
      const auto BBN2_block = blocRef(new bloc((sl->list_of_bloc.rbegin())->first + 1));
      INDENT_DBG_MEX(DEBUG_LEVEL_VERY_PEDANTIC, debug_level, "---Created BB" + STR(BBN2_block->number));
      sl->add_bloc(BBN2_block);

      BBN2_block->loop_id = BB1_block->loop_id;
      BBN2_block->schedule = BB1_block->schedule;
      BBN2_block->SetSSAUsesComputed();

      /// Add BBN2 predecessor as BBN1 basic block
      BBN2_block->add_pred(BBN1_block->number);
      /// Add BBN2 successor as BB1 basic block
      BBN2_block->list_of_succ = BB1_block->list_of_succ;
      /// fix true and false edges
      BBN2_block->true_edge = BB1_block->true_edge;
      BBN2_block->false_edge = BB1_block->false_edge;
      BB1_block->true_edge = 0;
      BB1_block->false_edge = 0;
      BB1_block->list_of_succ.clear();
      BB1_block->add_succ(BBN1_block->number);

      /// Add BBN1 successor as succ basic block
      BBN1_block->add_succ(BBN2_block->number);
      BBN1_block->false_edge = BBN2_block->number;

      /// Fix BBN2 successors
      for(const auto& succ : BBN2_block->list_of_succ)
      {
         const auto succ_block = sl->list_of_bloc.at(succ);
         succ_block->list_of_pred.erase(
             std::find(succ_block->list_of_pred.begin(), succ_block->list_of_pred.end(), BB1_block->number));
         succ_block->add_pred(BBN2_block->number);
         /// Update all the phis
         for(const auto& phi : succ_block->CGetPhiList())
         {
            auto gp = GetPointerS<gimple_phi>(GET_NODE(phi));
            for(const auto& def_edge : gp->CGetDefEdgesList())
            {
               if(def_edge.second == BB1_block->number)
               {
                  gp->ReplaceDefEdge(TM, def_edge, gimple_phi::DefEdge(def_edge.first, BBN2_block->number));
               }
            }
         }
      }

      /// retrieve the starting variable
      const auto ga = GetPointerS<gimple_assign>(GET_NODE(stmt_bb_pair.first));
      const auto mr = GetPointerS<mem_ref>(GET_NODE(ga->op0));
      const auto var = TM->CGetTreeReindex(tree_helper::GetBaseVariable(mr->op0)->index);
      auto init_var = mr->op0;
      const auto srcp_default = ga->include_name + ":" + STR(ga->line_number) + ":" + STR(ga->column_number);
      auto type_node1 = tree_helper::CGetType(var);
      const auto algn = GetPointerS<const type_node>(GET_CONST_NODE(type_node1))->algn;
      THROW_ASSERT(GET_CONST_NODE(type_node1)->get_kind() == array_type_K, "unexpected condition");
      while(GET_CONST_NODE(type_node1)->get_kind() == array_type_K)
      {
         type_node1 = tree_helper::CGetElements(type_node1);
      }
      const auto offset_type = tree_man->GetSizeType();
      const auto pt = tree_man->GetPointerType(type_node1, algn);

      /// add a cast
      const auto nop_init_var = tree_man->create_unary_operation(pt, init_var, srcp_default, nop_expr_K);
      const auto nop_init_var_ga = tree_man->CreateGimpleAssign(pt, tree_nodeRef(), tree_nodeRef(), nop_init_var,
                                                                function_id, BB1_block->number, srcp_default);
      init_var = GetPointerS<gimple_assign>(GET_NODE(nop_init_var_ga))->op0;
      INDENT_DBG_MEX(DEBUG_LEVEL_VERY_PEDANTIC, debug_level,
                     "---Created cast statement " + GET_NODE(nop_init_var_ga)->ToString());

      /// Create phi for the induction variable of BBN1
      tree_nodeRef new_induction_var;
      /// The list of def edge which contains for the moment only the value coming from the forward edge
      std::vector<std::pair<tree_nodeRef, unsigned int>> list_of_def_edge;
      list_of_def_edge.push_back(std::make_pair(init_var, BB1_block->number));
      const auto phi = tree_man->create_phi_node(new_induction_var, list_of_def_edge, function_id, BBN1_block->number);
      const auto gp = GetPointerS<gimple_phi>(GET_NODE(phi));
      const auto phi_res_use_set = PointToSolutionRef(new PointToSolution());
      phi_res_use_set->Add(var);
      GetPointerS<ssa_name>(GET_NODE(gp->res))->use_set = phi_res_use_set;
      BBN1_block->AddPhi(phi);

      /// compute the size of memory to be set with memset
      const auto dst_type = tree_helper::CGetType(mr->op0);
      const auto dst_ptr_t = GetPointer<const pointer_type>(GET_CONST_NODE(dst_type));
      THROW_ASSERT(dst_ptr_t, "unexpected condition");
      const auto dst_size = tree_helper::Size(dst_ptr_t->ptd);
      THROW_ASSERT(dst_size % 8 == 0, "unexpected condition");
      const auto copy_byte_size = dst_size / 8;
      const auto copy_byte_size_node =
          TM->CreateUniqueIntegerCst(static_cast<long long int>(copy_byte_size), offset_type);
      const auto pp =
          tree_man->create_binary_operation(pt, init_var, copy_byte_size_node, srcp_default, pointer_plus_expr_K);
      const auto pp_ga = tree_man->CreateGimpleAssign(pt, tree_nodeRef(), tree_nodeRef(), pp, function_id,
                                                      BB1_block->number, srcp_default);
      GetPointerS<gimple_assign>(GET_NODE(pp_ga))->temporary_address = true;
      const auto vd_limit = GetPointerS<gimple_assign>(GET_NODE(pp_ga))->op0;
      const auto vd_limit_use_set = PointToSolutionRef(new PointToSolution());
      vd_limit_use_set->Add(var);
      GetPointerS<ssa_name>(GET_NODE(vd_limit))->use_set = vd_limit_use_set;
      INDENT_DBG_MEX(DEBUG_LEVEL_VERY_PEDANTIC, debug_level, "---Create statement " + GET_NODE(pp_ga)->ToString());

      const auto size_node =
          TM->CreateUniqueIntegerCst(static_cast<long long int>(tree_helper::Size(type_node1) / 8), offset_type);
      const auto pp_ind = tree_man->create_binary_operation(pt, gp->res, size_node, srcp_default, pointer_plus_expr_K);
      const auto pp_ga_ind = tree_man->CreateGimpleAssign(pt, tree_nodeRef(), tree_nodeRef(), pp_ind, function_id,
                                                          BBN1_block->number, srcp_default);
      GetPointerS<gimple_assign>(GET_NODE(pp_ga_ind))->temporary_address = true;
      const auto vd_ind = GetPointerS<gimple_assign>(GET_NODE(pp_ga_ind))->op0;
      const auto vd_ind_use_set = PointToSolutionRef(new PointToSolution());
      vd_ind_use_set->Add(var);
      GetPointerS<ssa_name>(GET_NODE(vd_ind))->use_set = vd_ind_use_set;
      gp->AddDefEdge(TM, gimple_phi::DefEdge(vd_ind, BBN1_block->number));
      BBN1_block->PushBack(pp_ga_ind, AppM);
      INDENT_DBG_MEX(DEBUG_LEVEL_VERY_PEDANTIC, debug_level, "---Create statement " + GET_NODE(pp_ga_ind)->ToString());

      /// the comparison
      const auto boolean_type = tree_man->GetBooleanType();
      const auto comparison =
          tree_man->create_binary_operation(boolean_type, vd_ind, vd_limit, srcp_default, ne_expr_K);
      const auto comp_ga = tree_man->CreateGimpleAssign(boolean_type, TM->CreateUniqueIntegerCst(0, type_node1),
                                                        TM->CreateUniqueIntegerCst(1, type_node1), comparison,
                                                        function_id, BBN1_block->number, srcp_default);
      BBN1_block->PushBack(comp_ga, AppM);
      INDENT_DBG_MEX(DEBUG_LEVEL_VERY_PEDANTIC, debug_level, "---Create comparison " + STR(comp_ga));

      /// the gimple cond
      const auto comp_res = GetPointerS<gimple_assign>(GET_NODE(comp_ga))->op0;
      const auto gc = tree_man->create_gimple_cond(comp_res, function_id, srcp_default, BBN1_block->number);
      INDENT_DBG_MEX(DEBUG_LEVEL_VERY_PEDANTIC, debug_level, "---Create branch condition " + STR(gc));

      /// restructure of the implicit memset statement
      const auto zero_offset = TM->CreateUniqueIntegerCst(0, pt);
      const auto new_mem_ref =
          tree_man->create_binary_operation(type_node1, gp->res, zero_offset, srcp_default, mem_ref_K);
      const auto zero_value = TM->CreateUniqueIntegerCst(0, type_node1);
      TM->ReplaceTreeNode(stmt_bb_pair.first, ga->op0, new_mem_ref);
      TM->ReplaceTreeNode(stmt_bb_pair.first, ga->op1, zero_value);

      const auto list_of_stmt = BB1_block->CGetStmtList();
      bool found_memset_statement = false;
      /// We must use pointer since we are erasing elements in the list
      for(auto statement = list_of_stmt.begin(); statement != list_of_stmt.end(); statement++)
      {
         if(GET_INDEX_NODE(*statement) == GET_INDEX_CONST_NODE(stmt_bb_pair.first))
         {
            /// move var = {}; to BBN1
            found_memset_statement = true;
            const auto temp_statement = *statement;
            /// Going one step step forward to avoid invalidation of the pointer
            auto tmp_it = statement;
            ++tmp_it;
            /// Moving statement
            BB1_block->RemoveStmt(temp_statement, AppM);
            BBN1_block->PushBack(temp_statement, AppM);
            /// Going one step back since pointer is already increment in for loop
            --tmp_it;
            statement = tmp_it;
         }
         else if(found_memset_statement)
         {
            /// move (xxxxb)* to BBN2
            const auto temp_statement = *statement;
            /// Going one step step forward to avoid invalidation of the pointer
            auto tmp_it = statement;
            ++tmp_it;
            /// Moving statement
            BB1_block->RemoveStmt(temp_statement, AppM);
            BBN2_block->PushBack(temp_statement, AppM);
            /// Going one step back since pointer is already increment in for loop
            --tmp_it;
            statement = tmp_it;
         }
      }
      THROW_ASSERT(found_memset_statement, "unexpected condition");
      BB1_block->PushBack(nop_init_var_ga, AppM);
      BB1_block->PushBack(pp_ga, AppM);
      BBN1_block->PushBack(gc, AppM);
      INDENT_DBG_MEX(DEBUG_LEVEL_VERY_PEDANTIC, debug_level, "<--Transformed " + STR(stmt_bb_pair.first));
   }
   if(debug_level >= DEBUG_LEVEL_PEDANTIC && parameters->getOption<bool>(OPT_print_dot) &&
      !parameters->IsParameter("disable-print-dot-FF"))
   {
      AppM->CGetCallGraphManager()->CGetCallGraph()->WriteDot("compute_implicit_calls" + GetSignature() + ".dot");
   }
   if(update_bb_ver)
   {
      AppM->GetFunctionBehavior(function_id)->UpdateBBVersion();
   }
   return (changed || update_bb_ver) ? DesignFlowStep_Status::SUCCESS : DesignFlowStep_Status::UNCHANGED;
}

void compute_implicit_calls::replace_with_memcpy(tree_nodeRef stmt, const statement_list* sl,
                                                 tree_manipulationRef tree_man) const
{
   const auto ga = GetPointer<const gimple_assign>(GET_CONST_NODE(stmt));
   const auto lhs_node = GET_CONST_NODE(ga->op0);
   THROW_ASSERT(
       lhs_node->get_kind() == mem_ref_K,
       "unexpected condition: " + AppM->CGetFunctionBehavior(function_id)->CGetBehavioralHelper()->get_function_name() +
           " calls function " + MEMCPY + " in operation " + ga->ToString() + " but lhs " + lhs_node->ToString() +
           " is not a mem_ref: it's a " + lhs_node->get_kind_text());
   const auto mr_lhs = GetPointer<const mem_ref>(lhs_node);
   THROW_ASSERT(GetPointer<const ssa_name>(GET_CONST_NODE(mr_lhs->op0)), "");
#if HAVE_ASSERTS
   const auto dst_offset = GetPointer<const integer_cst>(GET_CONST_NODE(mr_lhs->op1));
#endif
   THROW_ASSERT(dst_offset, "");
   THROW_ASSERT(dst_offset->value == 0, "");
   const auto rhs_node = GET_CONST_NODE(ga->op1);
   const auto rhs_kind = rhs_node->get_kind();

   const auto s = GetPointer<const srcp>(GET_CONST_NODE(stmt));
   const std::string current_srcp =
       s ? (s->include_name + ":" + STR(s->line_number) + ":" + STR(s->column_number)) : "";

   unsigned long int copy_byte_size = 0;
   // args to be filled before the creation of the gimple call
   // dst is always the ssa on the rhs
   std::vector<tree_nodeRef> args = {mr_lhs->op0};

   THROW_ASSERT(
       rhs_kind == mem_ref_K || rhs_kind == parm_decl_K || rhs_kind == string_cst_K,
       "unexpected condition: " + AppM->CGetFunctionBehavior(function_id)->CGetBehavioralHelper()->get_function_name() +
           " calls function " + MEMCPY + " in operation " + ga->ToString() + " but rhs " + rhs_node->ToString() +
           " is not a mem_ref: it's a " + rhs_node->get_kind_text());
   if(rhs_kind == mem_ref_K)
   {
      const auto mr_rhs = GetPointer<const mem_ref>(rhs_node);
      THROW_ASSERT(GetPointer<const ssa_name>(GET_CONST_NODE(mr_rhs->op0)), "");
#if HAVE_ASSERTS
      const auto src_offset = GetPointer<const integer_cst>(GET_CONST_NODE(mr_rhs->op1));
#endif
      THROW_ASSERT(src_offset, "");
      THROW_ASSERT(src_offset->value == 0, "");

      // src
      args.push_back(mr_rhs->op0);

      // compute the size in bytes of the copied memory
      const auto dst_type = tree_helper::CGetType(mr_lhs->op0);
      const auto src_type = tree_helper::CGetType(mr_rhs->op0);
      const auto dst_ptr_t = GetPointer<const pointer_type>(GET_CONST_NODE(dst_type));
      const auto src_ptr_t = GetPointer<const pointer_type>(GET_CONST_NODE(src_type));
      unsigned int dst_size;
      if(dst_ptr_t)
      {
         dst_size = tree_helper::Size(dst_ptr_t->ptd);
      }
      else
      {
         const auto dst_rptr_t = GetPointer<const reference_type>(GET_CONST_NODE(dst_type));
         dst_size = tree_helper::Size(dst_rptr_t->refd);
      }
      unsigned int src_size;
      if(src_ptr_t)
      {
         src_size = tree_helper::Size(src_ptr_t->ptd);
      }
      else
      {
         const auto src_rptr_t = GetPointer<const reference_type>(GET_CONST_NODE(src_type));
         src_size = tree_helper::Size(src_rptr_t->refd);
      }
      if(src_size != dst_size)
      {
         INDENT_DBG_MEX(DEBUG_LEVEL_VERY_PEDANTIC, debug_level,
                        "---WARNING: src_size = " + STR(src_size) + "; dst_size = " + STR(dst_size));
      }
      THROW_ASSERT(src_size % 8U == 0, "");
      copy_byte_size = src_size / 8U;
   }
   else if(rhs_kind == string_cst_K)
   {
      // compute src param
      const auto memcpy_src_ga =
          tree_man->CreateGimpleAssignAddrExpr(rhs_node, function_id, ga->bb_index, current_srcp);
      // push the new gimple_assign with lhs = addr_expr(param_decl) before the call
      THROW_ASSERT(not sl->list_of_bloc.empty(), "");
      THROW_ASSERT(sl->list_of_bloc.find(ga->bb_index) != sl->list_of_bloc.end(), "");
      const auto block = sl->list_of_bloc.at(ga->bb_index);
      block->PushBefore(memcpy_src_ga, stmt, AppM);
      // push back src param
      const auto new_ga = GetPointer<const gimple_assign>(GET_CONST_NODE(memcpy_src_ga));
      args.push_back(new_ga->op0);

      // compute the size in bytes of the copied memory
      const auto dst_type = tree_helper::CGetType(mr_lhs->op0);
      const auto dst_ptr_t = GetPointer<const pointer_type>(GET_CONST_NODE(dst_type));
      THROW_ASSERT(dst_ptr_t, "");
      const auto dst_bitsize = tree_helper::Size(dst_ptr_t->ptd);
      THROW_ASSERT(dst_bitsize % 8U == 0, "");
      const auto dst_size = dst_bitsize / 8U;
      const auto sc = GetPointer<const string_cst>(rhs_node);
      const auto src_strlen = sc->strg.length();
      if((src_strlen + 1) != dst_size)
      {
         INDENT_DBG_MEX(DEBUG_LEVEL_VERY_PEDANTIC, debug_level,
                        "---WARNING: src_strlen = " + STR(src_strlen) + "; dst_size = " + STR(dst_size));
      }
      copy_byte_size = src_strlen;
   }
   else // rhs_kind == parm_decl_K
   {
      // compute src param
      const auto memcpy_src_ga =
          tree_man->CreateGimpleAssignAddrExpr(rhs_node, function_id, ga->bb_index, current_srcp);
      // push the new gimple_assign with lhs = addr_expr(param_decl) before the call
      THROW_ASSERT(!sl->list_of_bloc.empty(), "");
      THROW_ASSERT(sl->list_of_bloc.find(ga->bb_index) != sl->list_of_bloc.end(), "");
      const auto block = sl->list_of_bloc.at(ga->bb_index);
      block->PushBefore(memcpy_src_ga, stmt, AppM);
      // push back src param
      const auto new_ga = GetPointer<const gimple_assign>(GET_CONST_NODE(memcpy_src_ga));
      args.push_back(new_ga->op0);

      // compute the size in bytes of the copied memory
      const auto dst_type = tree_helper::CGetType(mr_lhs->op0);
      const auto src_type = GET_CONST_NODE(tree_man->GetPointerType(tree_helper::CGetType(rhs_node), 8));
      const auto dst_ptr_t = GetPointer<const pointer_type>(GET_CONST_NODE(dst_type));
      const auto src_ptr_t = GetPointer<const pointer_type>(src_type);
      THROW_ASSERT(dst_ptr_t, "");
      THROW_ASSERT(src_ptr_t, "");
      const auto dst_size = tree_helper::Size(dst_ptr_t->ptd);
      const auto src_size = tree_helper::Size(src_ptr_t->ptd);
      if(src_size != dst_size)
      {
         INDENT_DBG_MEX(DEBUG_LEVEL_VERY_PEDANTIC, debug_level,
                        "---WARNING: src_size = " + STR(src_size) + "; dst_size = " + STR(dst_size));
      }
      THROW_ASSERT(src_size % 8 == 0, "");
      copy_byte_size = src_size / 8;
   }
   THROW_ASSERT(copy_byte_size <= std::numeric_limits<unsigned long int>::max(), "");

   const auto memcpy_fu_node = TM->GetFunction(MEMCPY);
   // add size to arguments
   const auto formal_type_node = tree_helper::GetFormalIth(memcpy_fu_node, 2);
   args.push_back(TM->CreateUniqueIntegerCst(static_cast<long long>(copy_byte_size), formal_type_node));
   // create the new gimple call
   const auto new_gimple_call =
       tree_man->create_gimple_call(memcpy_fu_node, args, function_id, current_srcp, ga->bb_index);
   // replace the gimple_assign with the new gimple_call
   THROW_ASSERT(!sl->list_of_bloc.empty(), "");
   THROW_ASSERT(sl->list_of_bloc.find(ga->bb_index) != sl->list_of_bloc.end(), "");
   const auto block = sl->list_of_bloc.at(ga->bb_index);
   block->Replace(stmt, new_gimple_call, true, AppM);

   INDENT_DBG_MEX(DEBUG_LEVEL_VERY_PEDANTIC, debug_level,
                  "---Replaced hidden call " + STR(ga) + " with call " + STR(new_gimple_call) +
                      " id: " + STR(new_gimple_call->index));
}

void compute_implicit_calls::replace_with_memset(tree_nodeRef stmt, const statement_list* sl,
                                                 tree_manipulationRef tree_man) const
{
   const auto ga = GetPointer<const gimple_assign>(GET_CONST_NODE(stmt));
   const auto lhs_node = GET_CONST_NODE(ga->op0);
   THROW_ASSERT(
       lhs_node->get_kind() == mem_ref_K,
       "unexpected condition: " + AppM->CGetFunctionBehavior(function_id)->CGetBehavioralHelper()->get_function_name() +
           " calls function " + MEMSET + " in operation " + ga->ToString() + " but lhs " + lhs_node->ToString() +
           " is not a mem_ref: it's a " + lhs_node->get_kind_text());
   const auto mr_lhs = GetPointer<const mem_ref>(lhs_node);
   THROW_ASSERT(GetPointer<const ssa_name>(GET_CONST_NODE(mr_lhs->op0)), "");
#if HAVE_ASSERTS
   const auto dst_offset = GetPointer<const integer_cst>(GET_CONST_NODE(mr_lhs->op1));
#endif
   THROW_ASSERT(dst_offset, "");
   THROW_ASSERT(dst_offset->value == 0, "");

   const auto s = GetPointer<const srcp>(GET_CONST_NODE(stmt));
   const auto current_srcp = s ? (s->include_name + ":" + STR(s->line_number) + ":" + STR(s->column_number)) : "";

   unsigned long int copy_byte_size = 0U;
   // args to be filled before the creation of the gimple call
   // dst is always the ssa on the rhs
   std::vector<tree_nodeRef> args = {mr_lhs->op0};

   THROW_ASSERT(GetPointer<const constructor>(GET_CONST_NODE(ga->op1))->list_of_idx_valu.empty(), "");
   const auto memset_fu_node = TM->GetFunction(MEMSET);

   // create the second argument of memset
   const auto memset_val_formal_type = tree_helper::GetFormalIth(memset_fu_node, 1);
   args.push_back(TM->CreateUniqueIntegerCst(0, memset_val_formal_type));

   // compute the size of memory to be set with memset
   const auto dst_type = tree_helper::CGetType(mr_lhs->op0);
   const auto dst_ptr_t = GetPointer<const pointer_type>(GET_CONST_NODE(dst_type));
   THROW_ASSERT(dst_ptr_t, "");
   const auto dst_size = tree_helper::Size(dst_ptr_t->ptd);
   THROW_ASSERT(dst_size % 8U == 0, "");
   copy_byte_size = dst_size / 8U;
   THROW_ASSERT(copy_byte_size <= std::numeric_limits<unsigned long int>::max(), "");

   // add size to arguments
   const auto size_formal_type = tree_helper::GetFormalIth(memset_fu_node, 2);
   args.push_back(TM->CreateUniqueIntegerCst(static_cast<long long>(copy_byte_size), size_formal_type));
   // create the new gimple call
   const auto new_gimple_call =
       tree_man->create_gimple_call(memset_fu_node, args, function_id, current_srcp, ga->bb_index);
   // replace the gimple_assign with the new gimple_call
   THROW_ASSERT(!sl->list_of_bloc.empty(), "");
   THROW_ASSERT(sl->list_of_bloc.find(ga->bb_index) != sl->list_of_bloc.end(), "");
   const auto block = sl->list_of_bloc.at(ga->bb_index);
   block->Replace(stmt, new_gimple_call, true, AppM);

   INDENT_DBG_MEX(DEBUG_LEVEL_VERY_PEDANTIC, debug_level,
                  "<--Replaced hidden call " + STR(ga) + " with call " + STR(new_gimple_call) +
                      " id: " + STR(new_gimple_call->index));
}<|MERGE_RESOLUTION|>--- conflicted
+++ resolved
@@ -225,18 +225,12 @@
                   store_candidate = true;
                }
             }
-<<<<<<< HEAD
             if(!gm->clobber && !gm->init_assignment && op0_type && op1_type && op1->get_kind() != insertvalue_expr_K && op1->get_kind() != extractvalue_expr_K &&
-               ((op0_type->get_kind() == record_type_K && op1_type->get_kind() == record_type_K && op1->get_kind() != view_convert_expr_K) ||
-                (op0_type->get_kind() == union_type_K && op1_type->get_kind() == union_type_K && op1->get_kind() != view_convert_expr_K) || (op0_type->get_kind() == array_type_K) || (store_candidate && load_candidate)))
-=======
-            if(!gm->clobber && !gm->init_assignment && op0_type && op1_type &&
                ((GET_CONST_NODE(op0_type)->get_kind() == record_type_K &&
                  GET_CONST_NODE(op1_type)->get_kind() == record_type_K && op1->get_kind() != view_convert_expr_K) ||
                 (GET_CONST_NODE(op0_type)->get_kind() == union_type_K &&
                  GET_CONST_NODE(op1_type)->get_kind() == union_type_K && op1->get_kind() != view_convert_expr_K) ||
                 (GET_CONST_NODE(op0_type)->get_kind() == array_type_K) || (store_candidate && load_candidate)))
->>>>>>> 82dd3e8d
             {
                changed = true;
                const auto mr = GetPointer<mem_ref>(op0);
