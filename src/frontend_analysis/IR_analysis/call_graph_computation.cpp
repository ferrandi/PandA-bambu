--- conflicted
+++ resolved
@@ -180,311 +180,4 @@
    }
    INDENT_DBG_MEX(DEBUG_LEVEL_PEDANTIC, debug_level, "<--Created call graph");
    return DesignFlowStep_Status::SUCCESS;
-<<<<<<< HEAD
-}
-
-void call_graph_computation::call_graph_computation_recursive(const tree_managerRef& TM, const tree_nodeRef& tn, unsigned int node_stmt, enum FunctionEdgeInfo::CallType call_type)
-{
-   THROW_ASSERT(tn->get_kind() == tree_reindex_K, "Node is not a tree reindex");
-   const tree_nodeRef& curr_tn = GET_NODE(tn);
-   unsigned int ind = GET_INDEX_NODE(tn);
-   INDENT_DBG_MEX(DEBUG_LEVEL_PEDANTIC, debug_level, "-->Recursive analysis of " + STR(ind) + " of type " + curr_tn->get_kind_text() + "(statement is " + tn->ToString() + ")");
-
-   switch(curr_tn->get_kind())
-   {
-      case function_decl_K:
-      {
-         unsigned int impl = TM->get_implementation_node(ind);
-         if(impl)
-         {
-            ind = impl;
-         }
-         /// check for nested function
-         auto* fd = GetPointer<function_decl>(curr_tn);
-         if(fd->scpe && GET_NODE(fd->scpe)->get_kind() == function_decl_K)
-         {
-            THROW_ERROR_CODE(NESTED_FUNCTIONS_EC, "Nested functions not yet supported " + STR(ind));
-            THROW_ERROR("Nested functions not yet supported " + STR(ind));
-         }
-         CGM->AddCallPoint(current, ind, node_stmt, call_type);
-         break;
-      }
-      case gimple_return_K:
-      {
-         auto* re = GetPointer<gimple_return>(curr_tn);
-         if(re->op)
-         {
-            call_graph_computation_recursive(TM, re->op, node_stmt, call_type);
-         }
-         break;
-      }
-      case gimple_assign_K:
-      {
-         auto* me = GetPointer<gimple_assign>(curr_tn);
-
-         INDENT_DBG_MEX(DEBUG_LEVEL_PEDANTIC, debug_level, "---Analyzing left part");
-         call_graph_computation_recursive(TM, me->op0, node_stmt, call_type);
-         INDENT_DBG_MEX(DEBUG_LEVEL_PEDANTIC, debug_level, "---Analyzed left part - Analyzing right part");
-         call_graph_computation_recursive(TM, me->op1, node_stmt, call_type);
-         INDENT_DBG_MEX(DEBUG_LEVEL_PEDANTIC, debug_level, "---Analyzed right part");
-         if(me->predicate)
-         {
-            call_graph_computation_recursive(TM, me->predicate, node_stmt, call_type);
-         }
-         break;
-      }
-      case gimple_nop_K:
-      {
-         break;
-      }
-      case aggr_init_expr_K:
-      case call_expr_K:
-      {
-         auto* ce = GetPointer<call_expr>(curr_tn);
-         tree_nodeRef fun_node = GET_NODE(ce->fn);
-         if(fun_node->get_kind() == addr_expr_K)
-         {
-            auto* ue = GetPointer<unary_expr>(fun_node);
-            fun_node = ue->op;
-         }
-         else if(fun_node->get_kind() == obj_type_ref_K)
-         {
-            fun_node = tree_helper::find_obj_type_ref_function(ce->fn);
-         }
-         else
-         {
-            fun_node = ce->fn;
-         }
-
-         call_graph_computation_recursive(TM, fun_node, node_stmt, FunctionEdgeInfo::CallType::direct_call);
-         for(auto& arg : ce->args)
-         {
-            call_graph_computation_recursive(TM, arg, node_stmt, call_type);
-         }
-         break;
-      }
-      case gimple_call_K:
-      {
-         auto* ce = GetPointer<gimple_call>(curr_tn);
-         tree_nodeRef fun_node = GET_NODE(ce->fn);
-         if(fun_node->get_kind() == addr_expr_K)
-         {
-            auto* ue = GetPointer<unary_expr>(fun_node);
-            fun_node = ue->op;
-         }
-         else if(fun_node->get_kind() == obj_type_ref_K)
-         {
-            fun_node = tree_helper::find_obj_type_ref_function(ce->fn);
-         }
-         else
-         {
-            fun_node = ce->fn;
-         }
-         call_graph_computation_recursive(TM, fun_node, node_stmt, FunctionEdgeInfo::CallType::direct_call);
-         for(auto& arg : ce->args)
-         {
-            call_graph_computation_recursive(TM, arg, node_stmt, call_type);
-         }
-         break;
-      }
-      case cond_expr_K:
-      {
-         auto* ce = GetPointer<cond_expr>(curr_tn);
-         call_graph_computation_recursive(TM, ce->op0, node_stmt, call_type);
-         call_graph_computation_recursive(TM, ce->op1, node_stmt, call_type);
-         call_graph_computation_recursive(TM, ce->op2, node_stmt, call_type);
-         break;
-      }
-      case gimple_cond_K:
-      {
-         auto* gc = GetPointer<gimple_cond>(curr_tn);
-         call_graph_computation_recursive(TM, gc->op0, node_stmt, call_type);
-         break;
-      }
-      /* Unary expressions.  */
-      case CASE_UNARY_EXPRESSION:
-      {
-         auto* ue = GetPointer<unary_expr>(curr_tn);
-         call_graph_computation_recursive(TM, ue->op, node_stmt, call_type);
-         break;
-      }
-      case CASE_BINARY_EXPRESSION:
-      {
-         auto* be = GetPointer<binary_expr>(curr_tn);
-         call_graph_computation_recursive(TM, be->op0, node_stmt, call_type);
-         call_graph_computation_recursive(TM, be->op1, node_stmt, call_type);
-         break;
-      }
-      /*ternary expressions*/
-      case gimple_switch_K:
-      {
-         auto* se = GetPointer<gimple_switch>(curr_tn);
-         call_graph_computation_recursive(TM, se->op0, node_stmt, call_type);
-         break;
-      }
-      case gimple_multi_way_if_K:
-      {
-         auto* gmwi = GetPointer<gimple_multi_way_if>(curr_tn);
-         for(const auto& cond : gmwi->list_of_cond)
-         {
-            if(cond.first)
-            {
-               call_graph_computation_recursive(TM, cond.first, node_stmt, call_type);
-            }
-         }
-         break;
-      }
-      case obj_type_ref_K:
-      {
-         tree_nodeRef fun = tree_helper::find_obj_type_ref_function(tn);
-         call_graph_computation_recursive(TM, fun, node_stmt, call_type);
-         break;
-      }
-      case save_expr_K:
-      case component_ref_K:
-      case bit_field_ref_K:
-      case vtable_ref_K:
-      case with_cleanup_expr_K:
-      case vec_cond_expr_K:
-      case vec_perm_expr_K:
-      case dot_prod_expr_K:
-      case ternary_plus_expr_K:
-      case ternary_pm_expr_K:
-      case ternary_mp_expr_K:
-      case ternary_mm_expr_K:
-      case bit_ior_concat_expr_K:
-      case insertvalue_expr_K:
-      {
-         auto* te = GetPointer<ternary_expr>(curr_tn);
-         call_graph_computation_recursive(TM, te->op0, node_stmt, call_type);
-         call_graph_computation_recursive(TM, te->op1, node_stmt, call_type);
-         if(te->op2)
-         {
-            call_graph_computation_recursive(TM, te->op2, node_stmt, call_type);
-         }
-         break;
-      }
-      case CASE_QUATERNARY_EXPRESSION:
-      {
-         auto* qe = GetPointer<quaternary_expr>(curr_tn);
-         call_graph_computation_recursive(TM, qe->op0, node_stmt, call_type);
-         call_graph_computation_recursive(TM, qe->op1, node_stmt, call_type);
-         if(qe->op2)
-         {
-            call_graph_computation_recursive(TM, qe->op2, node_stmt, call_type);
-         }
-         if(qe->op3)
-         {
-            call_graph_computation_recursive(TM, qe->op3, node_stmt, call_type);
-         }
-         break;
-      }
-      case lut_expr_K:
-      {
-         auto* le = GetPointer<lut_expr>(curr_tn);
-         call_graph_computation_recursive(TM, le->op0, node_stmt, call_type);
-         call_graph_computation_recursive(TM, le->op1, node_stmt, call_type);
-         if(le->op2)
-         {
-            call_graph_computation_recursive(TM, le->op2, node_stmt, call_type);
-         }
-         if(le->op3)
-         {
-            call_graph_computation_recursive(TM, le->op3, node_stmt, call_type);
-         }
-         if(le->op4)
-         {
-            call_graph_computation_recursive(TM, le->op4, node_stmt, call_type);
-         }
-         if(le->op5)
-         {
-            call_graph_computation_recursive(TM, le->op5, node_stmt, call_type);
-         }
-         if(le->op6)
-         {
-            call_graph_computation_recursive(TM, le->op6, node_stmt, call_type);
-         }
-         if(le->op7)
-         {
-            call_graph_computation_recursive(TM, le->op7, node_stmt, call_type);
-         }
-         if(le->op8)
-         {
-            call_graph_computation_recursive(TM, le->op8, node_stmt, call_type);
-         }
-         break;
-      }
-      case constructor_K:
-      {
-         auto* c = GetPointer<constructor>(curr_tn);
-         for(const auto& i : c->list_of_idx_valu)
-         {
-            call_graph_computation_recursive(TM, i.second, node_stmt, call_type);
-         }
-         break;
-      }
-      case var_decl_K:
-      {
-         /// var decl performs an assignment when init is not null
-         auto* vd = GetPointer<var_decl>(curr_tn);
-         if(vd->init)
-         {
-            call_graph_computation_recursive(TM, vd->init, node_stmt, call_type);
-         }
-      }
-      case result_decl_K:
-      case parm_decl_K:
-      case ssa_name_K:
-      case integer_cst_K:
-      case real_cst_K:
-      case string_cst_K:
-      case vector_cst_K:
-      case void_cst_K:
-      case complex_cst_K:
-      case field_decl_K:
-      case label_decl_K:
-      case template_decl_K:
-      case gimple_label_K:
-      case gimple_goto_K:
-      case gimple_asm_K:
-      case gimple_phi_K:
-      case target_mem_ref_K:
-      case target_mem_ref461_K:
-      case CASE_PRAGMA_NODES:
-      case gimple_pragma_K:
-      {
-         break;
-      }
-      case binfo_K:
-      case block_K:
-      case CASE_CPP_NODES:
-      case case_label_expr_K:
-      case CASE_FAKE_NODES:
-      case const_decl_K:
-      case gimple_bind_K:
-      case gimple_for_K:
-      case gimple_predict_K:
-      case gimple_resx_K:
-      case gimple_while_K:
-      case identifier_node_K:
-      case namespace_decl_K:
-      case statement_list_K:
-      case translation_unit_decl_K:
-      case error_mark_K:
-      case using_decl_K:
-      case tree_list_K:
-      case tree_vec_K:
-      case type_decl_K:
-      case target_expr_K:
-      case CASE_TYPE_NODES:
-      {
-         THROW_ERROR(std::string("Node not supported (") + STR(ind) + std::string("): ") + curr_tn->get_kind_text());
-         break;
-      }
-      default:
-         THROW_UNREACHABLE("");
-   };
-   INDENT_DBG_MEX(DEBUG_LEVEL_PEDANTIC, debug_level, "<--Completed the recursive analysis of node " + STR(ind));
-=======
->>>>>>> 82dd3e8d
 }