--- conflicted
+++ resolved
@@ -412,11 +412,7 @@
    if(commonRWSignature)
    {
       boolean_type = tree_man->create_boolean_type();
-<<<<<<< HEAD
-      bit_size_type = tree_man->create_bit_size_type();
-=======
       bit_size_type = tree_man->create_default_unsigned_integer_type();
->>>>>>> 79cb16dd
       argsT.push_back(boolean_type);
       argsT.push_back(bit_size_type);
       argsT.push_back(readType);
@@ -843,17 +839,10 @@
       CM->add_port(RESET_PORT_NAME, port_o::IN, interface_top, bool_type);
       CM->add_port_vector(START_PORT_NAME, port_o::IN, NResources, interface_top, bool_type);
 
-<<<<<<< HEAD
-      auto selPort = CM->add_port_vector("in1", port_o::IN, NResources, interface_top, size1);           // when 0 is a read otherwise is a write
-      auto sizePort = CM->add_port_vector("in2", port_o::IN, NResources, interface_top, size1);          // bit-width size of the written or read data
-      auto dataPort = CM->add_port_vector("in3", port_o::IN, NResources, interface_top, size1);          // value written when the first operand is 1, 0 otherwise
-      auto addrPort = CM->add_port_vector("in4", port_o::IN, NResources, interface_top, word_bool_type); // address
-=======
-      auto selPort = CM->add_port_vector("in1", port_o::IN, NResources, interface_top, size1);
-      auto sizePort = CM->add_port_vector("in2", port_o::IN, NResources, interface_top, rwsize);
-      auto dataPort = CM->add_port_vector("in3", port_o::IN, NResources, interface_top, rwtype);
-      auto addrPort = CM->add_port_vector("in4", port_o::IN, NResources, interface_top, addrType);
->>>>>>> 79cb16dd
+      auto selPort = CM->add_port_vector("in1", port_o::IN, NResources, interface_top, size1);     // when 0 is a read otherwise is a write
+      auto sizePort = CM->add_port_vector("in2", port_o::IN, NResources, interface_top, rwsize);   // bit-width size of the written or read data
+      auto dataPort = CM->add_port_vector("in3", port_o::IN, NResources, interface_top, rwtype);   // value written when the first operand is 1, 0 otherwise
+      auto addrPort = CM->add_port_vector("in4", port_o::IN, NResources, interface_top, addrType); // address
       GetPointer<port_o>(dataPort)->set_port_alignment(nbitAddres);
 
       GetPointer<port_o>(addrPort)->set_is_addr_bus(true);
@@ -962,10 +951,10 @@
    }
 }
 
-void interface_infer::create_resource_m_axi(const std::vector<std::string>& operationsR, const std::vector<std::string>& operationsW, const std::string& argName_string, const std::string& portNameSpecializer, const std::string& interfaceType,
-                                            unsigned int inputBitWidth, unsigned n_resources, m_axi_type mat)
+void interface_infer::create_resource_m_axi(const std::set<std::string>& operationsR, const std::set<std::string>& operationsW, const std::string& argName_string, const std::string& portNameSpecializer, const std::string& interfaceType,
+                                            unsigned int inputBitWidth, unsigned n_resources, m_axi_type mat, unsigned rwBWsize)
 {
-   const std::string ResourceName = ENCODE_FDNAME(portNameSpecializer, "_ReadWrite_", interfaceType);
+   const std::string ResourceName = ENCODE_FDNAME(portNameSpecializer, "", "");
    auto HLSMgr = GetPointer<HLS_manager>(AppM);
    auto HLS_T = HLSMgr->get_HLS_target();
    auto TechMan = HLS_T->get_technology_manager();
@@ -987,7 +976,9 @@
       structural_type_descriptorRef address_interface_type = structural_type_descriptorRef(new structural_type_descriptor("bool", address_bitsize));
       structural_type_descriptorRef Intype = structural_type_descriptorRef(new structural_type_descriptor("bool", inputBitWidth));
       structural_type_descriptorRef size1 = structural_type_descriptorRef(new structural_type_descriptor("bool", 1));
-      structural_type_descriptorRef rwsize = structural_type_descriptorRef(new structural_type_descriptor("bool", 1));
+      auto nbitDataSize = 32u - static_cast<unsigned>(__builtin_clz(rwBWsize));
+      structural_type_descriptorRef rwsize = structural_type_descriptorRef(new structural_type_descriptor("bool", nbitDataSize));
+      structural_type_descriptorRef rwtype = structural_type_descriptorRef(new structural_type_descriptor("bool", rwBWsize));
       structural_type_descriptorRef idType = structural_type_descriptorRef(new structural_type_descriptor("bool", 1));
       structural_type_descriptorRef lenType = structural_type_descriptorRef(new structural_type_descriptor("bool", 8));
       structural_type_descriptorRef sizeType = structural_type_descriptorRef(new structural_type_descriptor("bool", 3));
@@ -1006,16 +997,16 @@
       CM->add_port(RESET_PORT_NAME, port_o::IN, interface_top, bool_type);
       CM->add_port_vector(START_PORT_NAME, port_o::IN, n_resources, interface_top, bool_type);
 
-      auto selPort = CM->add_port_vector("in1", port_o::IN, n_resources, interface_top, size1);                   // when 0 is a read otherwise is a write
-      auto sizePort = CM->add_port_vector("in2", port_o::IN, n_resources, interface_top, size1);                  // bit-width size of the written or read data
-      auto dataPort = CM->add_port_vector("in3", port_o::IN, n_resources, interface_top, size1);                  // value written when the first operand is 1, 0 otherwise
+      auto selPort = CM->add_port_vector("in1", port_o::IN, n_resources, interface_top, size1);                                 // when 0 is a read otherwise is a write
+      auto sizePort = CM->add_port_vector("in2", port_o::IN, n_resources, interface_top, rwsize);                             // bit-width size of the written or read data
+      auto dataPort = CM->add_port_vector("in3", port_o::IN, n_resources, interface_top, rwtype);                           // value written when the first operand is 1, 0 otherwise
       auto addrPort = CM->add_port_vector("in4", port_o::IN, n_resources, interface_top, address_interface_type); // address
 
       GetPointer<port_o>(addrPort)->set_is_addr_bus(true);
-      GetPointer<port_o>(addrPort)->set_is_var_args(true); /// required to activate the module generation
+      //GetPointer<port_o>(addrPort)->set_is_var_args(true); /// required to activate the module generation
 
       CM->add_port_vector(DONE_PORT_NAME, port_o::OUT, n_resources, interface_top, bool_type);
-      CM->add_port_vector("out1", port_o::OUT, n_resources, interface_top, rwsize);
+      CM->add_port_vector("out1", port_o::OUT, n_resources, interface_top, rwtype);
 
       auto Port_awvalid = CM->add_port("_m_axi_" + portNameSpecializer + "_AWVALID", port_o::OUT, interface_top, bool_type);
       GetPointer<port_o>(Port_awvalid)->set_port_interface(port_o::port_interface::M_AXI_AWVALID);
@@ -1347,7 +1338,7 @@
       {
          portNameSpecializer = HLSMgr->design_interface_attribute3.find(fname)->second.find(argName_string)->second;
       }
-      create_resource_m_axi(operationsR, operationsW, argName_string, portNameSpecializer, interfaceType, inputBitWidth, n_resources, mat);
+      create_resource_m_axi(operationsR, operationsW, argName_string, portNameSpecializer, interfaceType, inputBitWidth, n_resources, mat, rwBWsize);
    }
    else
       THROW_ERROR("interface not supported: " + interfaceType);
