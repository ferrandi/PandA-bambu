--- conflicted
+++ resolved
@@ -108,11 +108,7 @@
    /// Fixing names of parameters
    const tree_nodeRef curr_tn = TM->GetTreeNode(function_id);
    auto* fd = GetPointer<function_decl>(curr_tn);
-<<<<<<< HEAD
-   std::string fname = function_behavior->CGetBehavioralHelper()->get_mangled_function_name();
-=======
    const auto fname = tree_helper::GetMangledFunctionName(fd);
->>>>>>> d67edf14
    auto HLSMgr = GetPointer<HLS_manager>(AppM);
 
    if(HLSMgr && !HLSMgr->design_interface.empty() &&
