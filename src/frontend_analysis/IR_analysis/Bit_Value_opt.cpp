/*
 *
 *                   _/_/_/    _/_/   _/    _/ _/_/_/    _/_/
 *                  _/   _/ _/    _/ _/_/  _/ _/   _/ _/    _/
 *                 _/_/_/  _/_/_/_/ _/  _/_/ _/   _/ _/_/_/_/
 *                _/      _/    _/ _/    _/ _/   _/ _/    _/
 *               _/      _/    _/ _/    _/ _/_/_/  _/    _/
 *
 *             ***********************************************
 *                              PandA Project
 *                     URL: http://panda.dei.polimi.it
 *                       Politecnico di Milano - DEIB
 *                        System Architectures Group
 *             ***********************************************
 *              Copyright (C) 2004-2021 Politecnico di Milano
 *
 *   This file is part of the PandA framework.
 *
 *   The PandA framework is free software; you can redistribute it and/or modify
 *   it under the terms of the GNU General Public License as published by
 *   the Free Software Foundation; either version 3 of the License, or
 *   (at your option) any later version.
 *
 *   This program is distributed in the hope that it will be useful,
 *   but WITHOUT ANY WARRANTY; without even the implied warranty of
 *   MERCHANTABILITY or FITNESS FOR A PARTICULAR PURPOSE.  See the
 *   GNU General Public License for more details.
 *
 *   You should have received a copy of the GNU General Public License
 *   along with this program.  If not, see <http://www.gnu.org/licenses/>.
 *
 */

/**
 * @file Bit_Value_opt.cpp
 * @brief
 *
 * @author Fabrizio Ferrandi <fabrizio.ferrandi@polimi.it>
 * $Revision$
 * $Date$
 * Last modified by $Author$
 *
 */

// Header include
#include "Bit_Value_opt.hpp"

#include "Range.hpp"
#include "bit_lattice.hpp"

/// Autoheader include
#include "config_HAVE_FROM_DISCREPANCY_BUILT.hpp"
#include "config_HAVE_STDCXX_17.hpp"

// Behavior include
#include "application_manager.hpp"
#include "behavioral_helper.hpp"
#include "call_graph.hpp"
#include "call_graph_manager.hpp"
#include "function_behavior.hpp"

/// HLS/vcd include
#include "Discrepancy.hpp"

// Parameter include
#include "Parameter.hpp"

/// design_flows includes
#include "design_flow_graph.hpp"
#include "design_flow_manager.hpp"
#include "frontend_flow_step_factory.hpp"

// STD include
#include <boost/range/adaptor/reversed.hpp>
#include <cmath>
#include <fstream>
#include <string>

// Tree include
#include "dbgPrintHelper.hpp" // for DEBUG_LEVEL_
#include "ext_tree_node.hpp"
#include "hls_manager.hpp"
#include "hls_target.hpp"
#include "math_function.hpp"       // for resize_to_1_8_16_32_64_128_256_512
#include "string_manipulation.hpp" // for GET_CLASS
#include "tree_basic_block.hpp"
#include "tree_helper.hpp"
#include "tree_manager.hpp"
#include "tree_manipulation.hpp"
#include "tree_node.hpp"
#include "tree_reindex.hpp"
#include "utility.hpp"

Bit_Value_opt::Bit_Value_opt(const ParameterConstRef _parameters, const application_managerRef _AppM, unsigned int _function_id, const DesignFlowManagerConstRef _design_flow_manager)
    : FunctionFrontendFlowStep(_AppM, _function_id, BIT_VALUE_OPT, _design_flow_manager, _parameters), modified(false)
{
   debug_level = parameters->get_class_debug_level(GET_CLASS(*this), DEBUG_LEVEL_NONE);
}

Bit_Value_opt::~Bit_Value_opt() = default;

const CustomUnorderedSet<std::pair<FrontendFlowStepType, FrontendFlowStep::FunctionRelationship>> Bit_Value_opt::ComputeFrontendRelationships(const DesignFlowStep::RelationshipType relationship_type) const
{
   CustomUnorderedSet<std::pair<FrontendFlowStepType, FunctionRelationship>> relationships;
   switch(relationship_type)
   {
      case DEPENDENCE_RELATIONSHIP:
      {
         relationships.insert(std::make_pair(USE_COUNTING, SAME_FUNCTION));
         if(!parameters->getOption<int>(OPT_gcc_openmp_simd))
         {
            if(parameters->isOption(OPT_bitvalue_ipa) && parameters->getOption<bool>(OPT_bitvalue_ipa))
            {
               relationships.insert(std::make_pair(BIT_VALUE_IPA, WHOLE_APPLICATION));
            }
            else
            {
               relationships.insert(std::make_pair(BIT_VALUE, SAME_FUNCTION));
            }
         }
         break;
      }
      case(PRECEDENCE_RELATIONSHIP):
      {
         relationships.insert(std::make_pair(BIT_VALUE_OPT, CALLED_FUNCTIONS));
         break;
      }
      case(INVALIDATION_RELATIONSHIP):
      {
         /// Not executed
         if(GetStatus() != DesignFlowStep_Status::SUCCESS)
         {
            const auto update_BV = design_flow_manager.lock()->GetDesignFlowStep(FunctionFrontendFlowStep::ComputeSignature(FrontendFlowStepType::BIT_VALUE, function_id));
            if(update_BV)
            {
               const DesignFlowGraphConstRef design_flow_graph = design_flow_manager.lock()->CGetDesignFlowGraph();
               const DesignFlowStepRef design_flow_step = design_flow_graph->CGetDesignFlowStepInfo(update_BV)->design_flow_step;
               if(GetPointer<const FunctionFrontendFlowStep>(design_flow_step)->CGetBBVersion() != function_behavior->GetBBVersion() &&
                  GetPointer<const FunctionFrontendFlowStep>(design_flow_step)->GetBitValueVersion() != function_behavior->GetBitValueVersion())
               {
                  relationships.insert(std::pair<FrontendFlowStepType, FunctionRelationship>(BIT_VALUE, SAME_FUNCTION));
               }
            }
         }
         else
         {
            relationships.insert(std::make_pair(BIT_VALUE, SAME_FUNCTION));
         }
         break;
      }
      default:
         THROW_UNREACHABLE("");
   }
   return relationships;
}

bool Bit_Value_opt::HasToBeExecuted() const
{
   /// If BitValue is not up to date, do not execute this step and invalidate BitValue
   const auto update_BV = design_flow_manager.lock()->GetDesignFlowStep(FunctionFrontendFlowStep::ComputeSignature(FrontendFlowStepType::BIT_VALUE, function_id));
   if(update_BV)
   {
      const DesignFlowGraphConstRef design_flow_graph = design_flow_manager.lock()->CGetDesignFlowGraph();
      const DesignFlowStepRef design_flow_step = design_flow_graph->CGetDesignFlowStepInfo(update_BV)->design_flow_step;
      if(GetPointer<const FunctionFrontendFlowStep>(design_flow_step)->CGetBBVersion() != function_behavior->GetBBVersion() && GetPointer<const FunctionFrontendFlowStep>(design_flow_step)->GetBitValueVersion() != function_behavior->GetBitValueVersion())
      {
         return false;
      }
   }
   return FunctionFrontendFlowStep::HasToBeExecuted() || bitvalue_version != function_behavior->GetBitValueVersion();
}

DesignFlowStep_Status Bit_Value_opt::InternalExec()
{
   PRINT_DBG_MEX(DEBUG_LEVEL_PEDANTIC, debug_level, " --------- BIT_VALUE_OPT ----------");
   const auto TM = AppM->get_tree_manager();
   const auto IRman = tree_manipulationRef(new tree_manipulation(TM, parameters, AppM));

   const auto tn = TM->CGetTreeNode(function_id);
   // tree_nodeRef Scpe = TM->GetTreeReindex(function_id);
   const auto fd = GetPointerS<const function_decl>(tn);
   THROW_ASSERT(fd && fd->body, "Node is not a function or it hasn't a body");
   auto sl = GetPointerS<statement_list>(GET_NODE(fd->body));
   THROW_ASSERT(sl, "Body is not a statement_list");
   /// for each basic block B in CFG do > Consider all blocks successively
   modified = false;
   optimize(sl, TM, IRman);
   modified ? function_behavior->UpdateBBVersion() : 0;
   return modified ? DesignFlowStep_Status::SUCCESS : DesignFlowStep_Status::UNCHANGED;
}

void Bit_Value_opt::constrainSSA(ssa_name* op_ssa, tree_managerRef TM)
{
   if(tree_helper::is_real(TM, GET_INDEX_NODE(op_ssa->type)))
   {
      return;
   }
   const auto nbit = op_ssa->bit_values.size();
   const auto op0_type_id = GET_INDEX_NODE(op_ssa->type);
   const auto nbitType = BitLatticeManipulator::size(TM, op0_type_id);
   if(nbit != nbitType)
   {
      const bool isSigned = tree_helper::is_int(TM, op0_type_id);
      if(isSigned)
      {
         RangeRef constraintRange(new Range(Regular, static_cast<Range::bw_t>(nbitType), -(1ll << (nbit - 1)), (1ll << (nbit - 1)) - 1));
         if(op_ssa->range)
         {
            if(op_ssa->range->getSpan() < constraintRange->getSpan())
            {
               return;
            }
         }
         else
         {
            op_ssa->range = constraintRange;
         }
         op_ssa->min = TM->CreateUniqueIntegerCst(-(1ll << (nbit - 1)), op0_type_id);
         op_ssa->max = TM->CreateUniqueIntegerCst((1ll << (nbit - 1)) - 1, op0_type_id);
      }
      else
      {
         RangeRef constraintRange(new Range(Regular, static_cast<Range::bw_t>(nbitType), 0, (1ll << nbit) - 1));
         if(op_ssa->range)
         {
            if(op_ssa->range->getSpan() < constraintRange->getSpan())
            {
               return;
            }
         }
         else
         {
            op_ssa->range = constraintRange;
         }
         op_ssa->min = TM->CreateUniqueIntegerCst(0, op0_type_id);
         op_ssa->max = TM->CreateUniqueIntegerCst((1ll << nbit) - 1, op0_type_id);
      }
      // std::cerr<<"var " << op_ssa->ToString()<<" ";
      // std::cerr << "min " <<op_ssa->min->ToString() << " max " <<op_ssa->max->ToString()<<"\n";
      // std::cerr << "nbit "<< nbit << " nbitType " << nbitType <<"\n";
   }
}

void Bit_Value_opt::optimize(statement_list* sl, tree_managerRef TM, tree_manipulationRef IRman)
{
   for(const auto& bb_pair : sl->list_of_bloc)
   {
      const auto B = bb_pair.second;
      const auto B_id = B->number;
      INDENT_DBG_MEX(DEBUG_LEVEL_VERY_PEDANTIC, debug_level, "-->Examining BB" + STR(B_id));
      const auto list_of_stmt = B->CGetStmtList();
      for(const auto& stmt : list_of_stmt)
      {
         INDENT_DBG_MEX(DEBUG_LEVEL_VERY_PEDANTIC, debug_level, "-->Examining statement " + GET_NODE(stmt)->ToString());
         if(!AppM->ApplyNewTransformation())
         {
            INDENT_DBG_MEX(DEBUG_LEVEL_VERY_PEDANTIC, debug_level, "<--Skipped because reached limit of CFG transformations");
            break;
         }
         if(GetPointerS<gimple_node>(GET_NODE(stmt))->keep)
         {
            INDENT_DBG_MEX(DEBUG_LEVEL_VERY_PEDANTIC, debug_level, "<--Skipped because the statement has been annotated with the keep tag");
            continue;
         }
         if(GET_NODE(stmt)->get_kind() == gimple_assign_K)
         {
            auto ga = GetPointerS<gimple_assign>(GET_NODE(stmt));
            unsigned int output_uid = GET_INDEX_NODE(ga->op0);
            auto ssa = GetPointer<ssa_name>(GET_NODE(ga->op0));
            if(ssa)
            {
               if(tree_helper::is_real(TM, output_uid))
               {
                  auto real_BVO = [&] {
                     if(GET_NODE(ga->op1)->get_kind() == cond_expr_K)
                     {
                        const auto me = GetPointerS<cond_expr>(GET_NODE(ga->op1));
                        const auto op0 = GET_NODE(me->op1);
                        const auto op1 = GET_NODE(me->op2);
                        const auto condition = GET_NODE(me->op0);
                        if(op0 == op1)
                        {
                           INDENT_DBG_MEX(DEBUG_LEVEL_VERY_PEDANTIC, debug_level, "---Cond expr with equal operands");
                           const TreeNodeMap<size_t> StmtUses = ssa->CGetUseStmts();
                           for(const auto& use : StmtUses)
                           {
                              INDENT_DBG_MEX(DEBUG_LEVEL_VERY_PEDANTIC, debug_level, "---replace var usage before: " + use.first->ToString());
                              TM->ReplaceTreeNode(use.first, ga->op0, me->op1);
                              INDENT_DBG_MEX(DEBUG_LEVEL_VERY_PEDANTIC, debug_level, "---replace var usage after: " + use.first->ToString());
                              modified = true;
                           }
                           AppM->RegisterTransformation(GetName(), stmt);
                        }
                        else if(condition->get_kind() == integer_cst_K)
                        {
                           INDENT_DBG_MEX(DEBUG_LEVEL_VERY_PEDANTIC, debug_level, "---Cond expr with constant condition");
                           const auto ic = GetPointerS<integer_cst>(condition);
                           auto ull_value = static_cast<unsigned long long int>(tree_helper::get_integer_cst_value(ic));
                           const TreeNodeMap<size_t> StmtUses = ssa->CGetUseStmts();
                           for(const auto& use : StmtUses)
                           {
                              if(!AppM->ApplyNewTransformation())
                              {
                                 break;
                              }
                              INDENT_DBG_MEX(DEBUG_LEVEL_VERY_PEDANTIC, debug_level, "---replace var usage before: " + use.first->ToString());
                              if(ull_value)
                              {
                                 TM->ReplaceTreeNode(use.first, ga->op0, me->op1);
                              }
                              else
                              {
                                 TM->ReplaceTreeNode(use.first, ga->op0, me->op2);
                              }
                              INDENT_DBG_MEX(DEBUG_LEVEL_VERY_PEDANTIC, debug_level, "---replace var usage after: " + use.first->ToString());
                              modified = true;
                              AppM->RegisterTransformation(GetName(), use.first);
                           }
                        }
                        else
                        {
                           INDENT_DBG_MEX(DEBUG_LEVEL_VERY_PEDANTIC, debug_level, "---nothing more can be done");
                        }
                     }
                     else if(GetPointer<cst_node>(GET_NODE(ga->op1)))
                     {
                        const TreeNodeMap<size_t> StmtUses = ssa->CGetUseStmts();
                        for(const auto& use : StmtUses)
                        {
                           if(!AppM->ApplyNewTransformation())
                           {
                              break;
                           }
                           INDENT_DBG_MEX(DEBUG_LEVEL_VERY_PEDANTIC, debug_level, "---replace constant usage before: " + use.first->ToString());
                           TM->ReplaceTreeNode(use.first, ga->op0, ga->op1);
                           INDENT_DBG_MEX(DEBUG_LEVEL_VERY_PEDANTIC, debug_level, "---replace constant usage after: " + use.first->ToString());
                           modified = true;
                           AppM->RegisterTransformation(GetName(), use.first);
                        }
                     }
                     else if(GetPointer<ssa_name>(GET_NODE(ga->op1)))
                     {
                        const TreeNodeMap<size_t> StmtUses = ssa->CGetUseStmts();
                        for(const auto& use : StmtUses)
                        {
                           if(!AppM->ApplyNewTransformation())
                           {
                              break;
                           }
                           INDENT_DBG_MEX(DEBUG_LEVEL_VERY_PEDANTIC, debug_level, "---replace ssa usage before: " + use.first->ToString());
                           TM->ReplaceTreeNode(use.first, ga->op0, ga->op1);
                           INDENT_DBG_MEX(DEBUG_LEVEL_VERY_PEDANTIC, debug_level, "---replace ssa usage after: " + use.first->ToString());
                           modified = true;
                           AppM->RegisterTransformation(GetName(), use.first);
                        }
                     }
                     else if(GET_NODE(ga->op1)->get_kind() == view_convert_expr_K)
                     {
                        auto vce = GetPointerS<view_convert_expr>(GET_NODE(ga->op1));
                        if(GetPointer<cst_node>(GET_NODE(vce->op)))
                        {
                           if(GET_NODE(vce->op)->get_kind() == integer_cst_K)
                           {
                              auto* int_const = GetPointerS<integer_cst>(GET_NODE(vce->op));
                              auto bitwidth_op = BitLatticeManipulator::Size(vce->type);
                              tree_nodeRef val;
                              if(bitwidth_op == 32)
                              {
                                 union
                                 {
                                    float dest;
                                    int source;
                                 } __conv_union;
                                 __conv_union.source = static_cast<int>(int_const->value);
                                 const auto data_value_id = TM->new_tree_node_id();
                                 const tree_manipulationRef tree_man = tree_manipulationRef(new tree_manipulation(TM, parameters, AppM));
                                 val = tree_man->CreateRealCst(vce->type, static_cast<long double>(__conv_union.dest), data_value_id);
                              }
                              else if(bitwidth_op == 64)
                              {
                                 union
                                 {
                                    double dest;
                                    long long int source;
                                 } __conv_union;
                                 __conv_union.source = int_const->value;
                                 const auto data_value_id = TM->new_tree_node_id();
                                 const tree_manipulationRef tree_man = tree_manipulationRef(new tree_manipulation(TM, parameters, AppM));
                                 val = tree_man->CreateRealCst(vce->type, static_cast<long double>(__conv_union.dest), data_value_id);
                              }
                              else
                              {
                                 THROW_ERROR("not supported floating point bitwidth");
                              }

                              const TreeNodeMap<size_t> StmtUses = ssa->CGetUseStmts();
                              for(const auto& use : StmtUses)
                              {
                                 if(!AppM->ApplyNewTransformation())
                                 {
                                    break;
                                 }
                                 INDENT_DBG_MEX(DEBUG_LEVEL_VERY_PEDANTIC, debug_level, "---replace constant usage before: " + use.first->ToString());
                                 TM->ReplaceTreeNode(use.first, ga->op0, val);
                                 INDENT_DBG_MEX(DEBUG_LEVEL_VERY_PEDANTIC, debug_level, "---replace constant usage after: " + use.first->ToString());
                                 modified = true;
                                 AppM->RegisterTransformation(GetName(), use.first);
                              }
                           }
                        }
                     }
                     else
                     {
                        INDENT_DBG_MEX(DEBUG_LEVEL_VERY_PEDANTIC, debug_level, "---real variables not considered: " + STR(GET_INDEX_NODE(ga->op0)));
                     }
                     INDENT_DBG_MEX(DEBUG_LEVEL_VERY_PEDANTIC, debug_level, "<--Examined statement " + GET_NODE(stmt)->ToString());
                  };
                  real_BVO();
                  continue;
               }
               if(tree_helper::is_a_complex(TM, output_uid))
               {
                  INDENT_DBG_MEX(DEBUG_LEVEL_VERY_PEDANTIC, debug_level, "---complex variables not considered: " + STR(GET_INDEX_NODE(ga->op0)));
                  INDENT_DBG_MEX(DEBUG_LEVEL_VERY_PEDANTIC, debug_level, "<--Examined statement " + GET_NODE(stmt)->ToString());
                  continue;
               }
               if(tree_helper::is_a_vector(TM, output_uid))
               {
                  INDENT_DBG_MEX(DEBUG_LEVEL_VERY_PEDANTIC, debug_level, "---vector variables not considered: " + STR(GET_INDEX_NODE(ga->op0)));
                  INDENT_DBG_MEX(DEBUG_LEVEL_VERY_PEDANTIC, debug_level, "<--Examined statement " + GET_NODE(stmt)->ToString());
                  continue;
               }
               if((GetPointer<integer_cst>(GET_NODE(ga->op1)) || GetPointer<real_cst>(GET_NODE(ga->op1))) && tree_helper::is_a_pointer(TM, GET_INDEX_NODE(ga->op1)))
               {
                  INDENT_DBG_MEX(DEBUG_LEVEL_VERY_PEDANTIC, debug_level, "---constant pointer value assignments not considered: " + STR(GET_INDEX_NODE(ga->op0)));
                  INDENT_DBG_MEX(DEBUG_LEVEL_VERY_PEDANTIC, debug_level, "<--Examined statement " + GET_NODE(stmt)->ToString());
                  continue;
               }
               if(GetPointer<call_expr>(GET_NODE(ga->op1)) and ga->vdef)
               {
                  INDENT_DBG_MEX(DEBUG_LEVEL_VERY_PEDANTIC, debug_level, "---calls with side effects cannot be optimized" + STR(GET_INDEX_NODE(ga->op1)));
                  INDENT_DBG_MEX(DEBUG_LEVEL_VERY_PEDANTIC, debug_level, "<--Examined statement " + GET_NODE(stmt)->ToString());
                  continue;
               }
               if(GetPointer<addr_expr>(GET_NODE(ga->op1)))
               {
                  INDENT_DBG_MEX(DEBUG_LEVEL_VERY_PEDANTIC, debug_level, "---addr_expr cannot be optimized" + STR(GET_INDEX_NODE(ga->op1)));
                  INDENT_DBG_MEX(DEBUG_LEVEL_VERY_PEDANTIC, debug_level, "<--Examined statement " + GET_NODE(stmt)->ToString());
                  continue;
               }
               auto ga_BVO = [&] {
                  unsigned int type_index = tree_helper::get_type_index(TM, GET_INDEX_NODE(ga->op0));
                  tree_nodeRef ga_op_type = TM->GetTreeReindex(type_index);
                  tree_nodeRef Scpe = TM->GetTreeReindex(function_id);
                  const std::string& bit_values = ssa->bit_values;
                  bool is_constant = bit_values.size() != 0 && !tree_helper::is_a_pointer(TM, GET_INDEX_NODE(ga->op1));
                  for(auto current_el : bit_values)
                  {
                     if(current_el == 'U')
                     {
                        is_constant = false;
                        break;
                     }
                  }

                  auto rel_expr_BVO = [&] {
                     auto* me = GetPointer<binary_expr>(GET_NODE(ga->op1));
                     tree_nodeRef op0 = GET_NODE(me->op0);
                     tree_nodeRef op1 = GET_NODE(me->op1);

                     std::string s0, s1;
                     if(GetPointer<ssa_name>(op0))
                     {
                        s0 = GetPointer<ssa_name>(op0)->bit_values;
                     }
                     if(GetPointer<ssa_name>(op1))
                     {
                        s1 = GetPointer<ssa_name>(op1)->bit_values;
                     }
                     unsigned int precision;
                     if(s0.size() && s1.size())
                     {
                        precision = static_cast<unsigned int>(std::min(s0.size(), s1.size()));
                     }
                     else
                     {
                        precision = static_cast<unsigned int>(std::max(s0.size(), s1.size()));
                     }

                     if(precision)
                     {
                        unsigned int trailing_zero = 0;
                        if(GetPointer<integer_cst>(op0))
                        {
                           auto* ic = GetPointer<integer_cst>(op0);
                           auto ull_value = static_cast<unsigned long long int>(tree_helper::get_integer_cst_value(ic));
                           s0 = convert_to_binary(ull_value, precision);
                        }
                        if(GetPointer<integer_cst>(op1))
                        {
                           auto* ic = GetPointer<integer_cst>(op1);
                           auto ull_value = static_cast<unsigned long long int>(tree_helper::get_integer_cst_value(ic));
                           s1 = convert_to_binary(ull_value, precision);
                        }
                        precision = static_cast<unsigned int>(std::min(s0.size(), s1.size()));
                        if(precision == 0)
                        {
                           precision = 1;
                        }
                        for(auto s0it = s0.rbegin(), s1it = s1.rbegin(), s0end = s0.rend(), s1end = s1.rend(); s0it != s0end && s1it != s1end; ++s0it, ++s1it)
                        {
                           if((*s0it == *s1it && (*s1it == '0' || *s1it == '1')) || *s0it == 'X' || *s1it == 'X')
                           {
                              ++trailing_zero;
                           }
                           else
                           {
                              break;
                           }
                        }
                        if(trailing_zero)
                        {
                           INDENT_OUT_MEX(OUTPUT_LEVEL_VERBOSE, output_level, "-->Bit Value Opt: " + std::string(GET_NODE(ga->op1)->get_kind_text()) + " optimized, nbits = " + STR(trailing_zero));
                           INDENT_OUT_MEX(OUTPUT_LEVEL_VERBOSE, output_level, "<--");
                           modified = true;
                           AppM->RegisterTransformation(GetName(), stmt);
                           const std::string srcp_default = ga->include_name + ":" + STR(ga->line_number) + ":" + STR(ga->column_number);
                           unsigned int type_index0 = tree_helper::get_type_index(TM, GET_INDEX_NODE(me->op0));
                           tree_nodeRef op0_op_type = TM->GetTreeReindex(type_index0);
                           unsigned int type_index1 = tree_helper::get_type_index(TM, GET_INDEX_NODE(me->op1));
                           tree_nodeRef op1_op_type = TM->GetTreeReindex(type_index1);

                           if(GetPointer<ssa_name>(op0))
                           {
                              tree_nodeRef op0_const_node = TM->CreateUniqueIntegerCst(static_cast<long long int>(trailing_zero), type_index0);
                              tree_nodeRef op0_expr = IRman->create_binary_operation(op0_op_type, me->op0, op0_const_node, srcp_default, rshift_expr_K);
                              tree_nodeRef op0_ga = IRman->CreateGimpleAssign(op0_op_type, tree_nodeRef(), tree_nodeRef(), op0_expr, function_id, B_id, srcp_default);
                              INDENT_DBG_MEX(DEBUG_LEVEL_VERY_PEDANTIC, debug_level, "Created " + STR(op0_ga));
                              B->PushBefore(op0_ga, stmt, AppM);
                              tree_nodeRef op0_ga_var = GetPointer<gimple_assign>(GET_NODE(op0_ga))->op0;
                              TM->ReplaceTreeNode(stmt, me->op0, op0_ga_var);
                              /// set the bit_values to the ssa var
                              auto* op0_ssa = GetPointer<ssa_name>(GET_NODE(op0_ga_var));
                              op0_ssa->bit_values = GetPointer<ssa_name>(op0)->bit_values.substr(0, GetPointer<ssa_name>(op0)->bit_values.size() - trailing_zero);
                              constrainSSA(op0_ssa, TM);
                           }
                           else
                           {
                              auto* int_const = GetPointer<integer_cst>(op0);
                              if(tree_helper::is_int(TM, GET_INDEX_NODE(me->op0)))
                              {
                                 TM->ReplaceTreeNode(stmt, me->op0, TM->CreateUniqueIntegerCst(static_cast<long long int>(int_const->value >> trailing_zero), type_index0));
                              }
                              else
                              {
                                 TM->ReplaceTreeNode(stmt, me->op0, TM->CreateUniqueIntegerCst(static_cast<long long int>(static_cast<unsigned long long int>(int_const->value) >> trailing_zero), type_index0));
                              }
                           }
                           if(GetPointer<ssa_name>(op1))
                           {
                              tree_nodeRef op1_const_node = TM->CreateUniqueIntegerCst(static_cast<long long int>(trailing_zero), type_index1);
                              tree_nodeRef op1_expr = IRman->create_binary_operation(op1_op_type, me->op1, op1_const_node, srcp_default, rshift_expr_K);
                              tree_nodeRef op1_ga = IRman->CreateGimpleAssign(op1_op_type, tree_nodeRef(), tree_nodeRef(), op1_expr, function_id, B_id, srcp_default);
                              INDENT_DBG_MEX(DEBUG_LEVEL_VERY_PEDANTIC, debug_level, "Created " + STR(op1_ga));
                              B->PushBefore(op1_ga, stmt, AppM);
                              tree_nodeRef op1_ga_var = GetPointer<gimple_assign>(GET_NODE(op1_ga))->op0;
                              TM->ReplaceTreeNode(stmt, me->op1, op1_ga_var);
                              /// set the bit_values to the ssa var
                              auto* op1_ssa = GetPointer<ssa_name>(GET_NODE(op1_ga_var));
                              op1_ssa->bit_values = GetPointer<ssa_name>(op1)->bit_values.substr(0, GetPointer<ssa_name>(op1)->bit_values.size() - trailing_zero);
                              constrainSSA(op1_ssa, TM);
                           }
                           else
                           {
                              auto* int_const = GetPointer<integer_cst>(op1);
                              if(tree_helper::is_int(TM, GET_INDEX_NODE(me->op1)))
                              {
                                 TM->ReplaceTreeNode(stmt, me->op1, TM->CreateUniqueIntegerCst(static_cast<long long int>(int_const->value >> trailing_zero), type_index1));
                              }
                              else
                              {
                                 TM->ReplaceTreeNode(stmt, me->op1, TM->CreateUniqueIntegerCst(static_cast<long long int>(static_cast<unsigned long long int>(int_const->value) >> trailing_zero), type_index1));
                              }
                           }
                        }
                     }
                  };

                  if(is_constant)
                  {
                     auto c_BVO = [&] {
                        INDENT_DBG_MEX(DEBUG_LEVEL_VERY_PEDANTIC, debug_level, "---Left part is constant " + bit_values);
                        unsigned long long int const_value = 0;
                        unsigned int index_val = 0;
                        for(auto current_el : boost::adaptors::reverse(bit_values))
                        {
                           if(current_el == '1')
                           {
                              const_value |= 1ULL << index_val;
                           }
                           ++index_val;
                        }
                        /// in case do sign extension
                        if(tree_helper::is_int(TM, output_uid) && bit_values[0] == '1')
                        {
                           for(; index_val < 64; ++index_val)
                           {
                              const_value |= 1ULL << index_val;
                           }
                        }
                        tree_nodeRef val;
                        if(GetPointer<integer_cst>(GET_NODE(ga->op1)))
                        {
                           val = ga->op1;
                        }
                        else
                        {
                           val = TM->CreateUniqueIntegerCst(static_cast<long long int>(const_value), type_index);
                        }
                        const TreeNodeMap<size_t> StmtUses = ssa->CGetUseStmts();
                        if(AppM->ApplyNewTransformation())
                        {
                           if(GET_NODE(ga->op0)->get_kind() == ssa_name_K and ga->predicate)
                           {
                              if(GET_NODE(ga->predicate)->get_kind() != integer_cst_K || GetPointer<integer_cst>(GET_NODE(ga->predicate))->value != 0)
                              {
                                 INDENT_DBG_MEX(DEBUG_LEVEL_VERY_PEDANTIC, debug_level, "---zero predicated statement: " + stmt->ToString());
                                 auto zeroval = TM->CreateUniqueIntegerCst(static_cast<long long int>(0), type_index);
                                 TM->ReplaceTreeNode(stmt, ga->predicate, zeroval);
                                 modified = true;
                                 AppM->RegisterTransformation(GetName(), stmt);
                              }
                           }
                        }
                        for(const auto& use : StmtUses)
                        {
                           if(!AppM->ApplyNewTransformation())
                           {
                              break;
                           }
                           INDENT_DBG_MEX(DEBUG_LEVEL_VERY_PEDANTIC, debug_level, "---replace constant usage before: " + use.first->ToString());
                           TM->ReplaceTreeNode(use.first, ga->op0, val);
                           INDENT_DBG_MEX(DEBUG_LEVEL_VERY_PEDANTIC, debug_level, "---replace constant usage after: " + use.first->ToString());
                           modified = true;
                           AppM->RegisterTransformation(GetName(), use.first);
                        }
                     };
                     c_BVO();
                  }
                  else if(GetPointer<cst_node>(GET_NODE(ga->op1)))
                  {
                     auto cst_node_BVO = [&] {
                        const TreeNodeMap<size_t> StmtUses = ssa->CGetUseStmts();
                        for(const auto& use : StmtUses)
                        {
                           if(!AppM->ApplyNewTransformation())
                           {
                              break;
                           }
                           INDENT_DBG_MEX(DEBUG_LEVEL_VERY_PEDANTIC, debug_level, "---replace constant usage before: " + use.first->ToString());
                           TM->ReplaceTreeNode(use.first, ga->op0, ga->op1);
                           INDENT_DBG_MEX(DEBUG_LEVEL_VERY_PEDANTIC, debug_level, "---replace constant usage after: " + use.first->ToString());
                           modified = true;
                           AppM->RegisterTransformation(GetName(), use.first);
                        }
                     };
                     cst_node_BVO();
                  }
                  else if(GetPointer<ssa_name>(GET_NODE(ga->op1)))
                  {
                     auto ssa_name_BVO = [&] {
                        if(!ssa->bit_values.empty() && ssa->bit_values.at(0) == '0' && ssa->bit_values.size() <= 64)
                        {
                           const std::string srcp_default = ga->include_name + ":" + STR(ga->line_number) + ":" + STR(ga->column_number);
                           tree_nodeRef bit_mask_constant_node = TM->CreateUniqueIntegerCst((1LL << (ssa->bit_values.size() - 1)) - 1, ssa->type->index);
                           tree_nodeRef band_expr = IRman->create_binary_operation(ssa->type, ga->op1, bit_mask_constant_node, srcp_default, bit_and_expr_K);
                           INDENT_DBG_MEX(DEBUG_LEVEL_VERY_PEDANTIC, debug_level, "---replace ssa usage before: " + stmt->ToString());
                           TM->ReplaceTreeNode(stmt, ga->op1, band_expr);
                           INDENT_DBG_MEX(DEBUG_LEVEL_VERY_PEDANTIC, debug_level, "---replace ssa usage after: " + stmt->ToString());
                           modified = true;
                           ga->keep = true; /// this prevent an infinite loop with CSE
                        }
                        else
                        {
                           auto bw_op1 = BitLatticeManipulator::Size(GET_NODE(ga->op1));
                           auto bw_op0 = BitLatticeManipulator::Size(GET_NODE(ga->op0));
                           auto max_bw = 0u;
                           const TreeNodeMap<size_t> StmtUses = ssa->CGetUseStmts();
                           for(const auto& use : StmtUses)
                           {
                              if(GET_NODE(use.first)->get_kind() == gimple_assign_K && GET_NODE(GetPointer<gimple_assign>(GET_NODE(use.first))->op1)->get_kind() == ssa_name_K)
                              {
                                 max_bw = std::max(max_bw, BitLatticeManipulator::Size(GET_NODE(GetPointer<gimple_assign>(GET_NODE(use.first))->op1)));
                              }
                              else
                              {
                                 max_bw = bw_op1;
                              }
                           }
                           if(max_bw < bw_op1)
                           {
                              auto ssa1 = GetPointer<ssa_name>(GET_NODE(ga->op1));
                              ssa1->min = ssa->min;
                              ssa1->max = ssa->max;
                              bw_op1 = BitLatticeManipulator::Size(GET_NODE(ga->op1));
                           }

                           if(bw_op1 <= bw_op0)
                           {
                              for(const auto& use : StmtUses)
                              {
                                 if(!AppM->ApplyNewTransformation())
                                 {
                                    break;
                                 }
                                 INDENT_DBG_MEX(DEBUG_LEVEL_VERY_PEDANTIC, debug_level, "---replace ssa usage before: " + use.first->ToString());
                                 TM->ReplaceTreeNode(use.first, ga->op0, ga->op1);
                                 INDENT_DBG_MEX(DEBUG_LEVEL_VERY_PEDANTIC, debug_level, "---replace ssa usage after: " + use.first->ToString());
                                 modified = true;
                                 AppM->RegisterTransformation(GetName(), use.first);
                              }
                           }
                        }
                     };
                     ssa_name_BVO();
                  }
                  else if(GET_NODE(ga->op1)->get_kind() == mult_expr_K || GET_NODE(ga->op1)->get_kind() == widen_mult_expr_K)
                  {
                     auto mult_expr_BVO = [&] {
                        auto* me = GetPointer<binary_expr>(GET_NODE(ga->op1));
                        tree_nodeRef op0 = GET_NODE(me->op0);
                        tree_nodeRef op1 = GET_NODE(me->op1);
                        /// first check if we have to change a mult_expr in a widen_mult_expr
                        unsigned int data_bitsize_out = resize_to_1_8_16_32_64_128_256_512(BitLatticeManipulator::Size(GET_NODE(ga->op0)));
                        unsigned int data_bitsize_in0 = resize_to_1_8_16_32_64_128_256_512(BitLatticeManipulator::Size(op0));
                        unsigned int data_bitsize_in1 = resize_to_1_8_16_32_64_128_256_512(BitLatticeManipulator::Size(op1));
                        bool realp = tree_helper::is_real(TM, GET_INDEX_NODE(GetPointer<binary_expr>(GET_NODE(ga->op1))->type));
                        if(GET_NODE(ga->op1)->get_kind() == mult_expr_K && !realp && std::max(data_bitsize_in0, data_bitsize_in1) * 2 == data_bitsize_out)
                        {
                           tree_nodeRef op0_type = TM->GetTreeReindex(type_index);
                           const std::string srcp_default = ga->include_name + ":" + STR(ga->line_number) + ":" + STR(ga->column_number);
                           tree_nodeRef new_widen_expr = IRman->create_binary_operation(op0_type, GetPointer<binary_expr>(GET_NODE(ga->op1))->op0, GetPointer<binary_expr>(GET_NODE(ga->op1))->op1, srcp_default, widen_mult_expr_K);
                           INDENT_DBG_MEX(DEBUG_LEVEL_VERY_PEDANTIC, debug_level, "---Replacing " + STR(ga->op1) + " with " + STR(new_widen_expr) + " in " + STR(stmt));
                           modified = true;
                           TM->ReplaceTreeNode(stmt, ga->op1, new_widen_expr);
                           INDENT_DBG_MEX(DEBUG_LEVEL_VERY_PEDANTIC, debug_level, "---replace expression with a widen mult_expr: " + stmt->ToString());
                        }
                        else if(GET_NODE(ga->op1)->get_kind() == widen_mult_expr_K && !realp && std::max(data_bitsize_in0, data_bitsize_in1) == data_bitsize_out)
                        {
                           tree_nodeRef op0_type = TM->GetTreeReindex(type_index);
                           const std::string srcp_default = ga->include_name + ":" + STR(ga->line_number) + ":" + STR(ga->column_number);
                           tree_nodeRef new_expr = IRman->create_binary_operation(op0_type, GetPointer<binary_expr>(GET_NODE(ga->op1))->op0, GetPointer<binary_expr>(GET_NODE(ga->op1))->op1, srcp_default, mult_expr_K);
                           INDENT_DBG_MEX(DEBUG_LEVEL_VERY_PEDANTIC, debug_level, "---Replacing " + STR(ga->op1) + " with " + STR(new_expr) + " in " + STR(stmt));
                           modified = true;
                           TM->ReplaceTreeNode(stmt, ga->op1, new_expr);
                           INDENT_DBG_MEX(DEBUG_LEVEL_VERY_PEDANTIC, debug_level, "---replace expression with a mult_expr: " + stmt->ToString());
                        }
                        bool isSigned = tree_helper::is_int(TM, type_index);
                        if(!isSigned && GET_NODE(ga->op1)->get_kind() == mult_expr_K && (data_bitsize_in0 == 1 || data_bitsize_in1 == 1))
                        {
                           modified = true;
                           AppM->RegisterTransformation(GetName(), stmt);
                           tree_nodeRef constNE0 = TM->CreateUniqueIntegerCst(0, type_index);
                           const std::string srcp_default = ga->include_name + ":" + STR(ga->line_number) + ":" + STR(ga->column_number);
                           tree_nodeRef bt = IRman->create_boolean_type();
                           tree_nodeRef cond_op0 = IRman->create_binary_operation(bt, data_bitsize_in0 == 1 ? me->op0 : me->op1, constNE0, srcp_default, ne_expr_K);
                           tree_nodeRef op0_ga = IRman->CreateGimpleAssign(bt, TM->CreateUniqueIntegerCst(0, bt->index), TM->CreateUniqueIntegerCst(1, bt->index), cond_op0, function_id, B_id, srcp_default);
                           INDENT_DBG_MEX(DEBUG_LEVEL_VERY_PEDANTIC, debug_level, "Created " + STR(op0_ga));
                           B->PushBefore(op0_ga, stmt, AppM);
                           tree_nodeRef op0_ga_var = GetPointer<gimple_assign>(GET_NODE(op0_ga))->op0;
                           tree_nodeRef const0 = TM->CreateUniqueIntegerCst(0, type_index);
                           tree_nodeRef cond_op = IRman->create_ternary_operation(ga_op_type, op0_ga_var, data_bitsize_in1 == 1 ? me->op0 : me->op1, const0, srcp_default, cond_expr_K);
                           INDENT_DBG_MEX(DEBUG_LEVEL_VERY_PEDANTIC, debug_level, "---Replacing " + STR(ga->op1) + " with " + STR(cond_op) + " in " + STR(stmt));
                           TM->ReplaceTreeNode(stmt, ga->op1, cond_op);
                           INDENT_DBG_MEX(DEBUG_LEVEL_VERY_PEDANTIC, debug_level, "---replace expression with a cond_expr: " + stmt->ToString());
                        }
                        else
                        {
                           unsigned int trailing_zero_op0 = 0;
                           unsigned int trailing_zero_op1 = 0;
                           if(GetPointer<ssa_name>(op0))
                           {
                              const std::string& bit_values_op0 = GetPointer<ssa_name>(op0)->bit_values;
                              for(auto current_el : boost::adaptors::reverse(bit_values_op0))
                              {
                                 if(current_el == '0' || current_el == 'X')
                                 {
                                    ++trailing_zero_op0;
                                 }
                                 else
                                 {
                                    break;
                                 }
                              }
                           }
                           else if(GetPointer<integer_cst>(op0))
                           {
                              auto* int_const = GetPointer<integer_cst>(op0);
                              auto value_int = static_cast<unsigned long long int>(int_const->value);
                              for(unsigned int index = 0; index < 64 && value_int != 0; ++index)
                              {
                                 if(value_int & (1ULL << index))
                                 {
                                    break;
                                 }
                                 else
                                 {
                                    ++trailing_zero_op0;
                                 }
                              }
                           }
                           if(GetPointer<ssa_name>(op1))
                           {
                              const std::string& bit_values_op1 = GetPointer<ssa_name>(op1)->bit_values;
                              for(auto current_el : boost::adaptors::reverse(bit_values_op1))
                              {
                                 if(current_el == '0' || current_el == 'X')
                                 {
                                    ++trailing_zero_op1;
                                 }
                                 else
                                 {
                                    break;
                                 }
                              }
                           }
                           else if(GetPointer<integer_cst>(op1))
                           {
                              auto* int_const = GetPointer<integer_cst>(op1);
                              auto value_int = static_cast<unsigned long long int>(int_const->value);
                              for(unsigned int index = 0; index < 64 && value_int != 0; ++index)
                              {
                                 if(value_int & (1ULL << index))
                                 {
                                    break;
                                 }
                                 else
                                 {
                                    ++trailing_zero_op1;
                                 }
                              }
                           }
                           if(trailing_zero_op0 != 0 || trailing_zero_op1 != 0)
                           {
                              modified = true;
                              AppM->RegisterTransformation(GetName(), stmt);
                              INDENT_OUT_MEX(OUTPUT_LEVEL_VERBOSE, output_level, "-->Bit Value Opt: mult_expr/widen_mult_expr optimized, nbits = " + STR(trailing_zero_op0 + trailing_zero_op1));
                              INDENT_OUT_MEX(OUTPUT_LEVEL_VERBOSE, output_level, "<--");
                              const std::string srcp_default = ga->include_name + ":" + STR(ga->line_number) + ":" + STR(ga->column_number);
                              if(trailing_zero_op0 != 0)
                              {
                                 const unsigned int op0_type_id = tree_helper::get_type_index(TM, GET_INDEX_NODE(me->op0));
                                 tree_nodeRef op0_type = TM->CGetTreeReindex(op0_type_id);
                                 tree_nodeRef op0_const_node = TM->CreateUniqueIntegerCst(static_cast<long long int>(trailing_zero_op0), op0_type_id);
                                 tree_nodeRef op0_expr = IRman->create_binary_operation(op0_type, me->op0, op0_const_node, srcp_default, rshift_expr_K);
                                 tree_nodeRef op0_ga = IRman->CreateGimpleAssign(op0_type, tree_nodeRef(), tree_nodeRef(), op0_expr, function_id, B_id, srcp_default);
                                 INDENT_DBG_MEX(DEBUG_LEVEL_VERY_PEDANTIC, debug_level, "Created " + STR(op0_ga));
                                 B->PushBefore(op0_ga, stmt, AppM);
                                 tree_nodeRef op0_ga_var = GetPointer<gimple_assign>(GET_NODE(op0_ga))->op0;
                                 TM->ReplaceTreeNode(stmt, me->op0, op0_ga_var);
                                 /// set the bit_values to the ssa var
                                 if(GetPointer<ssa_name>(op0))
                                 {
                                    auto* op0_ssa = GetPointer<ssa_name>(GET_NODE(op0_ga_var));
                                    op0_ssa->bit_values = GetPointer<ssa_name>(op0)->bit_values.substr(0, GetPointer<ssa_name>(op0)->bit_values.size() - trailing_zero_op0);
                                    constrainSSA(op0_ssa, TM);
                                 }
                              }
                              if(trailing_zero_op1 != 0 and op0->index != op1->index)
                              {
                                 const unsigned int op1_type_id = tree_helper::get_type_index(TM, GET_INDEX_NODE(me->op1));
                                 tree_nodeRef op1_type = TM->CGetTreeReindex(op1_type_id);
                                 tree_nodeRef op1_const_node = TM->CreateUniqueIntegerCst(static_cast<long long int>(trailing_zero_op1), op1_type_id);
                                 tree_nodeRef op1_expr = IRman->create_binary_operation(op1_type, me->op1, op1_const_node, srcp_default, rshift_expr_K);
                                 tree_nodeRef op1_ga = IRman->CreateGimpleAssign(op1_type, tree_nodeRef(), tree_nodeRef(), op1_expr, function_id, B_id, srcp_default);
                                 INDENT_DBG_MEX(DEBUG_LEVEL_VERY_PEDANTIC, debug_level, "Created " + STR(op1_ga));
                                 B->PushBefore(op1_ga, stmt, AppM);
                                 tree_nodeRef op1_ga_var = GetPointer<gimple_assign>(GET_NODE(op1_ga))->op0;
                                 TM->ReplaceTreeNode(stmt, me->op1, op1_ga_var);
                                 /// set the bit_values to the ssa var
                                 if(GetPointer<ssa_name>(op1))
                                 {
                                    auto* op1_ssa = GetPointer<ssa_name>(GET_NODE(op1_ga_var));
                                    op1_ssa->bit_values = GetPointer<ssa_name>(op1)->bit_values.substr(0, GetPointer<ssa_name>(op1)->bit_values.size() - trailing_zero_op1);
                                    constrainSSA(op1_ssa, TM);
                                 }
                              }

                              tree_nodeRef ssa_vd = IRman->create_ssa_name(tree_nodeRef(), ga_op_type, tree_nodeRef(), tree_nodeRef());
                              auto* sn = GetPointer<ssa_name>(GET_NODE(ssa_vd));
                              /// set the bit_values to the ssa var
                              sn->bit_values = ssa->bit_values.substr(0, ssa->bit_values.size() - trailing_zero_op0 - trailing_zero_op1);
                              constrainSSA(sn, TM);
                              tree_nodeRef op_const_node = TM->CreateUniqueIntegerCst((trailing_zero_op0 + trailing_zero_op1), type_index);
                              tree_nodeRef op_expr = IRman->create_binary_operation(ga_op_type, ssa_vd, op_const_node, srcp_default, lshift_expr_K);
                              tree_nodeRef curr_ga = IRman->CreateGimpleAssign(ga_op_type, ssa->min, ssa->max, op_expr, function_id, B_id, srcp_default);
                              INDENT_DBG_MEX(DEBUG_LEVEL_VERY_PEDANTIC, debug_level, "Created " + STR(curr_ga));
                              TM->ReplaceTreeNode(curr_ga, GetPointer<gimple_assign>(GET_NODE(curr_ga))->op0, ga->op0);
                              TM->ReplaceTreeNode(stmt, ga->op0, ssa_vd);
                              B->PushAfter(curr_ga, stmt, AppM);
                              INDENT_DBG_MEX(DEBUG_LEVEL_VERY_PEDANTIC, debug_level, "pushed");
                           }
                        }
                     };
                     mult_expr_BVO();
                  }
                  else if(GET_NODE(ga->op1)->get_kind() == plus_expr_K || GET_NODE(ga->op1)->get_kind() == minus_expr_K)
                  {
                     auto plus_minus_BVO = [&] {
                        auto* me = GetPointer<binary_expr>(GET_NODE(ga->op1));
                        if(me->op0->index == me->op1->index)
                        {
                           if(GET_NODE(ga->op1)->get_kind() == minus_expr_K)
                           {
                              TM->ReplaceTreeNode(stmt, ga->op1, TM->CreateUniqueIntegerCst(0, type_index));
                              INDENT_DBG_MEX(DEBUG_LEVEL_VERY_PEDANTIC, debug_level, "---Statement transformed in " + GET_NODE(stmt)->ToString());
                              modified = true;
                              AppM->RegisterTransformation(GetName(), stmt);
                           }
                           else
                           {
                              tree_nodeRef op_const_node = TM->CreateUniqueIntegerCst(static_cast<long long int>(1), type_index);
                              const std::string srcp_default = ga->include_name + ":" + STR(ga->line_number) + ":" + STR(ga->column_number);
                              tree_nodeRef op_expr = IRman->create_binary_operation(ga_op_type, me->op0, op_const_node, srcp_default, lshift_expr_K);
                              TM->ReplaceTreeNode(stmt, ga->op1, op_expr);
                              INDENT_DBG_MEX(DEBUG_LEVEL_VERY_PEDANTIC, debug_level, "---Statement transformed in " + GET_NODE(stmt)->ToString());
                              modified = true;
                              AppM->RegisterTransformation(GetName(), stmt);
                           }
                           return;
                        }
                        tree_nodeRef op0 = GET_NODE(me->op0);
                        tree_nodeRef op1 = GET_NODE(me->op1);
                        PRINT_DBG_MEX(DEBUG_LEVEL_PEDANTIC, debug_level, "Var_uid: " + AppM->CGetFunctionBehavior(function_id)->CGetBehavioralHelper()->PrintVariable(output_uid) + " bitstring: " + bit_values);
                        unsigned int trailing_zero_op0 = 0;
                        unsigned int trailing_zero_op1 = 0;
                        bool is_op0_null = false;
                        bool is_op1_null = false;

                        if(GetPointer<ssa_name>(op0) && GET_NODE(ga->op1)->get_kind() == plus_expr_K)
                        {
                           const std::string& bit_values_op0 = GetPointer<ssa_name>(op0)->bit_values;
                           PRINT_DBG_MEX(DEBUG_LEVEL_PEDANTIC, debug_level, "Var_uid: " + AppM->CGetFunctionBehavior(function_id)->CGetBehavioralHelper()->PrintVariable(GET_INDEX_NODE(me->op0)) + " bitstring: " + bit_values_op0);
                           for(auto current_el : boost::adaptors::reverse(bit_values_op0))
                           {
                              if(current_el == '0' || current_el == 'X')
                              {
                                 ++trailing_zero_op0;
                              }
                              else
                              {
                                 break;
                              }
                           }
                           if(bit_values_op0 == "0")
                           {
                              is_op0_null = true;
                           }
                        }
                        else if(GetPointer<integer_cst>(op0) && GET_NODE(ga->op1)->get_kind() == plus_expr_K)
                        {
                           auto* int_const = GetPointer<integer_cst>(op0);
                           auto value_int = static_cast<unsigned long long int>(int_const->value);
                           for(unsigned int index = 0; index < 64 && value_int != 0; ++index)
                           {
                              if(value_int & (1ULL << index))
                              {
                                 break;
                              }
                              else
                              {
                                 ++trailing_zero_op0;
                              }
                           }
                           if(int_const->value == 0)
                           {
                              is_op0_null = true;
                           }
                        }

                        if(GetPointer<ssa_name>(op1))
                        {
                           const std::string& bit_values_op1 = GetPointer<ssa_name>(op1)->bit_values;
                           PRINT_DBG_MEX(DEBUG_LEVEL_PEDANTIC, debug_level, "Var_uid: " + AppM->CGetFunctionBehavior(function_id)->CGetBehavioralHelper()->PrintVariable(GET_INDEX_NODE(me->op1)) + " bitstring: " + bit_values_op1);
                           for(auto current_el : boost::adaptors::reverse(bit_values_op1))
                           {
                              if(current_el == '0' || current_el == 'X')
                              {
                                 ++trailing_zero_op1;
                              }
                              else
                              {
                                 break;
                              }
                           }
                           if(bit_values_op1 == "0")
                           {
                              is_op1_null = true;
                           }
                        }
                        else if(GetPointer<integer_cst>(op1))
                        {
                           auto* int_const = GetPointer<integer_cst>(op1);
                           auto value_int = static_cast<unsigned long long int>(int_const->value);
                           for(unsigned int index = 0; index < 64 && value_int != 0; ++index)
                           {
                              if(value_int & (1ULL << index))
                              {
                                 break;
                              }
                              else
                              {
                                 ++trailing_zero_op1;
                              }
                           }
                           if(int_const->value == 0)
                           {
                              is_op1_null = true;
                           }
                        }

                        INDENT_DBG_MEX(DEBUG_LEVEL_VERY_PEDANTIC, debug_level, "---Trailing zeros op0=" + STR(trailing_zero_op0) + ", trailing zeros op1=" + STR(trailing_zero_op1));
                        if(is_op0_null)
                        {
                           const TreeNodeMap<size_t> StmtUses = ssa->CGetUseStmts();
                           for(const auto& use : StmtUses)
                           {
                              if(!AppM->ApplyNewTransformation())
                              {
                                 break;
                              }
                              INDENT_DBG_MEX(DEBUG_LEVEL_VERY_PEDANTIC, debug_level, "---replace constant usage before: " + use.first->ToString());
                              TM->ReplaceTreeNode(use.first, ga->op0, me->op1);
                              INDENT_DBG_MEX(DEBUG_LEVEL_VERY_PEDANTIC, debug_level, "---replace constant usage after: " + use.first->ToString());
                              modified = true;
                              AppM->RegisterTransformation(GetName(), use.first);
                           }
                        }
                        else if(is_op1_null)
                        {
                           const TreeNodeMap<size_t> StmtUses = ssa->CGetUseStmts();
                           for(const auto& use : StmtUses)
                           {
                              if(!AppM->ApplyNewTransformation())
                              {
                                 break;
                              }
                              INDENT_DBG_MEX(DEBUG_LEVEL_VERY_PEDANTIC, debug_level, "---replace constant usage before: " + use.first->ToString());
                              TM->ReplaceTreeNode(use.first, ga->op0, me->op0);
                              INDENT_DBG_MEX(DEBUG_LEVEL_VERY_PEDANTIC, debug_level, "---replace constant usage after: " + use.first->ToString());
                              modified = true;
                              AppM->RegisterTransformation(GetName(), use.first);
                           }
                        }
                        else if(trailing_zero_op0 != 0 || trailing_zero_op1 != 0)
                        {
                           modified = true;
                           AppM->RegisterTransformation(GetName(), stmt);
                           const std::string srcp_default = ga->include_name + ":" + STR(ga->line_number) + ":" + STR(ga->column_number);
                           const bool is_first_max = trailing_zero_op0 > trailing_zero_op1;
                           const unsigned int shift_const = is_first_max ? trailing_zero_op0 : trailing_zero_op1;
                           INDENT_OUT_MEX(OUTPUT_LEVEL_VERBOSE, output_level, "---Bit Value Opt: " + (GET_NODE(ga->op1)->get_kind() == plus_expr_K ? std::string("plus_expr") : std::string("minus_expr")) + " optimized, nbits = " + STR(shift_const));
                           const tree_nodeRef shift_constant_node = TM->CreateUniqueIntegerCst(static_cast<long long int>(shift_const), type_index);
                           bool is_op0_const = GetPointer<integer_cst>(op0);
                           bool is_op1_const = GetPointer<integer_cst>(op1);
                           const unsigned int op0_type_id = tree_helper::get_type_index(TM, GET_INDEX_NODE(me->op0));
                           tree_nodeRef op0_type = TM->GetTreeReindex(op0_type_id);
                           const unsigned int op1_type_id = tree_helper::get_type_index(TM, GET_INDEX_NODE(me->op1));
                           tree_nodeRef op1_type = TM->GetTreeReindex(op1_type_id);
                           tree_nodeRef b_node = is_first_max ? me->op1 : me->op0;
                           unsigned int b_type_id = is_first_max ? op1_type_id : op0_type_id;
                           tree_nodeRef b_type = TM->GetTreeReindex(b_type_id);

                           if(is_op0_const)
                           {
                              auto* int_const = GetPointer<integer_cst>(op0);
                              if(tree_helper::is_int(TM, GET_INDEX_NODE(me->op0)))
                              {
                                 if(static_cast<long long int>(int_const->value >> shift_const) == 0)
                                 {
                                    is_op0_null = GET_NODE(ga->op1)->get_kind() == plus_expr_K; // TODO: true?
                                 }
                                 TM->ReplaceTreeNode(stmt, me->op0, TM->CreateUniqueIntegerCst(static_cast<long long int>(int_const->value >> shift_const), op0_type_id));
                              }
                              else
                              {
                                 if(static_cast<unsigned long long int>(int_const->value >> shift_const) == 0)
                                 {
                                    is_op0_null = GET_NODE(ga->op1)->get_kind() == plus_expr_K; // TODO: true?
                                 }
                                 TM->ReplaceTreeNode(stmt, me->op0, TM->CreateUniqueIntegerCst(static_cast<long long int>(static_cast<unsigned long long int>(int_const->value) >> shift_const), op0_type_id));
                              }
                           }
                           else
                           {
                              std::string resulting_bit_values;
                              THROW_ASSERT(GetPointer<ssa_name>(op0), "expected an SSA name");

                              if((GetPointer<ssa_name>(op0)->bit_values.size() - shift_const) > 0)
                              {
                                 resulting_bit_values = GetPointer<ssa_name>(op0)->bit_values.substr(0, GetPointer<ssa_name>(op0)->bit_values.size() - shift_const);
                              }
                              else if(tree_helper::is_int(TM, GET_INDEX_NODE(me->op0)))
                              {
                                 resulting_bit_values = GetPointer<ssa_name>(op0)->bit_values.substr(0, 1);
                              }
                              else
                              {
                                 resulting_bit_values = "0";
                              }

                              if(resulting_bit_values == "0" && GET_NODE(ga->op1)->get_kind() == plus_expr_K)
                              {
                                 is_op0_null = true;
                              }
                              else
                              {
                                 tree_nodeRef op0_expr = IRman->create_binary_operation(op0_type, me->op0, shift_constant_node, srcp_default, rshift_expr_K);
                                 tree_nodeRef op0_ga = IRman->CreateGimpleAssign(op0_type, tree_nodeRef(), tree_nodeRef(), op0_expr, function_id, B_id, srcp_default);
                                 INDENT_DBG_MEX(DEBUG_LEVEL_VERY_PEDANTIC, debug_level, "Created " + STR(op0_ga));
                                 B->PushBefore(op0_ga, stmt, AppM);
                                 tree_nodeRef op0_ga_var = GetPointer<gimple_assign>(GET_NODE(op0_ga))->op0;
                                 INDENT_DBG_MEX(DEBUG_LEVEL_VERY_PEDANTIC, debug_level, "---Replacing " + me->op0->ToString() + " with " + op0_ga_var->ToString() + " in " + stmt->ToString());
                                 TM->ReplaceTreeNode(stmt, me->op0, op0_ga_var);
#if HAVE_FROM_DISCREPANCY_BUILT
                                 /*
                                  * for discrepancy analysis, the ssa assigned by this
                                  * bitshift must not be checked if it was applied to
                                  * a variable marked as address.
                                  */
                                 if(parameters->isOption(OPT_discrepancy) and parameters->getOption<bool>(OPT_discrepancy))
                                 {
                                    AppM->RDiscr->ssa_to_skip_if_address.insert(GET_NODE(op0_ga_var));
                                 }
#endif
                                 /// set the bit_values to the ssa var
                                 auto* op0_ssa = GetPointer<ssa_name>(GET_NODE(op0_ga_var));
                                 op0_ssa->bit_values = resulting_bit_values;
                                 constrainSSA(op0_ssa, TM);
                                 PRINT_DBG_MEX(DEBUG_LEVEL_PEDANTIC, debug_level, "Var_uid: " + AppM->CGetFunctionBehavior(function_id)->CGetBehavioralHelper()->PrintVariable(GET_INDEX_NODE(op0_ga_var)) + " bitstring: " + STR(op0_ssa->bit_values));
                              }
                           }

                           if(is_op1_const)
                           {
                              auto* int_const = GetPointer<integer_cst>(op1);
                              if(tree_helper::is_int(TM, GET_INDEX_NODE(me->op1)))
                              {
                                 if(static_cast<long long int>(int_const->value >> shift_const) == 0)
                                 {
                                    is_op1_null = true;
                                 }
                                 TM->ReplaceTreeNode(stmt, me->op1, TM->CreateUniqueIntegerCst(static_cast<long long int>(int_const->value >> shift_const), op1_type_id));
                              }
                              else
                              {
                                 if(static_cast<unsigned long long int>(int_const->value >> shift_const) == 0)
                                 {
                                    is_op1_null = true;
                                 }
                                 TM->ReplaceTreeNode(stmt, me->op1, TM->CreateUniqueIntegerCst(static_cast<long long int>(static_cast<unsigned long long int>(int_const->value) >> shift_const), op1_type_id));
                              }
                           }
                           else
                           {
                              std::string resulting_bit_values;
                              THROW_ASSERT(GetPointer<ssa_name>(op1), "expected an SSA name");

                              if((GetPointer<ssa_name>(op1)->bit_values.size() - shift_const) > 0)
                              {
                                 resulting_bit_values = GetPointer<ssa_name>(op1)->bit_values.substr(0, GetPointer<ssa_name>(op1)->bit_values.size() - shift_const);
                              }
                              else if(tree_helper::is_int(TM, GET_INDEX_NODE(me->op1)))
                              {
                                 resulting_bit_values = GetPointer<ssa_name>(op1)->bit_values.substr(0, 1);
                              }
                              else
                              {
                                 resulting_bit_values = "0";
                              }

                              if(resulting_bit_values == "0")
                              {
                                 is_op1_null = true;
                              }
                              else
                              {
                                 tree_nodeRef op1_expr = IRman->create_binary_operation(op1_type, me->op1, shift_constant_node, srcp_default, rshift_expr_K);
                                 tree_nodeRef op1_ga = IRman->CreateGimpleAssign(op1_type, tree_nodeRef(), tree_nodeRef(), op1_expr, function_id, B_id, srcp_default);
                                 INDENT_DBG_MEX(DEBUG_LEVEL_VERY_PEDANTIC, debug_level, "Created " + STR(op1_ga));
                                 B->PushBefore(op1_ga, stmt, AppM);
                                 tree_nodeRef op1_ga_var = GetPointer<gimple_assign>(GET_NODE(op1_ga))->op0;
                                 INDENT_DBG_MEX(DEBUG_LEVEL_VERY_PEDANTIC, debug_level, "---Replacing " + me->op1->ToString() + " with " + op1_ga_var->ToString() + " in " + stmt->ToString());
                                 TM->ReplaceTreeNode(stmt, me->op1, op1_ga_var);
#if HAVE_FROM_DISCREPANCY_BUILT
                                 /*
                                  * for discrepancy analysis, the ssa assigned by this
                                  * bitshift must not be checked if it was applied to
                                  * a variable marked as address.
                                  */
                                 if(parameters->isOption(OPT_discrepancy) and parameters->getOption<bool>(OPT_discrepancy))
                                 {
                                    AppM->RDiscr->ssa_to_skip_if_address.insert(GET_NODE(op1_ga_var));
                                 }
#endif
                                 /// set the bit_values to the ssa var
                                 auto* op1_ssa = GetPointer<ssa_name>(GET_NODE(op1_ga_var));
                                 op1_ssa->bit_values = resulting_bit_values;
                                 constrainSSA(op1_ssa, TM);
                                 PRINT_DBG_MEX(DEBUG_LEVEL_PEDANTIC, debug_level, "Var_uid: " + AppM->CGetFunctionBehavior(function_id)->CGetBehavioralHelper()->PrintVariable(GET_INDEX_NODE(op1_ga_var)) + " bitstring: " + STR(op1_ssa->bit_values));
                              }
                           }

                           tree_nodeRef curr_ga;
                           if(is_op0_null)
                           {
                              curr_ga = IRman->CreateGimpleAssign(op1_type, tree_nodeRef(), tree_nodeRef(), me->op1, function_id, B_id, srcp_default);
                              INDENT_DBG_MEX(DEBUG_LEVEL_VERY_PEDANTIC, debug_level, "Created " + STR(curr_ga));
                           }
                           else if(is_op1_null)
                           {
                              curr_ga = IRman->CreateGimpleAssign(op1_type, tree_nodeRef(), tree_nodeRef(), me->op0, function_id, B_id, srcp_default);
                              INDENT_DBG_MEX(DEBUG_LEVEL_VERY_PEDANTIC, debug_level, "Created " + STR(curr_ga));
                           }
                           else
                           {
                              curr_ga = IRman->CreateGimpleAssign(op1_type, tree_nodeRef(), tree_nodeRef(), ga->op1, function_id, B_id, srcp_default);
                              INDENT_DBG_MEX(DEBUG_LEVEL_VERY_PEDANTIC, debug_level, "Created " + STR(curr_ga));
                           }
<<<<<<< HEAD
                           B->PushBefore(curr_ga, stmt);
=======
                           B->PushBefore(curr_ga, stmt, AppM);
                           GetPointer<gimple_assign>(GET_NODE(curr_ga))->orig = stmt;
>>>>>>> d85bb389
                           tree_nodeRef curr_ga_var = GetPointer<gimple_assign>(GET_NODE(curr_ga))->op0;
#if HAVE_FROM_DISCREPANCY_BUILT
                           /*
                            * for discrepancy analysis, the ssa assigned by this
                            * bitshift must not be checked if it was applied to
                            * a variable marked as address.
                            */
                           if(parameters->isOption(OPT_discrepancy) and parameters->getOption<bool>(OPT_discrepancy))
                           {
                              AppM->RDiscr->ssa_to_skip_if_address.insert(GET_NODE(curr_ga_var));
                           }
#endif
                           /// set the bit_values to the ssa var
                           auto* op_ssa = GetPointer<ssa_name>(GET_NODE(curr_ga_var));
                           op_ssa->bit_values = ssa->bit_values.substr(0, ssa->bit_values.size() - shift_const);
                           constrainSSA(op_ssa, TM);
                           PRINT_DBG_MEX(DEBUG_LEVEL_PEDANTIC, debug_level, "Var_uid: " + AppM->CGetFunctionBehavior(function_id)->CGetBehavioralHelper()->PrintVariable(GET_INDEX_NODE(curr_ga_var)) + " bitstring: " + STR(op_ssa->bit_values));

                           tree_nodeRef op_expr = IRman->create_binary_operation(ga_op_type, curr_ga_var, shift_constant_node, srcp_default, lshift_expr_K);
                           tree_nodeRef lshift_ga = IRman->CreateGimpleAssign(ga_op_type, tree_nodeRef(), tree_nodeRef(), op_expr, function_id, B_id, srcp_default);
                           INDENT_DBG_MEX(DEBUG_LEVEL_VERY_PEDANTIC, debug_level, "Created " + STR(lshift_ga));
                           B->PushBefore(lshift_ga, stmt, AppM);
                           tree_nodeRef lshift_ga_var = GetPointer<gimple_assign>(GET_NODE(lshift_ga))->op0;
                           /// set the bit_values to the ssa var
                           auto* lshift_ssa = GetPointer<ssa_name>(GET_NODE(lshift_ga_var));
                           lshift_ssa->bit_values = ssa->bit_values.substr(0, ssa->bit_values.size() - shift_const);
                           while(lshift_ssa->bit_values.size() < ssa->bit_values.size())
                           {
                              lshift_ssa->bit_values.push_back('0');
                           }
                           constrainSSA(lshift_ssa, TM);
                           PRINT_DBG_MEX(DEBUG_LEVEL_PEDANTIC, debug_level, "Var_uid: " + AppM->CGetFunctionBehavior(function_id)->CGetBehavioralHelper()->PrintVariable(GET_INDEX_NODE(lshift_ga_var)) + " bitstring: " + STR(lshift_ssa->bit_values));

                           bool do_final_or = false;
                           unsigned int n_iter = 0;
                           for(auto cur_bit : boost::adaptors::reverse(ssa->bit_values))
                           {
                              if(cur_bit == '1' || cur_bit == 'U')
                              {
                                 do_final_or = true;
                                 break;
                              }
                              n_iter++;
                              if(n_iter == shift_const)
                              {
                                 break;
                              }
                           }

                           if(do_final_or)
                           {
#if HAVE_FROM_DISCREPANCY_BUILT
                              /*
                               * for discrepancy analysis, the ssa assigned by this
                               * bitshift must not be checked if it was applied to
                               * a variable marked as address.
                               */
                              if(parameters->isOption(OPT_discrepancy) and parameters->getOption<bool>(OPT_discrepancy))
                              {
                                 AppM->RDiscr->ssa_to_skip_if_address.insert(GET_NODE(lshift_ga_var));
                              }
#endif
                              if(GetPointer<integer_cst>(GET_NODE(b_node)))
                              {
                                 auto* int_const = GetPointer<integer_cst>(GET_NODE(b_node));
                                 tree_nodeRef b_node_val = TM->CreateUniqueIntegerCst(static_cast<long long int>(static_cast<unsigned long long int>(int_const->value) & ((1ULL << shift_const) - 1)), b_type_id);
                                 TM->ReplaceTreeNode(stmt, ga->op1, IRman->create_ternary_operation(ga_op_type, lshift_ga_var, b_node_val, shift_constant_node, srcp_default, bit_ior_concat_expr_K));
                              }
                              else
                              {
                                 tree_nodeRef bit_mask_constant_node = TM->CreateUniqueIntegerCst(static_cast<long long int>((1ULL << shift_const) - 1), b_type_id);
                                 tree_nodeRef band_expr = IRman->create_binary_operation(b_type, b_node, bit_mask_constant_node, srcp_default, bit_and_expr_K);
                                 tree_nodeRef band_ga = IRman->CreateGimpleAssign(b_type, tree_nodeRef(), tree_nodeRef(), band_expr, function_id, B_id, srcp_default);
                                 INDENT_DBG_MEX(DEBUG_LEVEL_VERY_PEDANTIC, debug_level, "Created " + STR(band_ga));
                                 B->PushBefore(band_ga, stmt, AppM);
                                 tree_nodeRef band_ga_var = GetPointer<gimple_assign>(GET_NODE(band_ga))->op0;
#if HAVE_FROM_DISCREPANCY_BUILT
                                 /*
                                  * for discrepancy analysis, the ssa assigned by this
                                  * bitshift must not be checked if it was applied to
                                  * a variable marked as address.
                                  */
                                 if(parameters->isOption(OPT_discrepancy) and parameters->getOption<bool>(OPT_discrepancy))
                                 {
                                    AppM->RDiscr->ssa_to_skip_if_address.insert(GET_NODE(band_ga_var));
                                 }
#endif
                                 /// set the bit_values to the ssa var
                                 auto* band_ssa = GetPointer<ssa_name>(GET_NODE(band_ga_var));
                                 for(auto cur_bit : boost::adaptors::reverse(ssa->bit_values))
                                 {
                                    band_ssa->bit_values = cur_bit + band_ssa->bit_values;
                                    if(band_ssa->bit_values.size() == shift_const)
                                    {
                                       break;
                                    }
                                 }
                                 band_ssa->bit_values = "0" + band_ssa->bit_values;
                                 constrainSSA(band_ssa, TM);
                                 PRINT_DBG_MEX(DEBUG_LEVEL_PEDANTIC, debug_level, "Var_uid: " + AppM->CGetFunctionBehavior(function_id)->CGetBehavioralHelper()->PrintVariable(GET_INDEX_NODE(band_ga_var)) + " bitstring: " + STR(band_ssa->bit_values));

                                 tree_nodeRef res_expr = IRman->create_ternary_operation(ga_op_type, lshift_ga_var, band_ga_var, shift_constant_node, srcp_default, bit_ior_concat_expr_K);
                                 TM->ReplaceTreeNode(stmt, ga->op1, res_expr);
                              }
                           }
                           else
                           {
                              PRINT_DBG_MEX(DEBUG_LEVEL_PEDANTIC, debug_level, "Final or not performed: ");
                              TM->ReplaceTreeNode(stmt, ga->op1, lshift_ga_var);
                           }
                           /// set uses of stmt
                        }
                        else if(GET_NODE(ga->op1)->get_kind() == minus_expr_K && GetPointer<integer_cst>(op0) && GetPointer<integer_cst>(op0)->value == 0)
                        {
                           if(!parameters->isOption(OPT_use_ALUs) || !parameters->getOption<bool>(OPT_use_ALUs))
                           {
                              const std::string srcp_default = ga->include_name + ":" + STR(ga->line_number) + ":" + STR(ga->column_number);
                              tree_nodeRef res_expr = IRman->create_unary_operation(ga_op_type, me->op1, srcp_default, negate_expr_K);
                              TM->ReplaceTreeNode(stmt, ga->op1, res_expr);
                              modified = true;
                              AppM->RegisterTransformation(GetName(), stmt);
                           }
                        }
                     };
                     plus_minus_BVO();
                  }
                  else if(GET_NODE(ga->op1)->get_kind() == eq_expr_K || GET_NODE(ga->op1)->get_kind() == ne_expr_K)
                  {
                     auto eq_ne_expr_BVO = [&] {
                        auto* me = GetPointer<binary_expr>(GET_NODE(ga->op1));
                        tree_nodeRef op0 = GET_NODE(me->op0);
                        tree_nodeRef op1 = GET_NODE(me->op1);
                        if(tree_helper::CGetType(op0)->get_kind() == real_type_K && tree_helper::CGetType(op1)->get_kind() == real_type_K)
                        {
                           // TODO: adapt existing operations to real type (zero sign bug to be considered)
                           return;
                        }
                        unsigned int op0_size = BitLatticeManipulator::size(TM, GET_INDEX_NODE(me->op0));
                        bool is_op1_zero = false;
                        if(GetPointer<integer_cst>(op1))
                        {
                           auto* ic = GetPointer<integer_cst>(op1);
                           auto ull_value = static_cast<unsigned long long int>(tree_helper::get_integer_cst_value(ic));
                           if(ull_value == 0)
                           {
                              is_op1_zero = true;
                           }
                        }

                        if(op0 == op1)
                        {
                           long long int const_value = GET_NODE(ga->op1)->get_kind() == eq_expr_K ? 1LL : 0LL;
                           tree_nodeRef val = TM->CreateUniqueIntegerCst(const_value, type_index);
                           const TreeNodeMap<size_t> StmtUses = ssa->CGetUseStmts();
                           for(const auto& use : StmtUses)
                           {
                              if(!AppM->ApplyNewTransformation())
                              {
                                 break;
                              }
                              INDENT_DBG_MEX(DEBUG_LEVEL_VERY_PEDANTIC, debug_level, "---replace constant usage before: " + use.first->ToString());
                              TM->ReplaceTreeNode(use.first, ga->op0, val);
                              INDENT_DBG_MEX(DEBUG_LEVEL_VERY_PEDANTIC, debug_level, "---replace constant usage after: " + use.first->ToString());
                              modified = true;
                              AppM->RegisterTransformation(GetName(), use.first);
                           }
                        }
                        else if(is_op1_zero && GET_NODE(ga->op1)->get_kind() == ne_expr_K && op0_size == 1)
                        {
                           unsigned int op0_type_index = tree_helper::get_type_index(TM, GET_INDEX_NODE(me->op0));
                           tree_nodeRef op0_op_type = TM->GetTreeReindex(op0_type_index);
                           unsigned data_bitsize = BitLatticeManipulator::size(TM, op0_type_index);
                           if(data_bitsize == 1)
                           {
                              const TreeNodeMap<size_t> StmtUses = ssa->CGetUseStmts();
                              for(const auto& use : StmtUses)
                              {
                                 if(!AppM->ApplyNewTransformation())
                                 {
                                    break;
                                 }
                                 INDENT_DBG_MEX(DEBUG_LEVEL_VERY_PEDANTIC, debug_level, "---replace expression usage before: " + use.first->ToString());
                                 TM->ReplaceTreeNode(use.first, ga->op0, me->op0);
                                 INDENT_DBG_MEX(DEBUG_LEVEL_VERY_PEDANTIC, debug_level, "---replace expression usage after: " + use.first->ToString());
                                 modified = true;
                                 AppM->RegisterTransformation(GetName(), use.first);
                              }
                              if(!ssa->CGetUseStmts().empty())
                              {
                                 if(AppM->ApplyNewTransformation())
                                 {
                                    const std::string srcp_default = ga->include_name + ":" + STR(ga->line_number) + ":" + STR(ga->column_number);
                                    ga->op1 = IRman->create_unary_operation(ga_op_type, me->op0, srcp_default, nop_expr_K);
                                    modified = true;
                                    AppM->RegisterTransformation(GetName(), stmt);
                                 }
                              }
                           }
                           else
                           {
                              const std::string srcp_default = ga->include_name + ":" + STR(ga->line_number) + ":" + STR(ga->column_number);
                              tree_nodeRef one_const_node = TM->CreateUniqueIntegerCst(1, op0_type_index);
                              tree_nodeRef bitwise_masked = IRman->create_binary_operation(op0_op_type, me->op0, one_const_node, srcp_default, bit_and_expr_K);
                              tree_nodeRef op0_ga = IRman->CreateGimpleAssign(op0_op_type, TM->CreateUniqueIntegerCst(0, op0_type_index), TM->CreateUniqueIntegerCst(1, op0_type_index), bitwise_masked, function_id, B_id, srcp_default);
                              INDENT_DBG_MEX(DEBUG_LEVEL_VERY_PEDANTIC, debug_level, "Created " + STR(op0_ga));
                              B->PushBefore(op0_ga, stmt, AppM);
                              tree_nodeRef op0_ga_var = GetPointer<gimple_assign>(GET_NODE(op0_ga))->op0;

                              const tree_nodeConstRef type_node = tree_helper::CGetType(GET_NODE(ga->op0));
                              const auto type_id = type_node->index;
                              tree_nodeRef ga_nop = IRman->CreateNopExpr(op0_ga_var, TM->CGetTreeReindex(type_id), tree_nodeRef(), tree_nodeRef(), function_id);
                              B->PushBefore(ga_nop, stmt, AppM);
                              modified = true;
                              AppM->RegisterTransformation(GetName(), ga_nop);
                              tree_nodeRef nop_ga_var = GetPointer<gimple_assign>(GET_NODE(ga_nop))->op0;
                              TM->ReplaceTreeNode(stmt, ga->op1, nop_ga_var);
                           }
                        }
                        else
                        {
                           rel_expr_BVO();
                        }
                     };
                     eq_ne_expr_BVO();
                  }
                  else if(GET_NODE(ga->op1)->get_kind() == lt_expr_K || GET_NODE(ga->op1)->get_kind() == gt_expr_K || GET_NODE(ga->op1)->get_kind() == le_expr_K || GET_NODE(ga->op1)->get_kind() == ge_expr_K)
                  {
                     rel_expr_BVO();
                  }
                  else if(GET_NODE(ga->op1)->get_kind() == bit_and_expr_K || GET_NODE(ga->op1)->get_kind() == bit_xor_expr_K)
                  {
                     auto bit_expr_BVO = [&] {
                        auto* me = GetPointer<binary_expr>(GET_NODE(ga->op1));
                        tree_nodeRef op0 = GET_NODE(me->op0);
                        tree_nodeRef op1 = GET_NODE(me->op1);
                        auto expr_kind = GET_NODE(ga->op1)->get_kind();

                        std::string s0, s1;
                        if(GetPointer<ssa_name>(op0))
                        {
                           s0 = GetPointer<ssa_name>(op0)->bit_values;
                        }
                        if(GetPointer<ssa_name>(op1))
                        {
                           s1 = GetPointer<ssa_name>(op1)->bit_values;
                        }
                        unsigned int precision;
                        if(s0.size() && s1.size())
                        {
                           precision = static_cast<unsigned int>(std::min(s0.size(), s1.size()));
                        }
                        else
                        {
                           precision = static_cast<unsigned int>(std::max(s0.size(), s1.size()));
                        }

                        if(precision)
                        {
                           unsigned int trailing_zero = 0;
                           bool is_zero0 = s0 == "0";
                           if(GetPointer<integer_cst>(op0))
                           {
                              auto* ic = GetPointer<integer_cst>(op0);
                              auto ull_value = static_cast<unsigned long long int>(tree_helper::get_integer_cst_value(ic));
                              is_zero0 = ull_value == 0;
                              s0 = convert_to_binary(ull_value, precision);
                           }
                           bool is_zero1 = s1 == "0";
                           if(GetPointer<integer_cst>(op1))
                           {
                              auto* ic = GetPointer<integer_cst>(op1);
                              auto ull_value = static_cast<unsigned long long int>(tree_helper::get_integer_cst_value(ic));
                              is_zero1 = ull_value == 0;
                              s1 = convert_to_binary(ull_value, precision);
                           }
                           if(is_zero0 || is_zero1)
                           {
                              if(GET_NODE(ga->op1)->get_kind() == bit_and_expr_K)
                              {
                                 INDENT_DBG_MEX(DEBUG_LEVEL_VERY_PEDANTIC, debug_level, "---replace bit_and_expr usage before: " + stmt->ToString());
                                 unsigned int type_index0 = tree_helper::get_type_index(TM, GET_INDEX_NODE(me->op0));
                                 tree_nodeRef zero_node = TM->CreateUniqueIntegerCst(0, type_index0);
                                 const TreeNodeMap<size_t> StmtUses = ssa->CGetUseStmts();
                                 for(const auto& use : StmtUses)
                                 {
                                    if(!AppM->ApplyNewTransformation())
                                    {
                                       break;
                                    }
                                    INDENT_DBG_MEX(DEBUG_LEVEL_VERY_PEDANTIC, debug_level, "---replace constant usage before: " + use.first->ToString());
                                    TM->ReplaceTreeNode(use.first, ga->op0, zero_node);
                                    INDENT_DBG_MEX(DEBUG_LEVEL_VERY_PEDANTIC, debug_level, "---replace constant usage after: " + use.first->ToString());
                                    modified = true;
                                    AppM->RegisterTransformation(GetName(), use.first);
                                 }
                              }
                              else
                              {
                                 // bit_xor_expr_K
                                 INDENT_DBG_MEX(DEBUG_LEVEL_VERY_PEDANTIC, debug_level, "---replace bit_xor_expr usage before: " + stmt->ToString());
                                 tree_nodeRef val = is_zero0 ? me->op1 : me->op0;
                                 const TreeNodeMap<size_t> StmtUses = ssa->CGetUseStmts();
                                 for(const auto& use : StmtUses)
                                 {
                                    if(!AppM->ApplyNewTransformation())
                                    {
                                       break;
                                    }
                                    INDENT_DBG_MEX(DEBUG_LEVEL_VERY_PEDANTIC, debug_level, "---replace expression usage before: " + use.first->ToString());
                                    TM->ReplaceTreeNode(use.first, ga->op0, val);
                                    INDENT_DBG_MEX(DEBUG_LEVEL_VERY_PEDANTIC, debug_level, "---replace expression usage after: " + use.first->ToString());
                                    modified = true;
                                    AppM->RegisterTransformation(GetName(), use.first);
                                 }
                              }
                           }
                           else
                           {
                              for(auto s0it = s0.rbegin(), s1it = s1.rbegin(), s0end = s0.rend(), s1end = s1.rend(); s0it != s0end && s1it != s1end; ++s0it, ++s1it)
                              {
                                 if((expr_kind == bit_and_expr_K && (*s0it == '0' || *s1it == '0')) || *s0it == 'X' || *s1it == 'X')
                                 {
                                    ++trailing_zero;
                                 }
                                 else
                                 {
                                    break;
                                 }
                              }
                              if(trailing_zero)
                              {
                                 INDENT_OUT_MEX(OUTPUT_LEVEL_VERBOSE, output_level, "---Bit Value Opt: " + std::string(GET_NODE(ga->op1)->get_kind_text()) + " optimized, nbits = " + STR(trailing_zero));
                                 modified = true;
                                 AppM->RegisterTransformation(GetName(), stmt);
                                 const std::string srcp_default = ga->include_name + ":" + STR(ga->line_number) + ":" + STR(ga->column_number);
                                 unsigned int type_index0 = tree_helper::get_type_index(TM, GET_INDEX_NODE(me->op0));
                                 tree_nodeRef op0_op_type = TM->GetTreeReindex(type_index0);
                                 unsigned int type_index1 = tree_helper::get_type_index(TM, GET_INDEX_NODE(me->op1));
                                 tree_nodeRef op1_op_type = TM->GetTreeReindex(type_index1);

                                 if(GetPointer<ssa_name>(op0))
                                 {
                                    tree_nodeRef op0_const_node = TM->CreateUniqueIntegerCst(static_cast<long long int>(trailing_zero), type_index0);
                                    tree_nodeRef op0_expr = IRman->create_binary_operation(op0_op_type, me->op0, op0_const_node, srcp_default, rshift_expr_K);
                                    tree_nodeRef op0_ga = IRman->CreateGimpleAssign(op0_op_type, tree_nodeRef(), tree_nodeRef(), op0_expr, function_id, B_id, srcp_default);
                                    INDENT_DBG_MEX(DEBUG_LEVEL_VERY_PEDANTIC, debug_level, "Created " + STR(op0_ga));
                                    B->PushBefore(op0_ga, stmt, AppM);
                                    tree_nodeRef op0_ga_var = GetPointer<gimple_assign>(GET_NODE(op0_ga))->op0;
                                    TM->ReplaceTreeNode(stmt, me->op0, op0_ga_var);
                                    /// set the bit_values to the ssa var
                                    auto* op0_ssa = GetPointer<ssa_name>(GET_NODE(op0_ga_var));
                                    op0_ssa->bit_values = GetPointer<ssa_name>(op0)->bit_values.substr(0, GetPointer<ssa_name>(op0)->bit_values.size() - trailing_zero);
                                    constrainSSA(op0_ssa, TM);
                                 }
                                 else
                                 {
                                    auto* int_const = GetPointer<integer_cst>(op0);
                                    if(tree_helper::is_int(TM, GET_INDEX_NODE(me->op0)))
                                    {
                                       TM->ReplaceTreeNode(stmt, me->op0, TM->CreateUniqueIntegerCst(static_cast<long long int>(int_const->value >> trailing_zero), type_index0));
                                    }
                                    else
                                    {
                                       TM->ReplaceTreeNode(stmt, me->op0, TM->CreateUniqueIntegerCst(static_cast<long long int>(static_cast<unsigned long long int>(int_const->value) >> trailing_zero), type_index0));
                                    }
                                 }
                                 if(GetPointer<ssa_name>(op1))
                                 {
                                    tree_nodeRef op1_const_node = TM->CreateUniqueIntegerCst(static_cast<long long int>(trailing_zero), type_index1);
                                    tree_nodeRef op1_expr = IRman->create_binary_operation(op1_op_type, me->op1, op1_const_node, srcp_default, rshift_expr_K);
                                    tree_nodeRef op1_ga = IRman->CreateGimpleAssign(op1_op_type, tree_nodeRef(), tree_nodeRef(), op1_expr, function_id, B_id, srcp_default);
                                    INDENT_DBG_MEX(DEBUG_LEVEL_VERY_PEDANTIC, debug_level, "Created " + STR(op1_ga));
                                    B->PushBefore(op1_ga, stmt, AppM);
                                    tree_nodeRef op1_ga_var = GetPointer<gimple_assign>(GET_NODE(op1_ga))->op0;
                                    TM->ReplaceTreeNode(stmt, me->op1, op1_ga_var);
                                    /// set the bit_values to the ssa var
                                    auto* op1_ssa = GetPointer<ssa_name>(GET_NODE(op1_ga_var));
                                    op1_ssa->bit_values = GetPointer<ssa_name>(op1)->bit_values.substr(0, GetPointer<ssa_name>(op1)->bit_values.size() - trailing_zero);
                                    constrainSSA(op1_ssa, TM);
                                 }
                                 else
                                 {
                                    auto* int_const = GetPointer<integer_cst>(op1);
                                    if(tree_helper::is_int(TM, GET_INDEX_NODE(me->op1)))
                                    {
                                       TM->ReplaceTreeNode(stmt, me->op1, TM->CreateUniqueIntegerCst(static_cast<long long int>(int_const->value >> trailing_zero), type_index1));
                                    }
                                    else
                                    {
                                       TM->ReplaceTreeNode(stmt, me->op1, TM->CreateUniqueIntegerCst(static_cast<long long int>(static_cast<unsigned long long int>(int_const->value) >> trailing_zero), type_index1));
                                    }
                                 }

                                 tree_nodeRef ssa_vd = IRman->create_ssa_name(tree_nodeRef(), ga_op_type, tree_nodeRef(), tree_nodeRef());
                                 auto* sn = GetPointer<ssa_name>(GET_NODE(ssa_vd));
                                 /// set the bit_values to the ssa var
                                 sn->bit_values = ssa->bit_values.substr(0, ssa->bit_values.size() - trailing_zero);
                                 constrainSSA(sn, TM);
                                 tree_nodeRef op_const_node = TM->CreateUniqueIntegerCst(static_cast<long long int>(trailing_zero), type_index);
                                 tree_nodeRef op_expr = IRman->create_binary_operation(ga_op_type, ssa_vd, op_const_node, srcp_default, lshift_expr_K);
                                 tree_nodeRef curr_ga = IRman->CreateGimpleAssign(ga_op_type, ssa->min, ssa->max, op_expr, function_id, B_id, srcp_default);
                                 INDENT_DBG_MEX(DEBUG_LEVEL_VERY_PEDANTIC, debug_level, "Created " + STR(curr_ga));
                                 TM->ReplaceTreeNode(curr_ga, GetPointer<gimple_assign>(GET_NODE(curr_ga))->op0, ga->op0);
                                 TM->ReplaceTreeNode(stmt, ga->op0, ssa_vd);
                                 B->PushAfter(curr_ga, stmt, AppM);
                                 INDENT_DBG_MEX(DEBUG_LEVEL_VERY_PEDANTIC, debug_level, "pushed");
                              }
                           }
                        }
                     };
                     bit_expr_BVO();
                  }
                  else if(GET_NODE(ga->op1)->get_kind() == cond_expr_K)
                  {
                     auto cond_expr_BVO = [&] {
                        auto* me = GetPointer<cond_expr>(GET_NODE(ga->op1));
                        if(!tree_helper::is_bool(TM, GET_INDEX_NODE(me->op0)))
                        {
                           /// try to fix cond_expr condition
                           auto cond_op0_ssa = GetPointer<ssa_name>(GET_NODE(me->op0));
                           if(cond_op0_ssa)
                           {
                              auto defStmt = GET_NODE(cond_op0_ssa->CGetDefStmt());
                              if(defStmt->get_kind() == gimple_assign_K)
                              {
                                 const auto prev_ga = GetPointer<const gimple_assign>(defStmt);
                                 auto prev_code1 = GET_NODE(prev_ga->op1)->get_kind();
                                 if(prev_code1 == nop_expr_K)
                                 {
                                    auto ne = GetPointer<nop_expr>(GET_NODE(prev_ga->op1));
                                    if(tree_helper::is_bool(TM, GET_INDEX_NODE(ne->op)))
                                    {
                                       INDENT_DBG_MEX(DEBUG_LEVEL_VERY_PEDANTIC, debug_level, "---replace cond_expr condition before: " + stmt->ToString());
                                       TM->ReplaceTreeNode(stmt, me->op0, ne->op);
                                       INDENT_DBG_MEX(DEBUG_LEVEL_VERY_PEDANTIC, debug_level, "---replace cond_expr condition after: " + stmt->ToString());
                                       modified = true;
                                       AppM->RegisterTransformation(GetName(), stmt);
                                    }
                                 }
                              }
                           }
                        }
                        if(not AppM->ApplyNewTransformation())
                        {
                           INDENT_DBG_MEX(DEBUG_LEVEL_VERY_PEDANTIC, debug_level, "<--Skipped because reached limit of cfg transformations");
                           return;
                        }
                        tree_nodeRef op0 = GET_NODE(me->op1);
                        tree_nodeRef op1 = GET_NODE(me->op2);
                        tree_nodeRef condition = GET_NODE(me->op0);
                        if(op0 == op1)
                        {
                           INDENT_DBG_MEX(DEBUG_LEVEL_VERY_PEDANTIC, debug_level, "---Cond expr with equal operands");
                           const TreeNodeMap<size_t> StmtUses = ssa->CGetUseStmts();
                           for(const auto& use : StmtUses)
                           {
                              if(!AppM->ApplyNewTransformation())
                              {
                                 break;
                              }
                              INDENT_DBG_MEX(DEBUG_LEVEL_VERY_PEDANTIC, debug_level, "---replace var usage before: " + use.first->ToString());
                              TM->ReplaceTreeNode(use.first, ga->op0, me->op1);
                              INDENT_DBG_MEX(DEBUG_LEVEL_VERY_PEDANTIC, debug_level, "---replace var usage after: " + use.first->ToString());
                              modified = true;
                              AppM->RegisterTransformation(GetName(), use.first);
                           }
                        }
                        else if(condition->get_kind() == integer_cst_K)
                        {
                           INDENT_DBG_MEX(DEBUG_LEVEL_VERY_PEDANTIC, debug_level, "---Cond expr with constant condition");
                           auto* ic = GetPointer<integer_cst>(condition);
                           auto ull_value = static_cast<unsigned long long int>(tree_helper::get_integer_cst_value(ic));
                           const TreeNodeMap<size_t> StmtUses = ssa->CGetUseStmts();
                           for(const auto& use : StmtUses)
                           {
                              if(!AppM->ApplyNewTransformation())
                              {
                                 break;
                              }
                              INDENT_DBG_MEX(DEBUG_LEVEL_VERY_PEDANTIC, debug_level, "---replace var usage before: " + use.first->ToString());
                              if(ull_value)
                              {
                                 TM->ReplaceTreeNode(use.first, ga->op0, me->op1);
                              }
                              else
                              {
                                 TM->ReplaceTreeNode(use.first, ga->op0, me->op2);
                              }
                              INDENT_DBG_MEX(DEBUG_LEVEL_VERY_PEDANTIC, debug_level, "---replace var usage after: " + use.first->ToString());
                              modified = true;
                              AppM->RegisterTransformation(GetName(), use.first);
                           }
                        }
                        else
                        {
                           THROW_ASSERT(op0 != op1, "unexpected condition");
                           std::string s0, s1;
                           if(GetPointer<ssa_name>(op0))
                           {
                              s0 = GetPointer<ssa_name>(op0)->bit_values;
                           }
                           if(GetPointer<ssa_name>(op1))
                           {
                              s1 = GetPointer<ssa_name>(op1)->bit_values;
                           }
                           unsigned int precision;
                           precision = static_cast<unsigned int>(std::max(s0.size(), s1.size()));
                           if(GetPointer<integer_cst>(op0))
                           {
                              auto* ic = GetPointer<integer_cst>(op0);
                              auto ull_value = static_cast<unsigned long long int>(tree_helper::get_integer_cst_value(ic));
                              s0 = convert_to_binary(ull_value, std::max(precision, BitLatticeManipulator::Size(op0)));
                           }
                           if(GetPointer<integer_cst>(op1))
                           {
                              auto* ic = GetPointer<integer_cst>(op1);
                              auto ull_value = static_cast<unsigned long long int>(tree_helper::get_integer_cst_value(ic));
                              s1 = convert_to_binary(ull_value, std::max(precision, BitLatticeManipulator::Size(op1)));
                           }
                           precision = static_cast<unsigned int>(std::max(s0.size(), s1.size()));

                           if(precision)
                           {
                              unsigned int trailing_eq = 0;
                              unsigned int minimum_precision = static_cast<unsigned int>(std::min(s0.size(), s1.size()));
                              INDENT_DBG_MEX(DEBUG_LEVEL_VERY_PEDANTIC, debug_level, "---Bit_value strings are " + s0 + " and " + s1);
                              if(precision == 0)
                              {
                                 precision = 1;
                              }
                              for(unsigned int index = 0; index < (minimum_precision - 1); ++index)
                              {
                                 if((s0[s0.size() - index - 1] == '0' || s0[s0.size() - index - 1] == 'X') && (s1[s1.size() - index - 1] == '0' || s1[s1.size() - index - 1] == 'X'))
                                 {
                                    ++trailing_eq;
                                 }
                                 else
                                 {
                                    break;
                                 }
                              }
                              if(trailing_eq)
                              {
                                 INDENT_OUT_MEX(OUTPUT_LEVEL_VERBOSE, output_level, "-->Bit Value Opt: cond_expr optimized, nbits = " + STR(trailing_eq));
                                 INDENT_OUT_MEX(OUTPUT_LEVEL_VERBOSE, output_level, "<--");
                                 modified = true;
                                 const std::string srcp_default = ga->include_name + ":" + STR(ga->line_number) + ":" + STR(ga->column_number);
                                 unsigned int type_index0 = tree_helper::get_type_index(TM, GET_INDEX_NODE(me->op1));
                                 tree_nodeRef op0_op_type = TM->GetTreeReindex(type_index0);
                                 unsigned int type_index1 = tree_helper::get_type_index(TM, GET_INDEX_NODE(me->op2));
                                 tree_nodeRef op1_op_type = TM->GetTreeReindex(type_index1);

                                 if(GetPointer<ssa_name>(op0))
                                 {
                                    tree_nodeRef op0_const_node = TM->CreateUniqueIntegerCst(static_cast<long long int>(trailing_eq), type_index0);
                                    tree_nodeRef op0_expr = IRman->create_binary_operation(op0_op_type, me->op1, op0_const_node, srcp_default, rshift_expr_K);
                                    tree_nodeRef op0_ga = IRman->CreateGimpleAssign(op0_op_type, tree_nodeRef(), tree_nodeRef(), op0_expr, function_id, B_id, srcp_default);
                                    INDENT_DBG_MEX(DEBUG_LEVEL_VERY_PEDANTIC, debug_level, "Created " + STR(op0_ga));
                                    B->PushBefore(op0_ga, stmt, AppM);
                                    tree_nodeRef op0_ga_var = GetPointer<gimple_assign>(GET_NODE(op0_ga))->op0;
                                    TM->ReplaceTreeNode(stmt, me->op1, op0_ga_var);
                                    /// set the bit_values to the ssa var
                                    auto* op0_ssa = GetPointer<ssa_name>(GET_NODE(op0_ga_var));
                                    op0_ssa->bit_values = GetPointer<ssa_name>(op0)->bit_values.substr(0, GetPointer<ssa_name>(op0)->bit_values.size() - trailing_eq);
                                    constrainSSA(op0_ssa, TM);
                                 }
                                 else
                                 {
                                    auto* int_const = GetPointer<integer_cst>(op0);
                                    if(tree_helper::is_int(TM, GET_INDEX_NODE(me->op0)))
                                    {
                                       TM->ReplaceTreeNode(stmt, me->op1, TM->CreateUniqueIntegerCst(static_cast<long long int>(int_const->value >> trailing_eq), type_index0));
                                    }
                                    else
                                    {
                                       TM->ReplaceTreeNode(stmt, me->op1, TM->CreateUniqueIntegerCst(static_cast<long long int>(static_cast<unsigned long long int>(int_const->value) >> trailing_eq), type_index0));
                                    }
                                 }
                                 if(GetPointer<ssa_name>(op1))
                                 {
                                    tree_nodeRef op1_const_node = TM->CreateUniqueIntegerCst(static_cast<long long int>(trailing_eq), type_index1);
                                    tree_nodeRef op1_expr = IRman->create_binary_operation(op1_op_type, me->op2, op1_const_node, srcp_default, rshift_expr_K);
                                    tree_nodeRef op1_ga = IRman->CreateGimpleAssign(op1_op_type, tree_nodeRef(), tree_nodeRef(), op1_expr, function_id, B_id, srcp_default);
                                    INDENT_DBG_MEX(DEBUG_LEVEL_VERY_PEDANTIC, debug_level, "Created " + STR(op1_ga));
                                    B->PushBefore(op1_ga, stmt, AppM);
                                    tree_nodeRef op1_ga_var = GetPointer<gimple_assign>(GET_NODE(op1_ga))->op0;
                                    TM->ReplaceTreeNode(stmt, me->op2, op1_ga_var);
                                    /// set the bit_values to the ssa var
                                    auto* op1_ssa = GetPointer<ssa_name>(GET_NODE(op1_ga_var));
                                    op1_ssa->bit_values = GetPointer<ssa_name>(op1)->bit_values.substr(0, GetPointer<ssa_name>(op1)->bit_values.size() - trailing_eq);
                                    constrainSSA(op1_ssa, TM);
                                 }
                                 else
                                 {
                                    auto* int_const = GetPointer<integer_cst>(op1);
                                    if(tree_helper::is_int(TM, GET_INDEX_NODE(me->op2)))
                                    {
                                       TM->ReplaceTreeNode(stmt, me->op2, TM->CreateUniqueIntegerCst(static_cast<long long int>(int_const->value >> trailing_eq), type_index1));
                                    }
                                    else
                                    {
                                       TM->ReplaceTreeNode(stmt, me->op2, TM->CreateUniqueIntegerCst(static_cast<long long int>(static_cast<unsigned long long int>(int_const->value) >> trailing_eq), type_index1));
                                    }
                                 }
                                 tree_nodeRef ssa_vd = IRman->create_ssa_name(tree_nodeRef(), ga_op_type, tree_nodeRef(), tree_nodeRef());
                                 auto* sn = GetPointer<ssa_name>(GET_NODE(ssa_vd));
                                 /// set the bit_values to the ssa var
                                 if(ssa->bit_values.size())
                                 {
                                    sn->bit_values = ssa->bit_values.substr(0, ssa->bit_values.size() - trailing_eq);
                                    constrainSSA(sn, TM);
                                 }
                                 tree_nodeRef op_const_node = TM->CreateUniqueIntegerCst(static_cast<long long int>(trailing_eq), type_index);
                                 tree_nodeRef op_expr = IRman->create_binary_operation(ga_op_type, ssa_vd, op_const_node, srcp_default, lshift_expr_K);
                                 tree_nodeRef curr_ga = IRman->CreateGimpleAssign(ga_op_type, ssa->min, ssa->max, op_expr, function_id, B_id, srcp_default);
                                 INDENT_DBG_MEX(DEBUG_LEVEL_VERY_PEDANTIC, debug_level, "Created " + STR(curr_ga));
                                 TM->ReplaceTreeNode(curr_ga, GetPointer<gimple_assign>(GET_NODE(curr_ga))->op0, ga->op0);
                                 TM->ReplaceTreeNode(stmt, ga->op0, ssa_vd);
                                 B->PushAfter(curr_ga, stmt, AppM);
                                 modified = true;
                                 AppM->RegisterTransformation(GetName(), stmt);
                              }
                              else if((precision == 1 && s0 == "1" && s1 == "0") || (precision == 2 && s0 == "01" && s1 == "0"))
                              {
                                 INDENT_DBG_MEX(DEBUG_LEVEL_VERY_PEDANTIC, debug_level, "---Cond expr with true and false");
                                 tree_nodeRef cond_var;
                                 if(tree_helper::is_bool(TM, GET_INDEX_NODE(ssa->type)))
                                 {
                                    cond_var = me->op0;
                                 }
                                 else
                                 {
                                    tree_nodeRef ga_nop = IRman->CreateNopExpr(me->op0, ssa->type, ssa->min, ssa->max, function_id);
                                    B->PushBefore(ga_nop, stmt, AppM);
                                    modified = true;
                                    AppM->RegisterTransformation(GetName(), ga_nop);
                                    cond_var = GetPointer<gimple_assign>(GET_NODE(ga_nop))->op0;
                                 }

                                 const TreeNodeMap<size_t> StmtUses = ssa->CGetUseStmts();
                                 for(const auto& use : StmtUses)
                                 {
                                    if(!AppM->ApplyNewTransformation())
                                    {
                                       break;
                                    }
                                    INDENT_DBG_MEX(DEBUG_LEVEL_VERY_PEDANTIC, debug_level, "---replace var usage before: " + use.first->ToString());
                                    TM->ReplaceTreeNode(use.first, ga->op0, cond_var);
                                    INDENT_DBG_MEX(DEBUG_LEVEL_VERY_PEDANTIC, debug_level, "---replace var usage after: " + use.first->ToString());
                                    modified = true;
                                    AppM->RegisterTransformation(GetName(), use.first);
                                 }
                              }
                              else if(precision == 1 and s0 == "0" and s1 == "1")
                              {
                                 INDENT_DBG_MEX(DEBUG_LEVEL_VERY_PEDANTIC, debug_level, "---Cond expr with false and true");
                                 /// second argument is null since we cannot add the new statement at the end of the current BB
                                 const auto new_ssa = IRman->CreateNotExpr(me->op0, blocRef(), function_id);
                                 const auto new_stmt = GetPointer<const ssa_name>(GET_CONST_NODE(new_ssa))->CGetDefStmt();
                                 B->PushBefore(new_stmt, stmt, AppM);
                                 auto type_op = GetPointer<ternary_expr>(GET_NODE(ga->op1))->type;
                                 auto type_op_index = GET_INDEX_NODE(type_op);
                                 tree_nodeRef cond_var;
                                 if(tree_helper::is_bool(TM, type_op_index))
                                 {
                                    cond_var = new_ssa;
                                 }
                                 else
                                 {
                                    tree_nodeRef ga_nop = IRman->CreateNopExpr(new_ssa, type_op, ssa->min, ssa->max, function_id);
                                    B->PushBefore(ga_nop, stmt, AppM);
                                    cond_var = GetPointer<gimple_assign>(GET_NODE(ga_nop))->op0;
                                 }
                                 const TreeNodeMap<size_t> StmtUses = ssa->CGetUseStmts();
                                 for(const auto& use : StmtUses)
                                 {
                                    if(!AppM->ApplyNewTransformation())
                                    {
                                       break;
                                    }
                                    INDENT_DBG_MEX(DEBUG_LEVEL_VERY_PEDANTIC, debug_level, "---replace var usage before: " + use.first->ToString());
                                    TM->ReplaceTreeNode(use.first, ga->op0, cond_var);
                                    INDENT_DBG_MEX(DEBUG_LEVEL_VERY_PEDANTIC, debug_level, "---replace var usage after: " + use.first->ToString());
                                    modified = true;
                                    AppM->RegisterTransformation(GetName(), use.first);
                                 }
                              }
                           }
                           else if(GetPointer<integer_cst>(op0) && GetPointer<integer_cst>(op1))
                           {
                              auto* ic = GetPointer<integer_cst>(op0);
                              auto ull_value0 = static_cast<unsigned long long int>(tree_helper::get_integer_cst_value(ic));
                              ic = GetPointer<integer_cst>(op1);
                              auto ull_value1 = static_cast<unsigned long long int>(tree_helper::get_integer_cst_value(ic));
                              if(ull_value0 == 1 && ull_value1 == 0 && AppM->ApplyNewTransformation())
                              {
                                 auto type_op = GetPointer<ternary_expr>(GET_NODE(ga->op1))->type;
                                 auto type_op_index = GET_INDEX_NODE(type_op);
                                 tree_nodeRef cond_var;
                                 if(tree_helper::is_bool(TM, type_op_index))
                                 {
                                    cond_var = me->op0;
                                 }
                                 else
                                 {
                                    tree_nodeRef ga_nop = IRman->CreateNopExpr(me->op0, type_op, TM->CreateUniqueIntegerCst(0, type_op_index), TM->CreateUniqueIntegerCst(1, type_op_index), function_id);
                                    B->PushBefore(ga_nop, stmt, AppM);
                                    cond_var = GetPointer<gimple_assign>(GET_NODE(ga_nop))->op0;
                                 }
                                 TM->ReplaceTreeNode(stmt, ga->op1, cond_var);
                                 modified = true;
                                 AppM->RegisterTransformation(GetName(), stmt);
                              }
                           }
                        }
                     };
                     cond_expr_BVO();
                  }
#if !HAVE_STDCXX_17

                  else if(GET_NODE(ga->op1)->get_kind() == truth_not_expr_K)
                  {
                     auto tne_BVO = [&] {
                        auto* tne = GetPointer<truth_not_expr>(GET_NODE(ga->op1));
                        if(GET_NODE(tne->op)->get_kind() == integer_cst_K)
                        {
                           auto* int_const = GetPointer<integer_cst>(GET_NODE(tne->op));
                           long long int const_value = int_const->value == 0 ? 1LL : 0LL;
                           tree_nodeRef val = TM->CreateUniqueIntegerCst(const_value, type_index);
                           const TreeNodeMap<size_t> StmtUses = ssa->CGetUseStmts();
                           for(const auto& use : StmtUses)
                           {
                              if(!AppM->ApplyNewTransformation())
                              {
                                 break;
                              }
                              INDENT_DBG_MEX(DEBUG_LEVEL_VERY_PEDANTIC, debug_level, "---replace constant usage before: " + use.first->ToString());
                              TM->ReplaceTreeNode(use.first, ga->op0, val);
                              INDENT_DBG_MEX(DEBUG_LEVEL_VERY_PEDANTIC, debug_level, "---replace constant usage after: " + use.first->ToString());
                              modified = true;
                              AppM->RegisterTransformation(GetName(), use.first);
                           }
                        }
                     };
                     tne_BVO();
                  }
                  else if(GET_NODE(ga->op1)->get_kind() == truth_and_expr_K)
                  {
                     auto tae_BVO = [&] {
                        auto* tae = GetPointer<truth_and_expr>(GET_NODE(ga->op1));
                        if(GET_NODE(tae->op0)->get_kind() == integer_cst_K || GET_NODE(tae->op1)->get_kind() == integer_cst_K || GET_INDEX_NODE(tae->op0) == GET_INDEX_NODE(tae->op1))
                        {
                           tree_nodeRef val;
                           if(GET_NODE(tae->op0)->get_kind() == integer_cst_K)
                           {
                              auto* int_const = GetPointer<integer_cst>(GET_NODE(tae->op0));
                              if(int_const->value == 0)
                                 val = tae->op0;
                              else
                                 val = tae->op1;
                           }
                           else if(GET_NODE(tae->op1)->get_kind() == integer_cst_K)
                           {
                              auto* int_const = GetPointer<integer_cst>(GET_NODE(tae->op1));
                              if(int_const->value == 0)
                                 val = tae->op1;
                              else
                                 val = tae->op0;
                           }
                           else
                           {
                              val = tae->op0;
                           }
                           const TreeNodeMap<size_t> StmtUses = ssa->CGetUseStmts();
                           for(const auto& use : StmtUses)
                           {
                              if(!AppM->ApplyNewTransformation())
                              {
                                 break;
                              }
                              INDENT_DBG_MEX(DEBUG_LEVEL_VERY_PEDANTIC, debug_level, "---replace constant usage before: " + use.first->ToString());
                              TM->ReplaceTreeNode(use.first, ga->op0, val);
                              INDENT_DBG_MEX(DEBUG_LEVEL_VERY_PEDANTIC, debug_level, "---replace constant usage after: " + use.first->ToString());
                              modified = true;
                              AppM->RegisterTransformation(GetName(), use.first);
                           }
                        }
                     };
                     tae_BVO();
                  }
                  else if(GET_NODE(ga->op1)->get_kind() == truth_or_expr_K)
                  {
                     auto toe_BVO = [&] {
                        auto* toe = GetPointer<truth_or_expr>(GET_NODE(ga->op1));
                        if(GET_NODE(toe->op0)->get_kind() == integer_cst_K || GET_NODE(toe->op1)->get_kind() == integer_cst_K || GET_INDEX_NODE(toe->op0) == GET_INDEX_NODE(toe->op1))
                        {
                           tree_nodeRef val;
                           if(GET_NODE(toe->op0)->get_kind() == integer_cst_K)
                           {
                              auto* int_const = GetPointer<integer_cst>(GET_NODE(toe->op0));
                              if(int_const->value == 0)
                                 val = toe->op1;
                              else
                                 val = toe->op0;
                           }
                           else if(GET_NODE(toe->op1)->get_kind() == integer_cst_K)
                           {
                              auto* int_const = GetPointer<integer_cst>(GET_NODE(toe->op1));
                              if(int_const->value == 0)
                                 val = toe->op0;
                              else
                                 val = toe->op1;
                           }
                           else
                           {
                              val = toe->op0;
                           }
                           const TreeNodeMap<size_t> StmtUses = ssa->CGetUseStmts();
                           for(const auto& use : StmtUses)
                           {
                              if(!AppM->ApplyNewTransformation())
                              {
                                 break;
                              }
                              INDENT_DBG_MEX(DEBUG_LEVEL_VERY_PEDANTIC, debug_level, "---replace constant usage before: " + use.first->ToString());
                              TM->ReplaceTreeNode(use.first, ga->op0, val);
                              INDENT_DBG_MEX(DEBUG_LEVEL_VERY_PEDANTIC, debug_level, "---replace constant usage after: " + use.first->ToString());
                              modified = true;
                              AppM->RegisterTransformation(GetName(), use.first);
                           }
                        }
                     };
                     toe_BVO();
                  }
#endif
                  else if(GET_NODE(ga->op1)->get_kind() == bit_ior_expr_K)
                  {
                     auto bit_ior_expr_BVO = [&] {
                        auto* bie = GetPointer<bit_ior_expr>(GET_NODE(ga->op1));
                        if(GET_NODE(bie->op0)->get_kind() == integer_cst_K || GET_NODE(bie->op1)->get_kind() == integer_cst_K)
                        {
                           tree_nodeRef val;
                           if(GET_NODE(bie->op0)->get_kind() == integer_cst_K)
                           {
                              auto* int_const = GetPointer<integer_cst>(GET_NODE(bie->op0));
                              if(int_const->value == 0)
                              {
                                 val = bie->op1;
                              }
                           }
                           else
                           {
                              auto* int_const = GetPointer<integer_cst>(GET_NODE(bie->op1));
                              if(int_const->value == 0)
                              {
                                 val = bie->op0;
                              }
                           }
                           if(val)
                           {
                              const TreeNodeMap<size_t> StmtUses = ssa->CGetUseStmts();
                              for(const auto& use : StmtUses)
                              {
                                 if(!AppM->ApplyNewTransformation())
                                 {
                                    break;
                                 }
                                 INDENT_DBG_MEX(DEBUG_LEVEL_VERY_PEDANTIC, debug_level, "---replace constant usage before: " + use.first->ToString());
                                 TM->ReplaceTreeNode(use.first, ga->op0, val);
                                 INDENT_DBG_MEX(DEBUG_LEVEL_VERY_PEDANTIC, debug_level, "---replace constant usage after: " + use.first->ToString());
                                 modified = true;
                                 AppM->RegisterTransformation(GetName(), use.first);
                              }
                           }
                        }
                     };
                     bit_ior_expr_BVO();
                  }
                  else if(GET_NODE(ga->op1)->get_kind() == pointer_plus_expr_K)
                  {
                     auto pointer_plus_expr_BVO = [&] {
                        auto* ppe = GetPointer<pointer_plus_expr>(GET_NODE(ga->op1));
                        if(GET_NODE(ppe->op1)->get_kind() == integer_cst_K)
                        {
                           auto* int_const = GetPointer<integer_cst>(GET_NODE(ppe->op1));
                           if(int_const->value == 0)
                           {
                              const TreeNodeMap<size_t> StmtUses = ssa->CGetUseStmts();
                              for(const auto& use : StmtUses)
                              {
                                 if(!AppM->ApplyNewTransformation())
                                 {
                                    break;
                                 }
                                 INDENT_DBG_MEX(DEBUG_LEVEL_VERY_PEDANTIC, debug_level, "---replace constant usage before: " + use.first->ToString());
                                 TM->ReplaceTreeNode(use.first, ga->op0, ppe->op0);
                                 INDENT_DBG_MEX(DEBUG_LEVEL_VERY_PEDANTIC, debug_level, "---replace constant usage after: " + use.first->ToString());
                                 modified = true;
                                 AppM->RegisterTransformation(GetName(), use.first);
                              }
                           }
                           else if(GetPointer<ssa_name>(GET_NODE(ppe->op0)))
                           {
                              auto temp_def = GET_NODE(GetPointer<const ssa_name>(GET_NODE(ppe->op0))->CGetDefStmt());
                              if(temp_def->get_kind() == gimple_assign_K)
                              {
                                 const auto prev_ga = GetPointer<const gimple_assign>(temp_def);
                                 if(GET_NODE(prev_ga->op1)->get_kind() == pointer_plus_expr_K)
                                 {
                                    const auto prev_ppe = GetPointer<const pointer_plus_expr>(GET_NODE(prev_ga->op1));
                                    if(GetPointer<ssa_name>(GET_NODE(prev_ppe->op0)) && GetPointer<integer_cst>(GET_NODE(prev_ppe->op1)))
                                    {
                                       auto prev_val = tree_helper::get_integer_cst_value(GetPointer<integer_cst>(GET_NODE(prev_ppe->op1)));
                                       auto curr_val = tree_helper::get_integer_cst_value(GetPointer<integer_cst>(GET_NODE(ppe->op1)));
                                       unsigned int type_ppe_op1_index = tree_helper::get_type_index(TM, GET_INDEX_NODE(ppe->op1));
                                       ppe->op1 = TM->CreateUniqueIntegerCst((prev_val + curr_val), type_ppe_op1_index);
                                       INDENT_DBG_MEX(DEBUG_LEVEL_VERY_PEDANTIC, debug_level, "---replace constant usage before: " + stmt->ToString());
                                       TM->ReplaceTreeNode(stmt, ppe->op0, prev_ppe->op0);
                                       INDENT_DBG_MEX(DEBUG_LEVEL_VERY_PEDANTIC, debug_level, "---replace constant usage after: " + stmt->ToString());
                                       modified = true;
                                       AppM->RegisterTransformation(GetName(), stmt);
                                    }
                                 }
                              }
                           }
                        }
                     };
                     pointer_plus_expr_BVO();
                  }
                  else if(GET_NODE(ga->op1)->get_kind() == addr_expr_K)
                  {
                     auto addr_expr_BVO = [&] {
                        auto* ae = GetPointer<addr_expr>(GET_NODE(ga->op1));
                        enum kind ae_code = GET_NODE(ae->op)->get_kind();
                        if(ae_code == mem_ref_K)
                        {
                           auto* MR = GetPointer<mem_ref>(GET_NODE(ae->op));
                           tree_nodeRef op1 = MR->op1;
                           long long int op1_val = tree_helper::get_integer_cst_value(GetPointer<integer_cst>(GET_NODE(op1)));
                           if(op1_val == 0 && GET_NODE(MR->op0)->get_kind() == ssa_name_K)
                           {
                              auto temp_def = GET_NODE(GetPointer<const ssa_name>(GET_NODE(MR->op0))->CGetDefStmt());
                              if(temp_def->get_kind() == gimple_assign_K)
                              {
                                 const auto prev_ga = GetPointer<const gimple_assign>(temp_def);
                                 if(GET_NODE(prev_ga->op1)->get_kind() == addr_expr_K)
                                 {
                                    const TreeNodeMap<size_t> StmtUses = ssa->CGetUseStmts();
                                    for(const auto& use : StmtUses)
                                    {
                                       if(!AppM->ApplyNewTransformation())
                                       {
                                          break;
                                       }
                                       INDENT_DBG_MEX(DEBUG_LEVEL_VERY_PEDANTIC, debug_level, "---replace constant usage before: " + use.first->ToString());
                                       TM->ReplaceTreeNode(use.first, ga->op0, prev_ga->op0);
                                       INDENT_DBG_MEX(DEBUG_LEVEL_VERY_PEDANTIC, debug_level, "---replace constant usage after: " + use.first->ToString());
                                       modified = true;
                                       AppM->RegisterTransformation(GetName(), use.first);
                                    }
                                 }
                              }
                           }
                           else if(op1_val == 0 && GET_NODE(MR->op0)->get_kind() == integer_cst_K)
                           {
                              INDENT_DBG_MEX(DEBUG_LEVEL_VERY_PEDANTIC, debug_level, "---replace constant usage before: " + stmt->ToString());
                              TM->ReplaceTreeNode(stmt, ga->op1, MR->op0);
                              modified = true;
                              INDENT_DBG_MEX(DEBUG_LEVEL_VERY_PEDANTIC, debug_level, "---replace constant usage after: " + stmt->ToString());
                           }
                        }
                     };
                     addr_expr_BVO();
                  }
                  else if(GET_NODE(ga->op1)->get_kind() == extract_bit_expr_K)
                  {
                     auto extract_bit_expr_BVO = [&] {
                        const std::string srcp_default = ga->include_name + ":" + STR(ga->line_number) + ":" + STR(ga->column_number);
                        auto* ebe = GetPointer<extract_bit_expr>(GET_NODE(ga->op1));
                        THROW_ASSERT(GET_NODE(ebe->op1)->get_kind() == integer_cst_K, "unexpected condition");
                        auto pos_value = GetPointer<integer_cst>(GET_NODE(ebe->op1))->value;
                        auto ebe_op0_ssa = GetPointer<ssa_name>(GET_NODE(ebe->op0));
                        if(ebe_op0_ssa)
                        {
                           if(BitLatticeManipulator::Size(ebe->op0) <= pos_value)
                           {
                              const auto right_id = GET_INDEX_NODE(ebe->op0);
                              const bool right_signed = tree_helper::is_int(TM, right_id);
                              if(right_signed)
                              {
                                 INDENT_DBG_MEX(DEBUG_LEVEL_VERY_PEDANTIC, debug_level, "---replace extract_bit_expr usage before: " + stmt->ToString());
                                 tree_nodeRef new_pos = TM->CreateUniqueIntegerCst(BitLatticeManipulator::Size(ebe->op0) - 1, GET_INDEX_NODE(GetPointer<integer_cst>(GET_NODE(ebe->op1))->type));
                                 tree_nodeRef eb_op = IRman->create_extract_bit_expr(ebe->op0, new_pos, srcp_default);
                                 tree_nodeRef eb_ga = IRman->CreateGimpleAssign(ebe->type, TM->CreateUniqueIntegerCst(0, GET_INDEX_NODE(ebe->type)), TM->CreateUniqueIntegerCst(1, GET_INDEX_NODE(ebe->type)), eb_op, function_id, B_id, srcp_default);
                                 INDENT_DBG_MEX(DEBUG_LEVEL_VERY_PEDANTIC, debug_level, "---Created " + STR(eb_ga));
                                 B->PushBefore(eb_ga, stmt, AppM);
                                 tree_nodeRef bit_mask_constant_node = TM->CreateUniqueIntegerCst(1, GET_INDEX_NODE(ebe->type));
                                 auto masking = IRman->create_binary_operation(ebe->type, GetPointer<gimple_assign>(GET_NODE(eb_ga))->op0, bit_mask_constant_node, srcp_default, truth_and_expr_K);
                                 TM->ReplaceTreeNode(stmt, ga->op1, masking); /// replaced with redundant code to restart lut_transformation
                                 INDENT_DBG_MEX(DEBUG_LEVEL_VERY_PEDANTIC, debug_level, "---replace extract_bit_expr usage after: " + stmt->ToString());
                                 modified = true;
                                 AppM->RegisterTransformation(GetName(), stmt);
                              }
                              else
                              {
                                 INDENT_DBG_MEX(DEBUG_LEVEL_VERY_PEDANTIC, debug_level, "---replace extract_bit_expr usage before: " + stmt->ToString());
                                 tree_nodeRef zero_node = TM->CreateUniqueIntegerCst(0, GET_INDEX_NODE(ebe->type));
                                 const TreeNodeMap<size_t> StmtUses = ssa->CGetUseStmts();
                                 for(const auto& use : StmtUses)
                                 {
                                    if(!AppM->ApplyNewTransformation())
                                    {
                                       break;
                                    }
                                    INDENT_DBG_MEX(DEBUG_LEVEL_VERY_PEDANTIC, debug_level, "---replace constant usage before: " + use.first->ToString());
                                    TM->ReplaceTreeNode(use.first, ga->op0, zero_node);
                                    INDENT_DBG_MEX(DEBUG_LEVEL_VERY_PEDANTIC, debug_level, "---replace constant usage after: " + use.first->ToString());
                                    modified = true;
                                    AppM->RegisterTransformation(GetName(), use.first);
                                 }
                              }
                           }
                           else if(tree_helper::is_bool(TM, GET_INDEX_NODE(ebe->op0)))
                           {
                              const TreeNodeMap<size_t> StmtUses = ssa->CGetUseStmts();
                              for(const auto& use : StmtUses)
                              {
                                 if(!AppM->ApplyNewTransformation())
                                 {
                                    break;
                                 }
                                 INDENT_DBG_MEX(DEBUG_LEVEL_VERY_PEDANTIC, debug_level, "---replace extract_bit_expr input bool usage before: " + use.first->ToString());
                                 TM->ReplaceTreeNode(use.first, ga->op0, ebe->op0);
                                 INDENT_DBG_MEX(DEBUG_LEVEL_VERY_PEDANTIC, debug_level, "---replace extract_bit_expr input bool usage after: " + use.first->ToString());
                                 modified = true;
                                 AppM->RegisterTransformation(GetName(), use.first);
                              }
                           }
                           else
                           {
                              auto defStmt = GET_NODE(ebe_op0_ssa->CGetDefStmt());
                              if(defStmt->get_kind() == gimple_assign_K)
                              {
                                 const auto prev_ga = GetPointer<const gimple_assign>(defStmt);
                                 auto prev_code1 = GET_NODE(prev_ga->op1)->get_kind();
                                 if(prev_code1 == nop_expr_K || prev_code1 == convert_expr_K)
                                 {
                                    auto ne = GetPointer<unary_expr>(GET_NODE(prev_ga->op1));
                                    if(tree_helper::is_bool(TM, GET_INDEX_NODE(ne->op)))
                                    {
                                       if(pos_value == 0)
                                       {
                                          INDENT_DBG_MEX(DEBUG_LEVEL_VERY_PEDANTIC, debug_level, "---replace extract_bit_expr usage before: " + stmt->ToString());
                                          tree_nodeRef bit_mask_constant_node = TM->CreateUniqueIntegerCst(1, GET_INDEX_NODE(ebe->type));
                                          auto masking = IRman->create_binary_operation(ebe->type, ne->op, bit_mask_constant_node, srcp_default, truth_and_expr_K);
                                          TM->ReplaceTreeNode(stmt, ga->op1, masking); /// replaced with redundant code to restart lut_transformation
                                          INDENT_DBG_MEX(DEBUG_LEVEL_VERY_PEDANTIC, debug_level, "---replace extract_bit_expr usage after: " + stmt->ToString());
                                          modified = true;
                                          AppM->RegisterTransformation(GetName(), stmt);
                                       }
                                       else
                                       {
                                          tree_nodeRef zero_node = TM->CreateUniqueIntegerCst(0, GET_INDEX_NODE(ebe->type));
                                          const TreeNodeMap<size_t> StmtUses = ssa->CGetUseStmts();
                                          for(const auto& use : StmtUses)
                                          {
                                             if(!AppM->ApplyNewTransformation())
                                             {
                                                break;
                                             }
                                             INDENT_DBG_MEX(DEBUG_LEVEL_VERY_PEDANTIC, debug_level, "---replace extract_bit_expr constant usage before: " + use.first->ToString());
                                             TM->ReplaceTreeNode(use.first, ga->op0, zero_node);
                                             INDENT_DBG_MEX(DEBUG_LEVEL_VERY_PEDANTIC, debug_level, "---replace extract_bit_expr constant usage after: " + use.first->ToString());
                                             modified = true;
                                             AppM->RegisterTransformation(GetName(), use.first);
                                          }
                                       }
                                    }
                                    else
                                    {
                                       const tree_nodeConstRef neType_node = tree_helper::CGetType(GET_NODE(ne->op));
                                       if(neType_node->get_kind() == integer_type_K)
                                       {
                                          if(BitLatticeManipulator::Size(ne->op) > pos_value)
                                          {
                                             INDENT_DBG_MEX(DEBUG_LEVEL_VERY_PEDANTIC, debug_level, "---replace extract_bit_expr usage before: " + stmt->ToString());
                                             tree_nodeRef eb_op = IRman->create_extract_bit_expr(ne->op, ebe->op1, srcp_default);
                                             tree_nodeRef eb_ga =
                                                 IRman->CreateGimpleAssign(ebe->type, TM->CreateUniqueIntegerCst(0, GET_INDEX_NODE(ebe->type)), TM->CreateUniqueIntegerCst(1, GET_INDEX_NODE(ebe->type)), eb_op, function_id, B_id, srcp_default);
                                             INDENT_DBG_MEX(DEBUG_LEVEL_VERY_PEDANTIC, debug_level, "---Created " + STR(eb_ga));
                                             B->PushBefore(eb_ga, stmt, AppM);
                                             tree_nodeRef bit_mask_constant_node = TM->CreateUniqueIntegerCst(1, GET_INDEX_NODE(ebe->type));
                                             auto masking = IRman->create_binary_operation(ebe->type, GetPointer<gimple_assign>(GET_NODE(eb_ga))->op0, bit_mask_constant_node, srcp_default, truth_and_expr_K);
                                             TM->ReplaceTreeNode(stmt, ga->op1, masking); /// replaced with redundant code to restart lut_transformation
                                             INDENT_DBG_MEX(DEBUG_LEVEL_VERY_PEDANTIC, debug_level, "---replace extract_bit_expr usage after: " + stmt->ToString());
                                             modified = true;
                                             AppM->RegisterTransformation(GetName(), stmt);
                                          }
                                          else
                                          {
                                             const auto right_id = GET_INDEX_NODE(ne->op);
                                             const bool right_signed = tree_helper::is_int(TM, right_id);
                                             if(right_signed)
                                             {
                                                INDENT_DBG_MEX(DEBUG_LEVEL_VERY_PEDANTIC, debug_level, "---replace extract_bit_expr usage before: " + stmt->ToString());
                                                tree_nodeRef new_pos = TM->CreateUniqueIntegerCst(BitLatticeManipulator::Size(ne->op) - 1, GET_INDEX_NODE(GetPointer<integer_cst>(GET_NODE(ebe->op1))->type));
                                                tree_nodeRef eb_op = IRman->create_extract_bit_expr(ne->op, new_pos, srcp_default);
                                                tree_nodeRef eb_ga =
                                                    IRman->CreateGimpleAssign(ebe->type, TM->CreateUniqueIntegerCst(0, GET_INDEX_NODE(ebe->type)), TM->CreateUniqueIntegerCst(1, GET_INDEX_NODE(ebe->type)), eb_op, function_id, B_id, srcp_default);
                                                INDENT_DBG_MEX(DEBUG_LEVEL_VERY_PEDANTIC, debug_level, "---Created " + STR(eb_ga));
                                                B->PushBefore(eb_ga, stmt, AppM);
                                                tree_nodeRef bit_mask_constant_node = TM->CreateUniqueIntegerCst(1, GET_INDEX_NODE(ebe->type));
                                                auto masking = IRman->create_binary_operation(ebe->type, GetPointer<gimple_assign>(GET_NODE(eb_ga))->op0, bit_mask_constant_node, srcp_default, truth_and_expr_K);
                                                TM->ReplaceTreeNode(stmt, ga->op1, masking); /// replaced with redundant code to restart lut_transformation
                                                INDENT_DBG_MEX(DEBUG_LEVEL_VERY_PEDANTIC, debug_level, "---replace extract_bit_expr usage after: " + stmt->ToString());
                                                modified = true;
                                                AppM->RegisterTransformation(GetName(), stmt);
                                             }
                                             else
                                             {
                                                INDENT_DBG_MEX(DEBUG_LEVEL_VERY_PEDANTIC, debug_level, "---replace extract_bit_expr usage before: " + stmt->ToString());
                                                tree_nodeRef zero_node = TM->CreateUniqueIntegerCst(0, GET_INDEX_NODE(ebe->type));
                                                const TreeNodeMap<size_t> StmtUses = ssa->CGetUseStmts();
                                                for(const auto& use : StmtUses)
                                                {
                                                   if(!AppM->ApplyNewTransformation())
                                                   {
                                                      break;
                                                   }
                                                   INDENT_DBG_MEX(DEBUG_LEVEL_VERY_PEDANTIC, debug_level, "---replace constant usage before: " + use.first->ToString());
                                                   TM->ReplaceTreeNode(use.first, ga->op0, zero_node);
                                                   INDENT_DBG_MEX(DEBUG_LEVEL_VERY_PEDANTIC, debug_level, "---replace constant usage after: " + use.first->ToString());
                                                   modified = true;
                                                   AppM->RegisterTransformation(GetName(), use.first);
                                                }
                                             }
                                          }
                                       }
                                    }
                                 }
                                 else if(prev_code1 == bit_and_expr_K)
                                 {
                                    auto bae = GetPointer<bit_and_expr>(GET_NODE(prev_ga->op1));
                                    if(GET_NODE(bae->op0)->get_kind() == integer_cst_K || GET_NODE(bae->op1)->get_kind() == integer_cst_K)
                                    {
                                       auto bae_op0 = bae->op0;
                                       auto bae_op1 = bae->op1;
                                       if(GET_NODE(bae->op0)->get_kind() == integer_cst_K)
                                       {
                                          std::swap(bae_op0, bae_op1);
                                       }
                                       auto bae_mask_value = GetPointer<integer_cst>(GET_NODE(bae_op1))->value;
                                       auto masked_value = (bae_mask_value & (1ll << pos_value));
                                       if(masked_value && GET_NODE(bae_op0)->get_kind() != integer_cst_K)
                                       {
                                          INDENT_DBG_MEX(DEBUG_LEVEL_VERY_PEDANTIC, debug_level, "---replace extract_bit_expr usage before: " + stmt->ToString());
                                          tree_nodeRef eb_op = IRman->create_extract_bit_expr(bae_op0, ebe->op1, srcp_default);
                                          tree_nodeRef eb_ga = IRman->CreateGimpleAssign(ebe->type, TM->CreateUniqueIntegerCst(0, GET_INDEX_NODE(ebe->type)), TM->CreateUniqueIntegerCst(1, GET_INDEX_NODE(ebe->type)), eb_op, function_id, B_id, srcp_default);
                                          INDENT_DBG_MEX(DEBUG_LEVEL_VERY_PEDANTIC, debug_level, "---Created " + STR(eb_ga));
                                          B->PushBefore(eb_ga, stmt, AppM);
                                          tree_nodeRef bit_mask_constant_node = TM->CreateUniqueIntegerCst(1, GET_INDEX_NODE(ebe->type));
                                          auto masking = IRman->create_binary_operation(ebe->type, GetPointer<gimple_assign>(GET_NODE(eb_ga))->op0, bit_mask_constant_node, srcp_default, truth_and_expr_K);
                                          TM->ReplaceTreeNode(stmt, ga->op1, masking); /// replaced with redundant code to restart lut_transformation
                                          INDENT_DBG_MEX(DEBUG_LEVEL_VERY_PEDANTIC, debug_level, "---replace extract_bit_expr usage after: " + stmt->ToString());
                                          modified = true;
                                          AppM->RegisterTransformation(GetName(), stmt);
                                       }
                                       else
                                       {
                                          INDENT_DBG_MEX(DEBUG_LEVEL_VERY_PEDANTIC, debug_level, "---replace extract_bit_expr usage before: " + stmt->ToString());
                                          tree_nodeRef zero_node = TM->CreateUniqueIntegerCst(masked_value ? 1 : 0, GET_INDEX_NODE(ebe->type));
                                          const TreeNodeMap<size_t> StmtUses = ssa->CGetUseStmts();
                                          for(const auto& use : StmtUses)
                                          {
                                             if(!AppM->ApplyNewTransformation())
                                             {
                                                break;
                                             }
                                             INDENT_DBG_MEX(DEBUG_LEVEL_VERY_PEDANTIC, debug_level, "---replace constant usage before: " + use.first->ToString());
                                             TM->ReplaceTreeNode(use.first, ga->op0, zero_node);
                                             INDENT_DBG_MEX(DEBUG_LEVEL_VERY_PEDANTIC, debug_level, "---replace constant usage after: " + use.first->ToString());
                                             modified = true;
                                             AppM->RegisterTransformation(GetName(), use.first);
                                          }
                                       }
                                    }
                                 }
                                 else if(prev_code1 == bit_ior_concat_expr_K)
                                 {
                                    auto bice = GetPointer<bit_ior_concat_expr>(GET_NODE(prev_ga->op1));
                                    THROW_ASSERT(GET_NODE(bice->op2)->get_kind() == integer_cst_K, "unexpected condition");
                                    auto nbit_value = GetPointer<integer_cst>(GET_NODE(bice->op2))->value;
                                    INDENT_DBG_MEX(DEBUG_LEVEL_VERY_PEDANTIC, debug_level, "---replace extract_bit_expr usage before: " + stmt->ToString());
                                    tree_nodeRef eb_op = IRman->create_extract_bit_expr(nbit_value > pos_value ? bice->op1 : bice->op0, ebe->op1, srcp_default);
                                    tree_nodeRef eb_ga = IRman->CreateGimpleAssign(ebe->type, TM->CreateUniqueIntegerCst(0, GET_INDEX_NODE(ebe->type)), TM->CreateUniqueIntegerCst(1, GET_INDEX_NODE(ebe->type)), eb_op, function_id, B_id, srcp_default);
                                    INDENT_DBG_MEX(DEBUG_LEVEL_VERY_PEDANTIC, debug_level, "---Created " + STR(eb_ga));
                                    B->PushBefore(eb_ga, stmt, AppM);
                                    tree_nodeRef bit_mask_constant_node = TM->CreateUniqueIntegerCst(1, GET_INDEX_NODE(ebe->type));
                                    auto masking = IRman->create_binary_operation(ebe->type, GetPointer<gimple_assign>(GET_NODE(eb_ga))->op0, bit_mask_constant_node, srcp_default, truth_and_expr_K);
                                    TM->ReplaceTreeNode(stmt, ga->op1, masking); /// replaced with redundant code to restart lut_transformation
                                    INDENT_DBG_MEX(DEBUG_LEVEL_VERY_PEDANTIC, debug_level, "---replace extract_bit_expr usage after: " + stmt->ToString());
                                    modified = true;
                                    AppM->RegisterTransformation(GetName(), stmt);
                                 }
                                 else if(prev_code1 == lshift_expr_K)
                                 {
                                    auto lse = GetPointer<lshift_expr>(GET_NODE(prev_ga->op1));
                                    if(GET_NODE(lse->op1)->get_kind() == integer_cst_K)
                                    {
                                       auto lsbit_value = GetPointer<integer_cst>(GET_NODE(lse->op1))->value;
                                       if((pos_value - lsbit_value) >= 0)
                                       {
                                          tree_nodeRef new_pos = TM->CreateUniqueIntegerCst(pos_value - lsbit_value, GET_INDEX_NODE(GetPointer<integer_cst>(GET_NODE(ebe->op1))->type));
                                          INDENT_DBG_MEX(DEBUG_LEVEL_VERY_PEDANTIC, debug_level, "---replace extract_bit_expr usage before: " + stmt->ToString());
                                          tree_nodeRef eb_op = IRman->create_extract_bit_expr(lse->op0, new_pos, srcp_default);
                                          tree_nodeRef eb_ga = IRman->CreateGimpleAssign(ebe->type, TM->CreateUniqueIntegerCst(0, GET_INDEX_NODE(ebe->type)), TM->CreateUniqueIntegerCst(1, GET_INDEX_NODE(ebe->type)), eb_op, function_id, B_id, srcp_default);
                                          INDENT_DBG_MEX(DEBUG_LEVEL_VERY_PEDANTIC, debug_level, "---Created " + STR(eb_ga));
                                          B->PushBefore(eb_ga, stmt, AppM);
                                          tree_nodeRef bit_mask_constant_node = TM->CreateUniqueIntegerCst(1, GET_INDEX_NODE(ebe->type));
                                          auto masking = IRman->create_binary_operation(ebe->type, GetPointer<gimple_assign>(GET_NODE(eb_ga))->op0, bit_mask_constant_node, srcp_default, truth_and_expr_K);
                                          TM->ReplaceTreeNode(stmt, ga->op1, masking); /// replaced with redundant code to restart lut_transformation
                                          INDENT_DBG_MEX(DEBUG_LEVEL_VERY_PEDANTIC, debug_level, "---replace extract_bit_expr usage after: " + stmt->ToString());
                                          modified = true;
                                          AppM->RegisterTransformation(GetName(), stmt);
                                       }
                                       else
                                       {
                                          INDENT_DBG_MEX(DEBUG_LEVEL_VERY_PEDANTIC, debug_level, "---replace extract_bit_expr usage before: " + stmt->ToString());
                                          tree_nodeRef zero_node = TM->CreateUniqueIntegerCst(0, GET_INDEX_NODE(ebe->type));
                                          const TreeNodeMap<size_t> StmtUses = ssa->CGetUseStmts();
                                          for(const auto& use : StmtUses)
                                          {
                                             if(!AppM->ApplyNewTransformation())
                                             {
                                                break;
                                             }
                                             INDENT_DBG_MEX(DEBUG_LEVEL_VERY_PEDANTIC, debug_level, "---replace constant usage before: " + use.first->ToString());
                                             TM->ReplaceTreeNode(use.first, ga->op0, zero_node);
                                             INDENT_DBG_MEX(DEBUG_LEVEL_VERY_PEDANTIC, debug_level, "---replace constant usage after: " + use.first->ToString());
                                             modified = true;
                                             AppM->RegisterTransformation(GetName(), use.first);
                                          }
                                       }
                                    }
                                 }
                                 else if(prev_code1 == rshift_expr_K)
                                 {
                                    auto rse = GetPointer<rshift_expr>(GET_NODE(prev_ga->op1));
                                    if(GET_NODE(rse->op1)->get_kind() == integer_cst_K)
                                    {
                                       auto rsbit_value = GetPointer<integer_cst>(GET_NODE(rse->op1))->value;
                                       THROW_ASSERT((pos_value + rsbit_value) >= 0, "unexpected condition");
                                       tree_nodeRef new_pos = TM->CreateUniqueIntegerCst(pos_value + rsbit_value, GET_INDEX_NODE(GetPointer<integer_cst>(GET_NODE(ebe->op1))->type));
                                       INDENT_DBG_MEX(DEBUG_LEVEL_VERY_PEDANTIC, debug_level, "---replace extract_bit_expr usage before: " + stmt->ToString());
                                       tree_nodeRef eb_op = IRman->create_extract_bit_expr(rse->op0, new_pos, srcp_default);
                                       tree_nodeRef eb_ga = IRman->CreateGimpleAssign(ebe->type, TM->CreateUniqueIntegerCst(0, GET_INDEX_NODE(ebe->type)), TM->CreateUniqueIntegerCst(1, GET_INDEX_NODE(ebe->type)), eb_op, function_id, B_id, srcp_default);
                                       INDENT_DBG_MEX(DEBUG_LEVEL_VERY_PEDANTIC, debug_level, "---Created " + STR(eb_ga));
                                       B->PushBefore(eb_ga, stmt, AppM);
                                       tree_nodeRef bit_mask_constant_node = TM->CreateUniqueIntegerCst(1, GET_INDEX_NODE(ebe->type));
                                       auto masking = IRman->create_binary_operation(ebe->type, GetPointer<gimple_assign>(GET_NODE(eb_ga))->op0, bit_mask_constant_node, srcp_default, truth_and_expr_K);
                                       TM->ReplaceTreeNode(stmt, ga->op1, masking); /// replaced with redundant code to restart lut_transformation
                                       INDENT_DBG_MEX(DEBUG_LEVEL_VERY_PEDANTIC, debug_level, "---replace extract_bit_expr usage after: " + stmt->ToString());
                                       modified = true;
                                       AppM->RegisterTransformation(GetName(), stmt);
                                    }
                                    else if(GET_NODE(rse->op0)->get_kind() == integer_cst_K)
                                    {
                                       long long res_value;
                                       if(tree_helper::is_int(TM, GET_INDEX_NODE(rse->op0)))
                                       {
                                          auto val = GetPointer<integer_cst>(GET_NODE(rse->op0))->value;
                                          val = (val >> pos_value);
                                          res_value = val;
                                       }
                                       else
                                       {
                                          auto val = static_cast<unsigned long long>(GetPointer<integer_cst>(GET_NODE(rse->op0))->value);
                                          val = (val >> pos_value);
                                          res_value = static_cast<long long>(val);
                                       }
                                       if(res_value)
                                       {
                                          INDENT_DBG_MEX(DEBUG_LEVEL_VERY_PEDANTIC, debug_level, "---replace extract_bit_expr usage before: " + stmt->ToString());
                                          unsigned int precision = BitLatticeManipulator::Size(ebe_op0_ssa->type);
                                          unsigned int log2;
                                          for(log2 = 1; precision > (1u << log2); ++log2)
                                          {
                                             ;
                                          }
                                          tree_nodeRef op1, op2, op3, op4, op5, op6, op7, op8;
                                          for(auto i = 0u; i < log2; ++i)
                                          {
                                             tree_nodeRef new_pos = TM->CreateUniqueIntegerCst(i, GET_INDEX_NODE(GetPointer<integer_cst>(GET_NODE(ebe->op1))->type));
                                             tree_nodeRef eb_op = IRman->create_extract_bit_expr(rse->op1, new_pos, srcp_default);
                                             tree_nodeRef eb_ga =
                                                 IRman->CreateGimpleAssign(ebe->type, TM->CreateUniqueIntegerCst(0, GET_INDEX_NODE(ebe->type)), TM->CreateUniqueIntegerCst(1, GET_INDEX_NODE(ebe->type)), eb_op, function_id, B_id, srcp_default);
                                             INDENT_DBG_MEX(DEBUG_LEVEL_VERY_PEDANTIC, debug_level, "---Created " + STR(eb_ga));
                                             B->PushBefore(eb_ga, stmt, AppM);
                                             auto eb_ga_ssa_var = GetPointer<gimple_assign>(GET_NODE(eb_ga))->op0;
                                             if(i == 0)
                                             {
                                                op1 = eb_ga_ssa_var;
                                             }
                                             else if(i == 1)
                                             {
                                                op2 = eb_ga_ssa_var;
                                             }
                                             else if(i == 2)
                                             {
                                                op3 = eb_ga_ssa_var;
                                             }
                                             else if(i == 3)
                                             {
                                                op4 = eb_ga_ssa_var;
                                             }
                                             else if(i == 4)
                                             {
                                                op5 = eb_ga_ssa_var;
                                             }
                                             else if(i == 5)
                                             {
                                                op6 = eb_ga_ssa_var;
                                             }
                                             else
                                             {
                                                THROW_ERROR("unexpected condition");
                                             }
                                          }
                                          const auto LutConstType = IRman->CreateDefaultUnsignedLongLongInt();

                                          tree_nodeRef lut_constant_node = TM->CreateUniqueIntegerCst(res_value, GET_INDEX_NODE(LutConstType));
                                          tree_nodeRef eb_op = IRman->create_lut_expr(ebe->type, lut_constant_node, op1, op2, op3, op4, op5, op6, op7, op8, srcp_default);
                                          tree_nodeRef eb_ga = IRman->CreateGimpleAssign(ebe->type, TM->CreateUniqueIntegerCst(0, GET_INDEX_NODE(ebe->type)), TM->CreateUniqueIntegerCst(1, GET_INDEX_NODE(ebe->type)), eb_op, function_id, B_id, srcp_default);
                                          INDENT_DBG_MEX(DEBUG_LEVEL_VERY_PEDANTIC, debug_level, "---Created " + STR(eb_ga));
                                          B->PushBefore(eb_ga, stmt, AppM);
                                          tree_nodeRef bit_mask_constant_node = TM->CreateUniqueIntegerCst(1, GET_INDEX_NODE(ebe->type));
                                          auto masking = IRman->create_binary_operation(ebe->type, GetPointer<gimple_assign>(GET_NODE(eb_ga))->op0, bit_mask_constant_node, srcp_default, truth_and_expr_K);
                                          TM->ReplaceTreeNode(stmt, ga->op1, masking); /// replaced with redundant code to restart lut_transformation
                                          INDENT_DBG_MEX(DEBUG_LEVEL_VERY_PEDANTIC, debug_level, "---replace extract_bit_expr usage after: " + stmt->ToString());
                                          modified = true;
                                          AppM->RegisterTransformation(GetName(), stmt);
                                       }
                                       else
                                       {
                                          tree_nodeRef zero_node = TM->CreateUniqueIntegerCst(0, GET_INDEX_NODE(ebe->type));
                                          INDENT_DBG_MEX(DEBUG_LEVEL_VERY_PEDANTIC, debug_level, "---replace extract_bit_expr usage before: " + stmt->ToString());
                                          TM->ReplaceTreeNode(stmt, ga->op1, zero_node);
                                          INDENT_DBG_MEX(DEBUG_LEVEL_VERY_PEDANTIC, debug_level, "---replace extract_bit_expr usage after: " + stmt->ToString());
                                          modified = true;
                                          AppM->RegisterTransformation(GetName(), stmt);
                                       }
                                    }
                                 }
                                 else if(prev_code1 == bit_not_expr_K)
                                 {
                                    auto bne = GetPointer<bit_not_expr>(GET_NODE(prev_ga->op1));
                                    INDENT_DBG_MEX(DEBUG_LEVEL_VERY_PEDANTIC, debug_level, "---replace extract_bit_expr usage before: " + stmt->ToString());
                                    tree_nodeRef eb_op = IRman->create_extract_bit_expr(bne->op, ebe->op1, srcp_default);
                                    tree_nodeRef eb_ga = IRman->CreateGimpleAssign(ebe->type, TM->CreateUniqueIntegerCst(0, GET_INDEX_NODE(ebe->type)), TM->CreateUniqueIntegerCst(1, GET_INDEX_NODE(ebe->type)), eb_op, B_id, function_id, srcp_default);
                                    INDENT_DBG_MEX(DEBUG_LEVEL_VERY_PEDANTIC, debug_level, "---Created " + STR(eb_ga));
                                    B->PushBefore(eb_ga, stmt, AppM);
                                    auto negating = IRman->create_unary_operation(ebe->type, GetPointer<gimple_assign>(GET_NODE(eb_ga))->op0, srcp_default, truth_not_expr_K);
                                    TM->ReplaceTreeNode(stmt, ga->op1, negating);
                                    INDENT_DBG_MEX(DEBUG_LEVEL_VERY_PEDANTIC, debug_level, "---replace extract_bit_expr usage after: " + stmt->ToString());
                                    modified = true;
                                    AppM->RegisterTransformation(GetName(), stmt);
                                 }
                                 else if(prev_code1 == bit_and_expr_K)
                                 {
                                    auto bae = GetPointer<bit_and_expr>(GET_NODE(prev_ga->op1));
                                    INDENT_DBG_MEX(DEBUG_LEVEL_VERY_PEDANTIC, debug_level, "---replace extract_bit_expr usage before: " + stmt->ToString());
                                    tree_nodeRef eb_op0 = IRman->create_extract_bit_expr(bae->op0, ebe->op1, srcp_default);
                                    tree_nodeRef eb_ga0 = IRman->CreateGimpleAssign(ebe->type, TM->CreateUniqueIntegerCst(0, GET_INDEX_NODE(ebe->type)), TM->CreateUniqueIntegerCst(1, GET_INDEX_NODE(ebe->type)), eb_op0, function_id, B_id, srcp_default);
                                    INDENT_DBG_MEX(DEBUG_LEVEL_VERY_PEDANTIC, debug_level, "---Created " + STR(eb_ga0));
                                    B->PushBefore(eb_ga0, stmt, AppM);
                                    tree_nodeRef eb_op1 = IRman->create_extract_bit_expr(bae->op1, ebe->op1, srcp_default);
                                    tree_nodeRef eb_ga1 = IRman->CreateGimpleAssign(ebe->type, TM->CreateUniqueIntegerCst(0, GET_INDEX_NODE(ebe->type)), TM->CreateUniqueIntegerCst(1, GET_INDEX_NODE(ebe->type)), eb_op1, function_id, B_id, srcp_default);
                                    INDENT_DBG_MEX(DEBUG_LEVEL_VERY_PEDANTIC, debug_level, "---Created " + STR(eb_ga1));
                                    B->PushBefore(eb_ga1, stmt, AppM);
                                    auto anding = IRman->create_binary_operation(ebe->type, GetPointer<gimple_assign>(GET_NODE(eb_ga0))->op0, GetPointer<gimple_assign>(GET_NODE(eb_ga1))->op0, srcp_default, truth_and_expr_K);
                                    TM->ReplaceTreeNode(stmt, ga->op1, anding);
                                    INDENT_DBG_MEX(DEBUG_LEVEL_VERY_PEDANTIC, debug_level, "---replace extract_bit_expr usage after: " + stmt->ToString());
                                    modified = true;
                                    AppM->RegisterTransformation(GetName(), stmt);
                                 }
                                 else if(prev_code1 == bit_ior_expr_K)
                                 {
                                    auto bie = GetPointer<bit_ior_expr>(GET_NODE(prev_ga->op1));
                                    INDENT_DBG_MEX(DEBUG_LEVEL_VERY_PEDANTIC, debug_level, "---replace extract_bit_expr usage before: " + stmt->ToString());
                                    tree_nodeRef eb_op0 = IRman->create_extract_bit_expr(bie->op0, ebe->op1, srcp_default);
                                    tree_nodeRef eb_ga0 = IRman->CreateGimpleAssign(ebe->type, TM->CreateUniqueIntegerCst(0, GET_INDEX_NODE(ebe->type)), TM->CreateUniqueIntegerCst(1, GET_INDEX_NODE(ebe->type)), eb_op0, function_id, B_id, srcp_default);
                                    INDENT_DBG_MEX(DEBUG_LEVEL_VERY_PEDANTIC, debug_level, "---Created " + STR(eb_ga0));
                                    B->PushBefore(eb_ga0, stmt, AppM);
                                    tree_nodeRef eb_op1 = IRman->create_extract_bit_expr(bie->op1, ebe->op1, srcp_default);
                                    tree_nodeRef eb_ga1 = IRman->CreateGimpleAssign(ebe->type, TM->CreateUniqueIntegerCst(0, GET_INDEX_NODE(ebe->type)), TM->CreateUniqueIntegerCst(1, GET_INDEX_NODE(ebe->type)), eb_op1, function_id, B_id, srcp_default);
                                    INDENT_DBG_MEX(DEBUG_LEVEL_VERY_PEDANTIC, debug_level, "---Created " + STR(eb_ga1));
                                    B->PushBefore(eb_ga1, stmt, AppM);
                                    auto anding = IRman->create_binary_operation(ebe->type, GetPointer<gimple_assign>(GET_NODE(eb_ga0))->op0, GetPointer<gimple_assign>(GET_NODE(eb_ga1))->op0, srcp_default, truth_or_expr_K);
                                    TM->ReplaceTreeNode(stmt, ga->op1, anding);
                                    INDENT_DBG_MEX(DEBUG_LEVEL_VERY_PEDANTIC, debug_level, "---replace extract_bit_expr usage after: " + stmt->ToString());
                                    modified = true;
                                    AppM->RegisterTransformation(GetName(), stmt);
                                 }
                                 else if(prev_code1 == bit_xor_expr_K)
                                 {
                                    auto bxe = GetPointer<bit_xor_expr>(GET_NODE(prev_ga->op1));
                                    INDENT_DBG_MEX(DEBUG_LEVEL_VERY_PEDANTIC, debug_level, "---replace extract_bit_expr usage before: " + stmt->ToString());
                                    tree_nodeRef eb_op0 = IRman->create_extract_bit_expr(bxe->op0, ebe->op1, srcp_default);
                                    tree_nodeRef eb_ga0 = IRman->CreateGimpleAssign(ebe->type, TM->CreateUniqueIntegerCst(0, GET_INDEX_NODE(ebe->type)), TM->CreateUniqueIntegerCst(1, GET_INDEX_NODE(ebe->type)), eb_op0, function_id, B_id, srcp_default);
                                    INDENT_DBG_MEX(DEBUG_LEVEL_VERY_PEDANTIC, debug_level, "---Created " + STR(eb_ga0));
                                    B->PushBefore(eb_ga0, stmt, AppM);
                                    tree_nodeRef eb_op1 = IRman->create_extract_bit_expr(bxe->op1, ebe->op1, srcp_default);
                                    tree_nodeRef eb_ga1 = IRman->CreateGimpleAssign(ebe->type, TM->CreateUniqueIntegerCst(0, GET_INDEX_NODE(ebe->type)), TM->CreateUniqueIntegerCst(1, GET_INDEX_NODE(ebe->type)), eb_op1, function_id, B_id, srcp_default);
                                    INDENT_DBG_MEX(DEBUG_LEVEL_VERY_PEDANTIC, debug_level, "---Created " + STR(eb_ga1));
                                    B->PushBefore(eb_ga1, stmt, AppM);
                                    auto anding = IRman->create_binary_operation(ebe->type, GetPointer<gimple_assign>(GET_NODE(eb_ga0))->op0, GetPointer<gimple_assign>(GET_NODE(eb_ga1))->op0, srcp_default, truth_xor_expr_K);
                                    TM->ReplaceTreeNode(stmt, ga->op1, anding);
                                    INDENT_DBG_MEX(DEBUG_LEVEL_VERY_PEDANTIC, debug_level, "---replace extract_bit_expr usage after: " + stmt->ToString());
                                    modified = true;
                                    AppM->RegisterTransformation(GetName(), stmt);
                                 }
                                 else if(prev_code1 == cond_expr_K)
                                 {
                                    auto ce = GetPointer<cond_expr>(GET_NODE(prev_ga->op1));
                                    INDENT_DBG_MEX(DEBUG_LEVEL_VERY_PEDANTIC, debug_level, "---replace extract_bit_expr usage before: " + stmt->ToString());
                                    tree_nodeRef eb_op1 = IRman->create_extract_bit_expr(ce->op1, ebe->op1, srcp_default);
                                    tree_nodeRef eb_ga1 = IRman->CreateGimpleAssign(ebe->type, TM->CreateUniqueIntegerCst(0, GET_INDEX_NODE(ebe->type)), TM->CreateUniqueIntegerCst(1, GET_INDEX_NODE(ebe->type)), eb_op1, function_id, B_id, srcp_default);
                                    INDENT_DBG_MEX(DEBUG_LEVEL_VERY_PEDANTIC, debug_level, "---Created " + STR(eb_ga1));
                                    B->PushBefore(eb_ga1, stmt, AppM);
                                    tree_nodeRef eb_op2 = IRman->create_extract_bit_expr(ce->op2, ebe->op1, srcp_default);
                                    tree_nodeRef eb_ga2 = IRman->CreateGimpleAssign(ebe->type, TM->CreateUniqueIntegerCst(0, GET_INDEX_NODE(ebe->type)), TM->CreateUniqueIntegerCst(1, GET_INDEX_NODE(ebe->type)), eb_op2, function_id, B_id, srcp_default);
                                    INDENT_DBG_MEX(DEBUG_LEVEL_VERY_PEDANTIC, debug_level, "---Created " + STR(eb_ga2));
                                    B->PushBefore(eb_ga2, stmt, AppM);
                                    auto ceRes = IRman->create_ternary_operation(ebe->type, ce->op0, GetPointer<gimple_assign>(GET_NODE(eb_ga1))->op0, GetPointer<gimple_assign>(GET_NODE(eb_ga2))->op0, srcp_default, cond_expr_K);
                                    TM->ReplaceTreeNode(stmt, ga->op1, ceRes);
                                    INDENT_DBG_MEX(DEBUG_LEVEL_VERY_PEDANTIC, debug_level, "---replace extract_bit_expr usage after: " + stmt->ToString());
                                    modified = true;
                                    AppM->RegisterTransformation(GetName(), stmt);
                                 }
                                 else if(prev_code1 == plus_expr_K)
                                 {
                                    THROW_ASSERT(GetPointer<const HLS_manager>(AppM)->get_HLS_target(), "unexpected condition");
                                    const auto hls_target = GetPointer<const HLS_manager>(AppM)->get_HLS_target();
                                    THROW_ASSERT(hls_target->get_target_device()->has_parameter("max_lut_size"), "");
                                    auto max_lut_size = hls_target->get_target_device()->get_parameter<size_t>("max_lut_size");
                                    auto pe = GetPointer<plus_expr>(GET_NODE(prev_ga->op1));
                                    if(GET_NODE(pe->op1)->get_kind() == integer_cst_K && BitLatticeManipulator::Size(ebe->op0) <= max_lut_size)
                                    {
                                       INDENT_DBG_MEX(DEBUG_LEVEL_VERY_PEDANTIC, debug_level, "---replace extract_bit_expr usage before: " + stmt->ToString());
                                       tree_nodeRef carry = TM->CreateUniqueIntegerCst(0, GET_INDEX_NODE(ebe->type));
                                       tree_nodeRef sum;
                                       for(long long int bitIndex = 0; bitIndex <= pos_value; ++bitIndex)
                                       {
                                          tree_nodeRef bitIndex_node = TM->CreateUniqueIntegerCst(bitIndex, GET_INDEX_NODE(GetPointer<integer_cst>(GET_NODE(ebe->op1))->type));
                                          tree_nodeRef eb_op1 = IRman->create_extract_bit_expr(pe->op0, bitIndex_node, srcp_default);
                                          tree_nodeRef eb_ga1 =
                                              IRman->CreateGimpleAssign(ebe->type, TM->CreateUniqueIntegerCst(0, GET_INDEX_NODE(ebe->type)), TM->CreateUniqueIntegerCst(1, GET_INDEX_NODE(ebe->type)), eb_op1, function_id, B_id, srcp_default);
                                          INDENT_DBG_MEX(DEBUG_LEVEL_VERY_PEDANTIC, debug_level, "---Created " + STR(eb_ga1));
                                          B->PushBefore(eb_ga1, stmt, AppM);
                                          tree_nodeRef eb_op2 = IRman->create_extract_bit_expr(pe->op1, bitIndex_node, srcp_default);
                                          tree_nodeRef eb_ga2 =
                                              IRman->CreateGimpleAssign(ebe->type, TM->CreateUniqueIntegerCst(0, GET_INDEX_NODE(ebe->type)), TM->CreateUniqueIntegerCst(1, GET_INDEX_NODE(ebe->type)), eb_op2, function_id, B_id, srcp_default);
                                          INDENT_DBG_MEX(DEBUG_LEVEL_VERY_PEDANTIC, debug_level, "---Created " + STR(eb_ga2));
                                          B->PushBefore(eb_ga2, stmt, AppM);
                                          auto sum0 = IRman->create_binary_operation(ebe->type, GetPointer<gimple_assign>(GET_NODE(eb_ga1))->op0, GetPointer<gimple_assign>(GET_NODE(eb_ga2))->op0, srcp_default, truth_xor_expr_K);
                                          tree_nodeRef sum0_ga1 =
                                              IRman->CreateGimpleAssign(ebe->type, TM->CreateUniqueIntegerCst(0, GET_INDEX_NODE(ebe->type)), TM->CreateUniqueIntegerCst(1, GET_INDEX_NODE(ebe->type)), sum0, function_id, B_id, srcp_default);
                                          INDENT_DBG_MEX(DEBUG_LEVEL_VERY_PEDANTIC, debug_level, "---Created " + STR(sum0_ga1));
                                          B->PushBefore(sum0_ga1, stmt, AppM);
                                          sum = IRman->create_binary_operation(ebe->type, GetPointer<gimple_assign>(GET_NODE(sum0_ga1))->op0, carry, srcp_default, truth_xor_expr_K);
                                          if(bitIndex < pos_value)
                                          {
                                             auto sum_ga1 = IRman->CreateGimpleAssign(ebe->type, TM->CreateUniqueIntegerCst(0, GET_INDEX_NODE(ebe->type)), TM->CreateUniqueIntegerCst(1, GET_INDEX_NODE(ebe->type)), sum, function_id, B_id, srcp_default);
                                             INDENT_DBG_MEX(DEBUG_LEVEL_VERY_PEDANTIC, debug_level, "---Created " + STR(sum_ga1));
                                             B->PushBefore(sum_ga1, stmt, AppM);

                                             auto and1 = IRman->create_binary_operation(ebe->type, GetPointer<gimple_assign>(GET_NODE(eb_ga1))->op0, carry, srcp_default, truth_and_expr_K);
                                             auto and1_ga = IRman->CreateGimpleAssign(ebe->type, TM->CreateUniqueIntegerCst(0, GET_INDEX_NODE(ebe->type)), TM->CreateUniqueIntegerCst(1, GET_INDEX_NODE(ebe->type)), and1, function_id, B_id, srcp_default);
                                             INDENT_DBG_MEX(DEBUG_LEVEL_VERY_PEDANTIC, debug_level, "---Created " + STR(and1_ga));
                                             B->PushBefore(and1_ga, stmt, AppM);

                                             auto and2 = IRman->create_binary_operation(ebe->type, GetPointer<gimple_assign>(GET_NODE(eb_ga2))->op0, carry, srcp_default, truth_and_expr_K);
                                             auto and2_ga = IRman->CreateGimpleAssign(ebe->type, TM->CreateUniqueIntegerCst(0, GET_INDEX_NODE(ebe->type)), TM->CreateUniqueIntegerCst(1, GET_INDEX_NODE(ebe->type)), and2, function_id, B_id, srcp_default);
                                             INDENT_DBG_MEX(DEBUG_LEVEL_VERY_PEDANTIC, debug_level, "---Created " + STR(and2_ga));
                                             B->PushBefore(and2_ga, stmt, AppM);

                                             auto and3 = IRman->create_binary_operation(ebe->type, GetPointer<gimple_assign>(GET_NODE(eb_ga1))->op0, GetPointer<gimple_assign>(GET_NODE(eb_ga2))->op0, srcp_default, truth_and_expr_K);
                                             auto and3_ga = IRman->CreateGimpleAssign(ebe->type, TM->CreateUniqueIntegerCst(0, GET_INDEX_NODE(ebe->type)), TM->CreateUniqueIntegerCst(1, GET_INDEX_NODE(ebe->type)), and3, function_id, B_id, srcp_default);
                                             INDENT_DBG_MEX(DEBUG_LEVEL_VERY_PEDANTIC, debug_level, "---Created " + STR(and3_ga));
                                             B->PushBefore(and3_ga, stmt, AppM);

                                             auto or1 = IRman->create_binary_operation(ebe->type, GetPointer<gimple_assign>(GET_NODE(and1_ga))->op0, GetPointer<gimple_assign>(GET_NODE(and2_ga))->op0, srcp_default, truth_or_expr_K);
                                             auto or1_ga = IRman->CreateGimpleAssign(ebe->type, TM->CreateUniqueIntegerCst(0, GET_INDEX_NODE(ebe->type)), TM->CreateUniqueIntegerCst(1, GET_INDEX_NODE(ebe->type)), or1, function_id, B_id, srcp_default);
                                             INDENT_DBG_MEX(DEBUG_LEVEL_VERY_PEDANTIC, debug_level, "---Created " + STR(or1_ga));
                                             B->PushBefore(or1_ga, stmt, AppM);

                                             auto carry1 = IRman->create_binary_operation(ebe->type, GetPointer<gimple_assign>(GET_NODE(or1_ga))->op0, GetPointer<gimple_assign>(GET_NODE(and3_ga))->op0, srcp_default, truth_or_expr_K);
                                             auto carry1_ga = IRman->CreateGimpleAssign(ebe->type, TM->CreateUniqueIntegerCst(0, GET_INDEX_NODE(ebe->type)), TM->CreateUniqueIntegerCst(1, GET_INDEX_NODE(ebe->type)), carry1, function_id, B_id, srcp_default);
                                             INDENT_DBG_MEX(DEBUG_LEVEL_VERY_PEDANTIC, debug_level, "---Created " + STR(carry1_ga));
                                             B->PushBefore(carry1_ga, stmt, AppM);
                                             carry = GetPointer<gimple_assign>(GET_NODE(carry1_ga))->op0;
                                          }
                                       }
                                       TM->ReplaceTreeNode(stmt, ga->op1, sum);
                                       INDENT_DBG_MEX(DEBUG_LEVEL_VERY_PEDANTIC, debug_level, "---replace extract_bit_expr usage after: " + stmt->ToString());
                                       modified = true;
                                       AppM->RegisterTransformation(GetName(), stmt);
                                    }
                                 }
                              }
                           }
                        }
                        else if(GET_NODE(ebe->op0)->get_kind() == integer_cst_K)
                        {
                           bool res_value;
                           if(tree_helper::is_int(TM, GET_INDEX_NODE(ebe->op0)))
                           {
                              auto val = GetPointer<integer_cst>(GET_NODE(ebe->op0))->value;
                              val = (val >> pos_value) & 1;
                              res_value = val;
                           }
                           else
                           {
                              auto val = static_cast<unsigned long long>(GetPointer<integer_cst>(GET_NODE(ebe->op0))->value);
                              val = (val >> pos_value) & 1;
                              res_value = val;
                           }
                           tree_nodeRef res_node = TM->CreateUniqueIntegerCst(res_value, GET_INDEX_NODE(ebe->type));
                           const TreeNodeMap<size_t> StmtUses = ssa->CGetUseStmts();
                           for(const auto& use : StmtUses)
                           {
                              if(!AppM->ApplyNewTransformation())
                              {
                                 break;
                              }
                              INDENT_DBG_MEX(DEBUG_LEVEL_VERY_PEDANTIC, debug_level, "---replace extract_bit_expr constant input usage before: " + use.first->ToString());
                              TM->ReplaceTreeNode(use.first, ga->op0, res_node);
                              INDENT_DBG_MEX(DEBUG_LEVEL_VERY_PEDANTIC, debug_level, "---replace extract_bit_expr constant input usage after: " + use.first->ToString());
                              modified = true;
                              AppM->RegisterTransformation(GetName(), use.first);
                           }
                        }
                     };
                     extract_bit_expr_BVO();
                  }
                  else if(GET_NODE(ga->op1)->get_kind() == nop_expr_K)
                  {
                     auto nop_expr_BVO = [&] {
                        auto* ne = GetPointer<nop_expr>(GET_NODE(ga->op1));
                        if(tree_helper::is_bool(TM, GET_INDEX_NODE(ga->op0)))
                        {
                           if(tree_helper::is_bool(TM, GET_INDEX_NODE(ne->op)))
                           {
                              const TreeNodeMap<size_t> StmtUses = ssa->CGetUseStmts();
                              for(const auto& use : StmtUses)
                              {
                                 if(!AppM->ApplyNewTransformation())
                                 {
                                    break;
                                 }
                                 INDENT_DBG_MEX(DEBUG_LEVEL_VERY_PEDANTIC, debug_level, "---replace bool nop usage before: " + use.first->ToString());
                                 TM->ReplaceTreeNode(use.first, ga->op0, ne->op);
                                 INDENT_DBG_MEX(DEBUG_LEVEL_VERY_PEDANTIC, debug_level, "---replace bool nop usage after: " + use.first->ToString());
                                 modified = true;
                                 AppM->RegisterTransformation(GetName(), use.first);
                              }
                           }
                           else
                           {
                              auto ne_op_ssa = GetPointer<ssa_name>(GET_NODE(ne->op));
                              if(ne_op_ssa)
                              {
                                 if(GET_NODE(ne_op_ssa->type)->get_kind() == integer_type_K)
                                 {
                                    INDENT_DBG_MEX(DEBUG_LEVEL_VERY_PEDANTIC, debug_level, "---replace extract_bit_expr usage before: " + stmt->ToString());
                                    const auto indexType = IRman->CreateDefaultUnsignedLongLongInt();
                                    tree_nodeRef zero_node = TM->CreateUniqueIntegerCst(0, GET_INDEX_NODE(indexType));
                                    const std::string srcp_default = ga->include_name + ":" + STR(ga->line_number) + ":" + STR(ga->column_number);
                                    tree_nodeRef eb_op = IRman->create_extract_bit_expr(ne->op, zero_node, srcp_default);
                                    tree_nodeRef eb_ga = IRman->CreateGimpleAssign(ne->type, TM->CreateUniqueIntegerCst(0, GET_INDEX_NODE(ne->type)), TM->CreateUniqueIntegerCst(1, GET_INDEX_NODE(ne->type)), eb_op, function_id, B_id, srcp_default);
                                    INDENT_DBG_MEX(DEBUG_LEVEL_VERY_PEDANTIC, debug_level, "---Created " + STR(eb_ga));
                                    B->PushBefore(eb_ga, stmt, AppM);
                                    tree_nodeRef bit_mask_constant_node = TM->CreateUniqueIntegerCst(1, GET_INDEX_NODE(ne->type));
                                    auto masking = IRman->create_binary_operation(ne->type, GetPointer<gimple_assign>(GET_NODE(eb_ga))->op0, bit_mask_constant_node, srcp_default, truth_and_expr_K);
                                    TM->ReplaceTreeNode(stmt, ga->op1, masking); /// replaced with redundant code to restart lut_transformation
                                    INDENT_DBG_MEX(DEBUG_LEVEL_VERY_PEDANTIC, debug_level, "---replace extract_bit_expr usage after: " + stmt->ToString());
                                    modified = true;
                                    AppM->RegisterTransformation(GetName(), stmt);
                                 }
                              }
                           }
                        }
                     };
                     nop_expr_BVO();
                  }
               };
               ga_BVO();
            }
         }
         INDENT_DBG_MEX(DEBUG_LEVEL_VERY_PEDANTIC, debug_level, "<--Statement analyzed " + GET_NODE(stmt)->ToString());
      }
      INDENT_DBG_MEX(DEBUG_LEVEL_VERY_PEDANTIC, debug_level, "<--BB analyzed " + STR(B_id));
      for(const auto& phi : B->CGetPhiList())
      {
         INDENT_DBG_MEX(DEBUG_LEVEL_PEDANTIC, debug_level, "Phi operation " + GET_NODE(phi)->ToString());
         INDENT_DBG_MEX(DEBUG_LEVEL_PEDANTIC, debug_level, "Phi index: " + STR(GET_INDEX_NODE(phi)));
         auto* pn = GetPointerS<gimple_phi>(GET_NODE(phi));
         bool is_virtual = pn->virtual_flag;
         if(not is_virtual)
         {
            unsigned int ssa_node_id = GET_INDEX_NODE(pn->res);
            INDENT_DBG_MEX(DEBUG_LEVEL_PEDANTIC, debug_level, "LHS: " + STR(ssa_node_id));
            auto* ssa = GetPointer<ssa_name>(GET_NODE(pn->res));
            if(ssa)
            {
               const std::string& bit_values = ssa->bit_values;
               bool is_constant = bit_values.size() != 0 && !tree_helper::is_a_pointer(TM, ssa_node_id);
               for(auto current_el : bit_values)
               {
                  if(current_el == 'U')
                  {
                     is_constant = false;
                     break;
                  }
               }
               if(is_constant)
               {
                  auto c_BVO = [&] {
                     INDENT_DBG_MEX(DEBUG_LEVEL_VERY_PEDANTIC, debug_level, "---Left part is constant " + bit_values);
                     unsigned long long int const_value = 0;
                     unsigned int index_val = 0;
                     for(auto current_el : boost::adaptors::reverse(bit_values))
                     {
                        if(current_el == '1')
                        {
                           const_value |= 1ULL << index_val;
                        }
                        ++index_val;
                     }
                     /// in case do sign extension
                     if(tree_helper::is_int(TM, ssa_node_id) && bit_values[0] == '1')
                     {
                        for(; index_val < 64; ++index_val)
                        {
                           const_value |= 1ULL << index_val;
                        }
                     }
                     unsigned int type_index = tree_helper::get_type_index(TM, ssa_node_id);
                     tree_nodeRef val = TM->CreateUniqueIntegerCst(static_cast<long long int>(const_value), type_index);

                     const TreeNodeMap<size_t> StmtUses = ssa->CGetUseStmts();
                     auto old_res = TM->GetTreeReindex(ssa_node_id);
                     for(const auto& use : StmtUses)
                     {
                        if(!AppM->ApplyNewTransformation())
                        {
                           break;
                        }
                        INDENT_DBG_MEX(DEBUG_LEVEL_VERY_PEDANTIC, debug_level, "---replace constant usage before: " + use.first->ToString());
                        TM->ReplaceTreeNode(use.first, old_res, val);
                        INDENT_DBG_MEX(DEBUG_LEVEL_VERY_PEDANTIC, debug_level, "---replace constant usage after: " + use.first->ToString());
                        modified = true;
                        AppM->RegisterTransformation(GetName(), use.first);
                     }
                     if(AppM->ApplyNewTransformation())
                     {
                        pn->res = TM->GetTreeReindex(ssa_node_id);
                        THROW_ASSERT(ssa->CGetUseStmts().empty(), "unexpected case");
                        AppM->RegisterTransformation(GetName(), phi);
                     }
                  };
                  c_BVO();
               }
            }
         }
      }
   }
}

const CustomUnorderedSet<std::pair<FrontendFlowStepType, FrontendFlowStep::FunctionRelationship>> Bit_Value_opt2::ComputeFrontendRelationships(const DesignFlowStep::RelationshipType relationship_type) const
{
   CustomUnorderedSet<std::pair<FrontendFlowStepType, FunctionRelationship>> relationships;
   switch(relationship_type)
   {
      case DEPENDENCE_RELATIONSHIP:
      {
         relationships.insert(std::make_pair(USE_COUNTING, SAME_FUNCTION));
         if(!parameters->getOption<int>(OPT_gcc_openmp_simd))
         {
            relationships.insert(std::make_pair(BIT_VALUE_OPT, SAME_FUNCTION));
         }
         relationships.insert(std::make_pair(RANGE_ANALYSIS, WHOLE_APPLICATION));
         break;
      }
      case(PRECEDENCE_RELATIONSHIP):
      {
         relationships.insert(std::make_pair(BIT_VALUE_OPT2, CALLED_FUNCTIONS));
         break;
      }
      case(INVALIDATION_RELATIONSHIP):
      {
         if(GetStatus() == DesignFlowStep_Status::SUCCESS)
         {
            if(!parameters->getOption<int>(OPT_gcc_openmp_simd))
            {
               relationships.insert(std::make_pair(BIT_VALUE, SAME_FUNCTION));
            }
         }
         break;
      }
      default:
         THROW_UNREACHABLE("");
   }
   return relationships;
}

Bit_Value_opt2::Bit_Value_opt2(const ParameterConstRef _parameters, const application_managerRef _AppM, unsigned int _function_id, const DesignFlowManagerConstRef _design_flow_manager)
    : FunctionFrontendFlowStep(_AppM, _function_id, BIT_VALUE_OPT2, _design_flow_manager, _parameters)
{
   debug_level = parameters->get_class_debug_level(GET_CLASS(*this), DEBUG_LEVEL_NONE);
}

Bit_Value_opt2::~Bit_Value_opt2() = default;

DesignFlowStep_Status Bit_Value_opt2::InternalExec()
{
   const DesignFlowStepRef design_flow_step = GetPointer<const FrontendFlowStepFactory>(design_flow_manager.lock()->CGetDesignFlowStepFactory("Frontend"))->CreateFunctionFrontendFlowStep(FrontendFlowStepType::BIT_VALUE_OPT, function_id);
   design_flow_step->Initialize();
   const DesignFlowStep_Status return_status = design_flow_step->Exec();
   return_status == DesignFlowStep_Status::SUCCESS ? function_behavior->UpdateBBVersion() : 0;
   return return_status;
}

bool Bit_Value_opt2::HasToBeExecuted() const
{
   return (FunctionFrontendFlowStep::HasToBeExecuted() || bitvalue_version != function_behavior->GetBitValueVersion());
}<|MERGE_RESOLUTION|>--- conflicted
+++ resolved
@@ -1227,12 +1227,7 @@
                               curr_ga = IRman->CreateGimpleAssign(op1_type, tree_nodeRef(), tree_nodeRef(), ga->op1, function_id, B_id, srcp_default);
                               INDENT_DBG_MEX(DEBUG_LEVEL_VERY_PEDANTIC, debug_level, "Created " + STR(curr_ga));
                            }
-<<<<<<< HEAD
-                           B->PushBefore(curr_ga, stmt);
-=======
                            B->PushBefore(curr_ga, stmt, AppM);
-                           GetPointer<gimple_assign>(GET_NODE(curr_ga))->orig = stmt;
->>>>>>> d85bb389
                            tree_nodeRef curr_ga_var = GetPointer<gimple_assign>(GET_NODE(curr_ga))->op0;
 #if HAVE_FROM_DISCREPANCY_BUILT
                            /*
