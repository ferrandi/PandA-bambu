/*
 *
 *                   _/_/_/    _/_/   _/    _/ _/_/_/    _/_/
 *                  _/   _/ _/    _/ _/_/  _/ _/   _/ _/    _/
 *                 _/_/_/  _/_/_/_/ _/  _/_/ _/   _/ _/_/_/_/
 *                _/      _/    _/ _/    _/ _/   _/ _/    _/
 *               _/      _/    _/ _/    _/ _/_/_/  _/    _/
 *
 *             ***********************************************
 *                              PandA Project
 *                     URL: http://panda.dei.polimi.it
 *                       Politecnico di Milano - DEIB
 *                        System Architectures Group
 *             ***********************************************
 *              Copyright (C) 2004-2021 Politecnico di Milano
 *
 *   This file is part of the PandA framework.
 *
 *   The PandA framework is free software; you can redistribute it and/or modify
 *   it under the terms of the GNU General Public License as published by
 *   the Free Software Foundation; either version 3 of the License, or
 *   (at your option) any later version.
 *
 *   This program is distributed in the hope that it will be useful,
 *   but WITHOUT ANY WARRANTY; without even the implied warranty of
 *   MERCHANTABILITY or FITNESS FOR A PARTICULAR PURPOSE.  See the
 *   GNU General Public License for more details.
 *
 *   You should have received a copy of the GNU General Public License
 *   along with this program.  If not, see <http://www.gnu.org/licenses/>.
 *
 */
/**
 * @file short_circuit_taf.cpp
 * @brief Analysis step rebuilding a short circuit in a single gimple_cond with the condition in three address form.
 *
 * @author Fabrizio Ferrandi <fabrizio.ferrandi@polimi.it>
 * $Revision$
 * $Date$
 * Last modified by $Author$
 *
 */

/// Header include
#include "short_circuit_taf.hpp"

#include "phi_opt.hpp"

/// Behavior include
#include "application_manager.hpp"
#include "call_graph.hpp"
#include "call_graph_manager.hpp"
#include "function_behavior.hpp"

/// HLS include
#if HAVE_BAMBU_BUILT && HAVE_ILP_BUILT
#include "hls.hpp"
#include "hls_manager.hpp"
#include "hls_step.hpp"
#endif

/// Parameter include
#include "Parameter.hpp"

/// design flow manager include
#include "design_flow_graph.hpp"
#include "design_flow_manager.hpp"

/// HLS includes
#include "hls_manager.hpp"

/// parser/compiler include
#include "token_interface.hpp"

/// STD include
#include <fstream>

/// STL include
#include "custom_set.hpp"
#include <utility>
#include <vector>

/// design_flows/technology includes
#include "technology_flow_step.hpp"
#include "technology_flow_step_factory.hpp"

/// tree includes
#include "behavioral_helper.hpp"
#include "ext_tree_node.hpp"
#include "tree_basic_block.hpp"
#include "tree_helper.hpp"
#include "tree_manager.hpp"
#include "tree_manipulation.hpp"
#include "tree_node.hpp"
#include "tree_reindex.hpp"

/// utility includes
#include "dbgPrintHelper.hpp"      // for DEBUG_LEVEL_
#include "string_manipulation.hpp" // for GET_CLASS

short_circuit_taf::short_circuit_taf(const ParameterConstRef _parameters, const application_managerRef _AppM, unsigned int _function_id, const DesignFlowManagerConstRef _design_flow_manager)
    : FunctionFrontendFlowStep(_AppM, _function_id, SHORT_CIRCUIT_TAF, _design_flow_manager, _parameters)
{
   debug_level = parameters->get_class_debug_level(GET_CLASS(*this), DEBUG_LEVEL_NONE);
}

short_circuit_taf::~short_circuit_taf() = default;

const CustomUnorderedSet<std::pair<FrontendFlowStepType, FrontendFlowStep::FunctionRelationship>> short_circuit_taf::ComputeFrontendRelationships(const DesignFlowStep::RelationshipType relationship_type) const
{
   CustomUnorderedSet<std::pair<FrontendFlowStepType, FunctionRelationship>> relationships;
   switch(relationship_type)
   {
      case(DEPENDENCE_RELATIONSHIP):
      {
         relationships.insert(std::make_pair(BLOCK_FIX, SAME_FUNCTION));
         relationships.insert(std::make_pair(SWITCH_FIX, SAME_FUNCTION));
         relationships.insert(std::make_pair(USE_COUNTING, SAME_FUNCTION));
         relationships.insert(std::make_pair(UN_COMPARISON_LOWERING, SAME_FUNCTION));
#if HAVE_BAMBU_BUILT && HAVE_ILP_BUILT
         if(parameters->getOption<HLSFlowStep_Type>(OPT_scheduling_algorithm) == HLSFlowStep_Type::SDC_SCHEDULING)
         {
            relationships.insert(std::make_pair(UPDATE_SCHEDULE, SAME_FUNCTION));
         }
#endif
         break;
      }
      case(INVALIDATION_RELATIONSHIP):
      {
         /// Not executed
         if(GetStatus() != DesignFlowStep_Status::SUCCESS)
         {
            if(parameters->getOption<HLSFlowStep_Type>(OPT_scheduling_algorithm) == HLSFlowStep_Type::SDC_SCHEDULING and GetPointer<const HLS_manager>(AppM) and GetPointer<const HLS_manager>(AppM)->get_HLS(function_id) and
               GetPointer<const HLS_manager>(AppM)->get_HLS(function_id)->Rsch)
            {
               /// If schedule is not up to date, do not execute this step and invalidate UpdateSchedule
               const auto update_schedule = design_flow_manager.lock()->GetDesignFlowStep(FunctionFrontendFlowStep::ComputeSignature(FrontendFlowStepType::UPDATE_SCHEDULE, function_id));
               if(update_schedule)
               {
                  const DesignFlowGraphConstRef design_flow_graph = design_flow_manager.lock()->CGetDesignFlowGraph();
                  const DesignFlowStepRef design_flow_step = design_flow_graph->CGetDesignFlowStepInfo(update_schedule)->design_flow_step;
                  if(GetPointer<const FunctionFrontendFlowStep>(design_flow_step)->CGetBBVersion() != function_behavior->GetBBVersion())
                  {
                     relationships.insert(std::pair<FrontendFlowStepType, FunctionRelationship>(UPDATE_SCHEDULE, SAME_FUNCTION));
                     break;
                  }
               }
            }
         }
         else
         {
            relationships.insert(std::make_pair(EXTRACT_GIMPLE_COND_OP, SAME_FUNCTION));
         }
         break;
      }
      case(PRECEDENCE_RELATIONSHIP):
      {
<<<<<<< HEAD
         relationships.insert(std::make_pair(INTERFACE_INFER, SAME_FUNCTION));
         relationships.insert(std::make_pair(REMOVE_CLOBBER_GA, SAME_FUNCTION));
=======
         relationships.insert(std::make_pair(DETERMINE_MEMORY_ACCESSES, SAME_FUNCTION));
         if(!parameters->getOption<int>(OPT_gcc_openmp_simd))
         {
            relationships.insert(std::make_pair(ESSA, SAME_FUNCTION));
            relationships.insert(std::make_pair(RANGE_ANALYSIS, WHOLE_APPLICATION));
            relationships.insert(std::make_pair(BIT_VALUE_OPT2, SAME_FUNCTION));
         }
         relationships.insert(std::make_pair(INTERFACE_INFER, SAME_FUNCTION));
         relationships.insert(std::make_pair(REMOVE_CLOBBER_GA, SAME_FUNCTION));
         relationships.insert(std::make_pair(EXTRACT_GIMPLE_COND_OP, SAME_FUNCTION));
>>>>>>> d85bb389
         break;
      }
      default:
      {
         THROW_UNREACHABLE("");
      }
   }
   return relationships;
}

void short_circuit_taf::Initialize()
{
}

DesignFlowStep_Status short_circuit_taf::InternalExec()
{
   const auto TM = AppM->get_tree_manager();
   const auto temp = TM->CGetTreeNode(function_id);
   const auto fd = GetPointer<const function_decl>(temp);
   const auto sl = GetPointer<statement_list>(GET_NODE(fd->body));

   /// compute merging candidates
   CustomUnorderedSet<unsigned int> merging_candidates;
   for(const auto& idx_bb : sl->list_of_bloc)
   {
      if(idx_bb.first == bloc::ENTRY_BLOCK_ID || idx_bb.first == bloc::EXIT_BLOCK_ID)
      {
         continue;
      }
      unsigned int n_pred_bb = 0;
      if(idx_bb.second->list_of_pred.size() <= 1)
      {
         continue;
      }
      INDENT_DBG_MEX(DEBUG_LEVEL_VERY_PEDANTIC, debug_level, "-->Analyzing BB" + STR(idx_bb.first));
      for(auto const pred : idx_bb.second->list_of_pred)
      {
         INDENT_DBG_MEX(DEBUG_LEVEL_VERY_PEDANTIC, debug_level, "-->Analyzing predecessor BB" + STR(pred));
         if(pred != bloc::ENTRY_BLOCK_ID && idx_bb.first != pred && sl->list_of_bloc.at(pred)->CGetStmtList().size() && GET_CONST_NODE(sl->list_of_bloc.at(pred)->CGetStmtList().back())->get_kind() == gimple_cond_K)
         {
            ++n_pred_bb;
            INDENT_DBG_MEX(DEBUG_LEVEL_VERY_PEDANTIC, debug_level, "<--Ok");
         }
         else
         {
            INDENT_DBG_MEX(DEBUG_LEVEL_VERY_PEDANTIC, debug_level, "<--No");
         }
      }
      if(n_pred_bb > 1 && check_phis(idx_bb.first, sl->list_of_bloc))
      {
         merging_candidates.insert(idx_bb.first);
         INDENT_DBG_MEX(DEBUG_LEVEL_VERY_PEDANTIC, debug_level, "<--Added candidate BB" + STR(idx_bb.first));
      }
      else
      {
         INDENT_DBG_MEX(DEBUG_LEVEL_VERY_PEDANTIC, debug_level, "<--Skipped BB" + STR(idx_bb.first));
      }
   }
   if(!merging_candidates.empty())
   {
      INDENT_DBG_MEX(DEBUG_LEVEL_PEDANTIC, debug_level, "Merging candidate number " + boost::lexical_cast<std::string>(merging_candidates.size()));
   }
   else
   {
      return DesignFlowStep_Status::UNCHANGED;
   }

   /// find the first to merge
   auto bb1 = static_cast<unsigned int>(-1), bb2 = static_cast<unsigned int>(-1), merging_candidate = 0U;
   bool bb1_true = false;
   bool bb2_true = false;
   bool mergeable_pair_found;
   bool something_change = false;

   int merge_n = 0;
   do
   {
      mergeable_pair_found = false;
      const auto it_mc_end = merging_candidates.cend();
      for(auto it_mc = merging_candidates.cbegin(); !mergeable_pair_found && it_mc != it_mc_end; ++it_mc)
      {
         merging_candidate = *it_mc;
         mergeable_pair_found = check_merging_candidate(bb1, bb2, merging_candidate, bb1_true, bb2_true, sl->list_of_bloc);
      }
      if(!AppM->ApplyNewTransformation())
      {
         break;
      }
      if(mergeable_pair_found)
      {
         AppM->RegisterTransformation(GetName(), tree_nodeConstRef());
         if(create_gimple_cond(bb1, bb2, bb1_true, sl->list_of_bloc, bb2_true, merging_candidate))
         {
            something_change = true;
            restructure_CFG(bb1, bb2, merging_candidate, sl->list_of_bloc);
            merging_candidates.erase(bb1);
            if(!check_merging_candidate(bb1, bb2, merging_candidate, bb1_true, bb2_true, sl->list_of_bloc))
            {
               merging_candidates.erase(merging_candidate);
            }
            if(debug_level >= DEBUG_LEVEL_VERY_PEDANTIC)
            {
               WriteBBGraphDot("BB_After_" + GetName() + "_merge_" + STR(merge_n) + ".dot");
            }
            merge_n++;
         }
         else
         { /// cond expr not completely collapsed
            merging_candidates.erase(merging_candidate);
         }
      }
   } while(mergeable_pair_found);

   if(something_change)
   {
      function_behavior->UpdateBBVersion();
      return DesignFlowStep_Status::SUCCESS;
   }
   else
   {
      return DesignFlowStep_Status::UNCHANGED;
   }
}

bool short_circuit_taf::check_merging_candidate(unsigned int& bb1, unsigned int& bb2, unsigned int merging_candidate, bool& bb1_true, bool& bb2_true, const std::map<unsigned int, blocRef>& list_of_bloc)
{
   INDENT_DBG_MEX(DEBUG_LEVEL_VERY_PEDANTIC, debug_level, "-->Checking merging candidate BB" + STR(merging_candidate));
   bool mergeable_pair_found = false;
   /// let bb1 the upper if
   THROW_ASSERT(list_of_bloc.find(merging_candidate) != list_of_bloc.end(), "merging_candidate is not included in list_of_bloc");
   const auto it_pred_end = list_of_bloc.at(merging_candidate)->list_of_pred.end();
   for(auto it_bb1_pred = list_of_bloc.at(merging_candidate)->list_of_pred.begin(); !mergeable_pair_found && it_pred_end != it_bb1_pred; ++it_bb1_pred)
   {
      bb1 = *it_bb1_pred;
      if(bb1 == bloc::ENTRY_BLOCK_ID || bb1 == merging_candidate)
      {
         continue;
      }
      if(list_of_bloc.at(bb1)->CGetStmtList().empty())
      {
         continue;
      }
      if(GET_CONST_NODE(list_of_bloc.at(bb1)->CGetStmtList().back())->get_kind() != gimple_cond_K)
      {
         continue;
      }
      INDENT_DBG_MEX(DEBUG_LEVEL_VERY_PEDANTIC, debug_level, "-->Examining merging candidate predecessor BB" + STR(bb1));
      THROW_ASSERT(list_of_bloc.at(bb1)->true_edge > 0, "bb1 has to be an if statement " + boost::lexical_cast<std::string>(bb1) + " " + boost::lexical_cast<std::string>(merging_candidate));
      if(list_of_bloc.at(bb1)->true_edge == merging_candidate)
      {
         bb1_true = true;
      }
      else
      {
         bb1_true = false;
      }
      /// let search bb2, the lower if
      for(auto it_bb2_pred = list_of_bloc.at(merging_candidate)->list_of_pred.begin(); !mergeable_pair_found && it_pred_end != it_bb2_pred; ++it_bb2_pred)
      {
         bb2 = *it_bb2_pred;
         PRINT_DBG_MEX(DEBUG_LEVEL_VERY_PEDANTIC, debug_level, "Examining merging candidate nested predecessor " + boost::lexical_cast<std::string>(bb2));
         if(bb2 == bloc::ENTRY_BLOCK_ID || bb2 == merging_candidate)
         {
            continue;
         }
         if(list_of_bloc.at(bb2)->list_of_pred.size() > 1)
         {
            continue;
         }
         if(list_of_bloc.at(bb2)->CGetStmtList().size() != 1)
         {
            continue;
         }
         if(list_of_bloc.at(bb2)->CGetPhiList().size() != 0)
         {
            continue;
         }
         if(GET_CONST_NODE(list_of_bloc.at(bb2)->CGetStmtList().back())->get_kind() != gimple_cond_K)
         {
            continue;
         }
         THROW_ASSERT(list_of_bloc.at(bb2)->true_edge > 0, "bb2 has to be an if statement " + boost::lexical_cast<std::string>(bb2) + " " + boost::lexical_cast<std::string>(merging_candidate));
         // This check is needed for empty while loop with short circuit (e. g. 20000314-1.c)
         if(list_of_bloc.at(bb2)->true_edge == bb1 || list_of_bloc.at(bb2)->false_edge == bb1)
         {
            continue;
         }
         if(bb1_true && list_of_bloc.at(bb1)->false_edge == bb2)
         {
            if(list_of_bloc.at(bb2)->true_edge == merging_candidate)
            {
               bb2_true = true;
            }
            else
            {
               bb2_true = false;
            }
            PRINT_DBG_MEX(DEBUG_LEVEL_VERY_PEDANTIC, debug_level, "Pair found: " << boost::lexical_cast<std::string>(bb1) << " and " << boost::lexical_cast<std::string>(bb2));
            mergeable_pair_found = true;
            if(bb2_true)
            {
               PRINT_DBG_MEX(DEBUG_LEVEL_PEDANTIC, debug_level, "bb1 T " + boost::lexical_cast<std::string>(bb1) + " bb2 T " + boost::lexical_cast<std::string>(bb2) + " MC " + boost::lexical_cast<std::string>(merging_candidate));
            }
            else
            {
               PRINT_DBG_MEX(DEBUG_LEVEL_PEDANTIC, debug_level, "bb1 T " + boost::lexical_cast<std::string>(bb1) + " bb2 F " + boost::lexical_cast<std::string>(bb2) + " MC " + boost::lexical_cast<std::string>(merging_candidate));
            }
         }
         else if(!bb1_true && list_of_bloc.at(bb1)->true_edge == bb2)
         {
            if(list_of_bloc.at(bb2)->true_edge == merging_candidate)
            {
               bb2_true = true;
            }
            else
            {
               bb2_true = false;
            }
            mergeable_pair_found = true;
            PRINT_DBG_MEX(DEBUG_LEVEL_VERY_PEDANTIC, debug_level, "Pair found: " << boost::lexical_cast<std::string>(bb1) << " and " << boost::lexical_cast<std::string>(bb2));
            if(bb2_true)
            {
               PRINT_DBG_MEX(DEBUG_LEVEL_PEDANTIC, debug_level, "bb1 F " + boost::lexical_cast<std::string>(bb1) + " bb2 T " + boost::lexical_cast<std::string>(bb2) + " MC " + boost::lexical_cast<std::string>(merging_candidate));
            }
            else
            {
               PRINT_DBG_MEX(DEBUG_LEVEL_PEDANTIC, debug_level, "bb1 F " + boost::lexical_cast<std::string>(bb1) + " bb2 F " + boost::lexical_cast<std::string>(bb2) + " MC " + boost::lexical_cast<std::string>(merging_candidate));
            }
         }
      }
      INDENT_DBG_MEX(DEBUG_LEVEL_VERY_PEDANTIC, debug_level, "<--Examined mergin candidate predecessor BB" + STR(bb1));
   }
   INDENT_DBG_MEX(DEBUG_LEVEL_VERY_PEDANTIC, debug_level, "<--Checked merging candidate");
   return mergeable_pair_found;
}

bool short_circuit_taf::create_gimple_cond(unsigned int bb1, unsigned int bb2, bool bb1_true, const std::map<unsigned int, blocRef>& list_of_bloc, bool or_type, unsigned int merging_candidate)
{
   const tree_managerRef TM = AppM->get_tree_manager();

   PRINT_DBG_MEX(DEBUG_LEVEL_VERY_PEDANTIC, debug_level, "Creating new cond expr: " + boost::lexical_cast<std::string>(bb1) + " is the first basic block, " + boost::lexical_cast<std::string>(bb2) + " is the second basic block");
   /// If there are more than one statements in the basic block containing cond2, then do not merge conditions (in case speculation step should manage the code motion)
   if(list_of_bloc.at(bb2)->CGetStmtList().size() != 1)
   {
      return false;
   }
   const auto list_of_stmt_cond2 = list_of_bloc.at(bb2)->CGetStmtList();

   /// identify the first gimple_cond
   const auto& list_of_stmt_cond1 = list_of_bloc.at(bb1)->CGetStmtList();
   THROW_ASSERT(GET_CONST_NODE(list_of_stmt_cond1.back())->get_kind() == gimple_cond_K, "a gimple_cond is expected");
   const auto cond_statement = list_of_stmt_cond1.back();
   list_of_bloc.at(bb1)->RemoveStmt(cond_statement, AppM);

   INDENT_DBG_MEX(DEBUG_LEVEL_VERY_PEDANTIC, debug_level, "---First gimple cond is " + STR(cond_statement));
   const auto ce1 = GetPointer<const gimple_cond>(GET_CONST_NODE(cond_statement));
   auto cond1_index = GET_INDEX_CONST_NODE(ce1->op0);
   const auto type_node = tree_helper::CGetType(GET_CONST_NODE(ce1->op0));
   const auto tree_man = tree_manipulationConstRef(new tree_manipulation(TM, parameters, AppM));
   const auto type_index = tree_helper::is_bool(TM, type_node->index) ? type_node->index : tree_man->create_boolean_type()->index;
   std::map<TreeVocabularyTokenTypes_TokenEnum, std::string> IR_schema;

   /// create the ssa_var representing the condition for bb1
   const auto ssa1_vers = TM->get_next_vers();
   const auto ssa1_node_nid = TM->new_tree_node_id();
   IR_schema[TOK(TOK_TYPE)] = STR(type_index);
   IR_schema[TOK(TOK_VERS)] = STR(ssa1_vers);
   IR_schema[TOK(TOK_VOLATILE)] = STR(false);
   IR_schema[TOK(TOK_VIRTUAL)] = STR(false);
   TM->create_tree_node(ssa1_node_nid, ssa_name_K, IR_schema);
   IR_schema.clear();
   tree_nodeRef ssa1_cond_node = TM->GetTreeReindex(ssa1_node_nid);

   /// create the assignment between condition for bb1 and the new ssa var
   const auto cond1_gimple_stmt_id = TM->new_tree_node_id();
   IR_schema[TOK(TOK_SRCP)] = BUILTIN_SRCP;
   IR_schema[TOK(TOK_SCPE)] = STR(function_id);
   IR_schema[TOK(TOK_OP0)] = boost::lexical_cast<std::string>(ssa1_node_nid);
   IR_schema[TOK(TOK_OP1)] = boost::lexical_cast<std::string>(cond1_index);
   TM->create_tree_node(cond1_gimple_stmt_id, gimple_assign_K, IR_schema);
   IR_schema.clear();
   const auto cond1_created_stmt = TM->GetTreeReindex(cond1_gimple_stmt_id);
   /// and then add to the bb1 statement list
   list_of_bloc.at(bb1)->PushBack(cond1_created_stmt, AppM);
   INDENT_DBG_MEX(DEBUG_LEVEL_VERY_PEDANTIC, debug_level, "---Created statement in BB" + STR(bb1) + " - " + STR(cond1_created_stmt));
   cond1_index = ssa1_node_nid;

   /// fix merging_candidate phis
   if(list_of_bloc.at(merging_candidate)->CGetPhiList().size())
   {
      for(const auto& phi : list_of_bloc.at(merging_candidate)->CGetPhiList())
      {
         const auto mc_phi = GetPointer<gimple_phi>(GET_NODE(phi));
         std::pair<tree_nodeRef, unsigned int> def_edge_to_be_removed(tree_nodeRef(), 0);
         std::pair<tree_nodeRef, unsigned int> def_edge_to_be_updated(tree_nodeRef(), 0);
         for(const auto& def_edge : mc_phi->CGetDefEdgesList())
         {
            if(def_edge.second == bb1)
            {
               def_edge_to_be_removed = def_edge;
            }
            else if(def_edge.second == bb2)
            {
               def_edge_to_be_updated = def_edge;
            }
         }
         THROW_ASSERT(def_edge_to_be_removed.first != tree_nodeRef(), "unexpected condition");
         THROW_ASSERT(def_edge_to_be_updated.first != tree_nodeRef(), "unexpected condition");
         auto op1 = GET_INDEX_CONST_NODE(def_edge_to_be_removed.first);
         auto op2 = GET_INDEX_CONST_NODE(def_edge_to_be_updated.first);
         if(!bb1_true)
         {
            std::swap(op1, op2);
         }

         const auto res_type_index = tree_helper::get_type_index(TM, GET_INDEX_CONST_NODE(mc_phi->res));

         /// create the ssa_var representing the result of the cond_expr
         const auto ssa_vers = TM->get_next_vers();
         const auto ssa_node_nid = TM->new_tree_node_id();
         IR_schema[TOK(TOK_TYPE)] = STR(res_type_index);
         IR_schema[TOK(TOK_VERS)] = STR(ssa_vers);
         IR_schema[TOK(TOK_VOLATILE)] = STR(false);
         IR_schema[TOK(TOK_VIRTUAL)] = STR(false);
         TM->create_tree_node(ssa_node_nid, ssa_name_K, IR_schema);
         IR_schema.clear();
         const auto ssa_cond_node = TM->GetTreeReindex(ssa_node_nid);
         const auto cond_expr_id = TM->new_tree_node_id();
         IR_schema[TOK(TOK_SRCP)] = BUILTIN_SRCP;
         IR_schema[TOK(TOK_TYPE)] = boost::lexical_cast<std::string>(res_type_index);
         IR_schema[TOK(TOK_OP0)] = boost::lexical_cast<std::string>(cond1_index);
         IR_schema[TOK(TOK_OP1)] = boost::lexical_cast<std::string>(op1);
         IR_schema[TOK(TOK_OP2)] = boost::lexical_cast<std::string>(op2);
         TM->create_tree_node(cond_expr_id, (tree_helper::is_a_vector(TM, res_type_index) ? vec_cond_expr_K : cond_expr_K), IR_schema);
         IR_schema.clear();
         /// second, create the gimple assignment
         const auto gimple_stmt_id = TM->new_tree_node_id();
         IR_schema[TOK(TOK_SRCP)] = BUILTIN_SRCP;
         IR_schema[TOK(TOK_SCPE)] = STR(function_id);
         IR_schema[TOK(TOK_OP0)] = boost::lexical_cast<std::string>(ssa_node_nid);
         IR_schema[TOK(TOK_OP1)] = boost::lexical_cast<std::string>(cond_expr_id);
         IR_schema[TOK(TOK_ORIG)] = boost::lexical_cast<std::string>(GET_INDEX_CONST_NODE(phi));
         TM->create_tree_node(gimple_stmt_id, gimple_assign_K, IR_schema);
         IR_schema.clear();
         const auto created_stmt = TM->GetTreeReindex(gimple_stmt_id);

         /// and then add to the statement list
         INDENT_DBG_MEX(DEBUG_LEVEL_VERY_PEDANTIC, debug_level, "---Created new assignment: " + STR(created_stmt));
         list_of_bloc.at(bb1)->PushBack(created_stmt, AppM);
         INDENT_DBG_MEX(DEBUG_LEVEL_VERY_PEDANTIC, debug_level, "---Phi is " + mc_phi->ToString());
         mc_phi->ReplaceDefEdge(TM, def_edge_to_be_updated, gimple_phi::DefEdge(ssa_cond_node, def_edge_to_be_updated.second));
         INDENT_DBG_MEX(DEBUG_LEVEL_VERY_PEDANTIC, debug_level, "---Phi is " + mc_phi->ToString());
         mc_phi->RemoveDefEdge(TM, def_edge_to_be_removed);
         INDENT_DBG_MEX(DEBUG_LEVEL_VERY_PEDANTIC, debug_level, "---Phi is " + mc_phi->ToString());
      }
   }

   if((bb1_true && !or_type) || (!bb1_true && or_type))
   {
      /// cond1 has to be negate
      /// create the ssa_var representing the negated condition
      const auto ncond_ssa_vers = TM->get_next_vers();
      const auto ncond_ssa_node_nid = TM->new_tree_node_id();
      IR_schema[TOK(TOK_TYPE)] = STR(type_index);
      IR_schema[TOK(TOK_VERS)] = STR(ncond_ssa_vers);
      IR_schema[TOK(TOK_VOLATILE)] = STR(false);
      IR_schema[TOK(TOK_VIRTUAL)] = STR(false);
      TM->create_tree_node(ncond_ssa_node_nid, ssa_name_K, IR_schema);
      IR_schema.clear();
      const auto ncond_ssa_cond_node = TM->GetTreeReindex(ncond_ssa_node_nid);

      /// create !cond1
      IR_schema[TOK(TOK_TYPE)] = boost::lexical_cast<std::string>(type_index);
      IR_schema[TOK(TOK_OP)] = boost::lexical_cast<std::string>(cond1_index);
      IR_schema[TOK(TOK_SRCP)] = BUILTIN_SRCP;
      cond1_index = TM->new_tree_node_id();
      TM->create_tree_node(cond1_index, truth_not_expr_K, IR_schema);
      IR_schema.clear();

      const auto ncond_gimple_stmt_id = TM->new_tree_node_id();
      IR_schema[TOK(TOK_SRCP)] = BUILTIN_SRCP;
      IR_schema[TOK(TOK_SCPE)] = STR(function_id);
      IR_schema[TOK(TOK_OP0)] = boost::lexical_cast<std::string>(ncond_ssa_node_nid);
      IR_schema[TOK(TOK_OP1)] = boost::lexical_cast<std::string>(cond1_index);
      TM->create_tree_node(ncond_gimple_stmt_id, gimple_assign_K, IR_schema);
      IR_schema.clear();
      const auto created_stmt = TM->GetTreeReindex(ncond_gimple_stmt_id);
      /// and then add to the bb1 statement list
      list_of_bloc.at(bb1)->PushBack(created_stmt, AppM);
      cond1_index = ncond_ssa_node_nid;
   }
   /// identify the second gimple_cond
   THROW_ASSERT(list_of_bloc.at(bb2)->CGetPhiList().size() == 0, "not expected phi nodes");

   THROW_ASSERT(GET_CONST_NODE(list_of_stmt_cond2.front())->get_kind() == gimple_cond_K, "a gimple_cond is expected");

   const auto second_stmt = list_of_stmt_cond2.front();
   INDENT_DBG_MEX(DEBUG_LEVEL_VERY_PEDANTIC, debug_level, "---Second gimple cond is " + STR(second_stmt));
   auto ce2 = GetPointer<gimple_cond>(GET_NODE(second_stmt));

   auto cond2_index = GET_INDEX_CONST_NODE(ce2->op0);
   // const auto type_node2 = tree_helper::CGetType(GET_CONST_NODE(ce2->op0));
   // THROW_ASSERT(type_node->get_kind() == boolean_type_K and type_node2->get_kind() == boolean_type_K, "something of unexpected is happened:"
   //                                                                                                   " type_node: " +
   //                                                                                                   STR(type_node) + " is " + type_node->get_kind_text() + " type_node2: " + STR(type_node2) + " is " + type_node2->get_kind_text());
   // unsigned int type_index2;
   // tree_helper::get_type_node(GET_CONST_NODE(ce2->op0), type_index2);
   // the following condition cannot be guaranteed
   // THROW_ASSERT(type_index == type_index2, "Different types " + STR(TM->CGetTreeNode(type_index)) + " vs " + STR(TM->CGetTreeNode(type_index2)) + " in " + ce1->ToString() + " and " + ce2->ToString());
   /// create the ssa_var representing the condition for bb2
   const auto ssa2_vers = TM->get_next_vers();
   const auto ssa2_node_nid = TM->new_tree_node_id();
   IR_schema[TOK(TOK_TYPE)] = STR(type_index);
   IR_schema[TOK(TOK_VERS)] = STR(ssa2_vers);
   IR_schema[TOK(TOK_VOLATILE)] = STR(false);
   IR_schema[TOK(TOK_VIRTUAL)] = STR(false);
   TM->create_tree_node(ssa2_node_nid, ssa_name_K, IR_schema);
   IR_schema.clear();
   const auto ssa2_cond_node = TM->GetTreeReindex(ssa2_node_nid);

   /// create the assignment between condition for bb2 and the new ssa var
   const auto cond2_gimple_stmt_id = TM->new_tree_node_id();
   IR_schema[TOK(TOK_SRCP)] = BUILTIN_SRCP;
   IR_schema[TOK(TOK_SCPE)] = STR(function_id);
   IR_schema[TOK(TOK_OP0)] = boost::lexical_cast<std::string>(ssa2_node_nid);
   IR_schema[TOK(TOK_OP1)] = boost::lexical_cast<std::string>(cond2_index);
   TM->create_tree_node(cond2_gimple_stmt_id, gimple_assign_K, IR_schema);
   IR_schema.clear();
   tree_nodeRef cond2_created_stmt = TM->GetTreeReindex(cond2_gimple_stmt_id);
   /// and then add to the bb1 statement list
   list_of_bloc.at(bb1)->PushBack(cond2_created_stmt, AppM);
   cond2_index = ssa2_node_nid;

   /// create (!)cond1 or cond2
   IR_schema[TOK(TOK_TYPE)] = boost::lexical_cast<std::string>(type_index);
   IR_schema[TOK(TOK_OP0)] = boost::lexical_cast<std::string>(cond1_index);
   IR_schema[TOK(TOK_OP1)] = boost::lexical_cast<std::string>(cond2_index);
   IR_schema[TOK(TOK_SRCP)] = BUILTIN_SRCP;
   unsigned int expr_index = TM->new_tree_node_id();
   if(or_type)
   {
      TM->create_tree_node(expr_index, truth_or_expr_K, IR_schema);
   }
   else
   {
      TM->create_tree_node(expr_index, truth_and_expr_K, IR_schema);
   }
   IR_schema.clear();
   /// The expression contained in ce2 must now be the newly created expression,
   /// identified by expr_index
   /// Temporary remove statement to remove old uses
   list_of_bloc.at(bb2)->RemoveStmt(second_stmt, AppM);
   ce2->op0 = TM->GetTreeReindex(expr_index);

   /// Readding the statement
   list_of_bloc.at(bb2)->PushBack(second_stmt, AppM);

   /// add the statements of bb1 to bb2
   while(list_of_stmt_cond1.size())
   {
      const auto stmt = list_of_stmt_cond1.back();
      list_of_bloc.at(bb1)->RemoveStmt(stmt, AppM);
      list_of_bloc.at(bb2)->PushFront(stmt, AppM);
   }
   /// add the phi of bb1 to bb2
   INDENT_DBG_MEX(DEBUG_LEVEL_VERY_PEDANTIC, debug_level, "-->Moving phis");
   const auto& bb1_phi_list = list_of_bloc.at(bb1)->CGetPhiList();
   while(bb1_phi_list.size())
   {
      const auto phi = bb1_phi_list.back();
      list_of_bloc.at(bb1)->RemovePhi(phi);
      list_of_bloc.at(bb2)->AddPhi(phi);
   }

   INDENT_DBG_MEX(DEBUG_LEVEL_VERY_PEDANTIC, debug_level, "<--Moved phis");
   PRINT_DBG_MEX(DEBUG_LEVEL_PEDANTIC, debug_level, "GIMPLE_COND built");
   return true;
}

void short_circuit_taf::restructure_CFG(unsigned int bb1, unsigned int bb2, unsigned int merging_candidate, std::map<unsigned int, blocRef>& list_of_bloc)
{
   /// fix bb2 predecessor
   std::vector<unsigned int>::iterator pos;
   for(const auto& bb1_pred : list_of_bloc.at(bb1)->list_of_pred)
   {
      list_of_bloc.at(bb2)->list_of_pred.push_back(bb1_pred);
      pos = std::find(list_of_bloc.at(bb1_pred)->list_of_succ.begin(), list_of_bloc.at(bb1_pred)->list_of_succ.end(), bb1);
      *pos = bb2;
      if(list_of_bloc.at(bb1_pred)->true_edge == bb1)
      {
         list_of_bloc.at(bb1_pred)->true_edge = bb2;
      }
      else if(list_of_bloc.at(bb1_pred)->false_edge == bb1)
      {
         list_of_bloc.at(bb1_pred)->false_edge = bb2;
      }
   }
   pos = std::find(list_of_bloc.at(bb2)->list_of_pred.begin(), list_of_bloc.at(bb2)->list_of_pred.end(), bb1);
   list_of_bloc.at(bb2)->list_of_pred.erase(pos);
   /// fix bb1 empty block
   pos = std::find(list_of_bloc.at(merging_candidate)->list_of_pred.begin(), list_of_bloc.at(merging_candidate)->list_of_pred.end(), bb1);
   list_of_bloc.at(merging_candidate)->list_of_pred.erase(pos);
   PRINT_DBG_MEX(DEBUG_LEVEL_PEDANTIC, debug_level, "Removed BB " + boost::lexical_cast<std::string>(bb1));
   /// check for BB with gimple_multi_way_if
   for(const auto& pred : list_of_bloc.at(bb1)->list_of_pred)
   {
      const auto list_of_pred_stmt = list_of_bloc.at(pred)->CGetStmtList();
      const auto cond_statement = list_of_pred_stmt.begin() != list_of_pred_stmt.end() ? list_of_pred_stmt.back() : tree_nodeRef();
      const auto cond_statement_node = cond_statement ? GET_NODE(cond_statement) : cond_statement;
      if(cond_statement_node && GetPointer<gimple_multi_way_if>(cond_statement_node))
      {
         const auto gmwi = GetPointerS<gimple_multi_way_if>(cond_statement_node);
         for(auto& cond : gmwi->list_of_cond)
         {
            if(cond.second == bb1)
            {
               cond.second = bb2;
            }
         }
      }
   }
   list_of_bloc.erase(bb1);
}

bool short_circuit_taf::check_phis(unsigned int curr_bb, const std::map<unsigned int, blocRef>& list_of_bloc)
{
   for(const auto& phi : list_of_bloc.at(curr_bb)->CGetPhiList())
   {
      const auto cb_phi = GetPointerS<const gimple_phi>(GET_CONST_NODE(phi));
      if(cb_phi->virtual_flag)
      {
         return false;
      }
   }
   return true;
}

bool short_circuit_taf::HasToBeExecuted() const
{
   if(!FunctionFrontendFlowStep::HasToBeExecuted())
   {
      return false;
   }

#if HAVE_ILP_BUILT
   if(parameters->getOption<HLSFlowStep_Type>(OPT_scheduling_algorithm) == HLSFlowStep_Type::SDC_SCHEDULING)
   {
      if(GetPointer<const HLS_manager>(AppM) and GetPointer<const HLS_manager>(AppM)->get_HLS(function_id) and GetPointer<const HLS_manager>(AppM)->get_HLS(function_id)->Rsch)
      {
         /// If schedule is not up to date, do not execute this step and invalidate UpdateSchedule
         const auto update_schedule = design_flow_manager.lock()->GetDesignFlowStep(FunctionFrontendFlowStep::ComputeSignature(FrontendFlowStepType::UPDATE_SCHEDULE, function_id));
         if(update_schedule)
         {
            const DesignFlowGraphConstRef design_flow_graph = design_flow_manager.lock()->CGetDesignFlowGraph();
            const DesignFlowStepRef design_flow_step = design_flow_graph->CGetDesignFlowStepInfo(update_schedule)->design_flow_step;
            if(GetPointer<const FunctionFrontendFlowStep>(design_flow_step)->CGetBBVersion() != function_behavior->GetBBVersion())
            {
               return false;
            }
            else
            {
               return true;
            }
         }
         else
         {
            return false;
         }
      }
      else
      {
         return false;
      }
   }
#endif

   return true;
}<|MERGE_RESOLUTION|>--- conflicted
+++ resolved
@@ -155,10 +155,6 @@
       }
       case(PRECEDENCE_RELATIONSHIP):
       {
-<<<<<<< HEAD
-         relationships.insert(std::make_pair(INTERFACE_INFER, SAME_FUNCTION));
-         relationships.insert(std::make_pair(REMOVE_CLOBBER_GA, SAME_FUNCTION));
-=======
          relationships.insert(std::make_pair(DETERMINE_MEMORY_ACCESSES, SAME_FUNCTION));
          if(!parameters->getOption<int>(OPT_gcc_openmp_simd))
          {
@@ -169,7 +165,6 @@
          relationships.insert(std::make_pair(INTERFACE_INFER, SAME_FUNCTION));
          relationships.insert(std::make_pair(REMOVE_CLOBBER_GA, SAME_FUNCTION));
          relationships.insert(std::make_pair(EXTRACT_GIMPLE_COND_OP, SAME_FUNCTION));
->>>>>>> d85bb389
          break;
       }
       default:
