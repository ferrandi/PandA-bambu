/*
 *
 *                   _/_/_/    _/_/   _/    _/ _/_/_/    _/_/
 *                  _/   _/ _/    _/ _/_/  _/ _/   _/ _/    _/
 *                 _/_/_/  _/_/_/_/ _/  _/_/ _/   _/ _/_/_/_/
 *                _/      _/    _/ _/    _/ _/   _/ _/    _/
 *               _/      _/    _/ _/    _/ _/_/_/  _/    _/
 *
 *             ***********************************************
 *                              PandA Project
 *                     URL: http://panda.dei.polimi.it
 *                       Politecnico di Milano - DEIB
 *                        System Architectures Group
 *             ***********************************************
 *              Copyright (c) 2015-2017 Politecnico di Milano
 *
 *   This file is part of the PandA framework.
 *
 *   The PandA framework is free software; you can redistribute it and/or modify
 *   it under the terms of the GNU General Public License as published by
 *   the Free Software Foundation; either version 3 of the License, or
 *   (at your option) any later version.
 *
 *   This program is distributed in the hope that it will be useful,
 *   but WITHOUT ANY WARRANTY; without even the implied warranty of
 *   MERCHANTABILITY or FITNESS FOR A PARTICULAR PURPOSE.  See the
 *   GNU General Public License for more details.
 *
 *   You should have received a copy of the GNU General Public License
 *   along with this program.  If not, see <http://www.gnu.org/licenses/>.
 *
 */
/**
 * @file extract_omp_for.cpp
 * @brief Analysis step extracting openmp for
 *
 * @author Marco Lattuada <marco.lattuada@polimi.it>
 * @author Fabrizio Ferrandi <fabrizio.ferrandi@polimi.it>
 *
 */

/// Header include
#include "extract_omp_for.hpp"

///. include
#include "Parameter.hpp"

/// algorithms/loops_detection includes
#include "loop.hpp"
#include "loops.hpp"

/// behavior include
#include "application_manager.hpp"
#include "basic_block.hpp"
#include "function_behavior.hpp"

/// design_flows include
#include "design_flow_graph.hpp"
#include "design_flow_manager.hpp"

/// STL include
#include <utility>
#include <unordered_set>

/// tree includes
#include "behavioral_helper.hpp"
#include "tree_basic_block.hpp"
#include "tree_manager.hpp"
#include "tree_node.hpp"
#include "tree_reindex.hpp"

/// utility _Nonnull
#include "dbgPrintHelper.hpp"
#include "utility.hpp"

ExtractOmpFor::ExtractOmpFor(const application_managerRef _AppM, unsigned int _function_id, const DesignFlowManagerConstRef _design_flow_manager, const ParameterConstRef _parameters)
    : FunctionFrontendFlowStep(_AppM, _function_id, EXTRACT_OMP_FOR, _design_flow_manager, _parameters)
{
   debug_level = parameters->get_class_debug_level(GET_CLASS(*this), DEBUG_LEVEL_NONE);
}

ExtractOmpFor::~ExtractOmpFor()
{
}

const std::unordered_set<std::pair<FrontendFlowStepType, FrontendFlowStep::FunctionRelationship>> ExtractOmpFor::ComputeFrontendRelationships(const DesignFlowStep::RelationshipType relationship_type) const
{
   const auto TM = AppM->get_tree_manager();
   std::unordered_set<std::pair<FrontendFlowStepType, FunctionRelationship>> relationships;
   switch(relationship_type)
   {
      case(DEPENDENCE_RELATIONSHIP):
      {
         relationships.insert(std::pair<FrontendFlowStepType, FunctionRelationship>(LOOPS_ANALYSIS_BAMBU, SAME_FUNCTION));
         break;
      }
      case(INVALIDATION_RELATIONSHIP):
      {
         break;
      }
      case(PRECEDENCE_RELATIONSHIP):
      {
         break;
      }
      default:
      {
         THROW_UNREACHABLE("");
      }
   }
   return relationships;
}

void ExtractOmpFor::Initialize()
{
}

bool ExtractOmpFor::HasToBeExecuted() const
{
   return bb_version == 0;
}

DesignFlowStep_Status ExtractOmpFor::InternalExec()
{
   const auto behavioral_helper = function_behavior->CGetBehavioralHelper();
   const auto basic_block_graph = function_behavior->CGetBBGraph(FunctionBehavior::BB);
   const auto basic_block_graph_info = basic_block_graph->CGetBBGraphInfo();
   const auto TM = AppM->get_tree_manager();
   if(behavioral_helper->GetOmpForDegree() or behavioral_helper->IsOmpBodyLoop())
   {
      return DesignFlowStep_Status::UNCHANGED;
   }
   if(debug_level >= DEBUG_LEVEL_PEDANTIC)
   {
      WriteBBGraphDot("BB_Before_" + GetName() + ".dot");
      PrintTreeManager(true);
   }
   bool changed = false;
   const auto loops = function_behavior->CGetLoops();
   for(const auto loop : loops->GetList())
   {
      INDENT_DBG_MEX(DEBUG_LEVEL_VERY_PEDANTIC, debug_level, "-->Analyzing loop " + STR(loop->GetId()));
      if(not(loop->loop_type & DOALL_LOOP))
      {
         INDENT_DBG_MEX(DEBUG_LEVEL_VERY_PEDANTIC, debug_level, "<--Skipped loop " + STR(loop->GetId()));
         continue;
      }
      std::unordered_set<vertex> basic_blocks;
      loop->get_recursively_bb(basic_blocks);
      THROW_ASSERT(basic_blocks.size() >= 1, "Unexpected pattern");
      if(basic_blocks.size() == 1)
<<<<<<< HEAD
      {
         for(const auto basic_block : basic_blocks)
         {
            const auto bb_node_info = basic_block_graph->CGetBBNodeInfo(basic_block);
            INDENT_DBG_MEX(DEBUG_LEVEL_VERY_PEDANTIC, debug_level, "-->Analyzing BB" + STR(bb_node_info->block->number));
            if(bb_node_info->block->CGetStmtList().size() == 1)
            {
               THROW_ERROR("BB" + STR(bb_node_info->block->number) + " has only one statement");
            }
            else
            {
               const auto list_of_stmt = bb_node_info->block->CGetStmtList();
               THROW_ASSERT(list_of_stmt.size() >= 2, "Unexpected pattern");
               const auto first_node = list_of_stmt.front();
               const auto call = GetPointer<const gimple_call>(GET_NODE(first_node));
               if(not call)
               {
                  THROW_ERROR("First operation of loop body is " + first_node->ToString());
               }
               auto stmt_it = list_of_stmt.begin();
               ++stmt_it;
               const auto second_node = *stmt_it;
               const auto ga = GetPointer<const gimple_assign>(GET_NODE(second_node));
               if(not ga)
               {
                  THROW_ERROR("Second operation of loop body is " + second_node->ToString());
               }
               const auto pe = GetPointer<const plus_expr>(GET_NODE(ga->op1));
               if(not pe)
               {
                  THROW_ERROR("Second operation of loop body is " + second_node->ToString());
               }
               const auto induction_variable = GetPointer<const ssa_name>(GET_NODE(ga->op0));
               THROW_ASSERT(loop->main_iv, "");
               if(not induction_variable or induction_variable->index != loop->main_iv)
               {
                  THROW_ERROR("Induction variable is " + TM->get_tree_node_const(loop->main_iv)->ToString() + " - Second operation of loop body is " + second_node->ToString());
               }
               const auto call_op = GetPointer<const addr_expr>(GET_NODE(call->fn));
               if(not call_op)
               {
                  THROW_ERROR("First operation of loop body is " + first_node->ToString());
               }
               auto called_function = GetPointer<function_decl>(GET_NODE(call_op->op));
               if(not called_function)
               {
                  THROW_ERROR("First operation of loop body is " + first_node->ToString());
               }
               called_function->omp_body_loop = true;
            }
            INDENT_DBG_MEX(DEBUG_LEVEL_VERY_PEDANTIC, debug_level, "<--Analyzed BB" + STR(bb_node_info->block->number));
         }
         if(loops->GetList().size() == 2)
         {
            VertexIterator basic_block, basic_block_end;
            for(boost::tie(basic_block, basic_block_end) = boost::vertices(*basic_block_graph); basic_block != basic_block_end; basic_block++)
            {
               const auto basic_block_info = basic_block_graph->CGetBBNodeInfo(*basic_block);
               if(*basic_block == basic_block_graph_info->entry_vertex or *basic_block == basic_block_graph_info->exit_vertex)
                  continue;
               if(basic_block_info->loop_id)
                  continue;
               if(not basic_block_info->block->CGetStmtList().size())
                  continue;
               for(const auto statement : basic_block_info->block->CGetStmtList())
               {
                  const auto gr = GetPointer<const gimple_return>(GET_NODE(statement));
                  if(gr and not gr->op)
                  {
                     continue;
                  }
                  THROW_ERROR(statement->ToString());
               }
            }
            auto fd = GetPointer<function_decl>(TM->get_tree_node_const(function_id));
            function_behavior->UpdateBBVersion();
            fd->omp_for_wrapper = parameters->getOption<size_t>(OPT_num_threads);
            INDENT_DBG_MEX(DEBUG_LEVEL_VERY_PEDANTIC, debug_level, "<--Skipped loop " + STR(loop->GetId()));
            break;
         }
      }
      if(basic_blocks.size() == 2)
=======
>>>>>>> 2288e396
      {
         for(const auto basic_block : basic_blocks)
         {
            const auto bb_node_info = basic_block_graph->CGetBBNodeInfo(basic_block);
            INDENT_DBG_MEX(DEBUG_LEVEL_VERY_PEDANTIC, debug_level, "-->Analyzing BB" + STR(bb_node_info->block->number));
            if(bb_node_info->block->CGetStmtList().size() == 1)
            {
               THROW_ERROR("BB" + STR(bb_node_info->block->number) + " has only one statement");
            }
            else
            {
               const auto list_of_stmt = bb_node_info->block->CGetStmtList();
               THROW_ASSERT(list_of_stmt.size() >= 2, "Unexpected pattern");
               const auto first_node = list_of_stmt.front();
               const auto call = GetPointer<const gimple_call>(GET_NODE(first_node));
               if(not call)
               {
                  THROW_ERROR("First operation of loop body is " + first_node->ToString());
               }
               auto stmt_it = list_of_stmt.begin();
               ++stmt_it;
               const auto second_node = *stmt_it;
               const auto ga = GetPointer<const gimple_assign>(GET_NODE(second_node));
               if(not ga)
               {
                  THROW_ERROR("Second operation of loop body is " + second_node->ToString());
               }
               const auto pe = GetPointer<const plus_expr>(GET_NODE(ga->op1));
               if(not pe)
               {
                  THROW_ERROR("Second operation of loop body is " + second_node->ToString());
               }
               const auto induction_variable = GetPointer<const ssa_name>(GET_NODE(ga->op0));
               THROW_ASSERT(loop->main_iv, "");
               if(not induction_variable or induction_variable->index != loop->main_iv)
               {
                  THROW_ERROR("Induction variable is " + TM->get_tree_node_const(loop->main_iv)->ToString() + " - Second operation of loop body is " + second_node->ToString());
               }
               const auto call_op = GetPointer<const addr_expr>(GET_NODE(call->fn));
               if(not call_op)
               {
                  THROW_ERROR("First operation of loop body is " + first_node->ToString());
               }
               auto called_function = GetPointer<function_decl>(GET_NODE(call_op->op));
               if(not called_function)
               {
                  THROW_ERROR("First operation of loop body is " + first_node->ToString());
               }
               called_function->omp_body_loop = true;
            }
            INDENT_DBG_MEX(DEBUG_LEVEL_VERY_PEDANTIC, debug_level, "<--Analyzed BB" + STR(bb_node_info->block->number));
         }
         if(loops->GetList().size() == 2)
         {
            VertexIterator basic_block, basic_block_end;
            for(boost::tie(basic_block, basic_block_end) = boost::vertices(*basic_block_graph); basic_block != basic_block_end; basic_block++)
            {
               const auto basic_block_info = basic_block_graph->CGetBBNodeInfo(*basic_block);
               if(*basic_block == basic_block_graph_info->entry_vertex or *basic_block == basic_block_graph_info->exit_vertex)
                  continue;
               if(basic_block_info->loop_id)
                  continue;
               if(not basic_block_info->block->CGetStmtList().size())
                  continue;
               for(const auto statement : basic_block_info->block->CGetStmtList())
               {
                  const auto gr = GetPointer<const gimple_return>(GET_NODE(statement));
                  if(gr and not gr->op)
                  {
                     continue;
                  }
                  THROW_ERROR(statement->ToString());
               }
            }
            auto fd = GetPointer<function_decl>(TM->get_tree_node_const(function_id));
            function_behavior->UpdateBBVersion();
            fd->omp_for_wrapper = parameters->getOption<size_t>(OPT_num_threads);
            INDENT_DBG_MEX(DEBUG_LEVEL_VERY_PEDANTIC, debug_level, "<--Skipped loop " + STR(loop->GetId()));
            break;
         }
      }
      if(basic_blocks.size() == 2)
      {
         for(const auto basic_block : basic_blocks)
         {
            if(basic_block == loop->GetHeader())
            {
               continue;
            }
            const auto bb_node_info = basic_block_graph->CGetBBNodeInfo(basic_block);
            INDENT_DBG_MEX(DEBUG_LEVEL_VERY_PEDANTIC, debug_level, "-->Analyzing BB" + STR(bb_node_info->block->number));
            const auto list_of_stmt = bb_node_info->block->CGetStmtList();
            const auto first_node = list_of_stmt.front();
            const auto second_node = [&] () -> tree_nodeRef
            {
               if(list_of_stmt.size() == 1)
               {
                  const auto header_node_info = basic_block_graph->CGetBBNodeInfo(loop->GetHeader());
                  const auto header_list_of_stmt = header_node_info->block->CGetStmtList();
                  if(header_list_of_stmt.size() != 3)
                  {
                     THROW_ERROR("Unexpected pattern in header. Number of operations is " + STR(header_list_of_stmt.size()));
                  }
                  auto stmt_it = header_list_of_stmt.begin();
                  stmt_it++;
                  return *stmt_it;
               }
               else if(list_of_stmt.size() == 2)
               {
                  return list_of_stmt.back();
               }
               else
               {
                  THROW_ERROR("Pattern not supported");
                  return tree_nodeRef();
               }
            }();
            const auto call = GetPointer<const gimple_call>(GET_NODE(first_node));
            if(not call)
            {
               THROW_ERROR("First operation of loop body is " + first_node->ToString());
            }
            const auto ga = GetPointer<const gimple_assign>(GET_NODE(second_node));
            if(not ga)
            {
               THROW_ERROR("Second operation of loop body is " + second_node->ToString());
            }
            const auto pe = GetPointer<const plus_expr>(GET_NODE(ga->op1));
            if(not pe)
            {
               THROW_ERROR("Second operation of loop body is " + second_node->ToString());
            }
            const auto induction_variable = GetPointer<const ssa_name>(GET_NODE(pe->op0));
            THROW_ASSERT(loop->main_iv, "");
            if(not induction_variable or induction_variable->index != loop->main_iv)
            {
               THROW_ERROR("Induction variable is " + TM->get_tree_node_const(loop->main_iv)->ToString() + " - Second operation of loop body is " + second_node->ToString());
            }
            const auto call_op = GetPointer<const addr_expr>(GET_NODE(call->fn));
            if(not call_op)
            {
               THROW_ERROR("First operation of loop body is " + first_node->ToString());
            }
            auto called_function = GetPointer<function_decl>(GET_NODE(call_op->op));
            if(not called_function)
            {
               THROW_ERROR("First operation of loop body is " + first_node->ToString());
            }
            called_function->omp_body_loop = true;
            INDENT_DBG_MEX(DEBUG_LEVEL_VERY_PEDANTIC, debug_level, "<--Analyzed BB" + STR(bb_node_info->block->number));
         }
         if(loops->GetList().size() == 2)
         {
            VertexIterator basic_block, basic_block_end;
            for(boost::tie(basic_block, basic_block_end) = boost::vertices(*basic_block_graph); basic_block != basic_block_end; basic_block++)
            {
               const auto basic_block_info = basic_block_graph->CGetBBNodeInfo(*basic_block);
               if(*basic_block == basic_block_graph_info->entry_vertex or *basic_block == basic_block_graph_info->exit_vertex)
                  continue;
               if(basic_block_info->loop_id)
                  continue;
               if(not basic_block_info->block->CGetStmtList().size())
                  continue;
               for(const auto statement : basic_block_info->block->CGetStmtList())
               {
                  const auto gr = GetPointer<const gimple_return>(GET_NODE(statement));
                  if(gr and not gr->op)
                  {
                     continue;
                  }
                  THROW_ERROR(statement->ToString());
               }
            }
            auto fd = GetPointer<function_decl>(TM->get_tree_node_const(function_id));
            function_behavior->UpdateBBVersion();
            fd->omp_for_wrapper = parameters->getOption<size_t>(OPT_num_threads);
            INDENT_DBG_MEX(DEBUG_LEVEL_VERY_PEDANTIC, debug_level, "<--Skipped loop " + STR(loop->GetId()));
            break;
         }
      }
      THROW_ERROR("To be implemented");
      INDENT_DBG_MEX(DEBUG_LEVEL_VERY_PEDANTIC, debug_level, "<--Analyzed loop " + STR(loop->GetId()));
   }
   return changed ? DesignFlowStep_Status::SUCCESS : DesignFlowStep_Status::UNCHANGED;
}<|MERGE_RESOLUTION|>--- conflicted
+++ resolved
@@ -148,7 +148,6 @@
       loop->get_recursively_bb(basic_blocks);
       THROW_ASSERT(basic_blocks.size() >= 1, "Unexpected pattern");
       if(basic_blocks.size() == 1)
-<<<<<<< HEAD
       {
          for(const auto basic_block : basic_blocks)
          {
@@ -230,9 +229,6 @@
             break;
          }
       }
-      if(basic_blocks.size() == 2)
-=======
->>>>>>> 2288e396
       {
          for(const auto basic_block : basic_blocks)
          {
@@ -344,9 +340,9 @@
                {
                   return list_of_stmt.back();
                }
-               else
-               {
-                  THROW_ERROR("Pattern not supported");
+            else
+            {
+               THROW_ERROR("Pattern not supported");
                   return tree_nodeRef();
                }
             }();
