--- conflicted
+++ resolved
@@ -61,7 +61,6 @@
 class interface_infer : public FunctionFrontendFlowStep
 {
  private:
-<<<<<<< HEAD
    enum class m_axi_type
    {
       none,
@@ -69,9 +68,6 @@
       axi_slave
    };
 
-   CustomOrderedSet<unsigned> writeVdef;
-=======
->>>>>>> 79cb16dd
    /**
     * Return the set of analyses in relationship with this design step
     * @param relationship_type is the type of relationship to be considered
@@ -88,18 +84,6 @@
    void create_Read_function(tree_nodeRef refStmt, const std::string& argName_string, tree_nodeRef origStmt, unsigned int destBB, const std::string& fdName, tree_nodeRef argSSANode, tree_nodeRef aType, tree_nodeRef readType,
                              const std::list<tree_nodeRef>& usedStmt_defs, const tree_manipulationRef tree_man, const tree_managerRef TM, bool commonRWSignature);
    void create_Write_function(const std::string& argName_string, tree_nodeRef origStmt, const std::string& fdName, tree_nodeRef writeValue, tree_nodeRef aType, tree_nodeRef writeType, const tree_manipulationRef tree_man, const tree_managerRef TM,
-<<<<<<< HEAD
-                              bool commonRWSignature);
-
-   void create_resource_Read_simple(const std::vector<std::string>& operations, const std::string& argName_string, const std::string& interfaceType, unsigned int inputBitWidth, bool IO_port, unsigned n_resources);
-   void create_resource_Write_simple(const std::vector<std::string>& operations, const std::string& argName_string, const std::string& interfaceType, unsigned int inputBitWidth, bool IO_port, bool isDiffSize, unsigned n_resources, bool is_real);
-   void create_resource_array(const std::vector<std::string>& operationsR, const std::vector<std::string>& operationsW, const std::string& argName_string, const std::string& interfaceType, unsigned int inputBitWidth, unsigned int arraySize,
-                              unsigned n_resources, unsigned alignment, bool is_real);
-   void create_resource_m_axi(const std::vector<std::string>& operationsR, const std::vector<std::string>& operationsW, const std::string& argName_string, const std::string& portNameSpecializer, const std::string& interfaceType, unsigned int inputBitWidth,
-                              unsigned n_resources, m_axi_type mat);
-   void create_resource(const std::vector<std::string>& operationsR, const std::vector<std::string>& operationsW, const std::string& argName_string, const std::string& interfaceType, unsigned int inputBitWidth, bool isDiffSize, const std::string& fname,
-                        unsigned n_resources, unsigned alignment, bool isReal);
-=======
                               bool commonRWSignature, CustomOrderedSet<unsigned>& writeVdef);
 
    void create_resource_Read_simple(const std::set<std::string>& operations, const std::string& argName_string, const std::string& interfaceType, unsigned int inputBitWidth, bool IO_port, unsigned n_resources, unsigned rwBWsize);
@@ -107,9 +91,10 @@
                                      unsigned rwBWsize);
    void create_resource_array(const std::set<std::string>& operationsR, const std::set<std::string>& operationsW, const std::string& argName_string, const std::string& interfaceType, unsigned int inputBitWidth, unsigned int arraySize, unsigned n_resources,
                               unsigned alignment, bool is_real, unsigned rwBWsize);
+   void create_resource_m_axi(const std::set<std::string>& operationsR, const std::set<std::string>& operationsW, const std::string& argName_string, const std::string& portNameSpecializer, const std::string& interfaceType, unsigned int inputBitWidth,
+                              unsigned n_resources, m_axi_type mat, unsigned rwBWsize);
    void create_resource(const std::set<std::string>& operationsR, const std::set<std::string>& operationsW, const std::string& argName_string, const std::string& interfaceType, unsigned int inputBitWidth, bool isDiffSize, const std::string& fname,
                         unsigned n_resources, unsigned alignment, bool isReal, unsigned rwBWsize);
->>>>>>> 79cb16dd
 
    void ComputeResourcesAlignment(unsigned& n_resources, unsigned& alignment, unsigned int inputBitWidth, bool is_acType, bool is_signed, bool is_fixed);
 
