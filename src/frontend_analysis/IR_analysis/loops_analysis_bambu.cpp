--- conflicted
+++ resolved
@@ -139,15 +139,6 @@
       }
 #endif
       const auto nexit = loop->num_exits();
-<<<<<<< HEAD
-      if(nexit != 1)
-      {
-         INDENT_DBG_MEX(DEBUG_LEVEL_VERY_PEDANTIC, debug_level, "<--Multiple exits loop");
-         continue;
-      }
-      INDENT_DBG_MEX(DEBUG_LEVEL_VERY_PEDANTIC, debug_level, "---Single exit loop considered");
-      loop->loop_type |= SINGLE_EXIT_LOOP;
-=======
       if(nexit == 0)
       {
          INDENT_DBG_MEX(DEBUG_LEVEL_VERY_PEDANTIC, debug_level, "<--No loop");
@@ -158,7 +149,6 @@
          INDENT_DBG_MEX(DEBUG_LEVEL_VERY_PEDANTIC, debug_level, "---Single exit loop considered");
          loop->loop_type |= SINGLE_EXIT_LOOP;
       }
->>>>>>> 08fd75ef
       const auto exit_vertex = *loop->exit_block_iter_begin();
       bool do_while = false;
       if(exit_vertex == header && loop->num_blocks() != 1)
