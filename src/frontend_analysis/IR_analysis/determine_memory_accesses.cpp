--- conflicted
+++ resolved
@@ -94,6 +94,7 @@
             relationships.insert(std::make_pair(VAR_DECL_FIX, SAME_FUNCTION));
          }
          relationships.insert(std::make_pair(CALL_GRAPH_BUILTIN_CALL, SAME_FUNCTION));
+         relationships.insert(std::make_pair(DEAD_CODE_ELIMINATION, SAME_FUNCTION));
          relationships.insert(std::make_pair(DETERMINE_MEMORY_ACCESSES, CALLED_FUNCTIONS));
          relationships.insert(std::make_pair(FIX_STRUCTS_PASSED_BY_VALUE, SAME_FUNCTION));
          relationships.insert(std::make_pair(FUNCTION_CALL_TYPE_CLEANUP, SAME_FUNCTION));
@@ -102,11 +103,7 @@
          relationships.insert(std::make_pair(PARM2SSA, WHOLE_APPLICATION));
          relationships.insert(std::make_pair(REBUILD_INITIALIZATION, SAME_FUNCTION));
          relationships.insert(std::make_pair(REBUILD_INITIALIZATION2, SAME_FUNCTION));
-<<<<<<< HEAD
          relationships.insert(std::make_pair(UN_COMPARISON_LOWERING, SAME_FUNCTION));
-=======
-         relationships.insert(std::make_pair(DEAD_CODE_ELIMINATION, SAME_FUNCTION));
->>>>>>> 12d91156
          break;
       }
       case(INVALIDATION_RELATIONSHIP):
