--- conflicted
+++ resolved
@@ -166,13 +166,6 @@
 #if HAVE_EXPERIMENTAL
             relationships.insert(std::pair<FrontendFlowStepType, FunctionRelationship>(CHECK_CRITICAL_SESSION, WHOLE_APPLICATION));
 #endif
-<<<<<<< HEAD
-            relationships.insert(std::pair<FrontendFlowStepType, FunctionRelationship>(LOOPS_ANALYSIS_BAMBU, WHOLE_APPLICATION));
-#if HAVE_EXPERIMENTAL
-            relationships.insert(std::pair<FrontendFlowStepType, FunctionRelationship>(EXTRACT_OMP_ATOMIC, WHOLE_APPLICATION));
-            relationships.insert(std::pair<FrontendFlowStepType, FunctionRelationship>(EXTRACT_OMP_FOR, WHOLE_APPLICATION));
-            relationships.insert(std::pair<FrontendFlowStepType, FunctionRelationship>(UNROLL_LOOPS, WHOLE_APPLICATION));
-=======
                relationships.insert(std::pair<FrontendFlowStepType, FunctionRelationship>(LOOPS_ANALYSIS_BAMBU, WHOLE_APPLICATION));
                relationships.insert(std::pair<FrontendFlowStepType, FunctionRelationship>(EXTRACT_OMP_ATOMIC, WHOLE_APPLICATION));
                relationships.insert(std::pair<FrontendFlowStepType, FunctionRelationship>(EXTRACT_OMP_FOR, WHOLE_APPLICATION));
@@ -181,7 +174,6 @@
                {
                   relationships.insert(std::pair<FrontendFlowStepType, FunctionRelationship>(UNROLL_LOOPS, WHOLE_APPLICATION));
                }
->>>>>>> d09917d3
 #endif
          }
          if(parameters->getOption<int>(OPT_gcc_openmp_simd))
