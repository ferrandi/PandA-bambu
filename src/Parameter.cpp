/*
 *
 *                   _/_/_/    _/_/   _/    _/ _/_/_/    _/_/
 *                  _/   _/ _/    _/ _/_/  _/ _/   _/ _/    _/
 *                 _/_/_/  _/_/_/_/ _/  _/_/ _/   _/ _/_/_/_/
 *                _/      _/    _/ _/    _/ _/   _/ _/    _/
 *               _/      _/    _/ _/    _/ _/_/_/  _/    _/
 *
 *             ***********************************************
 *                              PandA Project
 *                     URL: http://panda.dei.polimi.it
 *                       Politecnico di Milano - DEIB
 *                        System Architectures Group
 *             ***********************************************
 *              Copyright (C) 2004-2023 Politecnico di Milano
 *
 *   This file is part of the PandA framework.
 *
 *   The PandA framework is free software; you can redistribute it and/or modify
 *   it under the terms of the GNU General Public License as published by
 *   the Free Software Foundation; either version 3 of the License, or
 *   (at your option) any later version.
 *
 *   This program is distributed in the hope that it will be useful,
 *   but WITHOUT ANY WARRANTY; without even the implied warranty of
 *   MERCHANTABILITY or FITNESS FOR A PARTICULAR PURPOSE.  See the
 *   GNU General Public License for more details.
 *
 *   You should have received a copy of the GNU General Public License
 *   along with this program.  If not, see <http://www.gnu.org/licenses/>.
 *
 */
/**
 * @file Parameter.cpp
 * @brief
 *
 * @author Christian Pilato <pilato@elet.polimi.it>
 * @author Marco Lattuada <lattuada@elet.polimi.it>
 *
 */
#include "Parameter.hpp"

/// Autoheader include
#include "config_HAVE_ARM_COMPILER.hpp"
#include "config_HAVE_FROM_ARCH_BUILT.hpp"
#include "config_HAVE_FROM_CSV_BUILT.hpp"
#include "config_HAVE_FROM_C_BUILT.hpp"
#include "config_HAVE_FROM_IPXACT_BUILT.hpp"
#include "config_HAVE_FROM_PSPLIB_BUILT.hpp"
#include "config_HAVE_FROM_SDF3_BUILT.hpp"
#include "config_HAVE_I386_CLANG10_COMPILER.hpp"
#include "config_HAVE_I386_CLANG11_COMPILER.hpp"
#include "config_HAVE_I386_CLANG12_COMPILER.hpp"
#include "config_HAVE_I386_CLANG13_COMPILER.hpp"
#include "config_HAVE_I386_CLANG16_COMPILER.hpp"
#include "config_HAVE_I386_CLANG4_COMPILER.hpp"
#include "config_HAVE_I386_CLANG5_COMPILER.hpp"
#include "config_HAVE_I386_CLANG6_COMPILER.hpp"
#include "config_HAVE_I386_CLANG7_COMPILER.hpp"
#include "config_HAVE_I386_CLANG8_COMPILER.hpp"
#include "config_HAVE_I386_CLANG9_COMPILER.hpp"
#include "config_HAVE_I386_CLANGVVD_COMPILER.hpp"
#include "config_HAVE_I386_GCC45_COMPILER.hpp"
#include "config_HAVE_I386_GCC46_COMPILER.hpp"
#include "config_HAVE_I386_GCC47_COMPILER.hpp"
#include "config_HAVE_I386_GCC48_COMPILER.hpp"
#include "config_HAVE_I386_GCC49_COMPILER.hpp"
#include "config_HAVE_I386_GCC5_COMPILER.hpp"
#include "config_HAVE_I386_GCC6_COMPILER.hpp"
#include "config_HAVE_I386_GCC7_COMPILER.hpp"
#include "config_HAVE_I386_GCC8_COMPILER.hpp"
#include "config_HAVE_IPXACT_BUILT.hpp"
#include "config_HAVE_PERFORMANCE_METRICS_XML.hpp"
#include "config_HAVE_REGRESSORS_BUILT.hpp"
#include "config_HAVE_SOURCE_CODE_STATISTICS_XML.hpp"
#include "config_HAVE_SPARC_COMPILER.hpp"
#include "config_HAVE_TO_DATAFILE_BUILT.hpp"
#include "config_HAVE_WEIGHT_MODELS_XML.hpp"
#include "config_PACKAGE_BUGREPORT.hpp"
#include "config_PACKAGE_STRING.hpp"

#if HAVE_FROM_C_BUILT
/// wrapper/compiler
#include "compiler_wrapper.hpp"
#endif

/// Boost include
#include <boost/lexical_cast.hpp>

/// Constants include
#if HAVE_REGRESSORS_BUILT
#include "aggregated_features_xml.hpp"
#include "skip_rows_xml.hpp"
#endif
#if HAVE_FROM_ARCH_BUILT
#include "architecture_xml.hpp"
#endif
#include "constant_strings.hpp"
#include "constants.hpp"
#if HAVE_HLS_BUILT
#include "constraints_xml.hpp"
#endif
#include "experimental_setup_xml.hpp"
#if HAVE_TO_DATAFILE_BUILT
#include "latex_table_xml.hpp"
#endif
#if HAVE_PERFORMANCE_METRICS_XML
#include "metrics_xml.hpp"
#endif
#if HAVE_SOURCE_CODE_STATISTICS_XML
#include "source_code_statistics_xml.hpp"
#endif
#if HAVE_PERFORMANCE_METRICS_XML
#include "probability_distribution_xml.hpp"
#endif
#if HAVE_TECHNOLOGY_BUILT
#include "technology_xml.hpp"
#endif
#if HAVE_FROM_SDF3_BUILT
#include "sdf3_xml.hpp"
#endif

#if HAVE_CODE_ESTIMATION_BUILT
/// design_flows/codesign/estimation include
#include "actor_graph_estimator.hpp"
#endif

#if HAVE_FROM_C_BUILT
#include "token_interface.hpp"
#endif

/// STD include
#include <cstdlib>
#include <iosfwd>

/// Utility include
#include "dbgPrintHelper.hpp"
#include "fileIO.hpp"
#include "refcount.hpp"
#include "string_manipulation.hpp"
#include "xml_helper.hpp"
#include <boost/filesystem/operations.hpp>
#include <boost/filesystem/path.hpp>

/// XML include
#include "polixml.hpp"
#include "xml_dom_parser.hpp"
#if HAVE_FROM_IPXACT_BUILT
#include "ip_xact_xml.hpp"
/// Constants include
#include "design_analysis_xml.hpp"
#endif

#include "fileIO.hpp"

const std::string branch_name = {
#include "branch_name.hpp"
};

const std::string revision_hash = {
#include "revision_hash.hpp"
};

#define OPTION_NAME(r, data, elem) option_name[BOOST_PP_CAT(OPT_, elem)] = #elem;

Parameter::Parameter(const std::string& _program_name, int _argc, char** const _argv, int _debug_level)
    : argc(_argc), argv(_argv), debug_level(_debug_level)
{
   setOption(OPT_program_name, _program_name);
   BOOST_PP_SEQ_FOR_EACH(OPTION_NAME, BOOST_PP_EMPTY, BAMBU_OPTIONS)
   BOOST_PP_SEQ_FOR_EACH(OPTION_NAME, BOOST_PP_EMPTY, EUCALIPTUS_OPTIONS)
   BOOST_PP_SEQ_FOR_EACH(OPTION_NAME, BOOST_PP_EMPTY, FRAMEWORK_OPTIONS)
   BOOST_PP_SEQ_FOR_EACH(OPTION_NAME, BOOST_PP_EMPTY, COMPILER_OPTIONS)
   BOOST_PP_SEQ_FOR_EACH(OPTION_NAME, BOOST_PP_EMPTY, GECCO_OPTIONS)
   BOOST_PP_SEQ_FOR_EACH(OPTION_NAME, BOOST_PP_EMPTY, KOALA_OPTIONS)
   BOOST_PP_SEQ_FOR_EACH(OPTION_NAME, BOOST_PP_EMPTY, SPIDER_OPTIONS)
   BOOST_PP_SEQ_FOR_EACH(OPTION_NAME, BOOST_PP_EMPTY, SYNTHESIS_OPTIONS)
   BOOST_PP_SEQ_FOR_EACH(OPTION_NAME, BOOST_PP_EMPTY, TREE_PANDA_COMPILER_OPTIONS)
   BOOST_PP_SEQ_FOR_EACH(OPTION_NAME, BOOST_PP_EMPTY, ZEBU_OPTIONS)
   // This part has been added since boost macro does not expand correctly
   std::map<enum enum_option, std::string>::iterator it, it_end = option_name.end();
   for(it = option_name.begin(); it != it_end; it++)
   {
      it->second = "OPT_" + it->second.substr(19);
      it->second = it->second.substr(0, it->second.find(')'));
   }
   SetCommonDefaults();
}

Parameter::Parameter(const Parameter& other)
    : argc(other.argc),
      argv(other.argv),
      Options(other.Options),
      enum_options(other.enum_options),
      option_name(other.option_name),
      debug_classes(other.debug_classes),
      debug_level(other.debug_level)
{
}

void Parameter::CheckParameters()
{
   const auto temporary_directory = getOption<std::string>(OPT_output_temporary_directory);
   if(boost::filesystem::exists(temporary_directory))
   {
      boost::filesystem::remove_all(temporary_directory);
   }
   boost::filesystem::create_directory(temporary_directory);
   /// Output directory is not removed since it can be the current one
   const auto output_directory = getOption<std::string>(OPT_output_directory);
   if(!boost::filesystem::exists(output_directory))
   {
      boost::filesystem::create_directory(output_directory);
   }
   if(!boost::filesystem::exists(output_directory))
   {
      THROW_ERROR("not able to create directory " + output_directory);
   }
   if(getOption<bool>(OPT_print_dot))
   {
      const auto dot_directory = getOption<std::string>(OPT_dot_directory);
      if(boost::filesystem::exists(dot_directory))
      {
         boost::filesystem::remove_all(dot_directory);
      }
      boost::filesystem::create_directory(dot_directory);
      if(!boost::filesystem::exists(dot_directory))
      {
         THROW_ERROR("not able to create directory " + dot_directory);
      }
   }

#if HAVE_FROM_C_BUILT
   if(isOption(OPT_gcc_m32_mx32))
   {
      const auto mopt = getOption<std::string>(OPT_gcc_m32_mx32);
      if(mopt == "-m32" &&
         CompilerWrapper::hasCompilerGCCM32(getOption<CompilerWrapper_CompilerTarget>(OPT_default_compiler)))
      {
         setOption(OPT_gcc_m32_mx32, "-m32 -mno-sse2");
      }
      else if((mopt == "-m32" && !CompilerWrapper::hasCompilerCLANGM32(
                                     getOption<CompilerWrapper_CompilerTarget>(OPT_default_compiler))) ||
              (mopt == "-mx32" &&
               !CompilerWrapper::hasCompilerMX32(getOption<CompilerWrapper_CompilerTarget>(OPT_default_compiler))) ||
              (mopt == "-m64" &&
               !CompilerWrapper::hasCompilerM64(getOption<CompilerWrapper_CompilerTarget>(OPT_default_compiler))))
      {
<<<<<<< HEAD
         THROW_ERROR("Option " + mopt + " not supported by " +
                     CompilerWrapper::getCompilerSuffix(getOption<int>(OPT_default_compiler)) + " compiler.");
=======
         THROW_ERROR(
             "Option " + mopt + " not supported by " +
             CompilerWrapper::getCompilerSuffix(getOption<CompilerWrapper_CompilerTarget>(OPT_default_compiler)) +
             " compiler.");
>>>>>>> 2e11ec21
      }
   }
#endif
}

Parameter::~Parameter() = default;

void Parameter::load_xml_configuration_file_rec(const xml_element* node)
{
   // Recurse through child nodes:
   const xml_node::node_list list = node->get_children();
   for(const auto& iter : list)
   {
      const auto* EnodeC = GetPointer<const xml_element>(iter);
      if(!EnodeC)
      {
         continue;
      }
      /// general options
      if(CE_XVM(value, EnodeC))
      {
         Options[GET_NODE_NAME(EnodeC)] = GET_STRING_VALUE(EnodeC);
      }
      if(EnodeC->get_children().size())
      {
         load_xml_configuration_file_rec(EnodeC);
      }
   }
}

void Parameter::load_xml_configuration_file(const std::string& filename)
{
   try
   {
      XMLDomParser parser(filename);
      parser.Exec();
      if(parser)
      {
         // Walk the tree:
         const xml_element* node = parser.get_document()->get_root_node(); // deleted by DomParser.

         // Recurse through child nodes:
         const xml_node::node_list list = node->get_children();
         for(const auto& iter : list)
         {
            const auto* EnodeC = GetPointer<const xml_element>(iter);
            if(!EnodeC)
            {
               continue;
            }
            /// general options
            if(CE_XVM(value, EnodeC))
            {
               Options[GET_NODE_NAME(EnodeC)] = GET_STRING_VALUE(EnodeC);
            }
            if(EnodeC->get_children().size())
            {
               load_xml_configuration_file_rec(EnodeC);
            }
         }
      }
   }
   catch(const char* msg)
   {
      std::cerr << msg << std::endl;
   }
   catch(const std::string& msg)
   {
      std::cerr << msg << std::endl;
   }
   catch(const std::exception& ex)
   {
      std::cout << "Exception caught: " << ex.what() << std::endl;
   }
   catch(...)
   {
      std::cerr << "unknown exception" << std::endl;
   }
}

void Parameter::write_xml_configuration_file(const std::string& filename)
{
   xml_document document;

   xml_element* parameters = document.create_root_node("parameters");

   for(auto Op = Options.begin(); Op != Options.end(); ++Op)
   {
      xml_element* node = parameters->add_child_element(Op->first);
      WRITE_XNVM2("value", Op->second, node);
   }

   document.write_to_file_formatted(filename);
}

void Parameter::SetCommonDefaults()
{
   setOption(STR_OPT_benchmark_fake_parameters, "<none>");
   std::string current_dir = GetCurrentPath();
   std::string temporary_directory = current_dir + "/" + std::string(STR_CST_temporary_directory);

   setOption(OPT_dot_directory, current_dir + "/dot/");
   setOption(OPT_output_temporary_directory, temporary_directory + "/");
   setOption(OPT_print_dot, false);

   setOption(OPT_no_clean, false);
   if(revision_hash == "")
   {
      setOption(OPT_revision, "unknown-trunk");
   }
   else
   {
      setOption(OPT_revision, revision_hash + (branch_name != "" ? "-" + branch_name : ""));
   }
   setOption(OPT_seed, 0);

   setOption(OPT_max_transformations, std::numeric_limits<size_t>::max());
   setOption(OPT_find_max_transformations, false);
}

void Parameter::print(std::ostream& os) const
{
   os << "List of parameters: " << std::endl;
   for(const auto& Option : Options)
   {
      os << Option.first << ": " << Option.second << std::endl;
   }
   std::map<enum enum_option, std::string>::const_iterator option, option_end = enum_options.end();
   for(option = enum_options.begin(); option != option_end; ++option)
   {
      os << option_name.find(option->first)->second << ": " << option->second << std::endl;
   }
   os << " === " << std::endl;
}

int Parameter::get_class_debug_level(const std::string& class_name, int _debug_level) const
{
   auto temp = class_name;
   temp.erase(std::remove(temp.begin(), temp.end(), '_'), temp.end());
   if(debug_classes.find(boost::to_upper_copy(temp)) != debug_classes.end() or
      debug_classes.find(STR_CST_debug_all) != debug_classes.end())
   {
      return DEBUG_LEVEL_INFINITE;
   }
   else if(_debug_level < 0)
   {
      return getOption<int>(OPT_debug_level);
   }
   else
   {
      return _debug_level;
   }
}

int Parameter::GetFunctionDebugLevel(const std::string& class_name, const std::string& function_name) const
{
   auto canonic_class_name = class_name;
   canonic_class_name.erase(std::remove(canonic_class_name.begin(), canonic_class_name.end(), '_'),
                            canonic_class_name.end());
   auto canonic_function_name = function_name;
   canonic_function_name.erase(std::remove(canonic_function_name.begin(), canonic_function_name.end(), '_'),
                               canonic_function_name.end());
   const auto canonic_full_function_name = canonic_class_name + std::string("::") + canonic_function_name;
   if(debug_classes.find(boost::to_upper_copy(canonic_full_function_name)) != debug_classes.end())
   {
      return DEBUG_LEVEL_INFINITE;
   }
   else
   {
      return get_class_debug_level(class_name);
   }
}

void Parameter::add_debug_class(const std::string& class_name)
{
   auto temp = class_name;
   temp.erase(std::remove(temp.begin(), temp.end(), '_'), temp.end());
   debug_classes.insert(boost::to_upper_copy(temp));
}

void Parameter::PrintFullHeader(std::ostream& os) const
{
   PrintProgramName(os);
   os << "                         Politecnico di Milano - DEIB" << std::endl;
   os << "                          System Architectures Group" << std::endl;
   os << "********************************************************************************" << std::endl;
   os << "                Copyright (C) 2004-2023 Politecnico di Milano" << std::endl;
   std::string version = PrintVersion();
   if(version.size() < 80)
   {
      os << std::string(40 - (version.size() / 2), ' ') << version << std::endl;
   }
   else
   {
      os << version << std::endl;
   }
   os << std::endl;
}

std::string Parameter::PrintVersion() const
{
   return std::string("Version: ") + PACKAGE_STRING + " - Revision " + getOption<std::string>(OPT_revision);
}

void Parameter::PrintUsage(std::ostream& os) const
{
   PrintFullHeader(os);
   PrintHelp(os);
}

bool Parameter::ManageDefaultOptions(int next_option, char* optarg_param, bool& exit_success)
{
   exit_success = false;
   switch(next_option)
   {
      case INPUT_OPT_NO_CLEAN:
         setOption(OPT_no_clean, true);
         break;
      case 'h': // print help message and exit
         PrintUsage(std::cout);
         exit_success = true;
         break;
      case 'V':
         PrintFullHeader(std::cout);
         exit_success = true;
         break;
#if !RELEASE
      case OPT_READ_PARAMETERS_XML:
      {
         setOption(OPT_read_parameter_xml, optarg_param);
         load_xml_configuration_file(getOption<std::string>(OPT_read_parameter_xml));
         break;
      }
      case OPT_WRITE_PARAMETERS_XML:
      {
         setOption(OPT_write_parameter_xml, optarg_param);
         break;
      }
#endif
      case 'v':
      {
         setOption(OPT_output_level, optarg_param);
         break;
      }
      case OPT_BENCHMARK_NAME:
      {
         setOption(OPT_benchmark_name, optarg_param);
         break;
      }
      case OPT_BENCHMARK_FAKE_PARAMETERS:
      {
         setOption(STR_OPT_benchmark_fake_parameters, optarg_param);
         break;
      }
      case INPUT_OPT_MAX_TRANSFORMATIONS:
      {
         setOption(OPT_max_transformations, optarg_param);
         break;
      }
      case INPUT_OPT_FIND_MAX_TRANSFORMATIONS:
      {
         setOption(OPT_find_max_transformations, true);
         break;
      }
      case INPUT_OPT_CONFIGURATION_NAME:
      {
         setOption(OPT_configuration_name, optarg_param);
         break;
      }
      case 'd':
      {
#if HAVE_FROM_C_BUILT
         if(std::string(optarg_param) == "umpversion")
         {
            CompilerWrapper_CompilerTarget preferred_compiler;
            preferred_compiler = getOption<CompilerWrapper_CompilerTarget>(OPT_default_compiler);
            PRINT_OUT_MEX(OUTPUT_LEVEL_NONE, 0,
                          CompilerWrapper::getCompilerVersion(static_cast<int>(preferred_compiler)));
            exit_success = true;
            break;
         }
#endif
         if(std::string(optarg_param) == "N")
         {
            std::string gcc_extra_options = "-dN";
            if(isOption(OPT_gcc_extra_options))
            {
               gcc_extra_options = getOption<std::string>(OPT_gcc_extra_options) + " " + gcc_extra_options;
            }
            setOption(OPT_gcc_extra_options, gcc_extra_options);
            break;
         }
#ifndef NDEBUG
         else
         {
            debug_level = boost::lexical_cast<int>(optarg_param);
            setOption(OPT_debug_level, optarg_param);
            break;
         }
#endif
         return true;
      }
#ifndef NDEBUG
      case OPT_DEBUG_CLASSES:
      {
         std::vector<std::string> Splitted = SplitString(optarg_param, ",");
         for(const auto& i : Splitted)
         {
            add_debug_class(i);
         }
         setOption(OPT_no_clean, true);
         break;
      }
#endif
      case INPUT_OPT_ERROR_ON_WARNING:
      {
         error_on_warning = true;
         break;
      }
      case INPUT_OPT_PRINT_DOT:
      {
         setOption(OPT_print_dot, true);
         break;
      }
      case INPUT_OPT_SEED:
      {
         setOption(OPT_seed, optarg_param);
         break;
      }
      case OPT_OUTPUT_TEMPORARY_DIRECTORY:
      {
         /// If the path is not absolute, make it into absolute
         std::string path(optarg_param);
         std::string temporary_directory_pattern;
         temporary_directory_pattern = GetPath(path) + "/" + std::string(STR_CST_temporary_directory);
         // The %s are required by the mkdtemp function
         boost::filesystem::path temp_path = temporary_directory_pattern + "-%%%%-%%%%-%%%%-%%%%";

         boost::filesystem::path temp_path_obtained = boost::filesystem::unique_path(temp_path);
         boost::filesystem::create_directories(temp_path_obtained.string());

         path = temp_path_obtained.string();
         path = path + "/";
         setOption(OPT_output_temporary_directory, path);
         break;
      }
      case INPUT_OPT_PANDA_PARAMETER:
      {
         std::string param_pair(optarg_param);
         std::vector<std::string> splitted = SplitString(param_pair, "=");
         if(splitted.size() != 2)
         {
            THROW_ERROR("panda-parameter should be in the form <parameter>=<value>: " + param_pair);
         }
         panda_parameters[splitted[0]] = splitted[1];
         break;
      }
      default:
      {
         /// next_option is not a Tool parameter
         return true;
      }
   }
   return false;
}

#if HAVE_FROM_C_BUILT
bool Parameter::ManageGccOptions(int next_option, char* optarg_param)
{
   switch(next_option)
   {
      case 'c':
      {
         setOption(OPT_gcc_c, true);
         break;
      }
      case 'D':
      {
         std::string defines;
         if(isOption(OPT_gcc_defines))
         {
            defines = getOption<std::string>(OPT_gcc_defines) + STR_CST_string_separator;
         }
         if(std::string(optarg_param).find('=') != std::string::npos)
         {
            bool has_parenthesis = std::string(optarg_param).find('(') != std::string::npos &&
                                   std::string(optarg_param).find(')') != std::string::npos;
            std::string temp_var = std::string(optarg_param);
            boost::replace_first(temp_var, "=", "=\'");
            if(has_parenthesis)
            {
               defines += "\'" + temp_var + "\'" + "\'";
            }
            else
            {
               defines += temp_var + "\'";
            }
         }
         else
         {
            defines += std::string(optarg_param);
         }
         setOption(OPT_gcc_defines, defines);
         break;
      }
      case 'f':
      {
         if(std::string(optarg_param).find("openmp-simd") != std::string::npos)
         {
            if(std::string(optarg_param).find('=') != std::string::npos)
            {
               setOption(OPT_gcc_openmp_simd,
                         std::string(optarg_param).substr(std::string(optarg_param).find('=') + 1));
            }
            else
            {
               setOption(OPT_gcc_openmp_simd, 4);
            }
            break;
         }
         else if(std::string(optarg_param).find("openmp") != std::string::npos)
         {
            setOption(OPT_parse_pragma, true);
            break;
         }
         else
         {
            std::string optimizations;
            if(isOption(OPT_gcc_optimizations))
            {
               optimizations = getOption<std::string>(OPT_gcc_optimizations) + STR_CST_string_separator;
            }
            THROW_ASSERT(optarg_param != nullptr && optarg_param[0] != 0, "-f alone not allowed");
            setOption(OPT_gcc_optimizations, optimizations + optarg_param);
            break;
         }
      }
      case 'g':
      {
         ///-g not managed at all
         break;
      }
      case 'm':
      {
         if(optarg_param)
         {
            const std::string opt_level = std::string(optarg_param);
            if(opt_level == "32")
            {
               setOption(OPT_gcc_m32_mx32, "-m32");
            }
            else if(opt_level == "x32")
            {
               setOption(OPT_gcc_m32_mx32, "-mx32");
            }
            else if(opt_level == "64")
            {
               setOption(OPT_gcc_m32_mx32, "-m64");
            }
         }
         break;
      }
      case 'W':
      {
         std::string gcc_warnings;
         if(isOption(OPT_gcc_warnings))
         {
            gcc_warnings = getOption<std::string>(OPT_gcc_warnings) + STR_CST_string_separator;
         }
         setOption(OPT_gcc_warnings, gcc_warnings + optarg_param);
         break;
      }
      case 'E':
      {
         setOption(OPT_gcc_E, true);
         break;
      }
      case 'I':
      {
         std::string includes = "-I " + GetPath(std::string(optarg));
         if(isOption(OPT_gcc_includes))
         {
            includes = getOption<std::string>(OPT_gcc_includes) + " " + includes;
         }
         setOption(OPT_gcc_includes, includes);
         break;
      }
      case 'l':
      {
         std::string libraries;
         if(isOption(OPT_gcc_libraries))
         {
            libraries = getOption<std::string>(OPT_gcc_libraries) + STR_CST_string_separator;
         }
         setOption(OPT_gcc_libraries, libraries + optarg_param);
         break;
      }
      case 'L':
      {
         std::string library_directories;
         if(isOption(OPT_gcc_library_directories))
         {
            library_directories = getOption<std::string>(OPT_gcc_library_directories) + STR_CST_string_separator;
         }
         setOption(OPT_gcc_library_directories, library_directories + GetPath(optarg_param));
         break;
      }
      case 'O':
      {
         if(optarg_param)
         {
            const std::string opt_level = std::string(optarg_param);
            if(opt_level == "0")
            {
               setOption(OPT_compiler_opt_level, CompilerWrapper_OptimizationSet::O0);
            }
            else if(opt_level == "1")
            {
               setOption(OPT_compiler_opt_level, CompilerWrapper_OptimizationSet::O1);
            }
            else if(opt_level == "2")
            {
               setOption(OPT_compiler_opt_level, CompilerWrapper_OptimizationSet::O2);
            }
            else if(opt_level == "3")
            {
               setOption(OPT_compiler_opt_level, CompilerWrapper_OptimizationSet::O3);
            }
            else if(opt_level == "4")
            {
               setOption(OPT_compiler_opt_level, CompilerWrapper_OptimizationSet::O4);
            }
            else if(opt_level == "5")
            {
               setOption(OPT_compiler_opt_level, CompilerWrapper_OptimizationSet::O5);
            }
            else if(opt_level == "g")
            {
               setOption(OPT_compiler_opt_level, CompilerWrapper_OptimizationSet::Og);
            }
            else if(opt_level == "s")
            {
               setOption(OPT_compiler_opt_level, CompilerWrapper_OptimizationSet::Os);
            }
            else if(opt_level == "fast")
            {
               setOption(OPT_compiler_opt_level, CompilerWrapper_OptimizationSet::Ofast);
            }
            else if(opt_level == "z")
            {
               setOption(OPT_compiler_opt_level, CompilerWrapper_OptimizationSet::Oz);
            }
            else
            {
               THROW_ERROR("Unknown optimization level: " + opt_level);
            }
         }
         else
         {
            setOption(OPT_compiler_opt_level, CompilerWrapper_OptimizationSet::O1);
         }
         break;
      }
      case 'U':
      {
         std::string undefines;
         if(isOption(OPT_gcc_undefines))
         {
            undefines = getOption<std::string>(OPT_gcc_undefines) + STR_CST_string_separator;
         }
         if(std::string(optarg_param).find('=') != std::string::npos)
         {
            bool has_parenthesis = std::string(optarg_param).find('(') != std::string::npos &&
                                   std::string(optarg_param).find(')') != std::string::npos;
            std::string temp_var = std::string(optarg_param);
            boost::replace_first(temp_var, "=", "=\'");
            if(has_parenthesis)
            {
               undefines += "\'" + temp_var + "\'" + "\'";
            }
            else
            {
               undefines += temp_var + "\'";
            }
         }
         else
         {
            setOption(OPT_gcc_undefines, undefines + optarg_param);
         }
         break;
      }
      case INPUT_OPT_CUSTOM_OPTIONS:
      {
         setOption(OPT_gcc_extra_options, optarg);
         break;
      }
#if !RELEASE
      case INPUT_OPT_COMPUTE_SIZEOF:
      {
         setOption(OPT_compute_size_of, true);
         break;
      }
#endif
      case INPUT_OPT_COMPILER:
      {
#if HAVE_ARM_COMPILER
         if(std::string(optarg_param) == "ARM")
         {
            setOption(OPT_default_compiler, static_cast<int>(CompilerWrapper_CompilerTarget::CT_ARM_GCC));
            break;
         }
#endif
#if HAVE_SPARC_COMPILER
         if(std::string(optarg_param) == "SPARC")
         {
            setOption(OPT_default_compiler, static_cast<int>(CompilerWrapper_CompilerTarget::CT_SPARC_GCC));
            break;
         }
#endif
#if HAVE_I386_GCC45_COMPILER
         if(std::string(optarg_param) == "I386_GCC45")
         {
            setOption(OPT_default_compiler, static_cast<int>(CompilerWrapper_CompilerTarget::CT_I386_GCC45));
            break;
         }
#endif
#if HAVE_I386_GCC46_COMPILER
         if(std::string(optarg_param) == "I386_GCC46")
         {
            setOption(OPT_default_compiler, static_cast<int>(CompilerWrapper_CompilerTarget::CT_I386_GCC46));
            break;
         }
#endif
#if HAVE_I386_GCC47_COMPILER
         if(std::string(optarg_param) == "I386_GCC47")
         {
            setOption(OPT_default_compiler, static_cast<int>(CompilerWrapper_CompilerTarget::CT_I386_GCC47));
            break;
         }
#endif
#if HAVE_I386_GCC48_COMPILER
         if(std::string(optarg_param) == "I386_GCC48")
         {
            setOption(OPT_default_compiler, static_cast<int>(CompilerWrapper_CompilerTarget::CT_I386_GCC48));
            break;
         }
#endif
#if HAVE_I386_GCC49_COMPILER
         if(std::string(optarg_param) == "I386_GCC49")
         {
            setOption(OPT_default_compiler, static_cast<int>(CompilerWrapper_CompilerTarget::CT_I386_GCC49));
            break;
         }
#endif
#if HAVE_I386_GCC5_COMPILER
         if(std::string(optarg_param) == "I386_GCC5")
         {
            setOption(OPT_default_compiler, static_cast<int>(CompilerWrapper_CompilerTarget::CT_I386_GCC5));
            break;
         }
#endif
#if HAVE_I386_GCC6_COMPILER
         if(std::string(optarg_param) == "I386_GCC6")
         {
            setOption(OPT_default_compiler, static_cast<int>(CompilerWrapper_CompilerTarget::CT_I386_GCC6));
            break;
         }
#endif
#if HAVE_I386_GCC7_COMPILER
         if(std::string(optarg_param) == "I386_GCC7")
         {
            setOption(OPT_default_compiler, static_cast<int>(CompilerWrapper_CompilerTarget::CT_I386_GCC7));
            break;
         }
#endif
#if HAVE_I386_GCC8_COMPILER
         if(std::string(optarg_param) == "I386_GCC8")
         {
            setOption(OPT_default_compiler, static_cast<int>(CompilerWrapper_CompilerTarget::CT_I386_GCC8));
            break;
         }
#endif
#if HAVE_I386_CLANG4_COMPILER
         if(std::string(optarg_param) == "I386_CLANG4")
         {
            setOption(OPT_default_compiler, static_cast<int>(CompilerWrapper_CompilerTarget::CT_I386_CLANG4));
            break;
         }
#endif
#if HAVE_I386_CLANG5_COMPILER
         if(std::string(optarg_param) == "I386_CLANG5")
         {
            setOption(OPT_default_compiler, static_cast<int>(CompilerWrapper_CompilerTarget::CT_I386_CLANG5));
            break;
         }
#endif
#if HAVE_I386_CLANG6_COMPILER
         if(std::string(optarg_param) == "I386_CLANG6")
         {
            setOption(OPT_default_compiler, static_cast<int>(CompilerWrapper_CompilerTarget::CT_I386_CLANG6));
            break;
         }
#endif
#if HAVE_I386_CLANG7_COMPILER
         if(std::string(optarg_param) == "I386_CLANG7")
         {
            setOption(OPT_default_compiler, static_cast<int>(CompilerWrapper_CompilerTarget::CT_I386_CLANG7));
            break;
         }
#endif
#if HAVE_I386_CLANG8_COMPILER
         if(std::string(optarg_param) == "I386_CLANG8")
         {
            setOption(OPT_default_compiler, static_cast<int>(CompilerWrapper_CompilerTarget::CT_I386_CLANG8));
            break;
         }
#endif
#if HAVE_I386_CLANG9_COMPILER
         if(std::string(optarg_param) == "I386_CLANG9")
         {
            setOption(OPT_default_compiler, static_cast<int>(CompilerWrapper_CompilerTarget::CT_I386_CLANG9));
            break;
         }
#endif
#if HAVE_I386_CLANG10_COMPILER
         if(std::string(optarg_param) == "I386_CLANG10")
         {
            setOption(OPT_default_compiler, static_cast<int>(CompilerWrapper_CompilerTarget::CT_I386_CLANG10));
            break;
         }
#endif
#if HAVE_I386_CLANG11_COMPILER
         if(std::string(optarg_param) == "I386_CLANG11")
         {
            setOption(OPT_default_compiler, static_cast<int>(CompilerWrapper_CompilerTarget::CT_I386_CLANG11));
            break;
         }
#endif
#if HAVE_I386_CLANG12_COMPILER
         if(std::string(optarg_param) == "I386_CLANG12")
         {
            setOption(OPT_default_compiler, static_cast<int>(CompilerWrapper_CompilerTarget::CT_I386_CLANG12));
            break;
         }
#endif
#if HAVE_I386_CLANG13_COMPILER
         if(std::string(optarg_param) == "I386_CLANG13")
         {
            setOption(OPT_default_compiler, static_cast<int>(CompilerWrapper_CompilerTarget::CT_I386_CLANG13));
            break;
         }
#endif
#if HAVE_I386_CLANG16_COMPILER
         if(std::string(optarg_param) == "I386_CLANG16")
         {
            setOption(OPT_default_compiler, static_cast<int>(CompilerWrapper_CompilerTarget::CT_I386_CLANG16));
            break;
         }
#endif
#if HAVE_I386_CLANGVVD_COMPILER
         if(std::string(optarg_param) == "I386_CLANGVVD")
         {
            setOption(OPT_default_compiler, static_cast<int>(CompilerWrapper_CompilerTarget::CT_I386_CLANGVVD));
            break;
         }
#endif
         THROW_ERROR("Unknown compiler " + std::string(optarg_param));
         break;
      }
      case INPUT_OPT_GCC_CONFIG:
      {
         setOption(OPT_gcc_config, true);
         break;
      }
      case INPUT_OPT_INCLUDE_SYSDIR:
      {
         setOption(OPT_gcc_include_sysdir, true);
         break;
      }
      case INPUT_OPT_PARAM:
      {
         std::string parameters;
         if(isOption(OPT_gcc_parameters))
         {
            parameters = getOption<std::string>(OPT_gcc_parameters) + STR_CST_string_separator;
         }
         setOption(OPT_gcc_parameters, parameters + optarg_param);
         break;
      }
      case INPUT_OPT_READ_GCC_XML:
      {
         setOption(OPT_gcc_read_xml, GetPath(optarg));
         break;
      }
      case INPUT_OPT_STD:
      {
         setOption(OPT_gcc_standard, optarg_param);
         break;
      }
      case INPUT_OPT_USE_RAW:
      {
         setOption(OPT_input_format, static_cast<int>(Parameters_FileFormat::FF_RAW));
         break;
      }
      case INPUT_OPT_WRITE_GCC_XML:
      {
         setOption(OPT_gcc_write_xml, GetPath(optarg));
         break;
      }
      default:
      {
         /// next_option is not a GCC/CLANG parameter
         return true;
      }
   }
   return false;
}
#endif

Parameters_FileFormat Parameter::GetFileFormat(const std::string& file_name, const bool check_xml_root_node) const
{
   INDENT_DBG_MEX(DEBUG_LEVEL_VERY_PEDANTIC, debug_level, "-->Getting file format of file " + file_name);
   std::string extension = GetExtension(file_name);
   INDENT_DBG_MEX(DEBUG_LEVEL_VERY_PEDANTIC, debug_level, "---Extension is " + extension);
#if HAVE_FROM_AADL_ASN_BUILT
   if(extension == "aadl" or extension == "AADL")
   {
      INDENT_DBG_MEX(DEBUG_LEVEL_VERY_PEDANTIC, debug_level, "<--aadl file");
      return Parameters_FileFormat::FF_AADL;
   }
   if(extension == "asn" or extension == "ASN")
   {
      INDENT_DBG_MEX(DEBUG_LEVEL_VERY_PEDANTIC, debug_level, "<--asn file");
      return Parameters_FileFormat::FF_ASN;
   }
#endif
#if HAVE_FROM_C_BUILT
   if(extension == "c" or extension == "i")
   {
      INDENT_DBG_MEX(DEBUG_LEVEL_VERY_PEDANTIC, debug_level, "<--C source file");
      return Parameters_FileFormat::FF_C;
   }
   if(extension == "m" or extension == "mi")
   {
      INDENT_DBG_MEX(DEBUG_LEVEL_VERY_PEDANTIC, debug_level, "<--Objective C source file");
      return Parameters_FileFormat::FF_OBJECTIVEC;
   }
   if(extension == "mm" or extension == "M" or extension == "mii")
   {
      INDENT_DBG_MEX(DEBUG_LEVEL_VERY_PEDANTIC, debug_level, "<--Objective C++ source file");
      return Parameters_FileFormat::FF_OBJECTIVECPP;
   }
   if(extension == "ii" or extension == "cc" or extension == "cp" or extension == "cxx" or extension == "cpp" or
      extension == "CPP" or extension == "c++" or extension == "C")
   {
      INDENT_DBG_MEX(DEBUG_LEVEL_VERY_PEDANTIC, debug_level, "<--C++ source file");
      return Parameters_FileFormat::FF_CPP;
   }
   if(extension == "f" or extension == "for" or extension == "ftn" or extension == "F" or extension == "FOR" or
      extension == "fpp" or extension == "FPP" or extension == "FTN" or extension == "f90" or extension == "f95" or
      extension == "f03" or extension == "f08" or extension == "F90" or extension == "F95" or extension == "F03" or
      extension == "F08")
   {
      INDENT_DBG_MEX(DEBUG_LEVEL_VERY_PEDANTIC, debug_level, "<--Fortran source file");
      return Parameters_FileFormat::FF_FORTRAN;
   }
   if(extension == "ll")
   {
      INDENT_DBG_MEX(DEBUG_LEVEL_VERY_PEDANTIC, debug_level, "<--LLVM bitcode source file");
      auto removed_ll = file_name.substr(0, file_name.size() - 3);
      extension = GetExtension(removed_ll);
      if(extension == "cpp")
      {
         return Parameters_FileFormat::FF_LLVM_CPP;
      }
      else
      {
         return Parameters_FileFormat::FF_LLVM;
      }
   }
   if(extension == "LL")
   {
      INDENT_DBG_MEX(DEBUG_LEVEL_VERY_PEDANTIC, debug_level, "<--LLVM bitcode source file");

      return Parameters_FileFormat::FF_LLVM_CPP;
   }
#endif
   if(extension == "csv")
   {
      std::string base_name = GetLeafFileName(file_name);
#if HAVE_FROM_CSV_BUILT
      if(base_name.find('.') != std::string::npos)
      {
         std::string local_extension = GetExtension(base_name);
         if(local_extension == "rtl")
         {
            INDENT_DBG_MEX(DEBUG_LEVEL_VERY_PEDANTIC, debug_level, "<--CSV of RTL operations");
            return Parameters_FileFormat::FF_CSV_RTL;
         }
         else if(local_extension == "tree")
         {
            INDENT_DBG_MEX(DEBUG_LEVEL_VERY_PEDANTIC, debug_level, "<--CSV of TREE operations");
            return Parameters_FileFormat::FF_CSV_TRE;
         }
      }
#endif
      INDENT_DBG_MEX(DEBUG_LEVEL_VERY_PEDANTIC, debug_level, "<--generic CSV");
      return Parameters_FileFormat::FF_CSV;
   }
#if HAVE_FROM_LIBERTY
   if(extension == "lib")
   {
      return Parameters_FileFormat::FF_LIB;
   }
#endif
#if HAVE_FROM_PSPLIB_BUILT
   if(extension == "mm")
   {
      INDENT_DBG_MEX(DEBUG_LEVEL_VERY_PEDANTIC, debug_level, "<--Multi mode project scheduling problem");
      return Parameters_FileFormat::FF_PSPLIB_MM;
   }
   if(extension == "sm")
   {
      INDENT_DBG_MEX(DEBUG_LEVEL_VERY_PEDANTIC, debug_level, "<--Single-mode project scheduling problem");
      return Parameters_FileFormat::FF_PSPLIB_SM;
   }
#endif
   if(extension == "tex")
   {
      INDENT_DBG_MEX(DEBUG_LEVEL_VERY_PEDANTIC, debug_level, "<--Latex table");
      return Parameters_FileFormat::FF_TEX;
   }
   if(extension == "v")
   {
      INDENT_DBG_MEX(DEBUG_LEVEL_VERY_PEDANTIC, debug_level, "<--verilog");
      return Parameters_FileFormat::FF_VERILOG;
   }
   if(extension == "vhd" or extension == "vhdl")
   {
      INDENT_DBG_MEX(DEBUG_LEVEL_VERY_PEDANTIC, debug_level, "<--vhdl");
      return Parameters_FileFormat::FF_VHDL;
   }
   if(extension == "xml")
   {
      if(check_xml_root_node)
      {
         XMLDomParser parser(file_name);
         parser.Exec();
         THROW_ASSERT(parser, "Impossible to parse xml file " + file_name);

#if HAVE_DESIGN_ANALYSIS_BUILT || HAVE_SOURCE_CODE_STATISTICS_XML || HAVE_FROM_IPXACT_BUILT || HAVE_FROM_SDF3_BUILT || \
    HAVE_TO_DATAFILE_BUILT || HAVE_PERFORMANCE_METRICS_XML || HAVE_WEIGHT_MODELS_XML
         const xml_element* root = parser.get_document()->get_root_node();
         INDENT_DBG_MEX(DEBUG_LEVEL_VERY_PEDANTIC, debug_level, "---Root node is " + root->get_name());
#if HAVE_REGRESSORS_BUILT
         if(root->get_name() == STR_XML_aggregated_features_root)
         {
            INDENT_DBG_MEX(DEBUG_LEVEL_VERY_PEDANTIC, debug_level, "<--Aggregated features data");
            return Parameters_FileFormat::FF_XML_AGG;
         }
#endif
#if HAVE_FROM_ARCH_BUILT
         if(root->get_name() == STR_XML_architecture_root)
         {
            INDENT_DBG_MEX(DEBUG_LEVEL_VERY_PEDANTIC, debug_level, "<--Architecture description");
            return Parameters_FileFormat::FF_XML_ARCHITECTURE;
         }
#endif
#if HAVE_BAMBU_RESULTS_XML
         if(root->get_name() == "bambu_results")
         {
            INDENT_DBG_MEX(DEBUG_LEVEL_VERY_PEDANTIC, debug_level, "<--Bambu results");
            return Parameters_FileFormat::FF_XML_BAMBU_RESULTS;
         }
#endif
#if HAVE_HLS_BUILT
         if(root->get_name() == STR_XML_constraints_root)
         {
            INDENT_DBG_MEX(DEBUG_LEVEL_VERY_PEDANTIC, debug_level, "<--Constraints");
            return Parameters_FileFormat::FF_XML_CON;
         }
#endif
#if HAVE_DESIGN_ANALYSIS_BUILT
         if(root->get_name() == STR_XML_design_analysis_hierarchy)
         {
            INDENT_DBG_MEX(DEBUG_LEVEL_VERY_PEDANTIC, debug_level, "<--Design hierarchy");
            return Parameters_FileFormat::FF_XML_DESIGN_HIERARCHY;
         }
#endif
         if(root->get_name() == STR_XML_experimental_setup_root)
         {
            INDENT_DBG_MEX(DEBUG_LEVEL_VERY_PEDANTIC, debug_level, "<--Experimental setup");
            return Parameters_FileFormat::FF_XML_EXPERIMENTAL_SETUP;
         }
#if HAVE_SOURCE_CODE_STATISTICS_XML
         if(root->get_name() == STR_XML_source_code_statistics_root)
         {
            INDENT_DBG_MEX(DEBUG_LEVEL_VERY_PEDANTIC, debug_level, "<--Source code statistics");
            return Parameters_FileFormat::FF_XML_STAT;
         }
#endif
#if HAVE_FROM_IPXACT_BUILT
         if(root->get_name() == STR_XML_ip_xact_component)
         {
            INDENT_DBG_MEX(DEBUG_LEVEL_VERY_PEDANTIC, debug_level, "<--IP-XACT component");
            return Parameters_FileFormat::FF_XML_IP_XACT_COMPONENT;
         }
         if(root->get_name() == STR_XML_ip_xact_design)
         {
            INDENT_DBG_MEX(DEBUG_LEVEL_VERY_PEDANTIC, debug_level, "<--IP-XACT design");
            return Parameters_FileFormat::FF_XML_IP_XACT_DESIGN;
         }
         if(root->get_name() == STR_XML_ip_xact_generator_chain)
         {
            INDENT_DBG_MEX(DEBUG_LEVEL_VERY_PEDANTIC, debug_level, "<--IP-XACT generator chain");
            return Parameters_FileFormat::FF_XML_IP_XACT_GENERATOR;
         }
         if(root->get_name() == STR_XML_ip_xact_design_configuration)
         {
            INDENT_DBG_MEX(DEBUG_LEVEL_VERY_PEDANTIC, debug_level, "<--IP-XACT design configuration");
            return Parameters_FileFormat::FF_XML_IP_XACT_CONFIG;
         }
#endif
#if HAVE_TECHNOLOGY_BUILT
         if(root->get_name() == STR_XML_technology_target_root)
         {
            INDENT_DBG_MEX(DEBUG_LEVEL_VERY_PEDANTIC, debug_level, "<--Target device information");
            return Parameters_FileFormat::FF_XML_TARGET;
         }
         if(root->get_name() == STR_XML_technology_root)
         {
            INDENT_DBG_MEX(DEBUG_LEVEL_VERY_PEDANTIC, debug_level, "<--Technology libraries");
            return Parameters_FileFormat::FF_XML_TEC;
         }
#endif
#if HAVE_TO_DATAFILE_BUILT
         if(root->get_name() == STR_XML_latex_table_root)
         {
            INDENT_DBG_MEX(DEBUG_LEVEL_VERY_PEDANTIC, debug_level, "<--Latex table format");
            return Parameters_FileFormat::FF_XML_TEX_TABLE;
         }
#endif
#if HAVE_FROM_SDF3_BUILT
         if(root->get_name() == STR_XML_sdf3_root)
         {
            INDENT_DBG_MEX(DEBUG_LEVEL_VERY_PEDANTIC, debug_level, "<--Sdf3 format");
            return Parameters_FileFormat::FF_XML_SDF3;
         }
#endif
#if HAVE_REGRESSORS_BUILT
         if(root->get_name() == STR_XML_skip_rows_root)
         {
            INDENT_DBG_MEX(DEBUG_LEVEL_VERY_PEDANTIC, debug_level, "<--Skip rows data");
            return Parameters_FileFormat::FF_XML_SKIP_ROW;
         }
#endif
#endif
      }
      INDENT_DBG_MEX(DEBUG_LEVEL_VERY_PEDANTIC, debug_level, "<--Generic XML");
      return Parameters_FileFormat::FF_XML;
   }
#if HAVE_FROM_C_BUILT
   if(boost::filesystem::exists(file_name))
   {
      const auto opened_file = fileIO_istream_open(file_name);
      std::string line;
      if(!opened_file->eof())
      {
         getline(*opened_file, line);
         if(line.find(STOK(TOK_GCC_VERSION)) != std::string::npos)
         {
            INDENT_DBG_MEX(DEBUG_LEVEL_VERY_PEDANTIC, debug_level, "<--Raw file");
            return Parameters_FileFormat::FF_RAW;
         }
      }
   }
#endif
   return Parameters_FileFormat::FF_UNKNOWN;
}

void Parameter::PrintBugReport(std::ostream& os) const
{
   os << "Please report bugs to <" << PACKAGE_BUGREPORT << ">\n" << std::endl;
}

void Parameter::PrintGeneralOptionsUsage(std::ostream& os) const
{
   os << "  General options:\n\n"
      << "    --help, -h\n"
      << "        Display this usage information.\n\n"
      << "    --version, -V\n"
      << "        Display the version of the program.\n\n"
      << "    --seed=<number>\n"
      << "        Set the seed of the random number generator (default=0).\n\n"
#if !RELEASE
      << "    --read-parameters-XML=<xml_file_name>\n"
      << "        Read command line options from a XML file.\n\n"
      << "    --write-parameters-XML=<xml_file_name>\n"
      << "        Dump the parsed command line options into a XML file.\n\n"
#endif
      << std::endl;
}

void Parameter::PrintOutputOptionsUsage(std::ostream& os) const
{
   os << "  Output options:\n\n"
      << "    --verbosity, -v <level>\n"
      << "        Set the output verbosity level\n"
      << "        Possible values for <level>:\n"
      << "            0 - NONE\n"
      << "            1 - MINIMUM\n"
      << "            2 - VERBOSE\n"
      << "            3 - PEDANTIC\n"
      << "            4 - VERY PEDANTIC\n"
      << "        (default = 1)\n"
      << "\n"
#if !RELEASE
      << "    --debug, -d <level>\n"
      << "        Set the verbosity level of debugging information\n"
      << "        Possible values for <level>:\n"
      << "            0 - NONE\n"
      << "            1 - MINIMUM\n"
      << "            2 - VERBOSE\n"
      << "            3 - PEDANTIC\n"
      << "            4 - VERY PEDANTIC\n"
      << "        (default = 1).\n\n"
      << "    --debug-classes=<classes_list>\n"
      << "        Set maximum debug level for classes in <classes_list>\n\n"
      << "    --max-transformations=<number>\n"
      << "        Set a maximum number of transformations.\n\n"
      << "        To reduce the disk usage two PandA parameter could be used:\n"
      << "          --panda-parameter=print-tree-manager=1\n"
      << "          --panda-parameter=print-dot-FF=1\n\n"
      << "    --find-max-transformations\n"
      << "        Find the maximum number of transformations raising an exception.\n\n"
#endif
      << "    --no-clean\n"
      << "        Do not remove temporary files.\n\n"
      << "    --benchmark-name=<name>\n"
      << "        Set the name of the current benchmark for data collection.\n"
      << "        Mainly useful for data collection from extensive regression tests.\n\n"
      << "    --configuration-name=<name>\n"
      << "        Set the name of the current tool configuration for data collection.\n"
      << "        Mainly useful for data collection from extensive regression tests.\n\n"
      << "    --benchmark-fake-parameters\n"
      << "        Set the parameters string for data collection. The parameters in the\n"
      << "        string are not actually used, but they are used for data collection in\n"
      << "        extensive regression tests.\n\n"
      << "    --output-temporary-directory=<path>\n"
      << "        Set the directory where temporary files are saved.\n"
      << "        Default is '" << STR_CST_temporary_directory << "'\n\n"
      << "    --print-dot\n"
      << "        Dump to file several different graphs used in the IR of the tool.\n"
      << "        The graphs are saved in .dot files, in graphviz format\n\n"
#if !RELEASE
      << "    --error-on-warning\n"
      << "        Convert all runtime warnings to errors.\n\n"
#endif
       ;
}

#if HAVE_FROM_C_BUILT
void Parameter::PrintGccOptionsUsage(std::ostream& os) const
{
   os << "  GCC/CLANG front-end compiler options:\n\n"
      << "    --compiler=<compiler_version>\n"
      << "        Specify which compiler is used.\n"
      << "        Possible values for <compiler_version> are:\n"
#if HAVE_ARM_COMPILER
      << "            ARM\n"
#endif
#if HAVE_SPARC_COMPILER
      << "            SPARC\n"
#endif
#if HAVE_I386_GCC45_COMPILER
      << "            I386_GCC45\n"
#endif
#if HAVE_I386_GCC46_COMPILER
      << "            I386_GCC46\n"
#endif
#if HAVE_I386_GCC47_COMPILER
      << "            I386_GCC47\n"
#endif
#if HAVE_I386_GCC48_COMPILER
      << "            I386_GCC48\n"
#endif
#if HAVE_I386_GCC49_COMPILER
      << "            I386_GCC49\n"
#endif
#if HAVE_I386_GCC5_COMPILER
      << "            I386_GCC5\n"
#endif
#if HAVE_I386_GCC6_COMPILER
      << "            I386_GCC6\n"
#endif
#if HAVE_I386_GCC7_COMPILER
      << "            I386_GCC7\n"
#endif
#if HAVE_I386_GCC8_COMPILER
      << "            I386_GCC8\n"
#endif
#if HAVE_I386_CLANG4_COMPILER
      << "            I386_CLANG4\n"
#endif
#if HAVE_I386_CLANG5_COMPILER
      << "            I386_CLANG5\n"
#endif
#if HAVE_I386_CLANG6_COMPILER
      << "            I386_CLANG6\n"
#endif
#if HAVE_I386_CLANG7_COMPILER
      << "            I386_CLANG7\n"
#endif
#if HAVE_I386_CLANG8_COMPILER
      << "            I386_CLANG8\n"
#endif
#if HAVE_I386_CLANG9_COMPILER
      << "            I386_CLANG9\n"
#endif
#if HAVE_I386_CLANG10_COMPILER
      << "            I386_CLANG10\n"
#endif
#if HAVE_I386_CLANG11_COMPILER
      << "            I386_CLANG11\n"
#endif
#if HAVE_I386_CLANG12_COMPILER
      << "            I386_CLANG12\n"
#endif
#if HAVE_I386_CLANG13_COMPILER
      << "            I386_CLANG13\n"
#endif
#if HAVE_I386_CLANG16_COMPILER
      << "            I386_CLANG16\n"
#endif
#if HAVE_I386_CLANGVVD_COMPILER
      << "            I386_CLANGVVD\n"
#endif
      << "\n"
      << "    -O<level>\n"
      << "        Enable a specific optimization level. Possible values are the usual\n"
      << "        optimization flags accepted by compilers, plus some others:\n"
      << "        -O0,-O1,-O2,-O3,-Os,-O4,-O5.\n\n"
      << "    -f<option>\n"
      << "        Enable or disable a GCC/CLANG optimization option. All the -f or -fno options\n"
      << "        are supported. In particular, -ftree-vectorize option triggers the\n"
      << "        high-level synthesis of vectorized operations.\n\n"
      << "    -I<path>\n"
      << "        Specify a path where headers are searched for.\n\n"
      << "    -W<warning>\n"
      << "        Specify a warning option passed to GCC/CLANG. All the -W options available in\n"
      << "        GCC/CLANG are supported.\n\n"
      << "    -E\n"
      << "        Enable preprocessing mode of GCC/CLANG.\n\n"
      << "    --std=<standard>\n"
      << "        Assume that the input sources are for <standard>. All\n"
      << "        the --std options available in GCC/CLANG are supported.\n"
      << "        The default value is gnu90/gnu11 for C and gnu++98/gnu++14 for C++ \n"
      << "        depending on the selected frontend compiler support.\n\n"
      << "    -D<name>\n"
      << "        Predefine name as a macro, with definition 1.\n\n"
      << "    -D<name=definition>\n"
      << "        Tokenize <definition> and process as if it appeared as a #define directive.\n\n"
      << "    -U<name>\n"
      << "        Remove existing definition for macro <name>.\n\n"
      << "    --param <name>=<value>\n"
      << "        Set the amount <value> for the GCC/CLANG parameter <name> that could be used for\n"
      << "        some optimizations.\n\n"
      << "    -l<library>\n"
      << "        Search the library named <library> when linking.\n\n"
      << "    -L<dir>\n"
      << "        Add directory <dir> to the list of directories to be searched for -l.\n\n"
      << "    --use-raw\n"
      << "        Specify that input file is already a raw file and not a source file.\n\n"
      << "    -m<machine-option>\n"
      << "        Specify machine dependend options (currently not used).\n\n"
#if !RELEASE
      << "    --read-GCC-XML=<xml_file_name>\n"
      << "        Read GCC options from a XML file.\n\n"
      << "    --write-GCC-XML=<xml_file_name>\n"
      << "        Dump the parsed GCC/CLANG compiler options into a XML file.\n\n"
#endif
      << "    --Include-sysdir\n"
      << "        Return the system include directory used by the wrapped GCC/CLANG compiler.\n\n"
      << "    --gcc-config\n"
      << "        Return the GCC/CLANG configuration.\n\n"
#if !RELEASE
      << "    --compute-sizeof\n"
      << "        Replace sizeof with the computed valued for the considered target\n"
      << "        architecture.\n\n"
#endif
      << "    --extra-gcc-options\n"
      << "        Specify custom extra options to the compiler.\n\n"
      << std::endl;
}
#endif

template <>
const CustomSet<std::string> Parameter::getOption(const enum enum_option name) const
{
   CustomSet<std::string> ret;
   const auto to_be_splitted = getOption<std::string>(name);
   std::vector<std::string> splitted = SplitString(to_be_splitted, STR_CST_string_separator);
   size_t i_end = splitted.size();
   for(size_t i = 0; i < i_end; i++)
   {
      ret.insert(splitted[i]);
   }
   return ret;
}

template <>
const std::list<std::string> Parameter::getOption(const enum enum_option name) const
{
   std::list<std::string> ret;
   const auto to_be_splitted = getOption<std::string>(name);
   std::vector<std::string> splitted = SplitString(to_be_splitted, STR_CST_string_separator);
   size_t i_end = splitted.size();
   for(size_t i = 0; i < i_end; i++)
   {
      ret.push_back(splitted[i]);
   }
   return ret;
}

const std::vector<std::string> Parameter::CGetArgv() const
{
   std::vector<std::string> ret;
   for(int arg = 0; arg < argc; arg++)
   {
      ret.push_back(std::string(argv[arg]));
   }
   return ret;
}

#if HAVE_HOST_PROFILING_BUILT
template <>
HostProfiling_Method Parameter::getOption(const enum enum_option name) const
{
   return static_cast<HostProfiling_Method>(getOption<int>(name));
}
#endif

#if HAVE_TARGET_PROFILING
template <>
InstrumentWriter_Level Parameter::getOption(const enum enum_option name) const
{
   return static_cast<InstrumentWriter_Level>(getOption<int>(name));
}

template <>
TargetArchitecture_Kind Parameter::getOption(const enum enum_option name) const
{
   return static_cast<TargetArchitecture_Kind>(getOption<int>(name));
}
#endif

#if HAVE_FROM_C_BUILT
template <>
CompilerWrapper_CompilerTarget Parameter::getOption(const enum enum_option name) const
{
   return static_cast<CompilerWrapper_CompilerTarget>(getOption<int>(name));
}
#endif

template <>
Parameters_FileFormat Parameter::getOption(const enum enum_option name) const
{
   return static_cast<Parameters_FileFormat>(getOption<int>(name));
}

#if HAVE_CODE_ESTIMATION_BUILT
template <>
CustomUnorderedSet<ActorGraphEstimator_Algorithm> Parameter::getOption(const enum enum_option name) const
{
   CustomUnorderedSet<ActorGraphEstimator_Algorithm> return_value;
   const std::string temp = getOption<std::string>(name);

   std::vector<std::string> splitted = SplitString(temp, ",");
   size_t i_end = splitted.size();
   for(size_t i = 0; i < i_end; i++)
   {
      if(splitted[i] == "")
         continue;
      if(splitted[i] == STR_CST_path_based)
         return_value.insert(ActorGraphEstimator_Algorithm::PE_PATH_BASED);
      else if(splitted[i] == STR_CST_worst_case)
         return_value.insert(ActorGraphEstimator_Algorithm::PE_WORST_CASE);
      else if(splitted[i] == STR_CST_average_case)
         return_value.insert(ActorGraphEstimator_Algorithm::PE_AVERAGE_CASE);
      else
         THROW_ERROR("Unrecognized performance estimation algorithm: " + splitted[i]);
   }
   return return_value;
}

template <>
ActorGraphEstimator_Algorithm Parameter::getOption(const enum enum_option name) const
{
   return static_cast<ActorGraphEstimator_Algorithm>(getOption<int>(name));
}
#endif

#if HAVE_DIOPSIS
template <>
DiopsisInstrumentWriter_Type Parameter::getOption(const enum enum_option name) const
{
   return static_cast<DiopsisInstrumentWriter_Type>(getOption<int>(name));
}
#endif

#if HAVE_DESIGN_ANALYSIS_BUILT
template <>
DesignAnalysis_Step Parameter::getOption(const enum enum_option name) const
{
   return static_cast<DesignAnalysis_Step>(getOption<int>(name));
}
#endif

#if HAVE_FROM_C_BUILT
template <>
CompilerWrapper_OptimizationSet Parameter::getOption(const enum enum_option name) const
{
   return static_cast<CompilerWrapper_OptimizationSet>(getOption<int>(name));
}
template <>
void Parameter::setOption(const enum enum_option name, const CompilerWrapper_OptimizationSet value)
{
   enum_options[name] = boost::lexical_cast<std::string>(static_cast<int>(value));
}
#endif

#if HAVE_TO_C_BUILT
template <>
ActorGraphBackend_Type Parameter::getOption(const enum enum_option name) const
{
   return static_cast<ActorGraphBackend_Type>(getOption<int>(name));
}
#endif
#if HAVE_HLS_BUILT
template <>
HLSFlowStep_Type Parameter::getOption(const enum enum_option name) const
{
   return static_cast<HLSFlowStep_Type>(getOption<int>(name));
}

template <>
void Parameter::setOption(const enum enum_option name, const HLSFlowStep_Type hls_flow_step_type)
{
   enum_options[name] = boost::lexical_cast<std::string>(static_cast<int>(hls_flow_step_type));
}

template <>
MemoryAllocation_Policy Parameter::getOption(const enum enum_option name) const
{
   return static_cast<MemoryAllocation_Policy>(getOption<int>(name));
}

template <>
void Parameter::setOption(const enum enum_option name, const MemoryAllocation_Policy memory_allocation_policy)
{
   enum_options[name] = boost::lexical_cast<std::string>(static_cast<int>(memory_allocation_policy));
}

template <>
MemoryAllocation_ChannelsType Parameter::getOption(const enum enum_option name) const
{
   return static_cast<MemoryAllocation_ChannelsType>(getOption<int>(name));
}

template <>
void Parameter::setOption(const enum enum_option name,
                          const MemoryAllocation_ChannelsType memory_allocation_channels_type)
{
   enum_options[name] = boost::lexical_cast<std::string>(static_cast<int>(memory_allocation_channels_type));
}

template <>
CliqueCovering_Algorithm Parameter::getOption(const enum enum_option name) const
{
   return static_cast<CliqueCovering_Algorithm>(getOption<int>(name));
}

template <>
void Parameter::setOption(const enum enum_option name, const CliqueCovering_Algorithm clique_covering_algorithm)
{
   enum_options[name] = boost::lexical_cast<std::string>(static_cast<int>(clique_covering_algorithm));
}

template <>
Evaluation_Mode Parameter::getOption(const enum enum_option name) const
{
   return static_cast<Evaluation_Mode>(getOption<int>(name));
}

template <>
void Parameter::setOption(const enum enum_option name, const Evaluation_Mode evaluation_mode)
{
   enum_options[name] = boost::lexical_cast<std::string>(static_cast<int>(evaluation_mode));
}

template <>
ParametricListBased_Metric Parameter::getOption(const enum enum_option name) const
{
   return static_cast<ParametricListBased_Metric>(getOption<int>(name));
}

template <>
void Parameter::setOption(const enum enum_option name, const ParametricListBased_Metric parametric_list_based_metric)
{
   enum_options[name] = boost::lexical_cast<std::string>(static_cast<int>(parametric_list_based_metric));
}

template <>
SDCScheduling_Algorithm Parameter::getOption(const enum enum_option name) const
{
   return static_cast<SDCScheduling_Algorithm>(getOption<int>(name));
}

template <>
void Parameter::setOption(const enum enum_option name, const SDCScheduling_Algorithm sdc_scheduling_algorithm)
{
   enum_options[name] = boost::lexical_cast<std::string>(static_cast<int>(sdc_scheduling_algorithm));
}

#endif
bool Parameter::IsParameter(const std::string& name) const
{
   return panda_parameters.find(name) != panda_parameters.end();
}<|MERGE_RESOLUTION|>--- conflicted
+++ resolved
@@ -246,15 +246,10 @@
               (mopt == "-m64" &&
                !CompilerWrapper::hasCompilerM64(getOption<CompilerWrapper_CompilerTarget>(OPT_default_compiler))))
       {
-<<<<<<< HEAD
-         THROW_ERROR("Option " + mopt + " not supported by " +
-                     CompilerWrapper::getCompilerSuffix(getOption<int>(OPT_default_compiler)) + " compiler.");
-=======
          THROW_ERROR(
              "Option " + mopt + " not supported by " +
              CompilerWrapper::getCompilerSuffix(getOption<CompilerWrapper_CompilerTarget>(OPT_default_compiler)) +
              " compiler.");
->>>>>>> 2e11ec21
       }
    }
 #endif
