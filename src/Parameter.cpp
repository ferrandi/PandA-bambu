--- conflicted
+++ resolved
@@ -61,7 +61,6 @@
 #include "config_HAVE_I386_GCC7_COMPILER.hpp"
 #include "config_HAVE_I386_CLANG4_COMPILER.hpp"
 #include "config_HAVE_I386_CLANG5_COMPILER.hpp"
-<<<<<<< HEAD
 #include "config_HAVE_I386_GCC47_M32.hpp"
 #include "config_HAVE_I386_GCC48_M32.hpp"
 #include "config_HAVE_I386_GCC49_M32.hpp"
@@ -70,9 +69,7 @@
 #include "config_HAVE_I386_GCC7_M32.hpp"
 #include "config_HAVE_I386_CLANG4_M32.hpp"
 #include "config_HAVE_I386_CLANG5_M32.hpp"
-=======
-#include "config_HAVE_I386_CLANG6_COMPILER.hpp"
->>>>>>> 11087461
+#include "config_HAVE_I386_CLANG6_M32.hpp"
 #include "config_HAVE_I386_GCC47_MX32.hpp"
 #include "config_HAVE_I386_GCC48_MX32.hpp"
 #include "config_HAVE_I386_GCC49_MX32.hpp"
@@ -81,7 +78,7 @@
 #include "config_HAVE_I386_GCC7_MX32.hpp"
 #include "config_HAVE_I386_CLANG4_MX32.hpp"
 #include "config_HAVE_I386_CLANG5_MX32.hpp"
-<<<<<<< HEAD
+#include "config_HAVE_I386_CLANG6_MX32.hpp"
 #include "config_HAVE_I386_GCC47_M64.hpp"
 #include "config_HAVE_I386_GCC48_M64.hpp"
 #include "config_HAVE_I386_GCC49_M64.hpp"
@@ -90,9 +87,7 @@
 #include "config_HAVE_I386_GCC7_M64.hpp"
 #include "config_HAVE_I386_CLANG4_M64.hpp"
 #include "config_HAVE_I386_CLANG5_M64.hpp"
-=======
-#include "config_HAVE_I386_CLANG6_MX32.hpp"
->>>>>>> 11087461
+#include "config_HAVE_I386_CLANG6_M64.hpp"
 #include "config_HAVE_IPXACT_BUILT.hpp"
 #include "config_HAVE_PERFORMANCE_METRICS_XML.hpp"
 #include "config_HAVE_REGRESSORS_BUILT.hpp"
@@ -748,7 +743,7 @@
             const std::string opt_level = std::string(optarg_param);
             if(opt_level == "32")
             {
-#if (HAVE_I386_GCC47_COMPILER && HAVE_I386_GCC47_M32) ||(HAVE_I386_GCC48_COMPILER && HAVE_I386_GCC48_M32) || (HAVE_I386_GCC49_COMPILER && HAVE_I386_GCC49_M32) || (HAVE_I386_GCC5_COMPILER && HAVE_I386_GCC5_M32) || (HAVE_I386_GCC6_COMPILER && HAVE_I386_GCC6_M32) || (HAVE_I386_GCC7_COMPILER && HAVE_I386_GCC7_M32) || (HAVE_I386_CLANG4_COMPILER && HAVE_I386_CLANG4_M32) || (HAVE_I386_CLANG5_COMPILER && HAVE_I386_CLANG5_M32)
+#if (HAVE_I386_GCC47_COMPILER && HAVE_I386_GCC47_M32) ||(HAVE_I386_GCC48_COMPILER && HAVE_I386_GCC48_M32) || (HAVE_I386_GCC49_COMPILER && HAVE_I386_GCC49_M32) || (HAVE_I386_GCC5_COMPILER && HAVE_I386_GCC5_M32) || (HAVE_I386_GCC6_COMPILER && HAVE_I386_GCC6_M32) || (HAVE_I386_GCC7_COMPILER && HAVE_I386_GCC7_M32) || (HAVE_I386_CLANG4_COMPILER && HAVE_I386_CLANG4_M32) || (HAVE_I386_CLANG5_COMPILER && HAVE_I386_CLANG5_M32) || (HAVE_I386_CLANG6_COMPILER && HAVE_I386_CLANG6_M32)
                if( false
 #if (HAVE_I386_GCC47_COMPILER && HAVE_I386_GCC47_M32)
                    || getOption<GccWrapper_CompilerTarget>(OPT_default_compiler) == GccWrapper_CompilerTarget::CT_I386_GCC47
@@ -773,6 +768,9 @@
 #endif
 #if (HAVE_I386_CLANG5_COMPILER && HAVE_I386_CLANG5_M32)
                    || getOption<GccWrapper_CompilerTarget>(OPT_default_compiler) == GccWrapper_CompilerTarget::CT_I386_CLANG5
+#endif
+#if (HAVE_I386_CLANG6_COMPILER && HAVE_I386_CLANG6_M32)
+                   || getOption<GccWrapper_CompilerTarget>(OPT_default_compiler) == GccWrapper_CompilerTarget::CT_I386_CLANG6
 #endif
                   )
                   setOption(OPT_gcc_m32_mx32, "-m32 -mno-sse2 ");
@@ -819,37 +817,40 @@
             }
             else if(opt_level == "64")
             {
-#if (HAVE_I386_GCC47_COMPILER && HAVE_I386_GCC47_M64) ||(HAVE_I386_GCC48_COMPILER && HAVE_I386_GCC48_M64) || (HAVE_I386_GCC49_COMPILER && HAVE_I386_GCC49_MX64) || (HAVE_I386_GCC5_COMPILER && HAVE_I386_GCC5_M64) || (HAVE_I386_GCC6_COMPILER && HAVE_I386_GCC6_M64) || (HAVE_I386_GCC7_COMPILER && HAVE_I386_GCC7_M64) || (HAVE_I386_CLANG4_COMPILER && HAVE_I386_CLANG4_M64) || (HAVE_I386_CLANG5_COMPILER && HAVE_I386_CLANG5_MX64)
+#if (HAVE_I386_GCC47_COMPILER && HAVE_I386_GCC47_M64) ||(HAVE_I386_GCC48_COMPILER && HAVE_I386_GCC48_M64) || (HAVE_I386_GCC49_COMPILER && HAVE_I386_GCC49_M64) || (HAVE_I386_GCC5_COMPILER && HAVE_I386_GCC5_M64) || (HAVE_I386_GCC6_COMPILER && HAVE_I386_GCC6_M64) || (HAVE_I386_GCC7_COMPILER && HAVE_I386_GCC7_M64) || (HAVE_I386_CLANG4_COMPILER && HAVE_I386_CLANG4_M64) || (HAVE_I386_CLANG5_COMPILER && HAVE_I386_CLANG5_M64) || (HAVE_I386_CLANG6_COMPILER && HAVE_I386_CLANG6_M64)
                if( false
-#if (HAVE_I386_GCC47_COMPILER && HAVE_I386_GCC47_M64)
+    #if (HAVE_I386_GCC47_COMPILER && HAVE_I386_GCC47_M64)
                    || getOption<GccWrapper_CompilerTarget>(OPT_default_compiler) == GccWrapper_CompilerTarget::CT_I386_GCC47
-#endif
-#if (HAVE_I386_GCC48_COMPILER && HAVE_I386_GCC48_M64)
+    #endif
+    #if (HAVE_I386_GCC48_COMPILER && HAVE_I386_GCC48_M64)
                    || getOption<GccWrapper_CompilerTarget>(OPT_default_compiler) == GccWrapper_CompilerTarget::CT_I386_GCC48
-#endif
-#if (HAVE_I386_GCC49_COMPILER && HAVE_I386_GCC49_M64)
+    #endif
+    #if (HAVE_I386_GCC49_COMPILER && HAVE_I386_GCC49_M64)
                    || getOption<GccWrapper_CompilerTarget>(OPT_default_compiler) == GccWrapper_CompilerTarget::CT_I386_GCC49
-#endif
-#if (HAVE_I386_GCC5_COMPILER && HAVE_I386_GCC5_M64)
+    #endif
+    #if (HAVE_I386_GCC5_COMPILER && HAVE_I386_GCC5_M64)
                    || getOption<GccWrapper_CompilerTarget>(OPT_default_compiler) == GccWrapper_CompilerTarget::CT_I386_GCC5
-#endif
-#if (HAVE_I386_GCC6_COMPILER && HAVE_I386_GCC6_M64)
+    #endif
+    #if (HAVE_I386_GCC6_COMPILER && HAVE_I386_GCC6_M64)
                    || getOption<GccWrapper_CompilerTarget>(OPT_default_compiler) == GccWrapper_CompilerTarget::CT_I386_GCC6
-#endif
-#if (HAVE_I386_GCC7_COMPILER && HAVE_I386_GCC7_M64)
+    #endif
+    #if (HAVE_I386_GCC7_COMPILER && HAVE_I386_GCC7_M64)
                    || getOption<GccWrapper_CompilerTarget>(OPT_default_compiler) == GccWrapper_CompilerTarget::CT_I386_GCC7
-#endif
-#if (HAVE_I386_CLANG4_COMPILER && HAVE_I386_CLANG4_M64)
+    #endif
+    #if (HAVE_I386_CLANG4_COMPILER && HAVE_I386_CLANG4_M64)
                    || getOption<GccWrapper_CompilerTarget>(OPT_default_compiler) == GccWrapper_CompilerTarget::CT_I386_CLANG4
-#endif
-#if (HAVE_I386_CLANG5_COMPILER && HAVE_I386_CLANG5_M64)
+    #endif
+    #if (HAVE_I386_CLANG5_COMPILER && HAVE_I386_CLANG5_M64)
                    || getOption<GccWrapper_CompilerTarget>(OPT_default_compiler) == GccWrapper_CompilerTarget::CT_I386_CLANG5
-#endif
-                  )
+    #endif
+    #if (HAVE_I386_CLANG6_COMPILER && HAVE_I386_CLANG6_M64)
+                   || getOption<GccWrapper_CompilerTarget>(OPT_default_compiler) == GccWrapper_CompilerTarget::CT_I386_CLANG6
+    #endif
+                   )
                   setOption(OPT_gcc_m32_mx32, "-m64");
                else
 #endif
-                  THROW_ERROR("Option -mx32 not supported");
+                  THROW_ERROR("Option -m64 not supported");
             }
          }
          break;
