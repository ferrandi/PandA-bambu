<<<<<<< HEAD
%Generated at 2019-12-12 15:19:04.230356 with bambu Version: PandA 0.9.6-dev - Revision 1f9510e9b7f380664a9bbdd69e05f1a2e87ca4c9-AXI-INFER with arguments --compiler=I386_GCC49 --device-name=TO_BE_OVERWRITTEN --evaluation -fwhole-program -fno-delete-null-pointer-checks --clock-period=15 --speculative-sdc-scheduling --experimental-setup=BAMBU-BALANCED-MP --device=xc7z020-1clg484-VVD --aligned-access --compiler=I386_CLANG4
=======
%Generated at 2019-12-04 05:12:16.002224 with bambu Version: PandA 0.9.6-dev - Revision 6fc3902db41eedc23a442bcbb9c84c1ef9a17059-PR-10 with arguments --compiler=I386_GCC49 --device-name=TO_BE_OVERWRITTEN --evaluation -fwhole-program -fno-delete-null-pointer-checks --clock-period=15 --speculative-sdc-scheduling --experimental-setup=BAMBU-BALANCED-MP --device=xc7z020-1clg484-VVD --aligned-access --compiler=I386_CLANG4
>>>>>>> f1ed2029
\begin{tabular}{|l|c|c|c|c|c|c|c|c|c|c|}
\hline
Benchmark Name          & Tot. Latency           & Num Cycles & LUTs      & Slices    & Registers & DSPs    & BRAMs   & Clock Frequency & Clock Slack & HLS Time(s) \\
\hline
<<<<<<< HEAD
adpcm:main\_0           & $ 2.455 \cdot 10^{2} $ & $ 15522  $ & $ 6924  $ & $ 2204  $ & $ 5211  $ & $ 80  $ & $ 14  $ & $ 63.24       $ & $ -0.81   $ & $ 48.78   $ \\
aes:main\_0             & $ 3.274 \cdot 10^{1} $ & $ 2889   $ & $ 3094  $ & $ 1005  $ & $ 2096  $ & $ 0   $ & $ 8   $ & $ 88.25       $ & $ 3.67    $ & $ 25.89   $ \\
bf:main\_0              & $ 1.061 \cdot 10^{3} $ & $ 93427  $ & $ 3295  $ & $ 1060  $ & $ 2185  $ & $ 0   $ & $ 14  $ & $ 88.07       $ & $ 3.64    $ & $ 14.96   $ \\
dfadd:main\_0           & $ 2.932 \cdot 10^{0} $ & $ 210    $ & $ 1942  $ & $ 578   $ & $ 790   $ & $ 0   $ & $ 0   $ & $ 71.61       $ & $ 1.04    $ & $ 21.95   $ \\
dfdiv:main\_0           & $ 2.376 \cdot 10^{1} $ & $ 1784   $ & $ 2987  $ & $ 947   $ & $ 1855  $ & $ 18  $ & $ 0   $ & $ 75.08       $ & $ 1.68    $ & $ 25.34   $ \\
dfdiv\_hls\_div:main\_0 & $ 8.055 \cdot 10^{0} $ & $ 592    $ & $ 3692  $ & $ 1201  $ & $ 2264  $ & $ 59  $ & $ 0   $ & $ 73.49       $ & $ 1.39    $ & $ 26.30   $ \\
dfmul:main\_0           & $ 1.052 \cdot 10^{0} $ & $ 90     $ & $ 1272  $ & $ 408   $ & $ 683   $ & $ 10  $ & $ 0   $ & $ 85.54       $ & $ 3.31    $ & $ 18.11   $ \\
dfsin:main\_0           & $ 6.673 \cdot 10^{2} $ & $ 45535  $ & $ 8463  $ & $ 2588  $ & $ 4157  $ & $ 31  $ & $ 0   $ & $ 68.24       $ & $ 0.35    $ & $ 59.09   $ \\
dfsin\_hls\_div:main\_0 & $ 2.893 \cdot 10^{2} $ & $ 18898  $ & $ 9650  $ & $ 3007  $ & $ 4704  $ & $ 72  $ & $ 0   $ & $ 65.32       $ & $ -0.31   $ & $ 61.78   $ \\
gsm:main\_0             & $ 4.050 \cdot 10^{1} $ & $ 2878   $ & $ 3839  $ & $ 1168  $ & $ 2231  $ & $ 29  $ & $ 5   $ & $ 71.06       $ & $ 0.93    $ & $ 59.26   $ \\
jpeg:main\_0            & $ 6.438 \cdot 10^{3} $ & $ 463768 $ & $ 12836 $ & $ 4259  $ & $ 7787  $ & $ 8   $ & $ 58  $ & $ 72.04       $ & $ 1.12    $ & $ 81.35   $ \\
mips:main\_0            & $ 3.206 \cdot 10^{1} $ & $ 2496   $ & $ 1280  $ & $ 376   $ & $ 508   $ & $ 8   $ & $ 4   $ & $ 77.86       $ & $ 2.16    $ & $ 10.58   $ \\
mpeg2:main\_0           & $ 2.951 \cdot 10^{1} $ & $ 2201   $ & $ 6842  $ & $ 2504  $ & $ 5039  $ & $ 0   $ & $ 1   $ & $ 74.58       $ & $ 1.59    $ & $ 25.41   $ \\
sha\_driver:main\_0     & $ 1.207 \cdot 10^{3} $ & $ 113318 $ & $ 1932  $ & $ 597   $ & $ 1369  $ & $ 0   $ & $ 12  $ & $ 93.91       $ & $ 4.35    $ & $ 7.10    $ \\
\hline
Average                 & $                    $ & $        $ & $       $ & $       $ & $       $ & $     $ & $     $ & $ 76.30       $ & $ 1.72    $ & $         $ \\
\hline
Overall                 & $ 1.008 \cdot 10^{4} $ & $ 763608 $ & $ 68048 $ & $ 21902 $ & $ 40879 $ & $ 315 $ & $ 116 $ & $             $ & $         $ & $ 485.90  $ \\
=======
adpcm:main\_0           & $ 2.871 \cdot 10^{2} $ & $ 16442  $ & $ 6254  $ & $ 2080  $ & $ 4958  $ & $ 67  $ & $ 14  $ & $ 57.27       $ & $ -2.46   $ & $ 55.37   $ \\
aes:main\_0             & $ 3.221 \cdot 10^{1} $ & $ 2918   $ & $ 3228  $ & $ 993   $ & $ 2103  $ & $ 0   $ & $ 8   $ & $ 90.59       $ & $ 3.96    $ & $ 28.95   $ \\
bf:main\_0              & $ 1.045 \cdot 10^{3} $ & $ 93948  $ & $ 3299  $ & $ 1058  $ & $ 2187  $ & $ 0   $ & $ 14  $ & $ 89.89       $ & $ 3.88    $ & $ 15.20   $ \\
dfadd:main\_0           & $ 3.164 \cdot 10^{0} $ & $ 234    $ & $ 1898  $ & $ 583   $ & $ 737   $ & $ 0   $ & $ 0   $ & $ 73.95       $ & $ 1.48    $ & $ 22.89   $ \\
dfdiv:main\_0           & $ 2.338 \cdot 10^{1} $ & $ 1784   $ & $ 2991  $ & $ 932   $ & $ 1828  $ & $ 18  $ & $ 0   $ & $ 76.32       $ & $ 1.90    $ & $ 26.18   $ \\
dfdiv\_hls\_div:main\_0 & $ 8.383 \cdot 10^{0} $ & $ 592    $ & $ 3653  $ & $ 1244  $ & $ 2225  $ & $ 59  $ & $ 0   $ & $ 70.62       $ & $ 0.84    $ & $ 25.51   $ \\
dfmul:main\_0           & $ 1.025 \cdot 10^{0} $ & $ 90     $ & $ 1257  $ & $ 419   $ & $ 677   $ & $ 10  $ & $ 0   $ & $ 87.77       $ & $ 3.61    $ & $ 19.86   $ \\
dfsin:main\_0           & $ 6.534 \cdot 10^{2} $ & $ 45986  $ & $ 8273  $ & $ 2473  $ & $ 4280  $ & $ 31  $ & $ 0   $ & $ 70.38       $ & $ 0.79    $ & $ 58.27   $ \\
dfsin\_hls\_div:main\_0 & $ 2.972 \cdot 10^{2} $ & $ 19349  $ & $ 9730  $ & $ 2960  $ & $ 4925  $ & $ 72  $ & $ 0   $ & $ 65.11       $ & $ -0.36   $ & $ 60.36   $ \\
gsm:main\_0             & $ 3.996 \cdot 10^{1} $ & $ 2901   $ & $ 3823  $ & $ 1172  $ & $ 2258  $ & $ 33  $ & $ 5   $ & $ 72.61       $ & $ 1.23    $ & $ 62.32   $ \\
jpeg:main\_0            & $ 6.413 \cdot 10^{3} $ & $ 463920 $ & $ 13028 $ & $ 4355  $ & $ 7893  $ & $ 8   $ & $ 58  $ & $ 72.34       $ & $ 1.18    $ & $ 84.47   $ \\
mips:main\_0            & $ 3.341 \cdot 10^{1} $ & $ 2496   $ & $ 1280  $ & $ 386   $ & $ 508   $ & $ 8   $ & $ 4   $ & $ 74.70       $ & $ 1.61    $ & $ 11.45   $ \\
mpeg2:main\_0           & $ 2.861 \cdot 10^{1} $ & $ 2203   $ & $ 6857  $ & $ 2561  $ & $ 5042  $ & $ 0   $ & $ 1   $ & $ 76.99       $ & $ 2.01    $ & $ 24.72   $ \\
sha\_driver:main\_0     & $ 1.207 \cdot 10^{3} $ & $ 113318 $ & $ 1932  $ & $ 597   $ & $ 1369  $ & $ 0   $ & $ 12  $ & $ 93.91       $ & $ 4.35    $ & $ 8.88    $ \\
\hline
Average                 & $                    $ & $        $ & $       $ & $       $ & $       $ & $     $ & $     $ & $ 76.60       $ & $ 1.71    $ & $         $ \\
\hline
Overall                 & $ 1.007 \cdot 10^{4} $ & $ 766181 $ & $ 67503 $ & $ 21813 $ & $ 40990 $ & $ 306 $ & $ 116 $ & $             $ & $         $ & $ 504.43  $ \\
>>>>>>> f1ed2029
\hline
\end{tabular}
%Benchmarks:
%adpcm/adpcm.c
%aes/aes.c
%dfadd/dfadd.c
%dfdiv/dfdiv.c --benchmark-name=dfdiv
%dfdiv/dfdiv.c --hls-div --benchmark-name=dfdiv_hls_div
%dfmul/dfmul.c
%dfsin/dfsin.c --benchmark-name=dfsin
%dfsin/dfsin.c --hls-div --benchmark-name=dfsin_hls_div
%gsm/gsm.c
%mips/mips.c
%motion/mpeg2.c
%sha/sha_driver.c
%blowfish/bf.c
%jpeg/main.c --benchmark-name=jpeg -fno-tree-pre<|MERGE_RESOLUTION|>--- conflicted
+++ resolved
@@ -1,32 +1,8 @@
-<<<<<<< HEAD
-%Generated at 2019-12-12 15:19:04.230356 with bambu Version: PandA 0.9.6-dev - Revision 1f9510e9b7f380664a9bbdd69e05f1a2e87ca4c9-AXI-INFER with arguments --compiler=I386_GCC49 --device-name=TO_BE_OVERWRITTEN --evaluation -fwhole-program -fno-delete-null-pointer-checks --clock-period=15 --speculative-sdc-scheduling --experimental-setup=BAMBU-BALANCED-MP --device=xc7z020-1clg484-VVD --aligned-access --compiler=I386_CLANG4
-=======
 %Generated at 2019-12-04 05:12:16.002224 with bambu Version: PandA 0.9.6-dev - Revision 6fc3902db41eedc23a442bcbb9c84c1ef9a17059-PR-10 with arguments --compiler=I386_GCC49 --device-name=TO_BE_OVERWRITTEN --evaluation -fwhole-program -fno-delete-null-pointer-checks --clock-period=15 --speculative-sdc-scheduling --experimental-setup=BAMBU-BALANCED-MP --device=xc7z020-1clg484-VVD --aligned-access --compiler=I386_CLANG4
->>>>>>> f1ed2029
 \begin{tabular}{|l|c|c|c|c|c|c|c|c|c|c|}
 \hline
 Benchmark Name          & Tot. Latency           & Num Cycles & LUTs      & Slices    & Registers & DSPs    & BRAMs   & Clock Frequency & Clock Slack & HLS Time(s) \\
 \hline
-<<<<<<< HEAD
-adpcm:main\_0           & $ 2.455 \cdot 10^{2} $ & $ 15522  $ & $ 6924  $ & $ 2204  $ & $ 5211  $ & $ 80  $ & $ 14  $ & $ 63.24       $ & $ -0.81   $ & $ 48.78   $ \\
-aes:main\_0             & $ 3.274 \cdot 10^{1} $ & $ 2889   $ & $ 3094  $ & $ 1005  $ & $ 2096  $ & $ 0   $ & $ 8   $ & $ 88.25       $ & $ 3.67    $ & $ 25.89   $ \\
-bf:main\_0              & $ 1.061 \cdot 10^{3} $ & $ 93427  $ & $ 3295  $ & $ 1060  $ & $ 2185  $ & $ 0   $ & $ 14  $ & $ 88.07       $ & $ 3.64    $ & $ 14.96   $ \\
-dfadd:main\_0           & $ 2.932 \cdot 10^{0} $ & $ 210    $ & $ 1942  $ & $ 578   $ & $ 790   $ & $ 0   $ & $ 0   $ & $ 71.61       $ & $ 1.04    $ & $ 21.95   $ \\
-dfdiv:main\_0           & $ 2.376 \cdot 10^{1} $ & $ 1784   $ & $ 2987  $ & $ 947   $ & $ 1855  $ & $ 18  $ & $ 0   $ & $ 75.08       $ & $ 1.68    $ & $ 25.34   $ \\
-dfdiv\_hls\_div:main\_0 & $ 8.055 \cdot 10^{0} $ & $ 592    $ & $ 3692  $ & $ 1201  $ & $ 2264  $ & $ 59  $ & $ 0   $ & $ 73.49       $ & $ 1.39    $ & $ 26.30   $ \\
-dfmul:main\_0           & $ 1.052 \cdot 10^{0} $ & $ 90     $ & $ 1272  $ & $ 408   $ & $ 683   $ & $ 10  $ & $ 0   $ & $ 85.54       $ & $ 3.31    $ & $ 18.11   $ \\
-dfsin:main\_0           & $ 6.673 \cdot 10^{2} $ & $ 45535  $ & $ 8463  $ & $ 2588  $ & $ 4157  $ & $ 31  $ & $ 0   $ & $ 68.24       $ & $ 0.35    $ & $ 59.09   $ \\
-dfsin\_hls\_div:main\_0 & $ 2.893 \cdot 10^{2} $ & $ 18898  $ & $ 9650  $ & $ 3007  $ & $ 4704  $ & $ 72  $ & $ 0   $ & $ 65.32       $ & $ -0.31   $ & $ 61.78   $ \\
-gsm:main\_0             & $ 4.050 \cdot 10^{1} $ & $ 2878   $ & $ 3839  $ & $ 1168  $ & $ 2231  $ & $ 29  $ & $ 5   $ & $ 71.06       $ & $ 0.93    $ & $ 59.26   $ \\
-jpeg:main\_0            & $ 6.438 \cdot 10^{3} $ & $ 463768 $ & $ 12836 $ & $ 4259  $ & $ 7787  $ & $ 8   $ & $ 58  $ & $ 72.04       $ & $ 1.12    $ & $ 81.35   $ \\
-mips:main\_0            & $ 3.206 \cdot 10^{1} $ & $ 2496   $ & $ 1280  $ & $ 376   $ & $ 508   $ & $ 8   $ & $ 4   $ & $ 77.86       $ & $ 2.16    $ & $ 10.58   $ \\
-mpeg2:main\_0           & $ 2.951 \cdot 10^{1} $ & $ 2201   $ & $ 6842  $ & $ 2504  $ & $ 5039  $ & $ 0   $ & $ 1   $ & $ 74.58       $ & $ 1.59    $ & $ 25.41   $ \\
-sha\_driver:main\_0     & $ 1.207 \cdot 10^{3} $ & $ 113318 $ & $ 1932  $ & $ 597   $ & $ 1369  $ & $ 0   $ & $ 12  $ & $ 93.91       $ & $ 4.35    $ & $ 7.10    $ \\
-\hline
-Average                 & $                    $ & $        $ & $       $ & $       $ & $       $ & $     $ & $     $ & $ 76.30       $ & $ 1.72    $ & $         $ \\
-\hline
-Overall                 & $ 1.008 \cdot 10^{4} $ & $ 763608 $ & $ 68048 $ & $ 21902 $ & $ 40879 $ & $ 315 $ & $ 116 $ & $             $ & $         $ & $ 485.90  $ \\
-=======
 adpcm:main\_0           & $ 2.871 \cdot 10^{2} $ & $ 16442  $ & $ 6254  $ & $ 2080  $ & $ 4958  $ & $ 67  $ & $ 14  $ & $ 57.27       $ & $ -2.46   $ & $ 55.37   $ \\
 aes:main\_0             & $ 3.221 \cdot 10^{1} $ & $ 2918   $ & $ 3228  $ & $ 993   $ & $ 2103  $ & $ 0   $ & $ 8   $ & $ 90.59       $ & $ 3.96    $ & $ 28.95   $ \\
 bf:main\_0              & $ 1.045 \cdot 10^{3} $ & $ 93948  $ & $ 3299  $ & $ 1058  $ & $ 2187  $ & $ 0   $ & $ 14  $ & $ 89.89       $ & $ 3.88    $ & $ 15.20   $ \\
@@ -45,7 +21,6 @@
 Average                 & $                    $ & $        $ & $       $ & $       $ & $       $ & $     $ & $     $ & $ 76.60       $ & $ 1.71    $ & $         $ \\
 \hline
 Overall                 & $ 1.007 \cdot 10^{4} $ & $ 766181 $ & $ 67503 $ & $ 21813 $ & $ 40990 $ & $ 306 $ & $ 116 $ & $             $ & $         $ & $ 504.43  $ \\
->>>>>>> f1ed2029
 \hline
 \end{tabular}
 %Benchmarks:
